//////////////////////////////////////////////////////////////////////////////////////
//
//  Copyright (c) 2014-2015, Egret Technology Inc.
//  All rights reserved.
//  Redistribution and use in source and binary forms, with or without
//  modification, are permitted provided that the following conditions are met:
//
//     * Redistributions of source code must retain the above copyright
//       notice, this list of conditions and the following disclaimer.
//     * Redistributions in binary form must reproduce the above copyright
//       notice, this list of conditions and the following disclaimer in the
//       documentation and/or other materials provided with the distribution.
//     * Neither the name of the Egret nor the
//       names of its contributors may be used to endorse or promote products
//       derived from this software without specific prior written permission.
//
//  THIS SOFTWARE IS PROVIDED BY EGRET AND CONTRIBUTORS "AS IS" AND ANY EXPRESS
//  OR IMPLIED WARRANTIES, INCLUDING, BUT NOT LIMITED TO, THE IMPLIED WARRANTIES
//  OF MERCHANTABILITY AND FITNESS FOR A PARTICULAR PURPOSE ARE DISCLAIMED.
//  IN NO EVENT SHALL EGRET AND CONTRIBUTORS BE LIABLE FOR ANY DIRECT, INDIRECT,
//  INCIDENTAL, SPECIAL, EXEMPLARY, OR CONSEQUENTIAL DAMAGES (INCLUDING, BUT NOT
//  LIMITED TO, PROCUREMENT OF SUBSTITUTE GOODS OR SERVICES;LOSS OF USE, DATA,
//  OR PROFITS; OR BUSINESS INTERRUPTION) HOWEVER CAUSED AND ON ANY THEORY OF
//  LIABILITY, WHETHER IN CONTRACT, STRICT LIABILITY, OR TORT (INCLUDING
//  NEGLIGENCE OR OTHERWISE) ARISING IN ANY WAY OUT OF THE USE OF THIS SOFTWARE,
//  EVEN IF ADVISED OF THE POSSIBILITY OF SUCH DAMAGE.
//
//////////////////////////////////////////////////////////////////////////////////////
/// <reference path="../lib/types.d.ts" />
var egret;
(function (egret) {
    global["$locale_strings"] = global["$locale_strings"] || {};
    var locale_strings = global["$locale_strings"];
    locale_strings[10001] = "编译参数 {0} 需要一个参数";
    locale_strings[10002] = "未知的编译参数 {0}";
    locale_strings[10003] = "编译错误，错误码是: {0}";
    locale_strings[10004] = "没有指定输出文件的文件名";
    locale_strings[10006] = "manifest.json 生成成功";
    locale_strings[10008] = "类或接口名冲突：‘{0}’同时存在于以下两个文件内：\n{1}\n{2}";
    locale_strings[10009] = "Egret manifest.json 文件不是标准的json文件请尝试重新安装Egret";
    locale_strings[10010] = "自动编译正在监视项目文件...";
    locale_strings[10011] = "自动编译完成.";
    locale_strings[10012] = "如果您没有设置 IDE 保存自动编译，可以添加参数 -a 来启动自动编译";
    locale_strings[10013] = "Egret 服务器已经启动, 您可以通过以下URL访问: {0}";
    locale_strings[10014] = "自动编译失败，请参考下面的错误信息：";
    locale_strings[10015] = "\"{0}\" 不是一个有效的 Egret 项目目录";
    locale_strings[10016] = "如果浏览器没有启动，请手动打开URL: {0}";
    locale_strings[10017] = "项目创建成功，您可以执行 egret run 来运行刚刚创建的应用";
    locale_strings[10018] = "试图进行文件加载顺序排序时发现循环依赖，比如类的 static 属性直接实例化了一个继承自当前类的类，"
        + "或者当前文件中有立即执行的代码使用了依赖于当前文件的类。";
    locale_strings[10019] = "没有找到打包 App 所需要的项目文件，这些文件没有包含在 Github 中，请前往 http://www.egret.com 下载 Egret 安装包，如果您已经安装 Egret 安装包，请联系我们的工作人员";
    locale_strings[11001] = "{0}: error 找不到EXML文件";
    locale_strings[11002] = "{0}: error 不是有效的XML文件";
    locale_strings[11003] = "{0}: error 无法找到节点所对应的类定义\n{1}";
    locale_strings[11004] = "{0}: error 节点不能含有同名的id属性\n{1}";
    locale_strings[11005] = "{0}: error 节点上不存在名为'{1}'的属性或样式名:\n{2}";
    locale_strings[11006] = "{0}: error 未定义的视图状态名称:'{1}'\n{2}";
    locale_strings[11007] = "{0}: error 只有处于容器内的egret.IVisualElement对象可以使用includeIn和excludeFrom属性\n{1}";
    locale_strings[11008] = "{0}: error 无法将'{1}'类型的值赋给属性:'{2}'\n{3}";
    locale_strings[11009] = "{0}: error 在节点属性值的‘{}’标签内只能引用一个ID，不允许使用复杂表达式\n{1}";
    locale_strings[11010] = "{0}: error 属性:'{1}'所引用的ID: '{2}'不存在\n{3}";
    locale_strings[11011] = "{0}: error 无法将多个子节点赋值给同一个属性:'{1}'\n{2}";
    locale_strings[11012] = "{0}: error 节点上不存在默认属性，必须显式声明子节点要赋值到的属性名\n{1}";
    locale_strings[11013] = "{0}: error 类型为Array的属性节点上不允许使用视图状态语法\n{1}";
    locale_strings[11014] = "{0}: error 不允许将皮肤类自身赋值给节点属性\n{1}";
    locale_strings[11015] = "{0}: error 节点引用的类定义:{1}不存在\n{2}";
    locale_strings[11016] = "{0}: error 节点上'scale9Grid'属性值的格式错误:{1}";
    locale_strings[11017] = "{0}: error 节点上缺少命名空间前缀:{1}";
    locale_strings[11018] = "{0}: error 节点上'skinName'属性值的格式错误:{1}";
    locale_strings[11019] = "{0}: error 容器的子项必须是可视节点:{1}";
    locale_strings[11101] = "{0}: warning 在w:Declarations内的子节点，不允许使用includeIn和excludeFrom属性\n{1}";
    locale_strings[11102] = "{0}: warning 在属性节点上找不到任何子节点\n{1}";
    locale_strings[11103] = "{0}: warning 节点上的同一个属性'{1}'被多次赋值\n{2}";
    locale_strings[12000] = "创建一个全新的 Egret 项目";
    locale_strings[12001] = "选择一个项目模板";
    locale_strings[12002] = "请输入默认的屏幕尺寸";
    locale_strings[12003] = "选择屏幕缩放模式";
    locale_strings[12004] = "选择扩展模块";
    locale_strings[12005] = "请选择希望发布的平台";
<<<<<<< HEAD
=======
    locale_strings[0] = "执行成功";
    locale_strings[1] = "请先设置环境变量 {color_green}EGRET_PATH{color_normal}。您可以访问 {color_underline}https://github.com/egret-team/egret/wiki/Setting-environment-variables{color_normal} 获取更多细节";
    locale_strings[2] = "TypeScript编译器尚未安装，请执行 {color_green}npm install -g typescript{color_normal} 进行安装";
    locale_strings[3] = "耗时：{0}秒";
    locale_strings[4] = "脚本执行失败";
    locale_strings[5] = "请确定执行路径";
    locale_strings[6] = "manifest.json生成成功";
    locale_strings[7] = "native拷贝共计耗时：{0}秒";
    //create
    locale_strings[1001] = "请输入项目名称。例: {color_green}egret create [project_name]{color_normal}";
    locale_strings[1002] = "该项目已存在";
    locale_strings[1003] = "正在创建新项目文件夹...";
    locale_strings[1004] = "正在编译项目...";
    locale_strings[1005] = "创建成功";
    //build
    locale_strings[1101] = "请输入项目名称。例:{color_green}egret build [project_name]{color_normal}";
    locale_strings[1102] = "指定項目中不存在 bin-debug 文件夾，请执行 {color_green}egret build [project_name] -e {color_normal} 初始化引擎";
    locale_strings[1103] = "{0}: error 类文件之间存在循环依赖，请检查类的继承关系或静态变量的初始化引用。";
    locale_strings[1104] = "构建成功";
    locale_strings[1105] = "编译项目：";
    locale_strings[1106] = "扫描项目列表";
    locale_strings[1107] = "扫描耗时：{0}秒";
    locale_strings[1108] = "项目共计编译耗时：{0}秒";
    locale_strings[1109] = "执行tsc编译";
    locale_strings[1110] = "tsc编译耗时：{0}秒";
    locale_strings[1111] = "{0} tsc编译生成js文件";
    locale_strings[1112] = "{0}耗时：{1}秒";
    locale_strings[1113] = "{0} tsc编译生成 '.d.ts'";
    locale_strings[1114] = "{0} 拷贝其他文件";
    locale_strings[1115] = "第三方库共计耗时：{0}秒";
    //compile
    locale_strings[1301] = "在编译路径 {0} 下找不到 egret_file_list.js 或 game_file_list.js，请检查编译路径是否正确";
    locale_strings[1302] = "请输入编译路径。例:{color_green}egret compile --source [your_typescript_source_dir] --output [your_output_dir]{color_normal}";
    locale_strings[1303] = "编译失败";
    locale_strings[1304] = "解析manifest.json文件失败，请检查文件是否为正确的JSON格式:\n{0}";
    locale_strings[1305] = "读取launcher/{0}.html失败，请检查编译路径是否正确";
    locale_strings[1306] = "在launcher/{0}内找不到文档类'document_class'的变量定义，请检查文件内容是否正确";
    locale_strings[1307] = "模块 {0} 中不存在任何 .ts 或 .d.ts 文件，无法编译，请在模块的 file_list 字段中填写 .ts 或 .d.ts ";
    locale_strings[1308] = "类或接口名冲突：‘{0}’同时存在于以下两个文件内：\n{1}\n{2}";
    locale_strings[1309] = "编译成功";
    //publish
    locale_strings[1401] = "找不到java或java版本过低（最低需求为 java 7 ),请安装java并执行 egret publish -testJava 命令进行测试";
    locale_strings[1402] = "开始发布{0}版本：{1}";
    locale_strings[1403] = "开始压缩js文件";
    locale_strings[1404] = "压缩js文件耗时：{0}秒";
    locale_strings[1405] = "未压缩js文件，拷贝js文件";
    locale_strings[1406] = "拷贝js文件耗时：{0}秒";
    locale_strings[1407] = "扫描版本控制文件";
    locale_strings[1408] = "生成版本控制文件耗时：{0}秒";
    locale_strings[1409] = "拷贝文件到release耗时：{0}秒";
    locale_strings[1410] = "开始打zip包";
    locale_strings[1411] = "打zip包耗时：{0}秒";
    locale_strings[1412] = "native拷贝共计耗时：{0}秒";
    locale_strings[1413] = "发布完成共计耗时：{0}秒";
    locale_strings[1414] = "未打zip包，拷贝文件到release";
    locale_strings[1415] = "正在执行检测命令:{0}";
    locale_strings[1416] = "您可以修改 JAVA_HOME 环境变量来修改 JAVA 路径";
    locale_strings[1417] = "检测成功";
    locale_strings[1418] = "WebP格式转换失败 : {0}";
    locale_strings[1419] = "转换WebP格式 : {0} / {1}";
    //startserver
    locale_strings[1501] = "无法启动服务器，请检查权限或端口是否被占用";
>>>>>>> b1c34bf4
    //create_app
    locale_strings[1601] = "请输入项目名称, h5游戏目录以及手机平台支持库。例: {color_green}egret create_app [app_name] -f [h5_game_path] -t [template_path] {color_normal} \n如没有安装最新手机平台支持库，请从以下地址下载：\nAndroid: http://www.egret-labs.org/download/egret-android-packager-download.html, \niOS:http://www.egret-labs.org/download/egret-ios-packager-download.html";
    locale_strings[1602] = "缺少egretProperties.json或格式不正确。 \n请从http://www.egret-labs.org/download/egret-download.html升级egret-core到最新版";
    locale_strings[1603] = "缺少create_app.json。\n请从以下地址下载最新手机平台支持库\nAndroid: http://www.egret-labs.org/download/egret-android-packager-download.html, \n\tiOS: http://www.egret-labs.org/download/egret-ios-packager-download.html";
    locale_strings[1604] = "执行egret build命令失败";
    locale_strings[1605] = "移动平台项目目录不能与html5项目目录为同一目录，请修改移动平台项目目录。";
    locale_strings[1606] = "创建完毕，共计耗时：{0}秒";
    locale_strings[1607] = "> copy from project template ...";
    locale_strings[1608] = "> replace all configure elements ...";
    locale_strings[1609] = "> rename project name ...";
<<<<<<< HEAD
})(egret || (egret = {}));
//# sourceMappingURL=zh_CN.js.map
=======
    //upgrade
    locale_strings[1701] = "项目版本低于 egret 版本，请执行 egret upgrade {your_project} 命令升级您的项目，\n命令中请不要加上大括号{}";
    locale_strings[1702] = "项目升级后，请执行一次 egret build {your_project} {color_green}-e{color_normal} 编译引擎，\n命令中请不要加上大括号{}";
    locale_strings[1703] = "\n升级第一步完成，{color_red}请按 {color_underline}https://github.com/egret-labs/egret-core/wiki/Egret_Upgrade/upgrade/index.html{color_red} 完成剩余升级步骤{color_normal}\n";
    locale_strings[1704] = "正在更新到{0}";
    //info
    locale_strings[1801] = "当前Egret版本：{0}";
    locale_strings[1802] = "Egret安装路径：{0}";
    //help
    locale_strings[1901] = "无法找到{0}命令的帮助文档";
    locale_strings[1902] = "用法: {0}";
    locale_strings[1903] = "用法: egret <command> [-v]";
    locale_strings[1904] = "command 列表:";
    locale_strings[1905] = "参数列表:";
    locale_strings[1906] = "{0}打印详细日志";
    locale_strings[1907] = "使用 egret help <command> 了解各个 command 的细节";
    locale_strings[9999] = "未知错误:{0}";
    locale_strings[8001] = "请输入命令行选项{color_green} {0} {color_normal}的参数,并确认是以下值之一: {color_green}[{1}]{color_normal}";
    locale_strings[8002] = "{color_red}请选对正确的egret项目目录！{color_normal}\n\tEgret_Project\t\t{color_gray}//项目目录{color_normal}\n\t\t--launcher\t{color_gray}//启动目录{color_normal}\n\t\t--src\t\t{color_gray}//源代码目录{color_normal}";
    locale_strings[8003] = "配置文件{0}不存在";
    locale_strings[8004] = "{color_red}请先创建Native项目再执行 --runtime native{color_normal}";
    locale_strings[2001] = "{0}: error 找不到EXML文件";
    locale_strings[2002] = "{0}: error 不是有效的XML文件";
    locale_strings[2003] = "{0}: error 无法找到节点所对应的类定义\n{1}";
    locale_strings[2004] = "{0}: error 节点不能含有同名的id属性\n{1}";
    locale_strings[2005] = "{0}: error 节点上不存在名为'{1}'的属性或样式名:\n{2}";
    locale_strings[2006] = "{0}: error 未定义的视图状态名称:'{1}'\n{2}";
    locale_strings[2007] = "{0}: error 只有处于容器内的egret.IVisualElement对象可以使用includeIn和excludeFrom属性\n{1}";
    locale_strings[2008] = "{0}: error 无法将'{1}'类型的值赋给属性:'{2}'\n{3}";
    locale_strings[2009] = "{0}: error 在节点属性值的‘{}’标签内只能引用一个ID，不允许使用复杂表达式\n{1}";
    locale_strings[2010] = "{0}: error 属性:'{1}'所引用的ID: '{2}'不存在\n{3}";
    locale_strings[2011] = "{0}: error 无法将多个子节点赋值给同一个属性:'{1}'\n{2}";
    locale_strings[2012] = "{0}: error 节点上不存在默认属性，必须显式声明子节点要赋值到的属性名\n{1}";
    locale_strings[2013] = "{0}: error 类型为Array的属性节点上不允许使用视图状态语法\n{1}";
    locale_strings[2014] = "{0}: error 不允许将皮肤类自身赋值给节点属性\n{1}";
    locale_strings[2015] = "{0}: error 节点引用的类定义:{1}不存在\n{2}";
    locale_strings[2016] = "{0}: error 节点上'scale9Grid'属性值的格式错误:{1}";
    locale_strings[2017] = "{0}: error 节点上缺少命名空间前缀:{1}";
    locale_strings[2018] = "{0}: error 节点上'skinName'属性值的格式错误:{1}";
    locale_strings[2019] = "{0}: error 容器的子项必须是可视节点:{1}";
    locale_strings[2020] = "{0}: error 在w:Declarations内的子节点，不允许使用includeIn和excludeFrom属性\n{1}";
    locale_strings[2102] = "{0}: warning 在属性节点上找不到任何子节点\n{1}";
    locale_strings[2103] = "{0}: warning 节点上的同一个属性'{1}'被多次赋值\n{2}";
})(egret || (egret = {}));
>>>>>>> b1c34bf4
<|MERGE_RESOLUTION|>--- conflicted
+++ resolved
@@ -77,72 +77,6 @@
     locale_strings[12003] = "选择屏幕缩放模式";
     locale_strings[12004] = "选择扩展模块";
     locale_strings[12005] = "请选择希望发布的平台";
-<<<<<<< HEAD
-=======
-    locale_strings[0] = "执行成功";
-    locale_strings[1] = "请先设置环境变量 {color_green}EGRET_PATH{color_normal}。您可以访问 {color_underline}https://github.com/egret-team/egret/wiki/Setting-environment-variables{color_normal} 获取更多细节";
-    locale_strings[2] = "TypeScript编译器尚未安装，请执行 {color_green}npm install -g typescript{color_normal} 进行安装";
-    locale_strings[3] = "耗时：{0}秒";
-    locale_strings[4] = "脚本执行失败";
-    locale_strings[5] = "请确定执行路径";
-    locale_strings[6] = "manifest.json生成成功";
-    locale_strings[7] = "native拷贝共计耗时：{0}秒";
-    //create
-    locale_strings[1001] = "请输入项目名称。例: {color_green}egret create [project_name]{color_normal}";
-    locale_strings[1002] = "该项目已存在";
-    locale_strings[1003] = "正在创建新项目文件夹...";
-    locale_strings[1004] = "正在编译项目...";
-    locale_strings[1005] = "创建成功";
-    //build
-    locale_strings[1101] = "请输入项目名称。例:{color_green}egret build [project_name]{color_normal}";
-    locale_strings[1102] = "指定項目中不存在 bin-debug 文件夾，请执行 {color_green}egret build [project_name] -e {color_normal} 初始化引擎";
-    locale_strings[1103] = "{0}: error 类文件之间存在循环依赖，请检查类的继承关系或静态变量的初始化引用。";
-    locale_strings[1104] = "构建成功";
-    locale_strings[1105] = "编译项目：";
-    locale_strings[1106] = "扫描项目列表";
-    locale_strings[1107] = "扫描耗时：{0}秒";
-    locale_strings[1108] = "项目共计编译耗时：{0}秒";
-    locale_strings[1109] = "执行tsc编译";
-    locale_strings[1110] = "tsc编译耗时：{0}秒";
-    locale_strings[1111] = "{0} tsc编译生成js文件";
-    locale_strings[1112] = "{0}耗时：{1}秒";
-    locale_strings[1113] = "{0} tsc编译生成 '.d.ts'";
-    locale_strings[1114] = "{0} 拷贝其他文件";
-    locale_strings[1115] = "第三方库共计耗时：{0}秒";
-    //compile
-    locale_strings[1301] = "在编译路径 {0} 下找不到 egret_file_list.js 或 game_file_list.js，请检查编译路径是否正确";
-    locale_strings[1302] = "请输入编译路径。例:{color_green}egret compile --source [your_typescript_source_dir] --output [your_output_dir]{color_normal}";
-    locale_strings[1303] = "编译失败";
-    locale_strings[1304] = "解析manifest.json文件失败，请检查文件是否为正确的JSON格式:\n{0}";
-    locale_strings[1305] = "读取launcher/{0}.html失败，请检查编译路径是否正确";
-    locale_strings[1306] = "在launcher/{0}内找不到文档类'document_class'的变量定义，请检查文件内容是否正确";
-    locale_strings[1307] = "模块 {0} 中不存在任何 .ts 或 .d.ts 文件，无法编译，请在模块的 file_list 字段中填写 .ts 或 .d.ts ";
-    locale_strings[1308] = "类或接口名冲突：‘{0}’同时存在于以下两个文件内：\n{1}\n{2}";
-    locale_strings[1309] = "编译成功";
-    //publish
-    locale_strings[1401] = "找不到java或java版本过低（最低需求为 java 7 ),请安装java并执行 egret publish -testJava 命令进行测试";
-    locale_strings[1402] = "开始发布{0}版本：{1}";
-    locale_strings[1403] = "开始压缩js文件";
-    locale_strings[1404] = "压缩js文件耗时：{0}秒";
-    locale_strings[1405] = "未压缩js文件，拷贝js文件";
-    locale_strings[1406] = "拷贝js文件耗时：{0}秒";
-    locale_strings[1407] = "扫描版本控制文件";
-    locale_strings[1408] = "生成版本控制文件耗时：{0}秒";
-    locale_strings[1409] = "拷贝文件到release耗时：{0}秒";
-    locale_strings[1410] = "开始打zip包";
-    locale_strings[1411] = "打zip包耗时：{0}秒";
-    locale_strings[1412] = "native拷贝共计耗时：{0}秒";
-    locale_strings[1413] = "发布完成共计耗时：{0}秒";
-    locale_strings[1414] = "未打zip包，拷贝文件到release";
-    locale_strings[1415] = "正在执行检测命令:{0}";
-    locale_strings[1416] = "您可以修改 JAVA_HOME 环境变量来修改 JAVA 路径";
-    locale_strings[1417] = "检测成功";
-    locale_strings[1418] = "WebP格式转换失败 : {0}";
-    locale_strings[1419] = "转换WebP格式 : {0} / {1}";
-    //startserver
-    locale_strings[1501] = "无法启动服务器，请检查权限或端口是否被占用";
->>>>>>> b1c34bf4
-    //create_app
     locale_strings[1601] = "请输入项目名称, h5游戏目录以及手机平台支持库。例: {color_green}egret create_app [app_name] -f [h5_game_path] -t [template_path] {color_normal} \n如没有安装最新手机平台支持库，请从以下地址下载：\nAndroid: http://www.egret-labs.org/download/egret-android-packager-download.html, \niOS:http://www.egret-labs.org/download/egret-ios-packager-download.html";
     locale_strings[1602] = "缺少egretProperties.json或格式不正确。 \n请从http://www.egret-labs.org/download/egret-download.html升级egret-core到最新版";
     locale_strings[1603] = "缺少create_app.json。\n请从以下地址下载最新手机平台支持库\nAndroid: http://www.egret-labs.org/download/egret-android-packager-download.html, \n\tiOS: http://www.egret-labs.org/download/egret-ios-packager-download.html";
@@ -152,52 +86,5 @@
     locale_strings[1607] = "> copy from project template ...";
     locale_strings[1608] = "> replace all configure elements ...";
     locale_strings[1609] = "> rename project name ...";
-<<<<<<< HEAD
 })(egret || (egret = {}));
-//# sourceMappingURL=zh_CN.js.map
-=======
-    //upgrade
-    locale_strings[1701] = "项目版本低于 egret 版本，请执行 egret upgrade {your_project} 命令升级您的项目，\n命令中请不要加上大括号{}";
-    locale_strings[1702] = "项目升级后，请执行一次 egret build {your_project} {color_green}-e{color_normal} 编译引擎，\n命令中请不要加上大括号{}";
-    locale_strings[1703] = "\n升级第一步完成，{color_red}请按 {color_underline}https://github.com/egret-labs/egret-core/wiki/Egret_Upgrade/upgrade/index.html{color_red} 完成剩余升级步骤{color_normal}\n";
-    locale_strings[1704] = "正在更新到{0}";
-    //info
-    locale_strings[1801] = "当前Egret版本：{0}";
-    locale_strings[1802] = "Egret安装路径：{0}";
-    //help
-    locale_strings[1901] = "无法找到{0}命令的帮助文档";
-    locale_strings[1902] = "用法: {0}";
-    locale_strings[1903] = "用法: egret <command> [-v]";
-    locale_strings[1904] = "command 列表:";
-    locale_strings[1905] = "参数列表:";
-    locale_strings[1906] = "{0}打印详细日志";
-    locale_strings[1907] = "使用 egret help <command> 了解各个 command 的细节";
-    locale_strings[9999] = "未知错误:{0}";
-    locale_strings[8001] = "请输入命令行选项{color_green} {0} {color_normal}的参数,并确认是以下值之一: {color_green}[{1}]{color_normal}";
-    locale_strings[8002] = "{color_red}请选对正确的egret项目目录！{color_normal}\n\tEgret_Project\t\t{color_gray}//项目目录{color_normal}\n\t\t--launcher\t{color_gray}//启动目录{color_normal}\n\t\t--src\t\t{color_gray}//源代码目录{color_normal}";
-    locale_strings[8003] = "配置文件{0}不存在";
-    locale_strings[8004] = "{color_red}请先创建Native项目再执行 --runtime native{color_normal}";
-    locale_strings[2001] = "{0}: error 找不到EXML文件";
-    locale_strings[2002] = "{0}: error 不是有效的XML文件";
-    locale_strings[2003] = "{0}: error 无法找到节点所对应的类定义\n{1}";
-    locale_strings[2004] = "{0}: error 节点不能含有同名的id属性\n{1}";
-    locale_strings[2005] = "{0}: error 节点上不存在名为'{1}'的属性或样式名:\n{2}";
-    locale_strings[2006] = "{0}: error 未定义的视图状态名称:'{1}'\n{2}";
-    locale_strings[2007] = "{0}: error 只有处于容器内的egret.IVisualElement对象可以使用includeIn和excludeFrom属性\n{1}";
-    locale_strings[2008] = "{0}: error 无法将'{1}'类型的值赋给属性:'{2}'\n{3}";
-    locale_strings[2009] = "{0}: error 在节点属性值的‘{}’标签内只能引用一个ID，不允许使用复杂表达式\n{1}";
-    locale_strings[2010] = "{0}: error 属性:'{1}'所引用的ID: '{2}'不存在\n{3}";
-    locale_strings[2011] = "{0}: error 无法将多个子节点赋值给同一个属性:'{1}'\n{2}";
-    locale_strings[2012] = "{0}: error 节点上不存在默认属性，必须显式声明子节点要赋值到的属性名\n{1}";
-    locale_strings[2013] = "{0}: error 类型为Array的属性节点上不允许使用视图状态语法\n{1}";
-    locale_strings[2014] = "{0}: error 不允许将皮肤类自身赋值给节点属性\n{1}";
-    locale_strings[2015] = "{0}: error 节点引用的类定义:{1}不存在\n{2}";
-    locale_strings[2016] = "{0}: error 节点上'scale9Grid'属性值的格式错误:{1}";
-    locale_strings[2017] = "{0}: error 节点上缺少命名空间前缀:{1}";
-    locale_strings[2018] = "{0}: error 节点上'skinName'属性值的格式错误:{1}";
-    locale_strings[2019] = "{0}: error 容器的子项必须是可视节点:{1}";
-    locale_strings[2020] = "{0}: error 在w:Declarations内的子节点，不允许使用includeIn和excludeFrom属性\n{1}";
-    locale_strings[2102] = "{0}: warning 在属性节点上找不到任何子节点\n{1}";
-    locale_strings[2103] = "{0}: warning 节点上的同一个属性'{1}'被多次赋值\n{2}";
-})(egret || (egret = {}));
->>>>>>> b1c34bf4
+//# sourceMappingURL=zh_CN.js.map