--- conflicted
+++ resolved
@@ -3,8 +3,4 @@
 
 ## 2D Rendering - JavaScript 
 - **[new]** Increase the output information of the engine version number after the engine starts
-<<<<<<< HEAD
-- **[fix]** Fix an issue where the game page can't bounce when iOS bounces up the input keyboard
-=======
-- **[optimize]** Vivo game update project structure, the previously created project needs to be upgraded.
->>>>>>> 1cf43f44
+- **[optimize]** Vivo game update project structure, the previously created project needs to be upgraded.