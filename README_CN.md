--- conflicted
+++ resolved
@@ -12,11 +12,7 @@
              alt="stars">
     </a>
     <a href="https://github.com/egret-labs/egret-core">
-<<<<<<< HEAD
-        <img src="https://img.shields.io/badge/version-5.2.24-green.svg"
-=======
         <img src="https://img.shields.io/badge/version-5.2.25-green.svg"
->>>>>>> 4d7eb792
              alt="version">
     </a>
     <a href="./LICENSE.md">
