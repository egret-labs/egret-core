var __reflect = (this && this.__reflect) || function (p, c, t) {
    p.__class__ = c, t ? t.push(c) : t = [c], p.__types__ = p.__types__ ? t.concat(p.__types__) : t;
};
var __extends = (this && this.__extends) || function (d, b) {
    for (var p in b) if (b.hasOwnProperty(p)) d[p] = b[p];
    function __() { this.constructor = d; }
    d.prototype = b === null ? Object.create(b) : (__.prototype = b.prototype, new __());
};
//////////////////////////////////////////////////////////////////////////////////////
//
//  Copyright (c) 2014-present, Egret Technology.
//  All rights reserved.
//  Redistribution and use in source and binary forms, with or without
//  modification, are permitted provided that the following conditions are met:
//
//     * Redistributions of source code must retain the above copyright
//       notice, this list of conditions and the following disclaimer.
//     * Redistributions in binary form must reproduce the above copyright
//       notice, this list of conditions and the following disclaimer in the
//       documentation and/or other materials provided with the distribution.
//     * Neither the name of the Egret nor the
//       names of its contributors may be used to endorse or promote products
//       derived from this software without specific prior written permission.
//
//  THIS SOFTWARE IS PROVIDED BY EGRET AND CONTRIBUTORS "AS IS" AND ANY EXPRESS
//  OR IMPLIED WARRANTIES, INCLUDING, BUT NOT LIMITED TO, THE IMPLIED WARRANTIES
//  OF MERCHANTABILITY AND FITNESS FOR A PARTICULAR PURPOSE ARE DISCLAIMED.
//  IN NO EVENT SHALL EGRET AND CONTRIBUTORS BE LIABLE FOR ANY DIRECT, INDIRECT,
//  INCIDENTAL, SPECIAL, EXEMPLARY, OR CONSEQUENTIAL DAMAGES (INCLUDING, BUT NOT
//  LIMITED TO, PROCUREMENT OF SUBSTITUTE GOODS OR SERVICES;LOSS OF USE, DATA,
//  OR PROFITS; OR BUSINESS INTERRUPTION) HOWEVER CAUSED AND ON ANY THEORY OF
//  LIABILITY, WHETHER IN CONTRACT, STRICT LIABILITY, OR TORT (INCLUDING
//  NEGLIGENCE OR OTHERWISE) ARISING IN ANY WAY OUT OF THE USE OF THIS SOFTWARE,
//  EVEN IF ADVISED OF THE POSSIBILITY OF SUCH DAMAGE.
//
//////////////////////////////////////////////////////////////////////////////////////
var RES;
(function (RES) {
    /**
     * @classic
     * @private
     */
    var AnalyzerBase = (function (_super) {
        __extends(AnalyzerBase, _super);
        function AnalyzerBase() {
            var _this = _super.call(this) || this;
            _this.resourceConfig = null;
            _this.resourceConfig = (RES["configInstance"]);
            return _this;
        }
        /**
         * 添加一个二级键名到配置列表。
         * @method RES.ResourceConfig#addSubkey
         * @param subkey {string} 要添加的二级键名
         * @param name {string} 二级键名所属的资源name属性
         */
        AnalyzerBase.prototype.addSubkey = function (subkey, name) {
            this.resourceConfig.addSubkey(subkey, name);
        };
        /**
         * 加载一个资源文件
         * @param resItem 加载项信息
         * @param compFunc 加载完成回调函数,示例:compFunc(resItem:ResourceItem):void;
         * @param thisObject 加载完成回调函数的this引用
         */
        AnalyzerBase.prototype.loadFile = function (resItem, compFunc, thisObject) {
        };
        /**
         * 同步方式获取解析完成的数据
         * @param name 对应配置文件里的name属性。
         */
        AnalyzerBase.prototype.getRes = function (name) {
        };
        /**
         * 销毁某个资源文件的二进制数据,返回是否删除成功。
         * @param name 配置文件中加载项的name属性
         */
        AnalyzerBase.prototype.destroyRes = function (name) {
            return false;
        };
        /**
         * 读取一个字符串里第一个点之前的内容。
         * @param name {string} 要读取的字符串
         */
        AnalyzerBase.getStringPrefix = function (name) {
            if (!name) {
                return "";
            }
            var index = name.indexOf(".");
            if (index != -1) {
                return name.substring(0, index);
            }
            return "";
        };
        /**
         * 读取一个字符串里第一个点之后的内容。
         * @param name {string} 要读取的字符串
         */
        AnalyzerBase.getStringTail = function (name) {
            if (!name) {
                return "";
            }
            var index = name.indexOf(".");
            if (index != -1) {
                return name.substring(index + 1);
            }
            return "";
        };
        return AnalyzerBase;
    }(egret.HashObject));
    RES.AnalyzerBase = AnalyzerBase;
    __reflect(AnalyzerBase.prototype, "RES.AnalyzerBase");
})(RES || (RES = {}));
//////////////////////////////////////////////////////////////////////////////////////
//
//  Copyright (c) 2014-present, Egret Technology.
//  All rights reserved.
//  Redistribution and use in source and binary forms, with or without
//  modification, are permitted provided that the following conditions are met:
//
//     * Redistributions of source code must retain the above copyright
//       notice, this list of conditions and the following disclaimer.
//     * Redistributions in binary form must reproduce the above copyright
//       notice, this list of conditions and the following disclaimer in the
//       documentation and/or other materials provided with the distribution.
//     * Neither the name of the Egret nor the
//       names of its contributors may be used to endorse or promote products
//       derived from this software without specific prior written permission.
//
//  THIS SOFTWARE IS PROVIDED BY EGRET AND CONTRIBUTORS "AS IS" AND ANY EXPRESS
//  OR IMPLIED WARRANTIES, INCLUDING, BUT NOT LIMITED TO, THE IMPLIED WARRANTIES
//  OF MERCHANTABILITY AND FITNESS FOR A PARTICULAR PURPOSE ARE DISCLAIMED.
//  IN NO EVENT SHALL EGRET AND CONTRIBUTORS BE LIABLE FOR ANY DIRECT, INDIRECT,
//  INCIDENTAL, SPECIAL, EXEMPLARY, OR CONSEQUENTIAL DAMAGES (INCLUDING, BUT NOT
//  LIMITED TO, PROCUREMENT OF SUBSTITUTE GOODS OR SERVICES;LOSS OF USE, DATA,
//  OR PROFITS; OR BUSINESS INTERRUPTION) HOWEVER CAUSED AND ON ANY THEORY OF
//  LIABILITY, WHETHER IN CONTRACT, STRICT LIABILITY, OR TORT (INCLUDING
//  NEGLIGENCE OR OTHERWISE) ARISING IN ANY WAY OUT OF THE USE OF THIS SOFTWARE,
//  EVEN IF ADVISED OF THE POSSIBILITY OF SUCH DAMAGE.
//
//////////////////////////////////////////////////////////////////////////////////////
var RES;
(function (RES) {
    /**
     * @private
     */
    var BinAnalyzer = (function (_super) {
        __extends(BinAnalyzer, _super);
        /**
         * 构造函数
         */
        function BinAnalyzer() {
            var _this = _super.call(this) || this;
            /**
             * 字节流数据缓存字典
             */
            _this.fileDic = {};
            /**
             * 加载项字典
             */
            _this.resItemDic = [];
            _this._dataFormat = egret.HttpResponseType.ARRAY_BUFFER;
            /**
             * Loader对象池
             */
            _this.recycler = [];
            return _this;
        }
        /**
         * @inheritDoc
         */
        BinAnalyzer.prototype.loadFile = function (resItem, compFunc, thisObject) {
            if (this.fileDic[resItem.name]) {
                compFunc.call(thisObject, resItem);
                return;
            }
            var request = this.getRequest();
            this.resItemDic[request.hashCode] = { item: resItem, func: compFunc, thisObject: thisObject };
            request.open(RES.$getVirtualUrl(resItem.url));
            request.send();
        };
        /**
         * 获取一个URLLoader对象
         */
        BinAnalyzer.prototype.getRequest = function () {
            var request = this.recycler.pop();
            if (!request) {
                request = new egret.HttpRequest();
                request.addEventListener(egret.Event.COMPLETE, this.onLoadFinish, this);
                request.addEventListener(egret.IOErrorEvent.IO_ERROR, this.onLoadFinish, this);
            }
            request.responseType = this._dataFormat;
            return request;
        };
        /**
         * 一项加载结束
         */
        BinAnalyzer.prototype.onLoadFinish = function (event) {
            var request = (event.target);
            var data = this.resItemDic[request.hashCode];
            delete this.resItemDic[request.hashCode];
            var resItem = data.item;
            var compFunc = data.func;
            resItem.loaded = (event.type == egret.Event.COMPLETE);
            if (resItem.loaded) {
                this.analyzeData(resItem, request.response);
            }
            this.recycler.push(request);
            compFunc.call(data.thisObject, resItem);
        };
        /**
         * 解析并缓存加载成功的数据
         */
        BinAnalyzer.prototype.analyzeData = function (resItem, data) {
            var name = resItem.name;
            if (this.fileDic[name] || (data != "" && !data)) {
                return;
            }
            this.fileDic[name] = data;
        };
        /**
         * @inheritDoc
         */
        BinAnalyzer.prototype.getRes = function (name) {
            return this.fileDic[name];
        };
        /**
         * @inheritDoc
         */
        BinAnalyzer.prototype.hasRes = function (name) {
            var res = this.getRes(name);
            return res != null;
        };
        /**
         * @inheritDoc
         */
        BinAnalyzer.prototype.destroyRes = function (name) {
            if (this.fileDic[name]) {
                this.onResourceDestroy(this.fileDic[name]);
                delete this.fileDic[name];
                return true;
            }
            return false;
        };
        BinAnalyzer.prototype.onResourceDestroy = function (resource) {
        };
        return BinAnalyzer;
    }(RES.AnalyzerBase));
    RES.BinAnalyzer = BinAnalyzer;
    __reflect(BinAnalyzer.prototype, "RES.BinAnalyzer");
})(RES || (RES = {}));
//////////////////////////////////////////////////////////////////////////////////////
//
//  Copyright (c) 2014-present, Egret Technology.
//  All rights reserved.
//  Redistribution and use in source and binary forms, with or without
//  modification, are permitted provided that the following conditions are met:
//
//     * Redistributions of source code must retain the above copyright
//       notice, this list of conditions and the following disclaimer.
//     * Redistributions in binary form must reproduce the above copyright
//       notice, this list of conditions and the following disclaimer in the
//       documentation and/or other materials provided with the distribution.
//     * Neither the name of the Egret nor the
//       names of its contributors may be used to endorse or promote products
//       derived from this software without specific prior written permission.
//
//  THIS SOFTWARE IS PROVIDED BY EGRET AND CONTRIBUTORS "AS IS" AND ANY EXPRESS
//  OR IMPLIED WARRANTIES, INCLUDING, BUT NOT LIMITED TO, THE IMPLIED WARRANTIES
//  OF MERCHANTABILITY AND FITNESS FOR A PARTICULAR PURPOSE ARE DISCLAIMED.
//  IN NO EVENT SHALL EGRET AND CONTRIBUTORS BE LIABLE FOR ANY DIRECT, INDIRECT,
//  INCIDENTAL, SPECIAL, EXEMPLARY, OR CONSEQUENTIAL DAMAGES (INCLUDING, BUT NOT
//  LIMITED TO, PROCUREMENT OF SUBSTITUTE GOODS OR SERVICES;LOSS OF USE, DATA,
//  OR PROFITS; OR BUSINESS INTERRUPTION) HOWEVER CAUSED AND ON ANY THEORY OF
//  LIABILITY, WHETHER IN CONTRACT, STRICT LIABILITY, OR TORT (INCLUDING
//  NEGLIGENCE OR OTHERWISE) ARISING IN ANY WAY OUT OF THE USE OF THIS SOFTWARE,
//  EVEN IF ADVISED OF THE POSSIBILITY OF SUCH DAMAGE.
//
//////////////////////////////////////////////////////////////////////////////////////
var RES;
(function (RES) {
})(RES || (RES = {}));
//////////////////////////////////////////////////////////////////////////////////////
//
//  Copyright (c) 2014-present, Egret Technology.
//  All rights reserved.
//  Redistribution and use in source and binary forms, with or without
//  modification, are permitted provided that the following conditions are met:
//
//     * Redistributions of source code must retain the above copyright
//       notice, this list of conditions and the following disclaimer.
//     * Redistributions in binary form must reproduce the above copyright
//       notice, this list of conditions and the following disclaimer in the
//       documentation and/or other materials provided with the distribution.
//     * Neither the name of the Egret nor the
//       names of its contributors may be used to endorse or promote products
//       derived from this software without specific prior written permission.
//
//  THIS SOFTWARE IS PROVIDED BY EGRET AND CONTRIBUTORS "AS IS" AND ANY EXPRESS
//  OR IMPLIED WARRANTIES, INCLUDING, BUT NOT LIMITED TO, THE IMPLIED WARRANTIES
//  OF MERCHANTABILITY AND FITNESS FOR A PARTICULAR PURPOSE ARE DISCLAIMED.
//  IN NO EVENT SHALL EGRET AND CONTRIBUTORS BE LIABLE FOR ANY DIRECT, INDIRECT,
//  INCIDENTAL, SPECIAL, EXEMPLARY, OR CONSEQUENTIAL DAMAGES (INCLUDING, BUT NOT
//  LIMITED TO, PROCUREMENT OF SUBSTITUTE GOODS OR SERVICES;LOSS OF USE, DATA,
//  OR PROFITS; OR BUSINESS INTERRUPTION) HOWEVER CAUSED AND ON ANY THEORY OF
//  LIABILITY, WHETHER IN CONTRACT, STRICT LIABILITY, OR TORT (INCLUDING
//  NEGLIGENCE OR OTHERWISE) ARISING IN ANY WAY OUT OF THE USE OF THIS SOFTWARE,
//  EVEN IF ADVISED OF THE POSSIBILITY OF SUCH DAMAGE.
//
//////////////////////////////////////////////////////////////////////////////////////
var RES;
(function (RES) {
    /**
     * @language en_US
     * Resource term. One of the resources arrays in resource.json.
     * @version Egret 2.4
     * @platform Web,Native
     */
    /**
     * @language zh_CN
     * 资源项。对应 resource.json 中 resources 数组中的一项。
     * @version Egret 2.4
     * @platform Web,Native
     */
    var ResourceItem = (function () {
        /**
         * @language en_US
         * Constructor.
         * @param name Name of resource term.
         * @param url URL of resource term.
         * @param type Type of resource term.
         * @version Egret 2.4
         * @platform Web,Native
         */
        /**
         * @language zh_CN
         * 构造函数。
         * @param name 加载项名称。
         * @param url 要加载的文件地址。
         * @param type 加载项文件类型。
         * @version Egret 2.4
         * @platform Web,Native
         */
        function ResourceItem(name, url, type) {
            /**
             * @language en_US
             * Name of the resource term group.
             * @version Egret 2.4
             * @platform Web,Native
             */
            /**
             * @language zh_CN
             * 资源所属的组名。
             * @version Egret 2.4
             * @platform Web,Native
             */
            this.groupName = "";
            /**
             * @language en_US
             * The raw data object to be referenced.
             * @version Egret 2.4
             * @platform Web,Native
             */
            /**
             * @language zh_CN
             * 被引用的原始数据对象。
             * @version Egret 2.4
             * @platform Web,Native
             */
            this.data = null;
            this._loaded = false;
            this.name = name;
            this.url = url;
            this.type = type;
        }
        Object.defineProperty(ResourceItem.prototype, "loaded", {
            /**
             * @language en_US
             * Load complete flag.
             * @version Egret 2.4
             * @platform Web,Native
             */
            /**
             * @language zh_CN
             * 加载完成的标志。
             * @version Egret 2.4
             * @platform Web,Native
             */
            get: function () {
                return this.data ? this.data.loaded : this._loaded;
            },
            set: function (value) {
                if (this.data)
                    this.data.loaded = value;
                this._loaded = value;
            },
            enumerable: true,
            configurable: true
        });
        /**
         * @language en_US
         * Turn into a string.
         * @version Egret 2.4
         * @platform Web,Native
         */
        /**
         * @language zh_CN
         * 转成字符串。
         * @version Egret 2.4
         * @platform Web,Native
         */
        ResourceItem.prototype.toString = function () {
            return "[ResourceItem name=\"" + this.name + "\" url=\"" + this.url + "\" type=\"" + this.type + "\"]";
        };
        return ResourceItem;
    }());
    /**
     * @language en_US
     * XML file.
     * @version Egret 2.4
     * @platform Web,Native
     */
    /**
     * @language zh_CN
     * XML 文件。
     * @version Egret 2.4
     * @platform Web,Native
     */
    ResourceItem.TYPE_XML = "xml";
    /**
     * @language en_US
     * Picture file.
     * @version Egret 2.4
     * @platform Web,Native
     */
    /**
     * @language zh_CN
     * 图片文件。
     * @version Egret 2.4
     * @platform Web,Native
     */
    ResourceItem.TYPE_IMAGE = "image";
    /**
     * @language en_US
     * Binary file.
     * @version Egret 2.4
     * @platform Web
     */
    /**
     * @language zh_CN
     * 二进制文件。
     * @version Egret 2.4
     * @platform Web
     */
    ResourceItem.TYPE_BIN = "bin";
    /**
     * @language en_US
     * Text file.
     * @version Egret 2.4
     * @platform Web,Native
     */
    /**
     * @language zh_CN
     * 文本文件。
     * @version Egret 2.4
     * @platform Web,Native
     */
    ResourceItem.TYPE_TEXT = "text";
    /**
     * @language en_US
     * JSON file.
     * @version Egret 2.4
     * @platform Web,Native
     */
    /**
     * @language zh_CN
     * JSON 文件。
     * @version Egret 2.4
     * @platform Web,Native
     */
    ResourceItem.TYPE_JSON = "json";
    /**
     * @language en_US
     * SpriteSheet file.
     * @version Egret 2.4
     * @platform Web,Native
     */
    /**
     * @language zh_CN
     * SpriteSheet 文件。
     * @version Egret 2.4
     * @platform Web,Native
     */
    ResourceItem.TYPE_SHEET = "sheet";
    /**
     * @language en_US
     * BitmapTextSpriteSheet file.
     * @version Egret 2.4
     * @platform Web,Native
     */
    /**
     * @language zh_CN
     * BitmapTextSpriteSheet 文件。
     * @version Egret 2.4
     * @platform Web,Native
     */
    ResourceItem.TYPE_FONT = "font";
    /**
     * @language en_US
     * Sound file.
     * @version Egret 2.4
     * @platform Web,Native
     */
    /**
     * @language zh_CN
     * 声音文件。
     * @version Egret 2.4
     * @platform Web,Native
     */
    ResourceItem.TYPE_SOUND = "sound";
    RES.ResourceItem = ResourceItem;
    __reflect(ResourceItem.prototype, "RES.ResourceItem");
})(RES || (RES = {}));
////////////////////////////////////////////////////////////////////////////////////////
////
////  Copyright (c) 2014-present, Egret Technology.
////  All rights reserved.
////  Redistribution and use in source and binary forms, with or without
////  modification, are permitted provided that the following conditions are met:
////
////     * Redistributions of source code must retain the above copyright
////       notice, this list of conditions and the following disclaimer.
////     * Redistributions in binary form must reproduce the above copyright
////       notice, this list of conditions and the following disclaimer in the
////       documentation and/or other materials provided with the distribution.
////     * Neither the name of the Egret nor the
////       names of its contributors may be used to endorse or promote products
////       derived from this software without specific prior written permission.
////
////  THIS SOFTWARE IS PROVIDED BY EGRET AND CONTRIBUTORS "AS IS" AND ANY EXPRESS
////  OR IMPLIED WARRANTIES, INCLUDING, BUT NOT LIMITED TO, THE IMPLIED WARRANTIES
////  OF MERCHANTABILITY AND FITNESS FOR A PARTICULAR PURPOSE ARE DISCLAIMED.
////  IN NO EVENT SHALL EGRET AND CONTRIBUTORS BE LIABLE FOR ANY DIRECT, INDIRECT,
////  INCIDENTAL, SPECIAL, EXEMPLARY, OR CONSEQUENTIAL DAMAGES (INCLUDING, BUT NOT
////  LIMITED TO, PROCUREMENT OF SUBSTITUTE GOODS OR SERVICES;LOSS OF USE, DATA,
////  OR PROFITS; OR BUSINESS INTERRUPTION) HOWEVER CAUSED AND ON ANY THEORY OF
////  LIABILITY, WHETHER IN CONTRACT, STRICT LIABILITY, OR TORT (INCLUDING
////  NEGLIGENCE OR OTHERWISE) ARISING IN ANY WAY OUT OF THE USE OF THIS SOFTWARE,
////  EVEN IF ADVISED OF THE POSSIBILITY OF SUCH DAMAGE.
////
////////////////////////////////////////////////////////////////////////////////////////
var RES;
(function (RES) {
    /**
     * SpriteSheet解析器
     * @private
     */
    var SheetAnalyzer = (function (_super) {
        __extends(SheetAnalyzer, _super);
        function SheetAnalyzer() {
            var _this = _super.call(this) || this;
            _this.sheetMap = {};
            _this.textureMap = {};
            /**
             * ImageLoader对象池
             */
            _this.recyclerIamge = [];
            _this._dataFormat = egret.HttpResponseType.TEXT;
            return _this;
        }
        SheetAnalyzer.prototype.getRes = function (name) {
            var res = this.fileDic[name];
            if (!res) {
                res = this.textureMap[name];
            }
            if (!res) {
                var prefix = RES.AnalyzerBase.getStringPrefix(name);
                res = this.fileDic[prefix];
                if (res) {
                    var tail = RES.AnalyzerBase.getStringTail(name);
                    res = res.getTexture(tail);
                }
            }
            return res;
        };
        /**
         * 一项加载结束
         */
        SheetAnalyzer.prototype.onLoadFinish = function (event) {
            var request = event.target;
            var data = this.resItemDic[request.$hashCode];
            delete this.resItemDic[request.hashCode];
            var resItem = data.item;
            var compFunc = data.func;
            resItem.loaded = (event.type == egret.Event.COMPLETE);
            if (resItem.loaded) {
                if (request instanceof egret.HttpRequest) {
                    resItem.loaded = false;
                    var imageUrl = this.analyzeConfig(resItem, request.response);
                    if (imageUrl) {
                        this.loadImage(imageUrl, data);
                        this.recycler.push(request);
                        return;
                    }
                }
                else {
                    var texture = new egret.Texture();
                    texture._setBitmapData(request.data);
                    this.analyzeBitmap(resItem, texture);
                }
            }
            if (request instanceof egret.HttpRequest) {
                this.recycler.push(request);
            }
            else {
                this.recyclerIamge.push(request);
            }
            compFunc.call(data.thisObject, resItem);
        };
        /**
         * 解析并缓存加载成功的配置文件
         */
        SheetAnalyzer.prototype.analyzeConfig = function (resItem, data) {
            var name = resItem.name;
            var config;
            var imageUrl = "";
            try {
                var str = data;
                config = JSON.parse(str);
            }
            catch (e) {
                egret.$warn(1017, resItem.url, data);
            }
            if (config) {
                this.sheetMap[name] = config;
                imageUrl = this.getRelativePath(resItem.url, config["file"]);
            }
            return imageUrl;
        };
        /**
         * 解析并缓存加载成功的位图数据
         */
        SheetAnalyzer.prototype.analyzeBitmap = function (resItem, texture) {
            var name = resItem.name;
            if (this.fileDic[name] || !texture) {
                return;
            }
            var config = this.sheetMap[name];
            delete this.sheetMap[name];
            var targetName = resItem.data && resItem.data.subkeys ? "" : name;
            var spriteSheet = this.parseSpriteSheet(texture, config, targetName);
            this.fileDic[name] = spriteSheet;
        };
        /**
         * 获取相对位置
         */
        SheetAnalyzer.prototype.getRelativePath = function (url, file) {
            url = url.split("\\").join("/");
            var params = url.match(/#.*|\?.*/);
            var paramUrl = "";
            if (params) {
                paramUrl = params[0];
            }
            var index = url.lastIndexOf("/");
            if (index != -1) {
                url = url.substring(0, index + 1) + file;
            }
            else {
                url = file;
            }
            return url + paramUrl;
        };
        SheetAnalyzer.prototype.parseSpriteSheet = function (texture, data, name) {
            var frames = data.frames;
            if (!frames) {
                return null;
            }
            var spriteSheet = new egret.SpriteSheet(texture);
            var textureMap = this.textureMap;
            for (var subkey in frames) {
                var config = frames[subkey];
                var texture_1 = spriteSheet.createTexture(subkey, config.x, config.y, config.w, config.h, config.offX, config.offY, config.sourceW, config.sourceH);
                if (config["scale9grid"]) {
                    var str = config["scale9grid"];
                    var list = str.split(",");
                    texture_1["scale9Grid"] = new egret.Rectangle(parseInt(list[0]), parseInt(list[1]), parseInt(list[2]), parseInt(list[3]));
                }
                if (textureMap[subkey] == null) {
                    textureMap[subkey] = texture_1;
                    if (name) {
                        this.addSubkey(subkey, name);
                    }
                }
            }
            return spriteSheet;
        };
        SheetAnalyzer.prototype.destroyRes = function (name) {
            var sheet = this.fileDic[name];
            if (sheet) {
                delete this.fileDic[name];
                var texture = void 0;
                for (var subkey in sheet._textureMap) {
                    if (texture == null) {
                        texture = sheet._textureMap[subkey];
                        this.onResourceDestroy(texture);
                        texture = null;
                    }
                    delete this.textureMap[subkey];
                }
                if (sheet.dispose) {
                    sheet.dispose();
                }
                return true;
            }
            return false;
        };
        SheetAnalyzer.prototype.loadImage = function (url, data) {
            var loader = this.getImageLoader();
            this.resItemDic[loader.hashCode] = data;
            loader.load(RES.$getVirtualUrl(url));
        };
        SheetAnalyzer.prototype.getImageLoader = function () {
            var loader = this.recyclerIamge.pop();
            if (!loader) {
                loader = new egret.ImageLoader();
                loader.addEventListener(egret.Event.COMPLETE, this.onLoadFinish, this);
                loader.addEventListener(egret.IOErrorEvent.IO_ERROR, this.onLoadFinish, this);
            }
            return loader;
        };
        SheetAnalyzer.prototype.onResourceDestroy = function (texture) {
            if (texture) {
                texture.dispose();
            }
        };
        return SheetAnalyzer;
    }(RES.BinAnalyzer));
    RES.SheetAnalyzer = SheetAnalyzer;
    __reflect(SheetAnalyzer.prototype, "RES.SheetAnalyzer");
})(RES || (RES = {}));
//////////////////////////////////////////////////////////////////////////////////////
//
//  Copyright (c) 2014-present, Egret Technology.
//  All rights reserved.
//  Redistribution and use in source and binary forms, with or without
//  modification, are permitted provided that the following conditions are met:
//
//     * Redistributions of source code must retain the above copyright
//       notice, this list of conditions and the following disclaimer.
//     * Redistributions in binary form must reproduce the above copyright
//       notice, this list of conditions and the following disclaimer in the
//       documentation and/or other materials provided with the distribution.
//     * Neither the name of the Egret nor the
//       names of its contributors may be used to endorse or promote products
//       derived from this software without specific prior written permission.
//
//  THIS SOFTWARE IS PROVIDED BY EGRET AND CONTRIBUTORS "AS IS" AND ANY EXPRESS
//  OR IMPLIED WARRANTIES, INCLUDING, BUT NOT LIMITED TO, THE IMPLIED WARRANTIES
//  OF MERCHANTABILITY AND FITNESS FOR A PARTICULAR PURPOSE ARE DISCLAIMED.
//  IN NO EVENT SHALL EGRET AND CONTRIBUTORS BE LIABLE FOR ANY DIRECT, INDIRECT,
//  INCIDENTAL, SPECIAL, EXEMPLARY, OR CONSEQUENTIAL DAMAGES (INCLUDING, BUT NOT
//  LIMITED TO, PROCUREMENT OF SUBSTITUTE GOODS OR SERVICES;LOSS OF USE, DATA,
//  OR PROFITS; OR BUSINESS INTERRUPTION) HOWEVER CAUSED AND ON ANY THEORY OF
//  LIABILITY, WHETHER IN CONTRACT, STRICT LIABILITY, OR TORT (INCLUDING
//  NEGLIGENCE OR OTHERWISE) ARISING IN ANY WAY OUT OF THE USE OF THIS SOFTWARE,
//  EVEN IF ADVISED OF THE POSSIBILITY OF SUCH DAMAGE.
//
//////////////////////////////////////////////////////////////////////////////////////
var RES;
(function (RES) {
    /**
     * @class RES.ResourceLoader
     * @classdesc
     * @extends egret.EventDispatcher
     * @private
     */
    var ResourceLoader = (function (_super) {
        __extends(ResourceLoader, _super);
        /**
         * 构造函数
         * @method RES.ResourceLoader#constructor
         */
        function ResourceLoader() {
            var _this = _super.call(this) || this;
            /**
             * 最大并发加载数
             */
            _this.thread = 2;
            /**
             * 正在加载的线程计数
             */
            _this.loadingCount = 0;
            /**
             * 一项加载结束回调函数。无论加载成功或者出错都将执行回调函数。示例：callBack(resItem:ResourceItem):void;
             * @member {Function} RES.ResourceLoader#callBack
             */
            _this.callBack = null;
            /**
             * RES单例的引用
             * @member {any} RES.ResourceLoader#resInstance
             */
            _this.resInstance = null;
            /**
             * 当前组加载的项总个数,key为groupName
             */
            _this.groupTotalDic = {};
            /**
             * 已经加载的项个数,key为groupName
             */
            _this.numLoadedDic = {};
            /**
             * 正在加载的组列表,key为groupName
             */
            _this.itemListDic = {};
            /**
             * 加载失败的组,key为groupName
             */
            _this.groupErrorDic = {};
            _this.retryTimesDic = {};
            _this.maxRetryTimes = 3;
            _this.failedList = new Array();
            /**
             * 优先级队列,key为priority，value为groupName列表
             */
            _this.priorityQueue = {};
            /**
             * 延迟加载队列
             */
            _this.lazyLoadList = new Array();
            /**
             * 资源解析库字典类
             */
            _this.analyzerDic = {};
            /**
             * 当前应该加载同优先级队列的第几列
             */
            _this.queueIndex = 0;
            return _this;
        }
        /**
         * 检查指定的组是否正在加载中
         * @method RES.ResourceLoader#isGroupInLoading
         * @param groupName {string}
         * @returns {boolean}
         */
        ResourceLoader.prototype.isGroupInLoading = function (groupName) {
            return this.itemListDic[groupName] !== undefined;
        };
        /**
         * 开始加载一组文件
         * @method RES.ResourceLoader#loadGroup
         * @param list {egret.Array<ResourceItem>} 加载项列表
         * @param groupName {string} 组名
         * @param priority {number} 加载优先级
         */
        ResourceLoader.prototype.loadGroup = function (list, groupName, priority) {
            if (priority === void 0) { priority = 0; }
            if (this.itemListDic[groupName] || !groupName)
                return;
            if (!list || list.length == 0) {
                egret.$warn(3201, groupName);
                var event_1 = new RES.ResourceEvent(RES.ResourceEvent.GROUP_LOAD_ERROR);
                event_1.groupName = groupName;
                this.dispatchEvent(event_1);
                return;
            }
            if (this.priorityQueue[priority])
                this.priorityQueue[priority].push(groupName);
            else
                this.priorityQueue[priority] = [groupName];
            this.itemListDic[groupName] = list;
            var length = list.length;
            for (var i = 0; i < length; i++) {
                var resItem = list[i];
                resItem.groupName = groupName;
            }
            this.groupTotalDic[groupName] = list.length;
            this.numLoadedDic[groupName] = 0;
            this.next();
        };
        /**
         * 加载一个文件
         * @method RES.ResourceLoader#loadItem
         * @param resItem {egret.ResourceItem} 要加载的项
         */
        ResourceLoader.prototype.loadItem = function (resItem) {
            this.lazyLoadList.push(resItem);
            resItem.groupName = "";
            this.next();
        };
        /**
         * 加载下一项
         */
        ResourceLoader.prototype.next = function () {
            while (this.loadingCount < this.thread) {
                var resItem = this.getOneResourceItem();
                if (!resItem)
                    break;
                this.loadingCount++;
                if (resItem.loaded) {
                    this.onItemComplete(resItem);
                }
                else {
                    var analyzer = this.resInstance.$getAnalyzerByType(resItem.type);
                    analyzer.loadFile(resItem, this.onItemComplete, this);
                }
            }
        };
        /**
         * 获取下一个待加载项
         */
        ResourceLoader.prototype.getOneResourceItem = function () {
            if (this.failedList.length > 0)
                return this.failedList.shift();
            var maxPriority = Number.NEGATIVE_INFINITY;
            for (var p in this.priorityQueue) {
                maxPriority = Math.max(maxPriority, p);
            }
            var queue = this.priorityQueue[maxPriority];
            if (!queue || queue.length == 0) {
                if (this.lazyLoadList.length == 0)
                    return null;
                //后请求的先加载，以便更快获取当前需要的资源
                return this.lazyLoadList.pop();
            }
            var length = queue.length;
            var list;
            for (var i = 0; i < length; i++) {
                if (this.queueIndex >= length)
                    this.queueIndex = 0;
                list = this.itemListDic[queue[this.queueIndex]];
                if (list.length > 0)
                    break;
                this.queueIndex++;
            }
            if (list.length == 0)
                return null;
            return list.shift();
        };
        /**
         * 加载结束
         */
        ResourceLoader.prototype.onItemComplete = function (resItem) {
            this.loadingCount--;
            var groupName = resItem.groupName;
            if (!resItem.loaded) {
                var times = this.retryTimesDic[resItem.name] || 1;
                if (times > this.maxRetryTimes) {
                    delete this.retryTimesDic[resItem.name];
                    RES.ResourceEvent.dispatchResourceEvent(this.resInstance, RES.ResourceEvent.ITEM_LOAD_ERROR, groupName, resItem);
                }
                else {
                    this.retryTimesDic[resItem.name] = times + 1;
                    this.failedList.push(resItem);
                    this.next();
                    return;
                }
            }
            if (groupName) {
                this.numLoadedDic[groupName]++;
                var itemsLoaded = this.numLoadedDic[groupName];
                var itemsTotal = this.groupTotalDic[groupName];
                if (!resItem.loaded) {
                    this.groupErrorDic[groupName] = true;
                }
                RES.ResourceEvent.dispatchResourceEvent(this.resInstance, RES.ResourceEvent.GROUP_PROGRESS, groupName, resItem, itemsLoaded, itemsTotal);
                if (itemsLoaded == itemsTotal) {
                    var groupError = this.groupErrorDic[groupName];
                    this.removeGroupName(groupName);
                    delete this.groupTotalDic[groupName];
                    delete this.numLoadedDic[groupName];
                    delete this.itemListDic[groupName];
                    delete this.groupErrorDic[groupName];
                    if (groupError) {
                        RES.ResourceEvent.dispatchResourceEvent(this, RES.ResourceEvent.GROUP_LOAD_ERROR, groupName);
                    }
                    else {
                        RES.ResourceEvent.dispatchResourceEvent(this, RES.ResourceEvent.GROUP_COMPLETE, groupName);
                    }
                }
            }
            else {
                this.callBack.call(this.resInstance, resItem);
            }
            this.next();
        };
        /**
         * 从优先级队列中移除指定的组名
         */
        ResourceLoader.prototype.removeGroupName = function (groupName) {
            for (var p in this.priorityQueue) {
                var queue = this.priorityQueue[p];
                var index = 0;
                var found = false;
                var length_1 = queue.length;
                for (var i = 0; i < length_1; i++) {
                    var name_1 = queue[i];
                    if (name_1 == groupName) {
                        queue.splice(index, 1);
                        found = true;
                        break;
                    }
                    index++;
                }
                if (found) {
                    if (queue.length == 0) {
                        delete this.priorityQueue[p];
                    }
                    break;
                }
            }
        };
        return ResourceLoader;
    }(egret.EventDispatcher));
    RES.ResourceLoader = ResourceLoader;
    __reflect(ResourceLoader.prototype, "RES.ResourceLoader");
})(RES || (RES = {}));
//////////////////////////////////////////////////////////////////////////////////////
//
//  Copyright (c) 2014-present, Egret Technology.
//  All rights reserved.
//  Redistribution and use in source and binary forms, with or without
//  modification, are permitted provided that the following conditions are met:
//
//     * Redistributions of source code must retain the above copyright
//       notice, this list of conditions and the following disclaimer.
//     * Redistributions in binary form must reproduce the above copyright
//       notice, this list of conditions and the following disclaimer in the
//       documentation and/or other materials provided with the distribution.
//     * Neither the name of the Egret nor the
//       names of its contributors may be used to endorse or promote products
//       derived from this software without specific prior written permission.
//
//  THIS SOFTWARE IS PROVIDED BY EGRET AND CONTRIBUTORS "AS IS" AND ANY EXPRESS
//  OR IMPLIED WARRANTIES, INCLUDING, BUT NOT LIMITED TO, THE IMPLIED WARRANTIES
//  OF MERCHANTABILITY AND FITNESS FOR A PARTICULAR PURPOSE ARE DISCLAIMED.
//  IN NO EVENT SHALL EGRET AND CONTRIBUTORS BE LIABLE FOR ANY DIRECT, INDIRECT,
//  INCIDENTAL, SPECIAL, EXEMPLARY, OR CONSEQUENTIAL DAMAGES (INCLUDING, BUT NOT
//  LIMITED TO, PROCUREMENT OF SUBSTITUTE GOODS OR SERVICES;LOSS OF USE, DATA,
//  OR PROFITS; OR BUSINESS INTERRUPTION) HOWEVER CAUSED AND ON ANY THEORY OF
//  LIABILITY, WHETHER IN CONTRACT, STRICT LIABILITY, OR TORT (INCLUDING
//  NEGLIGENCE OR OTHERWISE) ARISING IN ANY WAY OUT OF THE USE OF THIS SOFTWARE,
//  EVEN IF ADVISED OF THE POSSIBILITY OF SUCH DAMAGE.
//
//////////////////////////////////////////////////////////////////////////////////////
var RES;
(function (RES) {
    /**
     * @private
     */
    var ImageAnalyzer = (function (_super) {
        __extends(ImageAnalyzer, _super);
        /**
         * 构造函数
         */
        function ImageAnalyzer() {
            var _this = _super.call(this) || this;
            /**
             * 字节流数据缓存字典
             */
            _this.fileDic = {};
            /**
             * 加载项字典
             */
            _this.resItemDic = [];
            /**
             * Loader对象池
             */
            _this.recycler = [];
            return _this;
        }
        /**
         * @inheritDoc
         */
        ImageAnalyzer.prototype.loadFile = function (resItem, compFunc, thisObject) {
            if (this.fileDic[resItem.name]) {
                compFunc.call(thisObject, resItem);
                return;
            }
            var loader = this.getLoader();
            this.resItemDic[loader.$hashCode] = { item: resItem, func: compFunc, thisObject: thisObject };
            loader.load(RES.$getVirtualUrl(resItem.url));
        };
        /**
         * 获取一个Loader对象
         */
        ImageAnalyzer.prototype.getLoader = function () {
            var loader = this.recycler.pop();
            if (!loader) {
                loader = new egret.ImageLoader();
                loader.addEventListener(egret.Event.COMPLETE, this.onLoadFinish, this);
                loader.addEventListener(egret.IOErrorEvent.IO_ERROR, this.onLoadFinish, this);
            }
            return loader;
        };
        /**
         * 一项加载结束
         */
        ImageAnalyzer.prototype.onLoadFinish = function (event) {
            var request = (event.$target);
            var data = this.resItemDic[request.$hashCode];
            delete this.resItemDic[request.$hashCode];
            var resItem = data.item;
            var compFunc = data.func;
            resItem.loaded = (event.$type == egret.Event.COMPLETE);
            if (resItem.loaded) {
                var texture = new egret.Texture();
                texture._setBitmapData(request.data);
                this.analyzeData(resItem, texture);
            }
            this.recycler.push(request);
            compFunc.call(data.thisObject, resItem);
        };
        /**
         * 解析并缓存加载成功的数据
         */
        ImageAnalyzer.prototype.analyzeData = function (resItem, texture) {
            var name = resItem.name;
            if (this.fileDic[name] || !texture) {
                return;
            }
            this.fileDic[name] = texture;
            var config = resItem.data;
            if (config && config["scale9grid"]) {
                var str = config["scale9grid"];
                var list = str.split(",");
                texture["scale9Grid"] = new egret.Rectangle(parseInt(list[0]), parseInt(list[1]), parseInt(list[2]), parseInt(list[3]));
            }
        };
        /**
         * @inheritDoc
         */
        ImageAnalyzer.prototype.getRes = function (name) {
            return this.fileDic[name];
        };
        /**
         * @inheritDoc
         */
        ImageAnalyzer.prototype.hasRes = function (name) {
            var res = this.getRes(name);
            return res != null;
        };
        /**
         * @inheritDoc
         */
        ImageAnalyzer.prototype.destroyRes = function (name) {
            if (this.fileDic[name]) {
                this.onResourceDestroy(this.fileDic[name]);
                delete this.fileDic[name];
                return true;
            }
            return false;
        };
        ImageAnalyzer.prototype.onResourceDestroy = function (texture) {
            texture.dispose();
        };
        return ImageAnalyzer;
    }(RES.AnalyzerBase));
    RES.ImageAnalyzer = ImageAnalyzer;
    __reflect(ImageAnalyzer.prototype, "RES.ImageAnalyzer");
})(RES || (RES = {}));
//////////////////////////////////////////////////////////////////////////////////////
//
//  Copyright (c) 2014-present, Egret Technology.
//  All rights reserved.
//  Redistribution and use in source and binary forms, with or without
//  modification, are permitted provided that the following conditions are met:
//
//     * Redistributions of source code must retain the above copyright
//       notice, this list of conditions and the following disclaimer.
//     * Redistributions in binary form must reproduce the above copyright
//       notice, this list of conditions and the following disclaimer in the
//       documentation and/or other materials provided with the distribution.
//     * Neither the name of the Egret nor the
//       names of its contributors may be used to endorse or promote products
//       derived from this software without specific prior written permission.
//
//  THIS SOFTWARE IS PROVIDED BY EGRET AND CONTRIBUTORS "AS IS" AND ANY EXPRESS
//  OR IMPLIED WARRANTIES, INCLUDING, BUT NOT LIMITED TO, THE IMPLIED WARRANTIES
//  OF MERCHANTABILITY AND FITNESS FOR A PARTICULAR PURPOSE ARE DISCLAIMED.
//  IN NO EVENT SHALL EGRET AND CONTRIBUTORS BE LIABLE FOR ANY DIRECT, INDIRECT,
//  INCIDENTAL, SPECIAL, EXEMPLARY, OR CONSEQUENTIAL DAMAGES (INCLUDING, BUT NOT
//  LIMITED TO, PROCUREMENT OF SUBSTITUTE GOODS OR SERVICES;LOSS OF USE, DATA,
//  OR PROFITS; OR BUSINESS INTERRUPTION) HOWEVER CAUSED AND ON ANY THEORY OF
//  LIABILITY, WHETHER IN CONTRACT, STRICT LIABILITY, OR TORT (INCLUDING
//  NEGLIGENCE OR OTHERWISE) ARISING IN ANY WAY OUT OF THE USE OF THIS SOFTWARE,
//  EVEN IF ADVISED OF THE POSSIBILITY OF SUCH DAMAGE.
//
//////////////////////////////////////////////////////////////////////////////////////
var RES;
(function (RES) {
    /**
     * @private
     */
    var JsonAnalyzer = (function (_super) {
        __extends(JsonAnalyzer, _super);
        function JsonAnalyzer() {
            var _this = _super.call(this) || this;
            _this._dataFormat = egret.HttpResponseType.TEXT;
            return _this;
        }
        /**
         * 解析并缓存加载成功的数据
         */
        JsonAnalyzer.prototype.analyzeData = function (resItem, data) {
            var name = resItem.name;
            if (this.fileDic[name] || !data) {
                return;
            }
            try {
                var str = data;
                this.fileDic[name] = JSON.parse(str);
            }
            catch (e) {
                egret.$warn(1017, resItem.url, data);
            }
        };
        return JsonAnalyzer;
    }(RES.BinAnalyzer));
    RES.JsonAnalyzer = JsonAnalyzer;
    __reflect(JsonAnalyzer.prototype, "RES.JsonAnalyzer");
})(RES || (RES = {}));
//////////////////////////////////////////////////////////////////////////////////////
//
//  Copyright (c) 2014-present, Egret Technology.
//  All rights reserved.
//  Redistribution and use in source and binary forms, with or without
//  modification, are permitted provided that the following conditions are met:
//
//     * Redistributions of source code must retain the above copyright
//       notice, this list of conditions and the following disclaimer.
//     * Redistributions in binary form must reproduce the above copyright
//       notice, this list of conditions and the following disclaimer in the
//       documentation and/or other materials provided with the distribution.
//     * Neither the name of the Egret nor the
//       names of its contributors may be used to endorse or promote products
//       derived from this software without specific prior written permission.
//
//  THIS SOFTWARE IS PROVIDED BY EGRET AND CONTRIBUTORS "AS IS" AND ANY EXPRESS
//  OR IMPLIED WARRANTIES, INCLUDING, BUT NOT LIMITED TO, THE IMPLIED WARRANTIES
//  OF MERCHANTABILITY AND FITNESS FOR A PARTICULAR PURPOSE ARE DISCLAIMED.
//  IN NO EVENT SHALL EGRET AND CONTRIBUTORS BE LIABLE FOR ANY DIRECT, INDIRECT,
//  INCIDENTAL, SPECIAL, EXEMPLARY, OR CONSEQUENTIAL DAMAGES (INCLUDING, BUT NOT
//  LIMITED TO, PROCUREMENT OF SUBSTITUTE GOODS OR SERVICES;LOSS OF USE, DATA,
//  OR PROFITS; OR BUSINESS INTERRUPTION) HOWEVER CAUSED AND ON ANY THEORY OF
//  LIABILITY, WHETHER IN CONTRACT, STRICT LIABILITY, OR TORT (INCLUDING
//  NEGLIGENCE OR OTHERWISE) ARISING IN ANY WAY OUT OF THE USE OF THIS SOFTWARE,
//  EVEN IF ADVISED OF THE POSSIBILITY OF SUCH DAMAGE.
//
//////////////////////////////////////////////////////////////////////////////////////
var RES;
(function (RES) {
    /**
     * @language en_US
     * The events of resource loading.
     * @version Egret 2.4
     * @platform Web,Native
     */
    /**
     * @language zh_CN
     * 资源加载事件。
     * @version Egret 2.4
     * @platform Web,Native
     */
    var ResourceEvent = (function (_super) {
        __extends(ResourceEvent, _super);
        /**
         * @language en_US
         * Creates an Event object to pass as a parameter to event listeners.
         * @param type  The type of the event, accessible as Event.type.
         * @param bubbles  Determines whether the Event object participates in the bubbling stage of the event flow. The default value is false.
         * @param cancelable Determines whether the Event object can be canceled. The default values is false.
         * @version Egret 2.4
         * @platform Web,Native
         * @private
         */
        /**
         * @language zh_CN
         * 创建一个作为参数传递给事件侦听器的 Event 对象。
         * @param type  事件的类型，可以作为 Event.type 访问。
         * @param bubbles  确定 Event 对象是否参与事件流的冒泡阶段。默认值为 false。
         * @param cancelable 确定是否可以取消 Event 对象。默认值为 false。
         * @version Egret 2.4
         * @platform Web,Native
         * @private
         */
        function ResourceEvent(type, bubbles, cancelable) {
            if (bubbles === void 0) { bubbles = false; }
            if (cancelable === void 0) { cancelable = false; }
            var _this = _super.call(this, type, bubbles, cancelable) || this;
            /**
             * @language en_US
             * File number that has been loaded.
             * @version Egret 2.4
             * @platform Web,Native
             */
            /**
             * @language zh_CN
             * 已经加载的文件数。
             * @version Egret 2.4
             * @platform Web,Native
             */
            _this.itemsLoaded = 0;
            /**
             * @language en_US
             * Total file number to load.
             * @version Egret 2.4
             * @platform Web,Native
             */
            /**
             * @language zh_CN
             * 要加载的总文件数。
             * @version Egret 2.4
             * @platform Web,Native
             */
            _this.itemsTotal = 0;
            /**
             * @language en_US
             * Resource group name.
             * @version Egret 2.4
             * @platform Web,Native
             */
            /**
             * @language zh_CN
             * 资源组名。
             * @version Egret 2.4
             * @platform Web,Native
             */
            _this.groupName = "";
            /**
             * @language en_US
             * An item of information that is finished by the end of a load.
             * @version Egret 2.4
             * @platform Web,Native
             */
            /**
             * @language zh_CN
             * 一次加载项加载结束的项信息对象。
             * @version Egret 2.4
             * @platform Web,Native
             */
            _this.resItem = null;
            return _this;
        }
        /**
         * 使用指定的EventDispatcher对象来抛出事件对象。抛出的对象将会缓存在对象池上，供下次循环复用。
         * @method RES.ResourceEvent.dispatchResourceEvent
         * @param target {egret.IEventDispatcher}
         * @param type {string}
         * @param groupName {string}
         * @param resItem {egret.ResourceItem}
         * @param itemsLoaded {number}
         * @param itemsTotal {number}
         * @private
         */
        ResourceEvent.dispatchResourceEvent = function (target, type, groupName, resItem, itemsLoaded, itemsTotal) {
            if (groupName === void 0) { groupName = ""; }
            if (resItem === void 0) { resItem = null; }
            if (itemsLoaded === void 0) { itemsLoaded = 0; }
            if (itemsTotal === void 0) { itemsTotal = 0; }
            var event = egret.Event.create(ResourceEvent, type);
            event.groupName = groupName;
            event.resItem = resItem;
            event.itemsLoaded = itemsLoaded;
            event.itemsTotal = itemsTotal;
            var result = target.dispatchEvent(event);
            egret.Event.release(event);
            return result;
        };
        return ResourceEvent;
    }(egret.Event));
    /**
     * @language en_US
     * Failure event for a load item.
     * @version Egret 2.4
     * @platform Web,Native
     */
    /**
     * @language zh_CN
     * 一个加载项加载失败事件。
     * @version Egret 2.4
     * @platform Web,Native
     */
    ResourceEvent.ITEM_LOAD_ERROR = "itemLoadError";
    /**
     * @language en_US
     * Configure file to load and parse the completion event. Note: if a configuration file is loaded, it will not be thrown out, and if you want to handle the configuration loading failure, monitor the CONFIG_LOAD_ERROR event.
     * @version Egret 2.4
     * @platform Web,Native
     */
    /**
     * @language zh_CN
     * 配置文件加载并解析完成事件。注意：若有配置文件加载失败，将不会抛出此事件，若要处理配置加载失败，请同时监听 CONFIG_LOAD_ERROR 事件。
     * @version Egret 2.4
     * @platform Web,Native
     */
    ResourceEvent.CONFIG_COMPLETE = "configComplete";
    /**
     * @language en_US
     * Configuration file failed to load.
     * @version Egret 2.4
     * @platform Web,Native
     */
    /**
     * @language zh_CN
     * 配置文件加载失败事件。
     * @version Egret 2.4
     * @platform Web,Native
     */
    ResourceEvent.CONFIG_LOAD_ERROR = "configLoadError";
    /**
     * @language en_US
     * Delay load group resource loading progress event.
     * @version Egret 2.4
     * @platform Web,Native
     */
    /**
     * @language zh_CN
     * 延迟加载组资源加载进度事件。
     * @version Egret 2.4
     * @platform Web,Native
     */
    ResourceEvent.GROUP_PROGRESS = "groupProgress";
    /**
     * @language en_US
     * Delay load group resource to complete event. Note: if you have a resource item loading failure, the event will not be thrown, if you want to handle the group load failure, please listen to the GROUP_LOAD_ERROR event.
     * @version Egret 2.4
     * @platform Web,Native
     */
    /**
     * @language zh_CN
     * 延迟加载组资源加载完成事件。注意：若组内有资源项加载失败，将不会抛出此事件，若要处理组加载失败，请同时监听 GROUP_LOAD_ERROR 事件。
     * @version Egret 2.4
     * @platform Web,Native
     */
    ResourceEvent.GROUP_COMPLETE = "groupComplete";
    /**
     * @language en_US
     * Delayed load group resource failed event.
     * @version Egret 2.4
     * @platform Web,Native
     */
    /**
     * @language zh_CN
     * 延迟加载组资源加载失败事件。
     * @version Egret 2.4
     * @platform Web,Native
     */
    ResourceEvent.GROUP_LOAD_ERROR = "groupLoadError";
    RES.ResourceEvent = ResourceEvent;
    __reflect(ResourceEvent.prototype, "RES.ResourceEvent");
})(RES || (RES = {}));
//////////////////////////////////////////////////////////////////////////////////////
//
//  Copyright (c) 2014-present, Egret Technology.
//  All rights reserved.
//  Redistribution and use in source and binary forms, with or without
//  modification, are permitted provided that the following conditions are met:
//
//     * Redistributions of source code must retain the above copyright
//       notice, this list of conditions and the following disclaimer.
//     * Redistributions in binary form must reproduce the above copyright
//       notice, this list of conditions and the following disclaimer in the
//       documentation and/or other materials provided with the distribution.
//     * Neither the name of the Egret nor the
//       names of its contributors may be used to endorse or promote products
//       derived from this software without specific prior written permission.
//
//  THIS SOFTWARE IS PROVIDED BY EGRET AND CONTRIBUTORS "AS IS" AND ANY EXPRESS
//  OR IMPLIED WARRANTIES, INCLUDING, BUT NOT LIMITED TO, THE IMPLIED WARRANTIES
//  OF MERCHANTABILITY AND FITNESS FOR A PARTICULAR PURPOSE ARE DISCLAIMED.
//  IN NO EVENT SHALL EGRET AND CONTRIBUTORS BE LIABLE FOR ANY DIRECT, INDIRECT,
//  INCIDENTAL, SPECIAL, EXEMPLARY, OR CONSEQUENTIAL DAMAGES (INCLUDING, BUT NOT
//  LIMITED TO, PROCUREMENT OF SUBSTITUTE GOODS OR SERVICES;LOSS OF USE, DATA,
//  OR PROFITS; OR BUSINESS INTERRUPTION) HOWEVER CAUSED AND ON ANY THEORY OF
//  LIABILITY, WHETHER IN CONTRACT, STRICT LIABILITY, OR TORT (INCLUDING
//  NEGLIGENCE OR OTHERWISE) ARISING IN ANY WAY OUT OF THE USE OF THIS SOFTWARE,
//  EVEN IF ADVISED OF THE POSSIBILITY OF SUCH DAMAGE.
//
//////////////////////////////////////////////////////////////////////////////////////
var RES;
(function (RES) {
    /**
     * @private
     */
    var FontAnalyzer = (function (_super) {
        __extends(FontAnalyzer, _super);
        function FontAnalyzer() {
            return _super.call(this) || this;
        }
        FontAnalyzer.prototype.analyzeConfig = function (resItem, data) {
            var name = resItem.name;
            var config;
            var imageUrl = "";
            try {
                var str = data;
                config = JSON.parse(str);
            }
            catch (e) {
            }
            if (config) {
                imageUrl = this.getRelativePath(resItem.url, config["file"]);
            }
            else {
                config = data;
                imageUrl = this.getTexturePath(resItem.url, config);
            }
            this.sheetMap[name] = config;
            return imageUrl;
        };
        FontAnalyzer.prototype.analyzeBitmap = function (resItem, texture) {
            var name = resItem.name;
            if (this.fileDic[name] || !texture) {
                return;
            }
            var config = this.sheetMap[name];
            delete this.sheetMap[name];
            var bitmapFont = new egret.BitmapFont(texture, config);
            this.fileDic[name] = bitmapFont;
        };
        FontAnalyzer.prototype.getTexturePath = function (url, fntText) {
            var file = "";
            var lines = fntText.split("\n");
            var pngLine = lines[2];
            var index = pngLine.indexOf("file=\"");
            if (index != -1) {
                pngLine = pngLine.substring(index + 6);
                index = pngLine.indexOf("\"");
                file = pngLine.substring(0, index);
            }
            url = url.split("\\").join("/");
            index = url.lastIndexOf("/");
            if (index != -1) {
                url = url.substring(0, index + 1) + file;
            }
            else {
                url = file;
            }
            return url;
        };
        FontAnalyzer.prototype.onResourceDestroy = function (font) {
            if (font) {
                font.dispose();
            }
        };
        return FontAnalyzer;
    }(RES.SheetAnalyzer));
    RES.FontAnalyzer = FontAnalyzer;
    __reflect(FontAnalyzer.prototype, "RES.FontAnalyzer");
})(RES || (RES = {}));
//////////////////////////////////////////////////////////////////////////////////////
//
//  Copyright (c) 2014-present, Egret Technology.
//  All rights reserved.
//  Redistribution and use in source and binary forms, with or without
//  modification, are permitted provided that the following conditions are met:
//
//     * Redistributions of source code must retain the above copyright
//       notice, this list of conditions and the following disclaimer.
//     * Redistributions in binary form must reproduce the above copyright
//       notice, this list of conditions and the following disclaimer in the
//       documentation and/or other materials provided with the distribution.
//     * Neither the name of the Egret nor the
//       names of its contributors may be used to endorse or promote products
//       derived from this software without specific prior written permission.
//
//  THIS SOFTWARE IS PROVIDED BY EGRET AND CONTRIBUTORS "AS IS" AND ANY EXPRESS
//  OR IMPLIED WARRANTIES, INCLUDING, BUT NOT LIMITED TO, THE IMPLIED WARRANTIES
//  OF MERCHANTABILITY AND FITNESS FOR A PARTICULAR PURPOSE ARE DISCLAIMED.
//  IN NO EVENT SHALL EGRET AND CONTRIBUTORS BE LIABLE FOR ANY DIRECT, INDIRECT,
//  INCIDENTAL, SPECIAL, EXEMPLARY, OR CONSEQUENTIAL DAMAGES (INCLUDING, BUT NOT
//  LIMITED TO, PROCUREMENT OF SUBSTITUTE GOODS OR SERVICES;LOSS OF USE, DATA,
//  OR PROFITS; OR BUSINESS INTERRUPTION) HOWEVER CAUSED AND ON ANY THEORY OF
//  LIABILITY, WHETHER IN CONTRACT, STRICT LIABILITY, OR TORT (INCLUDING
//  NEGLIGENCE OR OTHERWISE) ARISING IN ANY WAY OUT OF THE USE OF THIS SOFTWARE,
//  EVEN IF ADVISED OF THE POSSIBILITY OF SUCH DAMAGE.
//
//////////////////////////////////////////////////////////////////////////////////////
var RES;
(function (RES) {
    /**
     * @private
     */
    var SoundAnalyzer = (function (_super) {
        __extends(SoundAnalyzer, _super);
        /**
         * 构造函数
         */
        function SoundAnalyzer() {
            var _this = _super.call(this) || this;
            /**
             * 字节流数据缓存字典
             */
            _this.soundDic = {};
            /**
             * 加载项字典
             */
            _this.resItemDic = [];
            return _this;
        }
        /**
         * @inheritDoc
         */
        SoundAnalyzer.prototype.loadFile = function (resItem, callBack, thisObject) {
            if (this.soundDic[resItem.name]) {
                callBack.call(thisObject, resItem);
                return;
            }
            var sound = new egret.Sound();
            sound.addEventListener(egret.Event.COMPLETE, this.onLoadFinish, this);
            sound.addEventListener(egret.IOErrorEvent.IO_ERROR, this.onLoadFinish, this);
            this.resItemDic[sound.$hashCode] = { item: resItem, func: callBack, thisObject: thisObject };
            sound.load(RES.$getVirtualUrl(resItem.url));
            if (resItem.data) {
                sound.type = resItem.data.soundType;
            }
        };
        /**
         * 一项加载结束
         */
        SoundAnalyzer.prototype.onLoadFinish = function (event) {
            var sound = (event.$target);
            sound.removeEventListener(egret.Event.COMPLETE, this.onLoadFinish, this);
            sound.removeEventListener(egret.IOErrorEvent.IO_ERROR, this.onLoadFinish, this);
            var data = this.resItemDic[sound.$hashCode];
            delete this.resItemDic[sound.$hashCode];
            var resItem = data.item;
            var compFunc = data.func;
            resItem.loaded = (event.$type == egret.Event.COMPLETE);
            if (resItem.loaded) {
                this.analyzeData(resItem, sound);
            }
            compFunc.call(data.thisObject, resItem);
        };
        /**
         * 解析并缓存加载成功的数据
         */
        SoundAnalyzer.prototype.analyzeData = function (resItem, data) {
            var name = resItem.name;
            if (this.soundDic[name] || !data) {
                return;
            }
            this.soundDic[name] = data;
        };
        /**
         * @inheritDoc
         */
        SoundAnalyzer.prototype.getRes = function (name) {
            return this.soundDic[name];
        };
        /**
         * @inheritDoc
         */
        SoundAnalyzer.prototype.hasRes = function (name) {
            return !!this.getRes(name);
        };
        /**
         * @inheritDoc
         */
        SoundAnalyzer.prototype.destroyRes = function (name) {
            if (this.soundDic[name]) {
                delete this.soundDic[name];
                return true;
            }
            return false;
        };
        return SoundAnalyzer;
    }(RES.AnalyzerBase));
    RES.SoundAnalyzer = SoundAnalyzer;
    __reflect(SoundAnalyzer.prototype, "RES.SoundAnalyzer");
})(RES || (RES = {}));
//////////////////////////////////////////////////////////////////////////////////////
//
//  Copyright (c) 2014-present, Egret Technology.
//  All rights reserved.
//  Redistribution and use in source and binary forms, with or without
//  modification, are permitted provided that the following conditions are met:
//
//     * Redistributions of source code must retain the above copyright
//       notice, this list of conditions and the following disclaimer.
//     * Redistributions in binary form must reproduce the above copyright
//       notice, this list of conditions and the following disclaimer in the
//       documentation and/or other materials provided with the distribution.
//     * Neither the name of the Egret nor the
//       names of its contributors may be used to endorse or promote products
//       derived from this software without specific prior written permission.
//
//  THIS SOFTWARE IS PROVIDED BY EGRET AND CONTRIBUTORS "AS IS" AND ANY EXPRESS
//  OR IMPLIED WARRANTIES, INCLUDING, BUT NOT LIMITED TO, THE IMPLIED WARRANTIES
//  OF MERCHANTABILITY AND FITNESS FOR A PARTICULAR PURPOSE ARE DISCLAIMED.
//  IN NO EVENT SHALL EGRET AND CONTRIBUTORS BE LIABLE FOR ANY DIRECT, INDIRECT,
//  INCIDENTAL, SPECIAL, EXEMPLARY, OR CONSEQUENTIAL DAMAGES (INCLUDING, BUT NOT
//  LIMITED TO, PROCUREMENT OF SUBSTITUTE GOODS OR SERVICES;LOSS OF USE, DATA,
//  OR PROFITS; OR BUSINESS INTERRUPTION) HOWEVER CAUSED AND ON ANY THEORY OF
//  LIABILITY, WHETHER IN CONTRACT, STRICT LIABILITY, OR TORT (INCLUDING
//  NEGLIGENCE OR OTHERWISE) ARISING IN ANY WAY OUT OF THE USE OF THIS SOFTWARE,
//  EVEN IF ADVISED OF THE POSSIBILITY OF SUCH DAMAGE.
//
//////////////////////////////////////////////////////////////////////////////////////
var RES;
(function (RES) {
    /**
     * @private
     */
    var XMLAnalyzer = (function (_super) {
        __extends(XMLAnalyzer, _super);
        function XMLAnalyzer() {
            var _this = _super.call(this) || this;
            _this._dataFormat = egret.HttpResponseType.TEXT;
            return _this;
        }
        /**
         * 解析并缓存加载成功的数据
         */
        XMLAnalyzer.prototype.analyzeData = function (resItem, data) {
            var name = resItem.name;
            if (this.fileDic[name] || !data) {
                return;
            }
            try {
                var xmlStr = data;
                var xml = egret.XML.parse(xmlStr);
                this.fileDic[name] = xml;
            }
            catch (e) {
            }
        };
        return XMLAnalyzer;
    }(RES.BinAnalyzer));
    RES.XMLAnalyzer = XMLAnalyzer;
    __reflect(XMLAnalyzer.prototype, "RES.XMLAnalyzer");
})(RES || (RES = {}));
//////////////////////////////////////////////////////////////////////////////////////
//
//  Copyright (c) 2014-present, Egret Technology.
//  All rights reserved.
//  Redistribution and use in source and binary forms, with or without
//  modification, are permitted provided that the following conditions are met:
//
//     * Redistributions of source code must retain the above copyright
//       notice, this list of conditions and the following disclaimer.
//     * Redistributions in binary form must reproduce the above copyright
//       notice, this list of conditions and the following disclaimer in the
//       documentation and/or other materials provided with the distribution.
//     * Neither the name of the Egret nor the
//       names of its contributors may be used to endorse or promote products
//       derived from this software without specific prior written permission.
//
//  THIS SOFTWARE IS PROVIDED BY EGRET AND CONTRIBUTORS "AS IS" AND ANY EXPRESS
//  OR IMPLIED WARRANTIES, INCLUDING, BUT NOT LIMITED TO, THE IMPLIED WARRANTIES
//  OF MERCHANTABILITY AND FITNESS FOR A PARTICULAR PURPOSE ARE DISCLAIMED.
//  IN NO EVENT SHALL EGRET AND CONTRIBUTORS BE LIABLE FOR ANY DIRECT, INDIRECT,
//  INCIDENTAL, SPECIAL, EXEMPLARY, OR CONSEQUENTIAL DAMAGES (INCLUDING, BUT NOT
//  LIMITED TO, PROCUREMENT OF SUBSTITUTE GOODS OR SERVICES;LOSS OF USE, DATA,
//  OR PROFITS; OR BUSINESS INTERRUPTION) HOWEVER CAUSED AND ON ANY THEORY OF
//  LIABILITY, WHETHER IN CONTRACT, STRICT LIABILITY, OR TORT (INCLUDING
//  NEGLIGENCE OR OTHERWISE) ARISING IN ANY WAY OUT OF THE USE OF THIS SOFTWARE,
//  EVEN IF ADVISED OF THE POSSIBILITY OF SUCH DAMAGE.
//
//////////////////////////////////////////////////////////////////////////////////////
var RES;
(function (RES) {
    /**
     * @private
     */
    var TextAnalyzer = (function (_super) {
        __extends(TextAnalyzer, _super);
        function TextAnalyzer() {
            var _this = _super.call(this) || this;
            _this._dataFormat = egret.HttpResponseType.TEXT;
            return _this;
        }
        return TextAnalyzer;
    }(RES.BinAnalyzer));
    RES.TextAnalyzer = TextAnalyzer;
    __reflect(TextAnalyzer.prototype, "RES.TextAnalyzer");
})(RES || (RES = {}));
//////////////////////////////////////////////////////////////////////////////////////
//
//  Copyright (c) 2014-present, Egret Technology.
//  All rights reserved.
//  Redistribution and use in source and binary forms, with or without
//  modification, are permitted provided that the following conditions are met:
//
//     * Redistributions of source code must retain the above copyright
//       notice, this list of conditions and the following disclaimer.
//     * Redistributions in binary form must reproduce the above copyright
//       notice, this list of conditions and the following disclaimer in the
//       documentation and/or other materials provided with the distribution.
//     * Neither the name of the Egret nor the
//       names of its contributors may be used to endorse or promote products
//       derived from this software without specific prior written permission.
//
//  THIS SOFTWARE IS PROVIDED BY EGRET AND CONTRIBUTORS "AS IS" AND ANY EXPRESS
//  OR IMPLIED WARRANTIES, INCLUDING, BUT NOT LIMITED TO, THE IMPLIED WARRANTIES
//  OF MERCHANTABILITY AND FITNESS FOR A PARTICULAR PURPOSE ARE DISCLAIMED.
//  IN NO EVENT SHALL EGRET AND CONTRIBUTORS BE LIABLE FOR ANY DIRECT, INDIRECT,
//  INCIDENTAL, SPECIAL, EXEMPLARY, OR CONSEQUENTIAL DAMAGES (INCLUDING, BUT NOT
//  LIMITED TO, PROCUREMENT OF SUBSTITUTE GOODS OR SERVICES;LOSS OF USE, DATA,
//  OR PROFITS; OR BUSINESS INTERRUPTION) HOWEVER CAUSED AND ON ANY THEORY OF
//  LIABILITY, WHETHER IN CONTRACT, STRICT LIABILITY, OR TORT (INCLUDING
//  NEGLIGENCE OR OTHERWISE) ARISING IN ANY WAY OUT OF THE USE OF THIS SOFTWARE,
//  EVEN IF ADVISED OF THE POSSIBILITY OF SUCH DAMAGE.
//
//////////////////////////////////////////////////////////////////////////////////////
var RES;
(function (RES) {
    var web;
    (function (web) {
        /**
         * @private
         */
        var Html5VersionController = (function (_super) {
            __extends(Html5VersionController, _super);
            function Html5VersionController() {
                var _this = _super.call(this) || this;
                _this._versionInfo = {};
                return _this;
            }
            Html5VersionController.prototype.fetchVersion = function (callback) {
                callback.onSuccess(null);
                return;
                /*
    
                todo
    
                let self = this;
    
                let virtualUrl:string = "all.manifest";
    
                let httpLoader:egret.HttpRequest = new egret.HttpRequest();
                httpLoader.addEventListener(egret.Event.COMPLETE, onLoadComplete, this);
                httpLoader.addEventListener(egret.IOErrorEvent.IO_ERROR, onError, this);
    
                httpLoader.open(virtualUrl + "?r=" + Date.now(), "get");
                httpLoader.send();
    
                function onError(event:egret.IOErrorEvent) {
                    removeListeners();
                    self.dispatchEvent(event);
                }
    
                function onLoadComplete() {
                    removeListeners();
    
                    self._versionInfo = JSON.parse(httpLoader.response);
    
                    window.setTimeout(function () {
                        self.dispatchEvent(new egret.Event(egret.Event.COMPLETE));
                    }, 0);
                }
    
                function removeListeners():void {
                    httpLoader.removeEventListener(egret.Event.COMPLETE, onLoadComplete, self);
                    httpLoader.removeEventListener(egret.IOErrorEvent.IO_ERROR, onError, self);
                }
    
                */
            };
            /**
             * 获取所有有变化的文件
             * @returns {any[]}
             */
            Html5VersionController.prototype.getChangeList = function () {
                return [];
            };
            Html5VersionController.prototype.getVirtualUrl = function (url) {
                return url;
                /*
    
                todo
    
                if (DEBUG) {
                    return url;
                }
                if (this._versionInfo && this._versionInfo[url]) {
                    return "resource/" + this._versionInfo[url]["v"].substring(0, 2) + "/" + this._versionInfo[url]["v"] + "_" + this._versionInfo[url]["s"] + "." + url.substring(url.lastIndexOf(".") + 1);
                }
                else {
                    return url;
                }
    
                */
            };
            return Html5VersionController;
        }(egret.EventDispatcher));
        web.Html5VersionController = Html5VersionController;
        __reflect(Html5VersionController.prototype, "RES.web.Html5VersionController", ["RES.VersionController", "RES.IVersionController"]);
        if (egret.Capabilities.runtimeType == egret.RuntimeType.WEB) {
            RES.VersionController = Html5VersionController;
        }
    })(web = RES.web || (RES.web = {}));
})(RES || (RES = {}));
//////////////////////////////////////////////////////////////////////////////////////
//
//  Copyright (c) 2014-present, Egret Technology.
//  All rights reserved.
//  Redistribution and use in source and binary forms, with or without
//  modification, are permitted provided that the following conditions are met:
//
//     * Redistributions of source code must retain the above copyright
//       notice, this list of conditions and the following disclaimer.
//     * Redistributions in binary form must reproduce the above copyright
//       notice, this list of conditions and the following disclaimer in the
//       documentation and/or other materials provided with the distribution.
//     * Neither the name of the Egret nor the
//       names of its contributors may be used to endorse or promote products
//       derived from this software without specific prior written permission.
//
//  THIS SOFTWARE IS PROVIDED BY EGRET AND CONTRIBUTORS "AS IS" AND ANY EXPRESS
//  OR IMPLIED WARRANTIES, INCLUDING, BUT NOT LIMITED TO, THE IMPLIED WARRANTIES
//  OF MERCHANTABILITY AND FITNESS FOR A PARTICULAR PURPOSE ARE DISCLAIMED.
//  IN NO EVENT SHALL EGRET AND CONTRIBUTORS BE LIABLE FOR ANY DIRECT, INDIRECT,
//  INCIDENTAL, SPECIAL, EXEMPLARY, OR CONSEQUENTIAL DAMAGES (INCLUDING, BUT NOT
//  LIMITED TO, PROCUREMENT OF SUBSTITUTE GOODS OR SERVICES;LOSS OF USE, DATA,
//  OR PROFITS; OR BUSINESS INTERRUPTION) HOWEVER CAUSED AND ON ANY THEORY OF
//  LIABILITY, WHETHER IN CONTRACT, STRICT LIABILITY, OR TORT (INCLUDING
//  NEGLIGENCE OR OTHERWISE) ARISING IN ANY WAY OUT OF THE USE OF THIS SOFTWARE,
//  EVEN IF ADVISED OF THE POSSIBILITY OF SUCH DAMAGE.
//
//////////////////////////////////////////////////////////////////////////////////////
var RES;
(function (RES) {
    var native;
    (function (native) {
        /**
         * @private
         */
        var NativeVersionController = (function () {
            function NativeVersionController() {
                this._versionInfo = {};
                this._versionPath = "";
                this._localFileArr = [];
            }
            NativeVersionController.prototype.fetchVersion = function (callback) {
                if (true) {
                    callback.onSuccess(null);
                    return;
                }
                var self = this;
                self._versionPath = "all.manifest";
                self._versionInfo = self.getLocalData(self._versionPath);
                if (self._versionInfo == null) {
                    egret.callLater(function () {
                        callback.onFail(1, null);
                    }, self);
                    return;
                }
                var count = 0;
                var loadOver = function (paths) {
                    if (paths) {
                        for (var i = 0; i < paths.length; i++) {
                            if (paths[i] && paths[i] != "") {
                                self._localFileArr.push("resource/" + paths[i]);
                            }
                        }
                    }
                    count++;
                    if (count == 2) {
                        callback.onSuccess(null);
                    }
                };
                self.getList(loadOver, "assets", "resource");
                self.getList(loadOver, "update", "resource");
            };
            NativeVersionController.prototype.getList = function (callback, type, root) {
                if (root === void 0) { root = ""; }
                var promise = egret.PromiseObject.create();
                promise.onSuccessFunc = function (paths) {
                    callback(paths);
                };
                promise.onErrorFunc = function () {
                    console.error("list files error");
                };
                if (type == "assets") {
                    egret_native.Game.listResource(root, promise);
                }
                else {
                    egret_native.Game.listUpdate(root, promise);
                }
            };
            /**
             * 获取所有有变化的文件
             * @returns {any[]}
             */
            NativeVersionController.prototype.getChangeList = function () {
                var temp = [];
                var localFileArr = this._localFileArr;
                for (var key in this._versionInfo) {
                    if (localFileArr.indexOf(this.getVirtualUrl(key)) < 0) {
                        temp.push({ "url": this.getVirtualUrl(key), "size": this._versionInfo[key]["s"] });
                    }
                }
                return temp;
            };
            NativeVersionController.prototype.getVirtualUrl = function (url) {
                if (true) {
                    return url;
                }
                if (this._versionInfo && this._versionInfo[url]) {
                    return "resource/" + this._versionInfo[url]["v"].substring(0, 2) + "/" + this._versionInfo[url]["v"] + "_" + this._versionInfo[url]["s"] + "." + url.substring(url.lastIndexOf(".") + 1);
                }
                else {
                    return url;
                }
            };
            NativeVersionController.prototype.getLocalData = function (filePath) {
                if (egret_native.readUpdateFileSync && egret_native.readResourceFileSync) {
                    //先取更新目录
                    var content = egret_native.readUpdateFileSync(filePath);
                    if (content != null) {
                        return JSON.parse(content);
                    }
                    //再取资源目录
                    content = egret_native.readResourceFileSync(filePath);
                    if (content != null) {
                        return JSON.parse(content);
                    }
                }
                return null;
            };
            return NativeVersionController;
        }());
        native.NativeVersionController = NativeVersionController;
        __reflect(NativeVersionController.prototype, "RES.native.NativeVersionController", ["RES.VersionController", "RES.IVersionController"]);
        if (egret.Capabilities.runtimeType == egret.RuntimeType.NATIVE) {
            RES.VersionController = NativeVersionController;
        }
    })(native = RES.native || (RES.native = {}));
})(RES || (RES = {}));
//////////////////////////////////////////////////////////////////////////////////////
//
//  Copyright (c) 2014-present, Egret Technology.
//  All rights reserved.
//  Redistribution and use in source and binary forms, with or without
//  modification, are permitted provided that the following conditions are met:
//
//     * Redistributions of source code must retain the above copyright
//       notice, this list of conditions and the following disclaimer.
//     * Redistributions in binary form must reproduce the above copyright
//       notice, this list of conditions and the following disclaimer in the
//       documentation and/or other materials provided with the distribution.
//     * Neither the name of the Egret nor the
//       names of its contributors may be used to endorse or promote products
//       derived from this software without specific prior written permission.
//
//  THIS SOFTWARE IS PROVIDED BY EGRET AND CONTRIBUTORS "AS IS" AND ANY EXPRESS
//  OR IMPLIED WARRANTIES, INCLUDING, BUT NOT LIMITED TO, THE IMPLIED WARRANTIES
//  OF MERCHANTABILITY AND FITNESS FOR A PARTICULAR PURPOSE ARE DISCLAIMED.
//  IN NO EVENT SHALL EGRET AND CONTRIBUTORS BE LIABLE FOR ANY DIRECT, INDIRECT,
//  INCIDENTAL, SPECIAL, EXEMPLARY, OR CONSEQUENTIAL DAMAGES (INCLUDING, BUT NOT
//  LIMITED TO, PROCUREMENT OF SUBSTITUTE GOODS OR SERVICES;LOSS OF USE, DATA,
//  OR PROFITS; OR BUSINESS INTERRUPTION) HOWEVER CAUSED AND ON ANY THEORY OF
//  LIABILITY, WHETHER IN CONTRACT, STRICT LIABILITY, OR TORT (INCLUDING
//  NEGLIGENCE OR OTHERWISE) ARISING IN ANY WAY OUT OF THE USE OF THIS SOFTWARE,
//  EVEN IF ADVISED OF THE POSSIBILITY OF SUCH DAMAGE.
//
//////////////////////////////////////////////////////////////////////////////////////
var RES;
(function (RES) {
    /**
     * @class RES.ResourceConfig
     * @classdesc
     * @private
     */
    var ResourceConfig = (function () {
        function ResourceConfig() {
            /**
             * 一级键名字典
             */
            this.keyMap = {};
            /**
             * 加载组字典
             */
            this.groupDic = {};
            RES["configInstance"] = this;
        }
        /**
         * 根据组名获取组加载项列表
         * @method RES.ResourceConfig#getGroupByName
         * @param name {string} 组名
         * @returns {Array<egret.ResourceItem>}
         */
        ResourceConfig.prototype.getGroupByName = function (name) {
            var group = new Array();
            if (!this.groupDic[name])
                return group;
            var list = this.groupDic[name];
            var length = list.length;
            for (var i = 0; i < length; i++) {
                var obj = list[i];
                group.push(this.parseResourceItem(obj));
            }
            return group;
        };
        /**
         * 根据组名获取原始的组加载项列表
         * @method RES.ResourceConfig#getRawGroupByName
         * @param name {string} 组名
         * @returns {any[]}
         */
        ResourceConfig.prototype.getRawGroupByName = function (name) {
            if (this.groupDic[name])
                return this.groupDic[name];
            return [];
        };
        /**
         * 创建自定义的加载资源组,注意：此方法仅在资源配置文件加载完成后执行才有效。
         * 可以监听ResourceEvent.CONFIG_COMPLETE事件来确认配置加载完成。
         * @method RES.ResourceConfig#createGroup
         * @param name {string} 要创建的加载资源组的组名
         * @param keys {egret.string[]} 要包含的键名列表，key对应配置文件里的name属性或sbuKeys属性的一项或一个资源组名。
         * @param override {boolean} 是否覆盖已经存在的同名资源组,默认false。
         * @returns {boolean}
         */
        ResourceConfig.prototype.createGroup = function (name, keys, override) {
            if (override === void 0) { override = false; }
            if ((!override && this.groupDic[name]) || !keys || keys.length == 0)
                return false;
            var groupDic = this.groupDic;
            var group = [];
            var length = keys.length;
            for (var i = 0; i < length; i++) {
                var key = keys[i];
                var g = groupDic[key];
                if (g) {
                    var len = g.length;
                    for (var j = 0; j < len; j++) {
                        var item = g[j];
                        if (group.indexOf(item) == -1)
                            group.push(item);
                    }
                }
                else {
                    var item = this.keyMap[key];
                    if (item) {
                        if (group.indexOf(item) == -1)
                            group.push(item);
                    }
                    else {
                        egret.$warn(3200, key);
                    }
                }
            }
            if (group.length == 0)
                return false;
            this.groupDic[name] = group;
            return true;
        };
        /**
         * 解析一个配置文件
         * @method RES.ResourceConfig#parseConfig
         * @param data {any} 配置文件数据
         * @param folder {string} 加载项的路径前缀。
         */
        ResourceConfig.prototype.parseConfig = function (data, folder) {
            if (!data)
                return;
            var resources = data["resources"];
            if (resources) {
                var length_2 = resources.length;
                for (var i = 0; i < length_2; i++) {
                    var item = resources[i];
                    var url = item.url;
                    if (url && url.indexOf("://") == -1)
                        item.url = folder + url;
                    this.addItemToKeyMap(item);
                }
            }
            var groups = data["groups"];
            if (groups) {
                var length_3 = groups.length;
                for (var i = 0; i < length_3; i++) {
                    var group = groups[i];
                    var list = [];
                    var keys = group.keys.split(",");
                    var l = keys.length;
                    for (var j = 0; j < l; j++) {
                        var name_2 = keys[j].trim();
                        var item = this.keyMap[name_2];
                        if (item && list.indexOf(item) == -1) {
                            list.push(item);
                        }
                    }
                    this.groupDic[group.name] = list;
                }
            }
        };
        /**
         * 添加一个二级键名到配置列表。
         * @method RES.ResourceConfig#addSubkey
         * @param subkey {string} 要添加的二级键名
         * @param name {string} 二级键名所属的资源name属性
         */
        ResourceConfig.prototype.addSubkey = function (subkey, name) {
            var item = this.keyMap[name];
            if (item && !this.keyMap[subkey]) {
                this.keyMap[subkey] = item;
            }
        };
        /**
         * 添加一个加载项数据到列表
         */
        ResourceConfig.prototype.addItemToKeyMap = function (item) {
            if (!this.keyMap[item.name])
                this.keyMap[item.name] = item;
            if (item.hasOwnProperty("subkeys")) {
                var subkeys = (item.subkeys).split(",");
                item.subkeys = subkeys;
                var length_4 = subkeys.length;
                for (var i = 0; i < length_4; i++) {
                    var key = subkeys[i];
                    if (this.keyMap[key] != null)
                        continue;
                    this.keyMap[key] = item;
                }
            }
        };
        /**
         * 获取加载项的name属性
         * @method RES.ResourceConfig#getType
         * @param key {string} 对应配置文件里的name属性或sbuKeys属性的一项。
         * @returns {string}
         */
        ResourceConfig.prototype.getName = function (key) {
            var data = this.keyMap[key];
            return data ? data.name : "";
        };
        /**
         * 获取加载项类型。
         * @method RES.ResourceConfig#getType
         * @param key {string} 对应配置文件里的name属性或sbuKeys属性的一项。
         * @returns {string}
         */
        ResourceConfig.prototype.getType = function (key) {
            var data = this.keyMap[key];
            return data ? data.type : "";
        };
        ResourceConfig.prototype.getRawResourceItem = function (key) {
            return this.keyMap[key];
        };
        /**
         * 获取加载项信息对象
         * @method RES.ResourceConfig#getResourceItem
         * @param key {string} 对应配置文件里的key属性或sbuKeys属性的一项。
         * @returns {egret.ResourceItem}
         */
        ResourceConfig.prototype.getResourceItem = function (key) {
            var data = this.keyMap[key];
            if (data)
                return this.parseResourceItem(data);
            return null;
        };
        /**
         * 转换Object数据为ResourceItem对象
         */
        ResourceConfig.prototype.parseResourceItem = function (data) {
            var resItem = new RES.ResourceItem(data.name, data.url, data.type);
            resItem.data = data;
            return resItem;
        };
        return ResourceConfig;
    }());
    RES.ResourceConfig = ResourceConfig;
    __reflect(ResourceConfig.prototype, "RES.ResourceConfig");
})(RES || (RES = {}));
//////////////////////////////////////////////////////////////////////////////////////
//
//  Copyright (c) 2014-present, Egret Technology.
//  All rights reserved.
//  Redistribution and use in source and binary forms, with or without
//  modification, are permitted provided that the following conditions are met:
//
//     * Redistributions of source code must retain the above copyright
//       notice, this list of conditions and the following disclaimer.
//     * Redistributions in binary form must reproduce the above copyright
//       notice, this list of conditions and the following disclaimer in the
//       documentation and/or other materials provided with the distribution.
//     * Neither the name of the Egret nor the
//       names of its contributors may be used to endorse or promote products
//       derived from this software without specific prior written permission.
//
//  THIS SOFTWARE IS PROVIDED BY EGRET AND CONTRIBUTORS "AS IS" AND ANY EXPRESS
//  OR IMPLIED WARRANTIES, INCLUDING, BUT NOT LIMITED TO, THE IMPLIED WARRANTIES
//  OF MERCHANTABILITY AND FITNESS FOR A PARTICULAR PURPOSE ARE DISCLAIMED.
//  IN NO EVENT SHALL EGRET AND CONTRIBUTORS BE LIABLE FOR ANY DIRECT, INDIRECT,
//  INCIDENTAL, SPECIAL, EXEMPLARY, OR CONSEQUENTIAL DAMAGES (INCLUDING, BUT NOT
//  LIMITED TO, PROCUREMENT OF SUBSTITUTE GOODS OR SERVICES;LOSS OF USE, DATA,
//  OR PROFITS; OR BUSINESS INTERRUPTION) HOWEVER CAUSED AND ON ANY THEORY OF
//  LIABILITY, WHETHER IN CONTRACT, STRICT LIABILITY, OR TORT (INCLUDING
//  NEGLIGENCE OR OTHERWISE) ARISING IN ANY WAY OUT OF THE USE OF THIS SOFTWARE,
//  EVEN IF ADVISED OF THE POSSIBILITY OF SUCH DAMAGE.
//
//////////////////////////////////////////////////////////////////////////////////////
<<<<<<< HEAD
var RES;
(function (RES) {
    var native;
    (function (native) {
        /**
         * @private
         */
        var NativeVersionController = (function () {
            function NativeVersionController() {
                this._versionInfo = {};
                this._versionPath = "";
                this._localFileArr = [];
            }
            NativeVersionController.prototype.fetchVersion = function (callback) {
                if (true) {
                    callback.onSuccess(null);
                    return;
                }
                var self = this;
                self._versionPath = "all.manifest";
                self._versionInfo = self.getLocalData(self._versionPath);
                if (self._versionInfo == null) {
                    egret.callLater(function () {
                        callback.onFail(1, null);
                    }, self);
                    return;
                }
                var count = 0;
                var loadOver = function (paths) {
                    if (paths) {
                        for (var i = 0; i < paths.length; i++) {
                            if (paths[i] && paths[i] != "") {
                                self._localFileArr.push("resource/" + paths[i]);
                            }
                        }
                    }
                    count++;
                    if (count == 2) {
                        callback.onSuccess(null);
                    }
                };
                self.getList(loadOver, "assets", "resource");
                self.getList(loadOver, "update", "resource");
            };
            NativeVersionController.prototype.getList = function (callback, type, root) {
                if (root === void 0) { root = ""; }
                var promise = egret.PromiseObject.create();
                promise.onSuccessFunc = function (paths) {
                    callback(paths);
                };
                promise.onErrorFunc = function () {
                    console.error("list files error");
                };
                if (type == "assets") {
                    egret_native.Game.listResource(root, promise);
                }
                else {
                    egret_native.Game.listUpdate(root, promise);
                }
            };
            /**
             * 获取所有有变化的文件
             * @returns {any[]}
             */
            NativeVersionController.prototype.getChangeList = function () {
                var temp = [];
                var localFileArr = this._localFileArr;
                for (var key in this._versionInfo) {
                    if (localFileArr.indexOf(this.getVirtualUrl(key)) < 0) {
                        temp.push({ "url": this.getVirtualUrl(key), "size": this._versionInfo[key]["s"] });
                    }
                }
                return temp;
            };
            NativeVersionController.prototype.getVirtualUrl = function (url) {
                if (true) {
                    return url;
                }
                if (this._versionInfo && this._versionInfo[url]) {
                    return "resource/" + this._versionInfo[url]["v"].substring(0, 2) + "/" + this._versionInfo[url]["v"] + "_" + this._versionInfo[url]["s"] + "." + url.substring(url.lastIndexOf(".") + 1);
                }
                else {
                    return url;
                }
            };
            NativeVersionController.prototype.getLocalData = function (filePath) {
                if (egret_native.readUpdateFileSync && egret_native.readResourceFileSync) {
                    //先取更新目录
                    var content = egret_native.readUpdateFileSync(filePath);
                    if (content != null) {
                        return JSON.parse(content);
                    }
                    //再取资源目录
                    content = egret_native.readResourceFileSync(filePath);
                    if (content != null) {
                        return JSON.parse(content);
                    }
                }
                return null;
            };
            return NativeVersionController;
        }());
        native.NativeVersionController = NativeVersionController;
        __reflect(NativeVersionController.prototype, "RES.native.NativeVersionController", ["RES.VersionController", "RES.IVersionController"]);
        if (egret.Capabilities.runtimeType == egret.RuntimeType.NATIVE) {
            RES.VersionController = NativeVersionController;
        }
    })(native = RES.native || (RES.native = {}));
})(RES || (RES = {}));
//////////////////////////////////////////////////////////////////////////////////////
//
//  Copyright (c) 2014-present, Egret Technology.
//  All rights reserved.
//  Redistribution and use in source and binary forms, with or without
//  modification, are permitted provided that the following conditions are met:
//
//     * Redistributions of source code must retain the above copyright
//       notice, this list of conditions and the following disclaimer.
//     * Redistributions in binary form must reproduce the above copyright
//       notice, this list of conditions and the following disclaimer in the
//       documentation and/or other materials provided with the distribution.
//     * Neither the name of the Egret nor the
//       names of its contributors may be used to endorse or promote products
//       derived from this software without specific prior written permission.
//
//  THIS SOFTWARE IS PROVIDED BY EGRET AND CONTRIBUTORS "AS IS" AND ANY EXPRESS
//  OR IMPLIED WARRANTIES, INCLUDING, BUT NOT LIMITED TO, THE IMPLIED WARRANTIES
//  OF MERCHANTABILITY AND FITNESS FOR A PARTICULAR PURPOSE ARE DISCLAIMED.
//  IN NO EVENT SHALL EGRET AND CONTRIBUTORS BE LIABLE FOR ANY DIRECT, INDIRECT,
//  INCIDENTAL, SPECIAL, EXEMPLARY, OR CONSEQUENTIAL DAMAGES (INCLUDING, BUT NOT
//  LIMITED TO, PROCUREMENT OF SUBSTITUTE GOODS OR SERVICES;LOSS OF USE, DATA,
//  OR PROFITS; OR BUSINESS INTERRUPTION) HOWEVER CAUSED AND ON ANY THEORY OF
//  LIABILITY, WHETHER IN CONTRACT, STRICT LIABILITY, OR TORT (INCLUDING
//  NEGLIGENCE OR OTHERWISE) ARISING IN ANY WAY OUT OF THE USE OF THIS SOFTWARE,
//  EVEN IF ADVISED OF THE POSSIBILITY OF SUCH DAMAGE.
//
//////////////////////////////////////////////////////////////////////////////////////
=======
>>>>>>> 919550c3
/// <reference path="core/ResourceItem.ts" />
/// <reference path="core/ResourceConfig.ts" />
/// <reference path="core/ResourceLoader.ts" />
/// <reference path="events/ResourceEvent.ts" />
/// <reference path="analyzer/BinAnalyzer.ts" />
/// <reference path="analyzer/ImageAnalyzer.ts" />
/// <reference path="analyzer/TextAnalyzer.ts" />
/// <reference path="analyzer/JsonAnalyzer.ts" />
/// <reference path="analyzer/SheetAnalyzer.ts" />
/// <reference path="analyzer/FontAnalyzer.ts" />
/// <reference path="analyzer/SoundAnalyzer.ts" />
/// <reference path="analyzer/XMLAnalyzer.ts" />
/// <reference path="version/IVersionController.ts" />
/// <reference path="version/HTML5VersionController.ts" />
/// <reference path="version/NativeVersionController.ts" />
var RES;
(function (RES) {
    /**
     * @language en_US
     * Conduct mapping injection with class definition as the value.
     * @param type Injection type.
     * @param analyzerClass Injection type classes need to be resolved.
     * @version Egret 2.4
     * @platform Web,Native
     * @includeExample extension/resource/Resource.ts
     */
    /**
     * @language zh_CN
     * 以类定义为值进行映射注入。
     * @param type 注入的类型。
     * @param analyzerClass 注入类型需要解析的类。
     * @version Egret 2.4
     * @platform Web,Native
     * @includeExample extension/resource/Resource.ts
     */
    function registerAnalyzer(type, analyzerClass) {
        instance.registerAnalyzer(type, analyzerClass);
    }
    RES.registerAnalyzer = registerAnalyzer;
    /**
     * @language en_US
     * Get mapping injection.
     * @param type Injection type.
     * @version Egret 3.2.6
     * @platform Web,Native
     * @includeExample extension/resource/Resource.ts
     */
    /**
     * @language zh_CN
     * 获取映射注入。
     * @param type 注入的类型。
     * @version Egret 3.2.6
     * @platform Web,Native
     * @includeExample extension/resource/Resource.ts
     */
    function getAnalyzer(type) {
        return instance.$getAnalyzerByType(type);
    }
    RES.getAnalyzer = getAnalyzer;
    /**
     * @language en_US
     * Register the VersionController
     * @param vcs The VersionController to register.
     * @version Egret 2.5
     * @platform Web,Native
     */
    /**
     * @language zh_CN
     * 注册版本控制器,通过RES模块加载资源时会从版本控制器获取真实url
     * @param vcs 注入的版本控制器。
     * @version Egret 2.5
     * @platform Web,Native
     */
    function registerVersionController(vcs) {
        instance.$registerVersionController(vcs);
    }
    RES.registerVersionController = registerVersionController;
    /**
     * @language en_US
     * Returns the VersionController
     * @version Egret 2.5
     * @platform Web,Native
     */
    /**
     * @language zh_CN
     * 获得版本控制器.
     * @version Egret 2.5
     * @platform Web,Native
     */
    function getVersionController() {
        return instance.vcs;
    }
    RES.getVersionController = getVersionController;
    /**
     * @language en_US
     * Load configuration file and parse.
     * @param url Configuration file path (path resource.json).
     * @param resourceRoot Resource path. All URL in the configuration is the relative value of the path. The ultimate URL is the value of the sum of the URL of the string and the resource in the configuration.
     * @param type Configuration file format. Determine what parser to parse the configuration file. Default "json".
     * @see #setMaxRetryTimes
     * @version Egret 2.4
     * @platform Web,Native
     */
    /**
     * @language zh_CN
     * 加载配置文件并解析。
     * @param url 配置文件路径(resource.json的路径)。
     * @param resourceRoot 资源根路径。配置中的所有url都是这个路径的相对值。最终url是这个字符串与配置里资源项的url相加的值。
     * @param type 配置文件的格式。确定要用什么解析器来解析配置文件。默认"json"
     * @see #setMaxRetryTimes
     * @version Egret 2.4
     * @platform Web,Native
     */
    function loadConfig(url, resourceRoot, type) {
        if (resourceRoot === void 0) { resourceRoot = ""; }
        if (type === void 0) { type = "json"; }
        instance.loadConfig(url, resourceRoot, type);
    }
    RES.loadConfig = loadConfig;
    /**
     * @language en_US
     * Load a set of resources according to the group name.
     * @param name Group name to load the resource group.
     * @param priority Load priority can be negative, the default value is 0.
     * <br>A low priority group must wait for the high priority group to complete the end of the load to start, and the same priority group will be loaded at the same time.
     * @see #setMaxRetryTimes
     * @version Egret 2.4
     * @platform Web,Native
     */
    /**
     * @language zh_CN
     * 根据组名加载一组资源。
     * @param name 要加载资源组的组名。
     * @param priority 加载优先级,可以为负数,默认值为 0。
     * <br>低优先级的组必须等待高优先级组完全加载结束才能开始，同一优先级的组会同时加载。
     * @see #setMaxRetryTimes
     * @version Egret 2.4
     * @platform Web,Native
     */
    function loadGroup(name, priority) {
        if (priority === void 0) { priority = 0; }
        instance.loadGroup(name, priority);
    }
    RES.loadGroup = loadGroup;
    /**
     * @language en_US
     * Check whether a resource group has been loaded.
     * @param name Group name。
     * @returns Is loading or not.
     * @see #setMaxRetryTimes
     * @version Egret 2.4
     * @platform Web,Native
     */
    /**
     * @language zh_CN
     * 检查某个资源组是否已经加载完成。
     * @param name 组名。
     * @returns 是否正在加载。
     * @see #setMaxRetryTimes
     * @version Egret 2.4
     * @platform Web,Native
     */
    function isGroupLoaded(name) {
        return instance.isGroupLoaded(name);
    }
    RES.isGroupLoaded = isGroupLoaded;
    /**
     * @language en_US
     * A list of groups of loading is obtained according to the group name.
     * @param name Group name.
     * @returns The resource item array of group.
     * @see RES.ResourceItem
     * @see #setMaxRetryTimes
     * @version Egret 2.4
     * @platform Web,Native
     */
    /**
     * @language zh_CN
     * 根据组名获取组加载项列表。
     * @param name 组名。
     * @returns 加载项列表。
     * @see RES.ResourceItem
     * @see #setMaxRetryTimes
     * @version Egret 2.4
     * @platform Web,Native
     */
    function getGroupByName(name) {
        return instance.getGroupByName(name);
    }
    RES.getGroupByName = getGroupByName;
    /**
     * @language en_US
     * Create a custom load resource group, note that this method is valid only after the resource configuration file is loaded.
     * <br>You can monitor the ResourceEvent.CONFIG_COMPLETE event to verify that the configuration is complete.
     * @param name Group name to create the load resource group.
     * @param keys To be included in the list of key keys, the corresponding configuration file in the name or sbuKeys property one or a resource group name.
     * @param override Is the default false for the same name resource group already exists.
     * @returns Create success or fail.
     * @see #setMaxRetryTimes
     * @version Egret 2.4
     * @platform Web,Native
     */
    /**
     * @language zh_CN
     * 创建自定义的加载资源组,注意：此方法仅在资源配置文件加载完成后执行才有效。
     * <br>可以监听 ResourceEvent.CONFIG_COMPLETE 事件来确认配置加载完成。
     * @param name 要创建的加载资源组的组名。
     * @param keys 要包含的键名列表，key 对应配置文件里的 name 属性或 sbuKeys 属性的一项或一个资源组名。
     * @param override 是否覆盖已经存在的同名资源组,默认 false。
     * @returns 是否创建成功。
     * @see #setMaxRetryTimes
     * @version Egret 2.4
     * @platform Web,Native
     */
    function createGroup(name, keys, override) {
        if (override === void 0) { override = false; }
        return instance.createGroup(name, keys, override);
    }
    RES.createGroup = createGroup;
    /**
     * @language en_US
     * Check whether the configuration file contains the specified resources.
     * @param key A sbuKeys attribute or name property in a configuration file.
     * @see #setMaxRetryTimes
     * @version Egret 2.4
     * @platform Web,Native
     */
    /**
     * @language zh_CN
     * 检查配置文件里是否含有指定的资源。
     * @param key 对应配置文件里的 name 属性或 sbuKeys 属性的一项。
     * @see #setMaxRetryTimes
     * @version Egret 2.4
     * @platform Web,Native
     */
    function hasRes(key) {
        return instance.hasRes(key);
    }
    RES.hasRes = hasRes;
    /**
     * @language en_US
     * parse a configuration file at run time，it will not clean the exist data.
     * @param data Configuration file data, please refer to the resource.json configuration file format. JSON object can be introduced into the corresponding.
     * @param folder Path prefix for load.
     * @see #setMaxRetryTimes
     * @version Egret 2.4
     * @platform Web,Native
     */
    /**
     * @language zh_CN
     * 运行时动态解析一个配置文件,此操作不会清空之前已存在的配置。
     * @param data 配置文件数据，请参考 resource.json 的配置文件格式。传入对应的 json 对象即可。
     * @param folder 加载项的路径前缀。
     * @see #setMaxRetryTimes
     * @version Egret 2.4
     * @platform Web,Native
     */
    function parseConfig(data, folder) {
        if (folder === void 0) { folder = ""; }
        instance.parseConfig(data, folder);
    }
    RES.parseConfig = parseConfig;
    /**
     * @language en_US
     * The synchronization method for obtaining the cache has been loaded with the success of the resource.
     * <br>The type of resource and the corresponding return value types are as follows:
     * <br>RES.ResourceItem.TYPE_BIN : ArrayBuffer JavaScript primary object
     * <br>RES.ResourceItem.TYPE_IMAGE : img Html Object，or egret.BitmapData interface。
     * <br>RES.ResourceItem.TYPE_JSON : Object
     * <br>RES.ResourceItem.TYPE_SHEET : Object
     * <br>  1. If the incoming parameter is the name of the entire SpriteSheet is returned is {image1: Texture, "image2": Texture}.
     * <br>  2. If the incoming is "sheet.image1", the return is a single resource.
     * <br>  3. If the incoming is the name of the "image1" single resource, the return is a single resource.
     * But if there are two SpriteSheet in a single picture of the same name, the return of the image after the load.
     * <br>RES.ResourceItem.TYPE_SOUND : HtmlSound Html Object
     * <br>RES.ResourceItem.TYPE_TEXT : string
     * @param key A subKeys attribute or name property in a configuration file.
     * @see RES.ResourceItem
     * @see #setMaxRetryTimes
     * @version Egret 2.4
     * @platform Web,Native
     */
    /**
     * @language zh_CN
     * 同步方式获取缓存的已经加载成功的资源。
     * <br>资源类型和对应的返回值类型关系如下：
     * <br>RES.ResourceItem.TYPE_BIN : ArrayBuffer JavaScript 原生对象
     * <br>RES.ResourceItem.TYPE_IMAGE : img Html 对象，或者 egret.BitmapData 接口。
     * <br>RES.ResourceItem.TYPE_JSON : Object
     * <br>RES.ResourceItem.TYPE_SHEET : Object
     * <br>  1. 如果传入的参数是整个 SpriteSheet 的名称返回的是 {"image1":Texture,"image2":Texture} 这样的格式。
     * <br>  2. 如果传入的是 "sheet.image1"，返回的是单个资源。
     * <br>  3. 如果传入的是 "image1" 单个资源的名称，返回的是单个资源。但是如果有两张 SpriteSheet 中有单个图片资源名称相同，返回的是后加载的那个图片资源。
     * <br>RES.ResourceItem.TYPE_SOUND : HtmlSound Html 对象
     * <br>RES.ResourceItem.TYPE_TEXT : string
     * @param key 对应配置文件里的 name 属性或 subKeys 属性的一项。
     * @see RES.ResourceItem
     * @see #setMaxRetryTimes
     * @version Egret 2.4
     * @platform Web,Native
     */
    function getRes(key) {
        return instance.getRes(key);
    }
    RES.getRes = getRes;
    /**
     * @language en_US
     * Asynchronous mode to get the resources in the configuration. As long as the resources exist in the configuration file, you can get it in an asynchronous way.
     * @param key A sbuKeys attribute or name property in a configuration file.
     * @param compFunc Call back function. Example：compFunc(data,key):void.
     * @param thisObject This pointer of call back function.
     * @see #setMaxRetryTimes
     * @version Egret 2.4
     * @platform Web,Native
     */
    /**
     * @language zh_CN
     * 异步方式获取配置里的资源。只要是配置文件里存在的资源，都可以通过异步方式获取。
     * @param key 对应配置文件里的 name 属性或 sbuKeys 属性的一项。
     * @param compFunc 回调函数。示例：compFunc(data,key):void。
     * @param thisObject 回调函数的 this 引用。
     * @see #setMaxRetryTimes
     * @version Egret 2.4
     * @platform Web,Native
     */
    function getResAsync(key, compFunc, thisObject) {
        instance.getResAsync(key, compFunc, thisObject);
    }
    RES.getResAsync = getResAsync;
    /**
     * @language en_US
     * Access to external resources through the full URL.
     * @param url The external path to load the file.
     * @param compFunc Call back function. Example：compFunc(data,url):void。
     * @param thisObject This pointer of call back function.
     * @param type File type (optional). Use the static constants defined in the ResourceItem class. If you do not set the file name extension.
     * @version Egret 2.4
     * @platform Web,Native
     * @includeExample extension/resource/GetResByUrl.ts
     */
    /**
     * @language zh_CN
     * 通过完整URL方式获取外部资源。
     * @param url 要加载文件的外部路径。
     * @param compFunc 回调函数。示例：compFunc(data,url):void。
     * @param thisObject 回调函数的 this 引用。
     * @param type 文件类型(可选)。请使用 ResourceItem 类中定义的静态常量。若不设置将根据文件扩展名生成。
     * @version Egret 2.4
     * @platform Web,Native
     * @includeExample extension/resource/GetResByUrl.ts
     */
    function getResByUrl(url, compFunc, thisObject, type) {
        if (type === void 0) { type = ""; }
        instance.getResByUrl(url, compFunc, thisObject, type);
    }
    RES.getResByUrl = getResByUrl;
    /**
     * @language en_US
     * Destroy a single resource file or a set of resources to the cache data, to return whether to delete success.
     * @param name Name attribute or resource group name of the load item in the configuration file.
     * @param force Destruction of a resource group when the other resources groups have the same resource situation whether the resources will be deleted, the default value true.
     * @returns Are successful destruction.
     * @see #setMaxRetryTimes
     * @version Egret 2.4
     * @platform Web,Native
     */
    /**
     * @language zh_CN
     * 销毁单个资源文件或一组资源的缓存数据,返回是否删除成功。
     * @param name 配置文件中加载项的name属性或资源组名。
     * @param force 销毁一个资源组时其他资源组有同样资源情况资源是否会被删除，默认值 true。
     * @see #setMaxRetryTimes
     * @returns 是否销毁成功。
     * @version Egret 2.4
     * @platform Web,Native
     */
    function destroyRes(name, force) {
        return instance.destroyRes(name, force);
    }
    RES.destroyRes = destroyRes;
    /**
     * @language en_US
     * Sets the maximum number of concurrent load threads, the default value is 2.
     * @param thread The number of concurrent loads to be set.
     * @see #setMaxRetryTimes
     * @version Egret 2.4
     * @platform Web,Native
     */
    /**
     * @language zh_CN
     * 设置最大并发加载线程数量，默认值是 2。
     * @param thread 要设置的并发加载数。
     * @see #setMaxRetryTimes
     * @version Egret 2.4
     * @platform Web,Native
     */
    function setMaxLoadingThread(thread) {
        instance.setMaxLoadingThread(thread);
    }
    RES.setMaxLoadingThread = setMaxLoadingThread;
    /**
     * @language en_US
     * Sets the number of retry times when the resource failed to load, and the default value is 3.
     * @param retry To set the retry count.
     * @includeExample extension/resource/Resource.ts
     * @version Egret 2.4
     * @platform Web,Native
     */
    /**
     * @language zh_CN
     * 设置资源加载失败时的重试次数，默认值是 3。
     * @param retry 要设置的重试次数。
     * @includeExample extension/resource/Resource.ts
     * @version Egret 2.4
     * @platform Web,Native
     */
    function setMaxRetryTimes(retry) {
        instance.setMaxRetryTimes(retry);
    }
    RES.setMaxRetryTimes = setMaxRetryTimes;
    /**
     * @language en_US
     * Add event listeners, reference ResourceEvent defined constants.
     * @param type Event name。
     * @param listener Listener functions for handling events. This function must accept the Event object as its only parameter, and can't return any results,
     * As shown in the following example: function (evt:Event):void can have any name.
     * @param thisObject The this object that is bound to a function.
     * @param useCapture Determine the listener is running on the capture or running on the target and the bubbling phase. Set useCapture to true,
     * then the listener in the capture phase processing events, but not in the target or the bubbling phase processing events.
     * If useCapture is false, then the listener only in the target or the bubbling phase processing events.
     * To listen for events in all three stages, please call addEventListener two times: once the useCapture is set to true, once the useCapture is set to false.
     * @param priority Event listener priority. Priority is specified by a 32 - bit integer with a symbol. The higher the number, the higher the priority.
     * All listeners with a priority for n will be processed before the -1 n listener.
     * If two or more listeners share the same priority, they are processed in accordance with the order of their added. The default priority is 0.
     * @see RES.ResourceEvent
     * @version Egret 2.4
     * @platform Web,Native
     */
    /**
     * @language zh_CN
     * 添加事件侦听器,参考 ResourceEvent 定义的常量。
     * @param type 事件的类型。
     * @param listener 处理事件的侦听器函数。此函数必须接受 Event 对象作为其唯一的参数，并且不能返回任何结果，
     * 如下面的示例所示： function(evt:Event):void 函数可以有任何名称。
     * @param thisObject 侦听函数绑定的 this 对象。
     * @param useCapture 确定侦听器是运行于捕获阶段还是运行于目标和冒泡阶段。如果将 useCapture 设置为 true，
     * 则侦听器只在捕获阶段处理事件，而不在目标或冒泡阶段处理事件。如果 useCapture 为 false，则侦听器只在目标或冒泡阶段处理事件。
     * 要在所有三个阶段都侦听事件，请调用 addEventListener 两次：一次将 useCapture 设置为 true，一次将 useCapture 设置为 false。
     * @param priority 事件侦听器的优先级。优先级由一个带符号的 32 位整数指定。数字越大，优先级越高。优先级为 n 的所有侦听器会在
     * 优先级为 n -1 的侦听器之前得到处理。如果两个或更多个侦听器共享相同的优先级，则按照它们的添加顺序进行处理。默认优先级为 0。
     * @see RES.ResourceEvent
     * @see #setMaxRetryTimes
     * @version Egret 2.4
     * @platform Web,Native
     */
    function addEventListener(type, listener, thisObject, useCapture, priority) {
        if (useCapture === void 0) { useCapture = false; }
        if (priority === void 0) { priority = 0; }
        instance.addEventListener(type, listener, thisObject, useCapture, priority);
    }
    RES.addEventListener = addEventListener;
    /**
     * @language en_US
     * Remove event listeners, reference ResourceEvent defined constants.
     * @param type Event name。
     * @param listener Listening function。
     * @param thisObject The this object that is bound to a function.
     * @param useCapture Is used to capture, and this property is only valid in the display list.
     * @version Egret 2.4
     * @platform Web,Native
     */
    /**
     * @language zh_CN
     * 移除事件侦听器,参考ResourceEvent定义的常量。
     * @param type 事件名。
     * @param listener 侦听函数。
     * @param thisObject 侦听函数绑定的this对象。
     * @param useCapture 是否使用捕获，这个属性只在显示列表中生效。
     * @version Egret 2.4
     * @platform Web,Native
     */
    function removeEventListener(type, listener, thisObject, useCapture) {
        if (useCapture === void 0) { useCapture = false; }
        instance.removeEventListener(type, listener, thisObject, useCapture);
    }
    RES.removeEventListener = removeEventListener;
    function $getVirtualUrl(url) {
        if (instance.vcs) {
            return instance.vcs.getVirtualUrl(url);
        }
        else {
            return url;
        }
    }
    RES.$getVirtualUrl = $getVirtualUrl;
    /**
     * @private
     */
    var Resource = (function (_super) {
        __extends(Resource, _super);
        /**
         * 构造函数
         * @method RES.constructor
         * @private
         */
        function Resource() {
            var _this = _super.call(this) || this;
            /**
             * 解析器字典
             */
            _this.analyzerDic = {};
            _this.analyzerClassMap = {};
            _this.configItemList = [];
            _this.callLaterFlag = false;
            /**
             * 配置文件加载解析完成标志
             */
            _this.configComplete = false;
            /**
             * 已经加载过组名列表
             */
            _this.loadedGroups = [];
            _this.groupNameList = [];
            /**
             * 异步获取资源参数缓存字典
             */
            _this.asyncDic = {};
            _this._loadedUrlTypes = {};
            _this.init();
            return _this;
        }
        /**
         * 根据type获取对应的文件解析库
         */
        Resource.prototype.$getAnalyzerByType = function (type) {
            var analyzer = this.analyzerDic[type];
            if (!analyzer) {
                var clazz = this.analyzerClassMap[type];
                if (!clazz) {
                    if (true) {
                        egret.$error(3203, type);
                    }
                    return null;
                }
                analyzer = this.analyzerDic[type] = new clazz();
            }
            return analyzer;
        };
        /**
         * 注册一个自定义文件类型解析器
         * @param type 文件类型字符串，例如：bin,text,image,json等。
         * @param analyzerClass 自定义解析器的类定义
         */
        Resource.prototype.registerAnalyzer = function (type, analyzerClass) {
            this.analyzerClassMap[type] = analyzerClass;
        };
        Resource.prototype.$registerVersionController = function (vcs) {
            this.vcs = vcs;
        };
        /**
         * 初始化
         */
        Resource.prototype.init = function () {
            this.vcs = new RES.VersionController();
            var analyzerClassMap = this.analyzerClassMap;
            analyzerClassMap[RES.ResourceItem.TYPE_BIN] = RES.BinAnalyzer;
            analyzerClassMap[RES.ResourceItem.TYPE_IMAGE] = RES.ImageAnalyzer;
            analyzerClassMap[RES.ResourceItem.TYPE_TEXT] = RES.TextAnalyzer;
            analyzerClassMap[RES.ResourceItem.TYPE_JSON] = RES.JsonAnalyzer;
            analyzerClassMap[RES.ResourceItem.TYPE_SHEET] = RES.SheetAnalyzer;
            analyzerClassMap[RES.ResourceItem.TYPE_FONT] = RES.FontAnalyzer;
            analyzerClassMap[RES.ResourceItem.TYPE_SOUND] = RES.SoundAnalyzer;
            analyzerClassMap[RES.ResourceItem.TYPE_XML] = RES.XMLAnalyzer;
            this.resConfig = new RES.ResourceConfig();
            this.resLoader = new RES.ResourceLoader();
            this.resLoader.callBack = this.onResourceItemComp;
            this.resLoader.resInstance = this;
            this.resLoader.addEventListener(RES.ResourceEvent.GROUP_COMPLETE, this.onGroupComp, this);
            this.resLoader.addEventListener(RES.ResourceEvent.GROUP_LOAD_ERROR, this.onGroupError, this);
        };
        /**
         * 开始加载配置
         * @method RES.loadConfig
         * @param url {string}
         * @param resourceRoot {string}
         * @param type {string}
         */
        Resource.prototype.loadConfig = function (url, resourceRoot, type) {
            if (type === void 0) { type = "json"; }
            var configItem = { url: url, resourceRoot: resourceRoot, type: type };
            this.configItemList.push(configItem);
            if (!this.callLaterFlag) {
                egret.callLater(this.startLoadConfig, this);
                this.callLaterFlag = true;
            }
        };
        Resource.prototype.startLoadConfig = function () {
            var _this = this;
            this.callLaterFlag = false;
            var configList = this.configItemList;
            this.configItemList = [];
            this.loadingConfigList = configList;
            var length = configList.length;
            var itemList = [];
            for (var i = 0; i < length; i++) {
                var item = configList[i];
                var resItem = new RES.ResourceItem(item.url, item.url, item.type);
                itemList.push(resItem);
            }
            var callback = {
                onSuccess: function (data) {
                    _this.resLoader.loadGroup(itemList, Resource.GROUP_CONFIG, Number.MAX_VALUE);
                },
                onFail: function (err, data) {
                    RES.ResourceEvent.dispatchResourceEvent(_this, RES.ResourceEvent.CONFIG_LOAD_ERROR);
                }
            };
            if (this.vcs) {
                this.vcs.fetchVersion(callback);
            }
            else {
                this.resLoader.loadGroup(itemList, Resource.GROUP_CONFIG, Number.MAX_VALUE);
            }
        };
        /**
         * 检查某个资源组是否已经加载完成
         * @method RES.isGroupLoaded
         * @param name {string}
         * @returns {boolean}
         */
        Resource.prototype.isGroupLoaded = function (name) {
            return this.loadedGroups.indexOf(name) != -1;
        };
        /**
         * 根据组名获取组加载项列表
         * @method RES.getGroupByName
         * @param name {string}
         * @returns {Array<egret.ResourceItem>}
         */
        Resource.prototype.getGroupByName = function (name) {
            return this.resConfig.getGroupByName(name);
        };
        /**
         * 根据组名加载一组资源
         * @method RES.loadGroup
         * @param name {string}
         * @param priority {number}
         */
        Resource.prototype.loadGroup = function (name, priority) {
            if (priority === void 0) { priority = 0; }
            if (this.loadedGroups.indexOf(name) != -1) {
                RES.ResourceEvent.dispatchResourceEvent(this, RES.ResourceEvent.GROUP_COMPLETE, name);
                return;
            }
            if (this.resLoader.isGroupInLoading(name))
                return;
            if (this.configComplete) {
                var group = this.resConfig.getGroupByName(name);
                this.resLoader.loadGroup(group, name, priority);
            }
            else {
                this.groupNameList.push({ name: name, priority: priority });
            }
        };
        /**
         * 创建自定义的加载资源组,注意：此方法仅在资源配置文件加载完成后执行才有效。
         * 可以监听ResourceEvent.CONFIG_COMPLETE事件来确认配置加载完成。
         * @method RES.ResourceConfig#createGroup
         * @param name {string} 要创建的加载资源组的组名
         * @param keys {egret.string[]} 要包含的键名列表，key对应配置文件里的name属性或一个资源组名。
         * @param override {boolean} 是否覆盖已经存在的同名资源组,默认false。
         * @returns {boolean}
         */
        Resource.prototype.createGroup = function (name, keys, override) {
            if (override === void 0) { override = false; }
            if (override) {
                var index = this.loadedGroups.indexOf(name);
                if (index != -1) {
                    this.loadedGroups.splice(index, 1);
                }
            }
            return this.resConfig.createGroup(name, keys, override);
        };
        /**
         * 队列加载完成事件
         */
        Resource.prototype.onGroupComp = function (event) {
            if (event.groupName == Resource.GROUP_CONFIG) {
                var length_5 = this.loadingConfigList.length;
                for (var i = 0; i < length_5; i++) {
                    var config = this.loadingConfigList[i];
                    var resolver = this.$getAnalyzerByType(config.type);
                    var data = resolver.getRes(config.url);
                    resolver.destroyRes(config.url);
                    this.resConfig.parseConfig(data, config.resourceRoot);
                }
                this.configComplete = true;
                this.loadingConfigList = null;
                RES.ResourceEvent.dispatchResourceEvent(this, RES.ResourceEvent.CONFIG_COMPLETE);
                this.loadDelayGroups();
            }
            else {
                this.loadedGroups.push(event.groupName);
                this.dispatchEvent(event);
            }
        };
        /**
         * 启动延迟的组加载
         */
        Resource.prototype.loadDelayGroups = function () {
            var groupNameList = this.groupNameList;
            this.groupNameList = [];
            var length = groupNameList.length;
            for (var i = 0; i < length; i++) {
                var item = groupNameList[i];
                this.loadGroup(item.name, item.priority);
            }
        };
        /**
         * 队列加载失败事件
         */
        Resource.prototype.onGroupError = function (event) {
            if (event.groupName == Resource.GROUP_CONFIG) {
                this.loadingConfigList = null;
                RES.ResourceEvent.dispatchResourceEvent(this, RES.ResourceEvent.CONFIG_LOAD_ERROR);
            }
            else {
                this.dispatchEvent(event);
            }
        };
        /**
         * 检查配置文件里是否含有指定的资源
         * @method RES.hasRes
         * @param key {string} 对应配置文件里的name属性或sbuKeys属性的一项。
         * @returns {boolean}
         */
        Resource.prototype.hasRes = function (key) {
            var type = this.resConfig.getType(key);
            if (type == "") {
                var prefix = RES.AnalyzerBase.getStringTail(key);
                type = this.resConfig.getType(prefix);
                if (type == "") {
                    return false;
                }
            }
            return true;
        };
        /**
         * 运行时动态解析一个配置文件,
         * @param data {any} 配置文件数据，请参考resource.json的配置文件格式。传入对应的json对象即可。
         * @param folder {string} 加载项的路径前缀。
         */
        Resource.prototype.parseConfig = function (data, folder) {
            this.resConfig.parseConfig(data, folder);
            if (!this.configComplete && !this.loadingConfigList) {
                this.configComplete = true;
                this.loadDelayGroups();
            }
        };
        /**
         * 通过key同步获取资源
         * @method RES.getRes
         * @param key {string}
         * @returns {any}
         */
        Resource.prototype.getRes = function (key) {
            var type = this.resConfig.getType(key);
            if (type == "") {
                var prefix = RES.AnalyzerBase.getStringPrefix(key);
                type = this.resConfig.getType(prefix);
                if (type == "") {
                    return null;
                }
            }
            var analyzer = this.$getAnalyzerByType(type);
            return analyzer.getRes(key);
        };
        /**
         * 通过key异步获取资源
         * @method RES.getResAsync
         * @param key {string}
         * @param compFunc {Function} 回调函数。示例：compFunc(data,url):void。
         * @param thisObject {any}
         */
        Resource.prototype.getResAsync = function (key, compFunc, thisObject) {
            var type = this.resConfig.getType(key);
            var name = this.resConfig.getName(key);
            if (type == "") {
                name = RES.AnalyzerBase.getStringPrefix(key);
                type = this.resConfig.getType(name);
                if (type == "") {
                    egret.$callAsync(compFunc, thisObject);
                    return;
                }
            }
            var analyzer = this.$getAnalyzerByType(type);
            var res = analyzer.getRes(key);
            if (res) {
                egret.$callAsync(compFunc, thisObject, res, key);
                return;
            }
            var args = { key: key, compFunc: compFunc, thisObject: thisObject };
            if (this.asyncDic[name]) {
                this.asyncDic[name].push(args);
            }
            else {
                this.asyncDic[name] = [args];
                var resItem = this.resConfig.getResourceItem(name);
                this.resLoader.loadItem(resItem);
            }
        };
        /**
         * 通过url获取资源
         * @method RES.getResByUrl
         * @param url {string}
         * @param compFunc {Function}
         * @param thisObject {any}
         * @param type {string}
         */
        Resource.prototype.getResByUrl = function (url, compFunc, thisObject, type) {
            if (type === void 0) { type = ""; }
            if (!url) {
                egret.$callAsync(compFunc, thisObject);
                return;
            }
            if (!type)
                type = this.getTypeByUrl(url);
            if (this._loadedUrlTypes[url] != null && this._loadedUrlTypes[url] != type) {
                egret.$warn(3202);
            }
            this._loadedUrlTypes[url] = type;
            var analyzer = this.$getAnalyzerByType(type);
            var name = url;
            var res = analyzer.getRes(name);
            if (res) {
                egret.$callAsync(compFunc, thisObject, res, url);
                return;
            }
            var args = { key: name, compFunc: compFunc, thisObject: thisObject };
            if (this.asyncDic[name]) {
                this.asyncDic[name].push(args);
            }
            else {
                this.asyncDic[name] = [args];
                var resItem = new RES.ResourceItem(name, url, type);
                this.resLoader.loadItem(resItem);
            }
        };
        /**
         * 通过url获取文件类型
         */
        Resource.prototype.getTypeByUrl = function (url) {
            var suffix = url.substr(url.lastIndexOf(".") + 1);
            if (suffix) {
                suffix = suffix.toLowerCase();
            }
            var type;
            switch (suffix) {
                case RES.ResourceItem.TYPE_XML:
                case RES.ResourceItem.TYPE_JSON:
                case RES.ResourceItem.TYPE_SHEET:
                    type = suffix;
                    break;
                case "png":
                case "jpg":
                case "gif":
                case "jpeg":
                case "bmp":
                    type = RES.ResourceItem.TYPE_IMAGE;
                    break;
                case "fnt":
                    type = RES.ResourceItem.TYPE_FONT;
                    break;
                case "txt":
                    type = RES.ResourceItem.TYPE_TEXT;
                    break;
                case "mp3":
                case "ogg":
                case "mpeg":
                case "wav":
                case "m4a":
                case "mp4":
                case "aiff":
                case "wma":
                case "mid":
                    type = RES.ResourceItem.TYPE_SOUND;
                    break;
                default:
                    type = RES.ResourceItem.TYPE_BIN;
                    break;
            }
            return type;
        };
        /**
         * 一个加载项加载完成
         */
        Resource.prototype.onResourceItemComp = function (item) {
            var argsList = this.asyncDic[item.name];
            delete this.asyncDic[item.name];
            var analyzer = this.$getAnalyzerByType(item.type);
            var length = argsList.length;
            for (var i = 0; i < length; i++) {
                var args = argsList[i];
                var res = analyzer.getRes(args.key);
                args.compFunc.call(args.thisObject, res, args.key);
            }
        };
        /**
         * 销毁单个资源文件或一组资源的缓存数据,返回是否删除成功。
         * @method RES.destroyRes
         * @param name {string} 配置文件中加载项的name属性或资源组名
         * @param force {boolean} 销毁一个资源组时其他资源组有同样资源情况资源是否会被删除，默认值true
         * @returns {boolean}
         */
        Resource.prototype.destroyRes = function (name, force) {
            if (force === void 0) { force = true; }
            var group = this.resConfig.getRawGroupByName(name);
            if (group && group.length > 0) {
                var index = this.loadedGroups.indexOf(name);
                if (index != -1) {
                    this.loadedGroups.splice(index, 1);
                }
                var length_6 = group.length;
                for (var i = 0; i < length_6; i++) {
                    var item = group[i];
                    if (!force && this.isResInLoadedGroup(item.name)) {
                    }
                    else {
                        item.loaded = false;
                        var analyzer = this.$getAnalyzerByType(item.type);
                        analyzer.destroyRes(item.name);
                        this.removeLoadedGroupsByItemName(item.name);
                    }
                }
                return true;
            }
            else {
                var type = this.resConfig.getType(name);
                if (type == "") {
                    type = this._loadedUrlTypes[name];
                    if (type == null || type == "") {
                        return false;
                    }
                    delete this._loadedUrlTypes[name];
                    var analyzer_1 = this.$getAnalyzerByType(type);
                    analyzer_1.destroyRes(name);
                    return true;
                }
                var item = this.resConfig.getRawResourceItem(name);
                item.loaded = false;
                var analyzer = this.$getAnalyzerByType(type);
                var result = analyzer.destroyRes(name);
                this.removeLoadedGroupsByItemName(item.name);
                return result;
            }
        };
        Resource.prototype.removeLoadedGroupsByItemName = function (name) {
            var loadedGroups = this.loadedGroups;
            var loadedGroupLength = loadedGroups.length;
            for (var i = 0; i < loadedGroupLength; i++) {
                var group = this.resConfig.getRawGroupByName(loadedGroups[i]);
                var length_7 = group.length;
                for (var j = 0; j < length_7; j++) {
                    var item = group[j];
                    if (item.name == name) {
                        loadedGroups.splice(i, 1);
                        i--;
                        loadedGroupLength = loadedGroups.length;
                        break;
                    }
                }
            }
        };
        Resource.prototype.isResInLoadedGroup = function (name) {
            var loadedGroups = this.loadedGroups;
            var loadedGroupLength = loadedGroups.length;
            for (var i = 0; i < loadedGroupLength; i++) {
                var group = this.resConfig.getRawGroupByName(loadedGroups[i]);
                var length_8 = group.length;
                for (var j = 0; j < length_8; j++) {
                    var item = group[j];
                    if (item.name == name) {
                        return true;
                    }
                }
            }
            return false;
        };
        /**
         * 设置最大并发加载线程数量，默认值是2.
         * @method RES.setMaxLoadingThread
         * @param thread {number} 要设置的并发加载数。
         */
        Resource.prototype.setMaxLoadingThread = function (thread) {
            if (thread < 1) {
                thread = 1;
            }
            this.resLoader.thread = thread;
        };
        /**
         * 设置资源加载失败时的重试次数。
         * @param retry 要设置的重试次数。
         */
        Resource.prototype.setMaxRetryTimes = function (retry) {
            retry = Math.max(retry, 0);
            this.resLoader.maxRetryTimes = retry;
        };
        return Resource;
    }(egret.EventDispatcher));
    /**
     * 配置文件组组名
     */
    Resource.GROUP_CONFIG = "RES__CONFIG";
    __reflect(Resource.prototype, "Resource");
    /**
     * Resource单例
     */
    var instance = new Resource();
})(RES || (RES = {}));
//////////////////////////////////////////////////////////////////////////////////////
//
//  Copyright (c) 2014-present, Egret Technology.
//  All rights reserved.
//  Redistribution and use in source and binary forms, with or without
//  modification, are permitted provided that the following conditions are met:
//
//     * Redistributions of source code must retain the above copyright
//       notice, this list of conditions and the following disclaimer.
//     * Redistributions in binary form must reproduce the above copyright
//       notice, this list of conditions and the following disclaimer in the
//       documentation and/or other materials provided with the distribution.
//     * Neither the name of the Egret nor the
//       names of its contributors may be used to endorse or promote products
//       derived from this software without specific prior written permission.
//
//  THIS SOFTWARE IS PROVIDED BY EGRET AND CONTRIBUTORS "AS IS" AND ANY EXPRESS
//  OR IMPLIED WARRANTIES, INCLUDING, BUT NOT LIMITED TO, THE IMPLIED WARRANTIES
//  OF MERCHANTABILITY AND FITNESS FOR A PARTICULAR PURPOSE ARE DISCLAIMED.
//  IN NO EVENT SHALL EGRET AND CONTRIBUTORS BE LIABLE FOR ANY DIRECT, INDIRECT,
//  INCIDENTAL, SPECIAL, EXEMPLARY, OR CONSEQUENTIAL DAMAGES (INCLUDING, BUT NOT
//  LIMITED TO, PROCUREMENT OF SUBSTITUTE GOODS OR SERVICES;LOSS OF USE, DATA,
//  OR PROFITS; OR BUSINESS INTERRUPTION) HOWEVER CAUSED AND ON ANY THEORY OF
//  LIABILITY, WHETHER IN CONTRACT, STRICT LIABILITY, OR TORT (INCLUDING
//  NEGLIGENCE OR OTHERWISE) ARISING IN ANY WAY OUT OF THE USE OF THIS SOFTWARE,
//  EVEN IF ADVISED OF THE POSSIBILITY OF SUCH DAMAGE.
//
//////////////////////////////////////////////////////////////////////////////////////
var RES;
(function (RES) {
    var web;
    (function (web) {
        /**
         * @private
         */
        var Html5VersionController = (function (_super) {
            __extends(Html5VersionController, _super);
            function Html5VersionController() {
                var _this = _super.call(this) || this;
                _this._versionInfo = {};
                return _this;
            }
            Html5VersionController.prototype.fetchVersion = function (callback) {
                callback.onSuccess(null);
                return;
                /*
    
                todo
    
                let self = this;
    
                let virtualUrl:string = "all.manifest";
    
                let httpLoader:egret.HttpRequest = new egret.HttpRequest();
                httpLoader.addEventListener(egret.Event.COMPLETE, onLoadComplete, this);
                httpLoader.addEventListener(egret.IOErrorEvent.IO_ERROR, onError, this);
    
                httpLoader.open(virtualUrl + "?r=" + Date.now(), "get");
                httpLoader.send();
    
                function onError(event:egret.IOErrorEvent) {
                    removeListeners();
                    self.dispatchEvent(event);
                }
    
                function onLoadComplete() {
                    removeListeners();
    
                    self._versionInfo = JSON.parse(httpLoader.response);
    
                    window.setTimeout(function () {
                        self.dispatchEvent(new egret.Event(egret.Event.COMPLETE));
                    }, 0);
                }
    
                function removeListeners():void {
                    httpLoader.removeEventListener(egret.Event.COMPLETE, onLoadComplete, self);
                    httpLoader.removeEventListener(egret.IOErrorEvent.IO_ERROR, onError, self);
                }
    
                */
            };
            /**
             * 获取所有有变化的文件
             * @returns {any[]}
             */
            Html5VersionController.prototype.getChangeList = function () {
                return [];
            };
            Html5VersionController.prototype.getVirtualUrl = function (url) {
                return url;
                /*
    
                todo
    
                if (DEBUG) {
                    return url;
                }
                if (this._versionInfo && this._versionInfo[url]) {
                    return "resource/" + this._versionInfo[url]["v"].substring(0, 2) + "/" + this._versionInfo[url]["v"] + "_" + this._versionInfo[url]["s"] + "." + url.substring(url.lastIndexOf(".") + 1);
                }
                else {
                    return url;
                }
    
                */
            };
            return Html5VersionController;
        }(egret.EventDispatcher));
        web.Html5VersionController = Html5VersionController;
        __reflect(Html5VersionController.prototype, "RES.web.Html5VersionController", ["RES.VersionController", "RES.IVersionController"]);
        if (egret.Capabilities.runtimeType == egret.RuntimeType.WEB) {
            RES.VersionController = Html5VersionController;
        }
    })(web = RES.web || (RES.web = {}));
})(RES || (RES = {}));
////////////////////////////////////////////////////////////////////////////////////////
////
////  Copyright (c) 2014-present, Egret Technology.
////  All rights reserved.
////  Redistribution and use in source and binary forms, with or without
////  modification, are permitted provided that the following conditions are met:
////
////     * Redistributions of source code must retain the above copyright
////       notice, this list of conditions and the following disclaimer.
////     * Redistributions in binary form must reproduce the above copyright
////       notice, this list of conditions and the following disclaimer in the
////       documentation and/or other materials provided with the distribution.
////     * Neither the name of the Egret nor the
////       names of its contributors may be used to endorse or promote products
////       derived from this software without specific prior written permission.
////
////  THIS SOFTWARE IS PROVIDED BY EGRET AND CONTRIBUTORS "AS IS" AND ANY EXPRESS
////  OR IMPLIED WARRANTIES, INCLUDING, BUT NOT LIMITED TO, THE IMPLIED WARRANTIES
////  OF MERCHANTABILITY AND FITNESS FOR A PARTICULAR PURPOSE ARE DISCLAIMED.
////  IN NO EVENT SHALL EGRET AND CONTRIBUTORS BE LIABLE FOR ANY DIRECT, INDIRECT,
////  INCIDENTAL, SPECIAL, EXEMPLARY, OR CONSEQUENTIAL DAMAGES (INCLUDING, BUT NOT
////  LIMITED TO, PROCUREMENT OF SUBSTITUTE GOODS OR SERVICES;LOSS OF USE, DATA,
////  OR PROFITS; OR BUSINESS INTERRUPTION) HOWEVER CAUSED AND ON ANY THEORY OF
////  LIABILITY, WHETHER IN CONTRACT, STRICT LIABILITY, OR TORT (INCLUDING
////  NEGLIGENCE OR OTHERWISE) ARISING IN ANY WAY OUT OF THE USE OF THIS SOFTWARE,
////  EVEN IF ADVISED OF THE POSSIBILITY OF SUCH DAMAGE.
////
////////////////////////////////////////////////////////////////////////////////////////
var RES;
(function (RES) {
    /**
     * SpriteSheet解析器
     * @private
     */
    var AnimationAnalyzer = (function (_super) {
        __extends(AnimationAnalyzer, _super);
        function AnimationAnalyzer() {
            var _this = _super.call(this) || this;
            _this.sheetMap = {};
            /**
             * ImageLoader对象池
             */
            _this.recyclerIamge = [];
            _this._dataFormat = egret.HttpResponseType.TEXT;
            return _this;
        }
        /**
         * 一项加载结束
         */
        AnimationAnalyzer.prototype.onLoadFinish = function (event) {
            var request = event.target;
            var data = this.resItemDic[request.$hashCode];
            delete this.resItemDic[request.hashCode];
            var resItem = data.item;
            var compFunc = data.func;
            resItem.loaded = (event.type == egret.Event.COMPLETE);
            if (resItem.loaded) {
                if (request instanceof egret.HttpRequest) {
                    resItem.loaded = false;
                    var imageUrl = this.analyzeConfig(resItem, request.response);
                    if (imageUrl) {
                        this.loadImage(imageUrl, data);
                        this.recycler.push(request);
                        return;
                    }
                }
                else {
                    this.analyzeBitmap(resItem, request.data);
                }
            }
            if (request instanceof egret.HttpRequest) {
                this.recycler.push(request);
            }
            else {
                this.recyclerIamge.push(request);
            }
            compFunc.call(data.thisObject, resItem);
        };
        /**
         * 解析并缓存加载成功的配置文件
         */
        AnimationAnalyzer.prototype.analyzeConfig = function (resItem, data) {
            var name = resItem.name;
            var config;
            var imageUrl = "";
            try {
                var str = data;
                config = JSON.parse(str);
            }
            catch (e) {
                egret.$warn(1017, resItem.url, data);
            }
            if (config) {
                this.sheetMap[name] = config;
                if (config["file"]) {
                    imageUrl = this.getRelativePath(resItem.url, config["file"]);
                }
                else {
                    var arr = resItem.url.split("?");
                    var arr2 = arr[0].split("/");
                    arr2[arr2.length - 1] = arr2[arr2.length - 1].split(".")[0] + ".png";
                    imageUrl = "";
                    for (var i = 0; i < arr2.length; i++) {
                        imageUrl += arr2[i] + (i < arr2.length - 1 ? "/" : "");
                    }
                    if (arr.length == 2)
                        imageUrl += arr[2];
                }
            }
            return imageUrl;
        };
        /**
         * 解析并缓存加载成功的位图数据
         */
        AnimationAnalyzer.prototype.analyzeBitmap = function (resItem, data) {
            var name = resItem.name;
            if (this.fileDic[name] || !data) {
                return;
            }
            var config = this.sheetMap[name];
            delete this.sheetMap[name];
            var targetName = resItem.data && resItem.data.subkeys ? "" : name;
            var spriteSheet = this.parseAnimation(data, config, targetName);
            this.fileDic[name] = spriteSheet;
        };
        /**
         * 获取相对位置
         */
        AnimationAnalyzer.prototype.getRelativePath = function (url, file) {
            url = url.split("\\").join("/");
            var index = url.lastIndexOf("/");
            if (index != -1) {
                url = url.substring(0, index + 1) + file;
            }
            else {
                url = file;
            }
            return url;
        };
        AnimationAnalyzer.prototype.parseAnimation = function (bitmapData, data, name) {
            var attributes = Object.keys(data.mc);
            var list = data.mc[attributes[0]].frames;
            var len = list.length;
            var config;
            var animationFrames = [];
            for (var i = 0; i < len; i++) {
                config = data.res[list[i].res];
                var texture = new egret.Texture();
                texture._bitmapData = bitmapData;
                texture.$initData(config.x, config.y, config.w, config.h, list[i].x, list[i].y, list[i].sourceW, list[i].sourceH, bitmapData.width, bitmapData.height);
            }
            return animationFrames;
        };
        AnimationAnalyzer.prototype.destroyRes = function (name) {
            var sheet = this.fileDic[name];
            if (sheet) {
                delete this.fileDic[name];
                return true;
            }
            return false;
        };
        AnimationAnalyzer.prototype.loadImage = function (url, data) {
            var loader = this.getImageLoader();
            this.resItemDic[loader.hashCode] = data;
            loader.load(RES.$getVirtualUrl(url));
        };
        AnimationAnalyzer.prototype.getImageLoader = function () {
            var loader = this.recyclerIamge.pop();
            if (!loader) {
                loader = new egret.ImageLoader();
                loader.addEventListener(egret.Event.COMPLETE, this.onLoadFinish, this);
                loader.addEventListener(egret.IOErrorEvent.IO_ERROR, this.onLoadFinish, this);
            }
            return loader;
        };
        return AnimationAnalyzer;
    }(RES.BinAnalyzer));
    RES.AnimationAnalyzer = AnimationAnalyzer;
    __reflect(AnimationAnalyzer.prototype, "RES.AnimationAnalyzer");
})(RES || (RES = {}));
var egret;
(function (egret) {
    egret.$locale_strings = egret.$locale_strings || {};
    egret.$locale_strings["en_US"] = egret.$locale_strings["en_US"] || {};
    var locale_strings = egret.$locale_strings["en_US"];
    //RES 3200-3299
    locale_strings[3200] = "RES.createGroup() passed in non-existed key value in configuration: {0}";
    locale_strings[3201] = "RES loaded non-existed or empty resource group:\"{0}\"";
    locale_strings[3202] = "Do not use the different types of ways to load the same material!";
    locale_strings[3203] = "Can't find the analyzer of the specified file type:{0}。 Please register the specified analyzer in the initialization of the project first,then start the resource loading process。";
})(egret || (egret = {}));
var egret;
(function (egret) {
    egret.$locale_strings = egret.$locale_strings || {};
    egret.$locale_strings["zh_CN"] = egret.$locale_strings["zh_CN"] || {};
    var locale_strings = egret.$locale_strings["zh_CN"];
    //RES 3200-3299
    locale_strings[3200] = "RES.createGroup()传入了配置中不存在的键值: {0}";
    locale_strings[3201] = "RES加载了不存在或空的资源组:\"{0}\"";
    locale_strings[3202] = "请不要使用不同的类型方式来加载同一个素材！";
    locale_strings[3203] = "找不到指定文件类型的解析器:{0}。 请先在项目初始化里注册指定文件类型的解析器，再启动资源加载。";
})(egret || (egret = {}));<|MERGE_RESOLUTION|>--- conflicted
+++ resolved
@@ -2292,146 +2292,6 @@
 //  EVEN IF ADVISED OF THE POSSIBILITY OF SUCH DAMAGE.
 //
 //////////////////////////////////////////////////////////////////////////////////////
-<<<<<<< HEAD
-var RES;
-(function (RES) {
-    var native;
-    (function (native) {
-        /**
-         * @private
-         */
-        var NativeVersionController = (function () {
-            function NativeVersionController() {
-                this._versionInfo = {};
-                this._versionPath = "";
-                this._localFileArr = [];
-            }
-            NativeVersionController.prototype.fetchVersion = function (callback) {
-                if (true) {
-                    callback.onSuccess(null);
-                    return;
-                }
-                var self = this;
-                self._versionPath = "all.manifest";
-                self._versionInfo = self.getLocalData(self._versionPath);
-                if (self._versionInfo == null) {
-                    egret.callLater(function () {
-                        callback.onFail(1, null);
-                    }, self);
-                    return;
-                }
-                var count = 0;
-                var loadOver = function (paths) {
-                    if (paths) {
-                        for (var i = 0; i < paths.length; i++) {
-                            if (paths[i] && paths[i] != "") {
-                                self._localFileArr.push("resource/" + paths[i]);
-                            }
-                        }
-                    }
-                    count++;
-                    if (count == 2) {
-                        callback.onSuccess(null);
-                    }
-                };
-                self.getList(loadOver, "assets", "resource");
-                self.getList(loadOver, "update", "resource");
-            };
-            NativeVersionController.prototype.getList = function (callback, type, root) {
-                if (root === void 0) { root = ""; }
-                var promise = egret.PromiseObject.create();
-                promise.onSuccessFunc = function (paths) {
-                    callback(paths);
-                };
-                promise.onErrorFunc = function () {
-                    console.error("list files error");
-                };
-                if (type == "assets") {
-                    egret_native.Game.listResource(root, promise);
-                }
-                else {
-                    egret_native.Game.listUpdate(root, promise);
-                }
-            };
-            /**
-             * 获取所有有变化的文件
-             * @returns {any[]}
-             */
-            NativeVersionController.prototype.getChangeList = function () {
-                var temp = [];
-                var localFileArr = this._localFileArr;
-                for (var key in this._versionInfo) {
-                    if (localFileArr.indexOf(this.getVirtualUrl(key)) < 0) {
-                        temp.push({ "url": this.getVirtualUrl(key), "size": this._versionInfo[key]["s"] });
-                    }
-                }
-                return temp;
-            };
-            NativeVersionController.prototype.getVirtualUrl = function (url) {
-                if (true) {
-                    return url;
-                }
-                if (this._versionInfo && this._versionInfo[url]) {
-                    return "resource/" + this._versionInfo[url]["v"].substring(0, 2) + "/" + this._versionInfo[url]["v"] + "_" + this._versionInfo[url]["s"] + "." + url.substring(url.lastIndexOf(".") + 1);
-                }
-                else {
-                    return url;
-                }
-            };
-            NativeVersionController.prototype.getLocalData = function (filePath) {
-                if (egret_native.readUpdateFileSync && egret_native.readResourceFileSync) {
-                    //先取更新目录
-                    var content = egret_native.readUpdateFileSync(filePath);
-                    if (content != null) {
-                        return JSON.parse(content);
-                    }
-                    //再取资源目录
-                    content = egret_native.readResourceFileSync(filePath);
-                    if (content != null) {
-                        return JSON.parse(content);
-                    }
-                }
-                return null;
-            };
-            return NativeVersionController;
-        }());
-        native.NativeVersionController = NativeVersionController;
-        __reflect(NativeVersionController.prototype, "RES.native.NativeVersionController", ["RES.VersionController", "RES.IVersionController"]);
-        if (egret.Capabilities.runtimeType == egret.RuntimeType.NATIVE) {
-            RES.VersionController = NativeVersionController;
-        }
-    })(native = RES.native || (RES.native = {}));
-})(RES || (RES = {}));
-//////////////////////////////////////////////////////////////////////////////////////
-//
-//  Copyright (c) 2014-present, Egret Technology.
-//  All rights reserved.
-//  Redistribution and use in source and binary forms, with or without
-//  modification, are permitted provided that the following conditions are met:
-//
-//     * Redistributions of source code must retain the above copyright
-//       notice, this list of conditions and the following disclaimer.
-//     * Redistributions in binary form must reproduce the above copyright
-//       notice, this list of conditions and the following disclaimer in the
-//       documentation and/or other materials provided with the distribution.
-//     * Neither the name of the Egret nor the
-//       names of its contributors may be used to endorse or promote products
-//       derived from this software without specific prior written permission.
-//
-//  THIS SOFTWARE IS PROVIDED BY EGRET AND CONTRIBUTORS "AS IS" AND ANY EXPRESS
-//  OR IMPLIED WARRANTIES, INCLUDING, BUT NOT LIMITED TO, THE IMPLIED WARRANTIES
-//  OF MERCHANTABILITY AND FITNESS FOR A PARTICULAR PURPOSE ARE DISCLAIMED.
-//  IN NO EVENT SHALL EGRET AND CONTRIBUTORS BE LIABLE FOR ANY DIRECT, INDIRECT,
-//  INCIDENTAL, SPECIAL, EXEMPLARY, OR CONSEQUENTIAL DAMAGES (INCLUDING, BUT NOT
-//  LIMITED TO, PROCUREMENT OF SUBSTITUTE GOODS OR SERVICES;LOSS OF USE, DATA,
-//  OR PROFITS; OR BUSINESS INTERRUPTION) HOWEVER CAUSED AND ON ANY THEORY OF
-//  LIABILITY, WHETHER IN CONTRACT, STRICT LIABILITY, OR TORT (INCLUDING
-//  NEGLIGENCE OR OTHERWISE) ARISING IN ANY WAY OUT OF THE USE OF THIS SOFTWARE,
-//  EVEN IF ADVISED OF THE POSSIBILITY OF SUCH DAMAGE.
-//
-//////////////////////////////////////////////////////////////////////////////////////
-=======
->>>>>>> 919550c3
 /// <reference path="core/ResourceItem.ts" />
 /// <reference path="core/ResourceConfig.ts" />
 /// <reference path="core/ResourceLoader.ts" />
@@ -3451,122 +3311,6 @@
      */
     var instance = new Resource();
 })(RES || (RES = {}));
-//////////////////////////////////////////////////////////////////////////////////////
-//
-//  Copyright (c) 2014-present, Egret Technology.
-//  All rights reserved.
-//  Redistribution and use in source and binary forms, with or without
-//  modification, are permitted provided that the following conditions are met:
-//
-//     * Redistributions of source code must retain the above copyright
-//       notice, this list of conditions and the following disclaimer.
-//     * Redistributions in binary form must reproduce the above copyright
-//       notice, this list of conditions and the following disclaimer in the
-//       documentation and/or other materials provided with the distribution.
-//     * Neither the name of the Egret nor the
-//       names of its contributors may be used to endorse or promote products
-//       derived from this software without specific prior written permission.
-//
-//  THIS SOFTWARE IS PROVIDED BY EGRET AND CONTRIBUTORS "AS IS" AND ANY EXPRESS
-//  OR IMPLIED WARRANTIES, INCLUDING, BUT NOT LIMITED TO, THE IMPLIED WARRANTIES
-//  OF MERCHANTABILITY AND FITNESS FOR A PARTICULAR PURPOSE ARE DISCLAIMED.
-//  IN NO EVENT SHALL EGRET AND CONTRIBUTORS BE LIABLE FOR ANY DIRECT, INDIRECT,
-//  INCIDENTAL, SPECIAL, EXEMPLARY, OR CONSEQUENTIAL DAMAGES (INCLUDING, BUT NOT
-//  LIMITED TO, PROCUREMENT OF SUBSTITUTE GOODS OR SERVICES;LOSS OF USE, DATA,
-//  OR PROFITS; OR BUSINESS INTERRUPTION) HOWEVER CAUSED AND ON ANY THEORY OF
-//  LIABILITY, WHETHER IN CONTRACT, STRICT LIABILITY, OR TORT (INCLUDING
-//  NEGLIGENCE OR OTHERWISE) ARISING IN ANY WAY OUT OF THE USE OF THIS SOFTWARE,
-//  EVEN IF ADVISED OF THE POSSIBILITY OF SUCH DAMAGE.
-//
-//////////////////////////////////////////////////////////////////////////////////////
-var RES;
-(function (RES) {
-    var web;
-    (function (web) {
-        /**
-         * @private
-         */
-        var Html5VersionController = (function (_super) {
-            __extends(Html5VersionController, _super);
-            function Html5VersionController() {
-                var _this = _super.call(this) || this;
-                _this._versionInfo = {};
-                return _this;
-            }
-            Html5VersionController.prototype.fetchVersion = function (callback) {
-                callback.onSuccess(null);
-                return;
-                /*
-    
-                todo
-    
-                let self = this;
-    
-                let virtualUrl:string = "all.manifest";
-    
-                let httpLoader:egret.HttpRequest = new egret.HttpRequest();
-                httpLoader.addEventListener(egret.Event.COMPLETE, onLoadComplete, this);
-                httpLoader.addEventListener(egret.IOErrorEvent.IO_ERROR, onError, this);
-    
-                httpLoader.open(virtualUrl + "?r=" + Date.now(), "get");
-                httpLoader.send();
-    
-                function onError(event:egret.IOErrorEvent) {
-                    removeListeners();
-                    self.dispatchEvent(event);
-                }
-    
-                function onLoadComplete() {
-                    removeListeners();
-    
-                    self._versionInfo = JSON.parse(httpLoader.response);
-    
-                    window.setTimeout(function () {
-                        self.dispatchEvent(new egret.Event(egret.Event.COMPLETE));
-                    }, 0);
-                }
-    
-                function removeListeners():void {
-                    httpLoader.removeEventListener(egret.Event.COMPLETE, onLoadComplete, self);
-                    httpLoader.removeEventListener(egret.IOErrorEvent.IO_ERROR, onError, self);
-                }
-    
-                */
-            };
-            /**
-             * 获取所有有变化的文件
-             * @returns {any[]}
-             */
-            Html5VersionController.prototype.getChangeList = function () {
-                return [];
-            };
-            Html5VersionController.prototype.getVirtualUrl = function (url) {
-                return url;
-                /*
-    
-                todo
-    
-                if (DEBUG) {
-                    return url;
-                }
-                if (this._versionInfo && this._versionInfo[url]) {
-                    return "resource/" + this._versionInfo[url]["v"].substring(0, 2) + "/" + this._versionInfo[url]["v"] + "_" + this._versionInfo[url]["s"] + "." + url.substring(url.lastIndexOf(".") + 1);
-                }
-                else {
-                    return url;
-                }
-    
-                */
-            };
-            return Html5VersionController;
-        }(egret.EventDispatcher));
-        web.Html5VersionController = Html5VersionController;
-        __reflect(Html5VersionController.prototype, "RES.web.Html5VersionController", ["RES.VersionController", "RES.IVersionController"]);
-        if (egret.Capabilities.runtimeType == egret.RuntimeType.WEB) {
-            RES.VersionController = Html5VersionController;
-        }
-    })(web = RES.web || (RES.web = {}));
-})(RES || (RES = {}));
 ////////////////////////////////////////////////////////////////////////////////////////
 ////
 ////  Copyright (c) 2014-present, Egret Technology.
