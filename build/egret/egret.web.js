--- conflicted
+++ resolved
@@ -5388,7 +5388,6 @@
             egret.$toBitmapData(canvas);
             return canvas;
         }
-        var sharedCanvas;
         /**
          * @private
          * WebGL渲染器
@@ -5605,32 +5604,12 @@
              * 获取指定坐标的像素
              */
             p.getPixel = function (x, y) {
-<<<<<<< HEAD
-                //todo 标记脏避免每次绘制到canvas
-                if (!sharedCanvas) {
-                    sharedCanvas = createCanvas();
-                }
-                var canvas = sharedCanvas;
-                var context = canvas.getContext("2d");
-                canvas.width = this.surface.width;
-                canvas.height = this.surface.height;
-                context.drawImage(this.surface, 0, 0);
-                //todo 宽度设置回去
-                return context.getImageData(x, y, 1, 1).data;
-=======
-                // var canvas = sharedCanvas;
-                // var context = canvas.getContext("2d");
-                // canvas.width = this.surface.width;
-                // canvas.height = this.surface.height;
-                // context.drawImage(this.surface, 0, 0);
-                // return <number[]><any>context.getImageData(x, y, 1, 1).data;
                 var gl = this.context;
                 var pixels = new Uint8Array(4);
                 gl.bindFramebuffer(gl.FRAMEBUFFER, this.frameBuffer);
                 gl.readPixels(x, y, 1, 1, gl.RGBA, gl.UNSIGNED_BYTE, pixels);
                 this.frameBufferBinding || gl.bindFramebuffer(gl.FRAMEBUFFER, null);
                 return pixels;
->>>>>>> 76d99e63
             };
             /**
              * 转换成base64字符串，如果图片（或者包含的图片）跨域，则返回null
