//////////////////////////////////////////////////////////////////////////////////////
//
//  Copyright (c) 2014-2015, Egret Technology Inc.
//  All rights reserved.
//  Redistribution and use in source and binary forms, with or without
//  modification, are permitted provided that the following conditions are met:
//
//     * Redistributions of source code must retain the above copyright
//       notice, this list of conditions and the following disclaimer.
//     * Redistributions in binary form must reproduce the above copyright
//       notice, this list of conditions and the following disclaimer in the
//       documentation and/or other materials provided with the distribution.
//     * Neither the name of the Egret nor the
//       names of its contributors may be used to endorse or promote products
//       derived from this software without specific prior written permission.
//
//  THIS SOFTWARE IS PROVIDED BY EGRET AND CONTRIBUTORS "AS IS" AND ANY EXPRESS
//  OR IMPLIED WARRANTIES, INCLUDING, BUT NOT LIMITED TO, THE IMPLIED WARRANTIES
//  OF MERCHANTABILITY AND FITNESS FOR A PARTICULAR PURPOSE ARE DISCLAIMED.
//  IN NO EVENT SHALL EGRET AND CONTRIBUTORS BE LIABLE FOR ANY DIRECT, INDIRECT,
//  INCIDENTAL, SPECIAL, EXEMPLARY, OR CONSEQUENTIAL DAMAGES (INCLUDING, BUT NOT
//  LIMITED TO, PROCUREMENT OF SUBSTITUTE GOODS OR SERVICES;LOSS OF USE, DATA,
//  OR PROFITS; OR BUSINESS INTERRUPTION) HOWEVER CAUSED AND ON ANY THEORY OF
//  LIABILITY, WHETHER IN CONTRACT, STRICT LIABILITY, OR TORT (INCLUDING
//  NEGLIGENCE OR OTHERWISE) ARISING IN ANY WAY OUT OF THE USE OF THIS SOFTWARE,
//  EVEN IF ADVISED OF THE POSSIBILITY OF SUCH DAMAGE.
//
//////////////////////////////////////////////////////////////////////////////////////
// There is no HTMLDivElement in webkit for air
if (DEBUG && window['HTMLVideoElement'] == undefined) {
    window['HTMLVideoElement'] = HTMLDivElement;
}
var egret;
(function (egret) {
    var web;
    (function (web) {
        var className = "egret.BitmapData";
        egret.registerClass(HTMLImageElement, className);
        egret.registerClass(HTMLCanvasElement, className);
        egret.registerClass(HTMLVideoElement, className);
    })(web = egret.web || (egret.web = {}));
})(egret || (egret = {}));
var egret;
(function (egret) {
    /**
     * 转换 Image，Canvas，Video 为 Egret 框架内使用的 BitmapData 对象。
     * @param data 需要转换的对象，包括HTMLImageElement|HTMLCanvasElement|HTMLVideoElement
     */
    function $toBitmapData(data) {
        data["hashCode"] = data["$hashCode"] = egret.$hashCount++;
        return data;
    }
    egret.$toBitmapData = $toBitmapData;
})(egret || (egret = {}));
//////////////////////////////////////////////////////////////////////////////////////
//
//  Copyright (c) 2014-2015, Egret Technology Inc.
//  All rights reserved.
//  Redistribution and use in source and binary forms, with or without
//  modification, are permitted provided that the following conditions are met:
//
//     * Redistributions of source code must retain the above copyright
//       notice, this list of conditions and the following disclaimer.
//     * Redistributions in binary form must reproduce the above copyright
//       notice, this list of conditions and the following disclaimer in the
//       documentation and/or other materials provided with the distribution.
//     * Neither the name of the Egret nor the
//       names of its contributors may be used to endorse or promote products
//       derived from this software without specific prior written permission.
//
//  THIS SOFTWARE IS PROVIDED BY EGRET AND CONTRIBUTORS "AS IS" AND ANY EXPRESS
//  OR IMPLIED WARRANTIES, INCLUDING, BUT NOT LIMITED TO, THE IMPLIED WARRANTIES
//  OF MERCHANTABILITY AND FITNESS FOR A PARTICULAR PURPOSE ARE DISCLAIMED.
//  IN NO EVENT SHALL EGRET AND CONTRIBUTORS BE LIABLE FOR ANY DIRECT, INDIRECT,
//  INCIDENTAL, SPECIAL, EXEMPLARY, OR CONSEQUENTIAL DAMAGES (INCLUDING, BUT NOT
//  LIMITED TO, PROCUREMENT OF SUBSTITUTE GOODS OR SERVICES;LOSS OF USE, DATA,
//  OR PROFITS; OR BUSINESS INTERRUPTION) HOWEVER CAUSED AND ON ANY THEORY OF
//  LIABILITY, WHETHER IN CONTRACT, STRICT LIABILITY, OR TORT (INCLUDING
//  NEGLIGENCE OR OTHERWISE) ARISING IN ANY WAY OUT OF THE USE OF THIS SOFTWARE,
//  EVEN IF ADVISED OF THE POSSIBILITY OF SUCH DAMAGE.
//
//////////////////////////////////////////////////////////////////////////////////////
var egret;
(function (egret) {
    var web;
    (function (web) {
        /**
         * @private
         */
        var WebExternalInterface = (function () {
            function WebExternalInterface() {
            }
            var d = __define,c=WebExternalInterface,p=c.prototype;
            /**
             * @private
             * @param functionName
             * @param value
             */
            WebExternalInterface.call = function (functionName, value) {
            };
            /**
             * @private
             * @param functionName
             * @param listener
             */
            WebExternalInterface.addCallback = function (functionName, listener) {
            };
            return WebExternalInterface;
        }());
        web.WebExternalInterface = WebExternalInterface;
        egret.registerClass(WebExternalInterface,'egret.web.WebExternalInterface',["egret.ExternalInterface"]);
        egret.ExternalInterface = WebExternalInterface;
    })(web = egret.web || (egret.web = {}));
})(egret || (egret = {}));
//////////////////////////////////////////////////////////////////////////////////////
//
//  Copyright (c) 2014-2015, Egret Technology Inc.
//  All rights reserved.
//  Redistribution and use in source and binary forms, with or without
//  modification, are permitted provided that the following conditions are met:
//
//     * Redistributions of source code must retain the above copyright
//       notice, this list of conditions and the following disclaimer.
//     * Redistributions in binary form must reproduce the above copyright
//       notice, this list of conditions and the following disclaimer in the
//       documentation and/or other materials provided with the distribution.
//     * Neither the name of the Egret nor the
//       names of its contributors may be used to endorse or promote products
//       derived from this software without specific prior written permission.
//
//  THIS SOFTWARE IS PROVIDED BY EGRET AND CONTRIBUTORS "AS IS" AND ANY EXPRESS
//  OR IMPLIED WARRANTIES, INCLUDING, BUT NOT LIMITED TO, THE IMPLIED WARRANTIES
//  OF MERCHANTABILITY AND FITNESS FOR A PARTICULAR PURPOSE ARE DISCLAIMED.
//  IN NO EVENT SHALL EGRET AND CONTRIBUTORS BE LIABLE FOR ANY DIRECT, INDIRECT,
//  INCIDENTAL, SPECIAL, EXEMPLARY, OR CONSEQUENTIAL DAMAGES (INCLUDING, BUT NOT
//  LIMITED TO, PROCUREMENT OF SUBSTITUTE GOODS OR SERVICES;LOSS OF USE, DATA,
//  OR PROFITS; OR BUSINESS INTERRUPTION) HOWEVER CAUSED AND ON ANY THEORY OF
//  LIABILITY, WHETHER IN CONTRACT, STRICT LIABILITY, OR TORT (INCLUDING
//  NEGLIGENCE OR OTHERWISE) ARISING IN ANY WAY OUT OF THE USE OF THIS SOFTWARE,
//  EVEN IF ADVISED OF THE POSSIBILITY OF SUCH DAMAGE.
//
//////////////////////////////////////////////////////////////////////////////////////
var egret;
(function (egret) {
    var localStorage;
    (function (localStorage) {
        var web;
        (function (web) {
            /**
             * @private
             *
             * @param key
             * @returns
             */
            function getItem(key) {
                return window.localStorage.getItem(key);
            }
            /**
             * @private
             *
             * @param key
             * @param value
             * @returns
             */
            function setItem(key, value) {
                try {
                    window.localStorage.setItem(key, value);
                    return true;
                }
                catch (e) {
                    egret.$warn(1018, key, value);
                    return false;
                }
            }
            /**
             * @private
             *
             * @param key
             */
            function removeItem(key) {
                window.localStorage.removeItem(key);
            }
            /**
             * @private
             *
             */
            function clear() {
                window.localStorage.clear();
            }
            localStorage.getItem = getItem;
            localStorage.setItem = setItem;
            localStorage.removeItem = removeItem;
            localStorage.clear = clear;
        })(web = localStorage.web || (localStorage.web = {}));
    })(localStorage = egret.localStorage || (egret.localStorage = {}));
})(egret || (egret = {}));
//////////////////////////////////////////////////////////////////////////////////////
//
//  Copyright (c) 2014-2015, Egret Technology Inc.
//  All rights reserved.
//  Redistribution and use in source and binary forms, with or without
//  modification, are permitted provided that the following conditions are met:
//
//     * Redistributions of source code must retain the above copyright
//       notice, this list of conditions and the following disclaimer.
//     * Redistributions in binary form must reproduce the above copyright
//       notice, this list of conditions and the following disclaimer in the
//       documentation and/or other materials provided with the distribution.
//     * Neither the name of the Egret nor the
//       names of its contributors may be used to endorse or promote products
//       derived from this software without specific prior written permission.
//
//  THIS SOFTWARE IS PROVIDED BY EGRET AND CONTRIBUTORS "AS IS" AND ANY EXPRESS
//  OR IMPLIED WARRANTIES, INCLUDING, BUT NOT LIMITED TO, THE IMPLIED WARRANTIES
//  OF MERCHANTABILITY AND FITNESS FOR A PARTICULAR PURPOSE ARE DISCLAIMED.
//  IN NO EVENT SHALL EGRET AND CONTRIBUTORS BE LIABLE FOR ANY DIRECT, INDIRECT,
//  INCIDENTAL, SPECIAL, EXEMPLARY, OR CONSEQUENTIAL DAMAGES (INCLUDING, BUT NOT
//  LIMITED TO, PROCUREMENT OF SUBSTITUTE GOODS OR SERVICES;LOSS OF USE, DATA,
//  OR PROFITS; OR BUSINESS INTERRUPTION) HOWEVER CAUSED AND ON ANY THEORY OF
//  LIABILITY, WHETHER IN CONTRACT, STRICT LIABILITY, OR TORT (INCLUDING
//  NEGLIGENCE OR OTHERWISE) ARISING IN ANY WAY OUT OF THE USE OF THIS SOFTWARE,
//  EVEN IF ADVISED OF THE POSSIBILITY OF SUCH DAMAGE.
//
//////////////////////////////////////////////////////////////////////////////////////
var egret;
(function (egret) {
    var web;
    (function (web) {
        /**
         * @private
         * @inheritDoc
         */
        var HtmlSound = (function (_super) {
            __extends(HtmlSound, _super);
            /**
             * @private
             * @inheritDoc
             */
            function HtmlSound() {
                _super.call(this);
                /**
                 * @private
                 */
                this.loaded = false;
            }
            var d = __define,c=HtmlSound,p=c.prototype;
            d(p, "length"
                ,function () {
                    if (this.originAudio) {
                        return this.originAudio.duration;
                    }
                    throw new Error("sound not loaded!");
                    return 0;
                }
            );
            /**
             * @inheritDoc
             */
            p.load = function (url) {
                var self = this;
                this.url = url;
                if (DEBUG && !url) {
                    egret.$error(3002);
                }
                var audio = new Audio(url);
                audio.addEventListener("canplaythrough", onAudioLoaded);
                audio.addEventListener("error", onAudioError);
                var ua = navigator.userAgent.toLowerCase();
                if (ua.indexOf("firefox") >= 0) {
                    audio.autoplay = !0;
                    audio.muted = true;
                }
                audio.load();
                this.originAudio = audio;
                HtmlSound.$recycle(this.url, audio);
                function onAudioLoaded() {
                    removeListeners();
                    if (ua.indexOf("firefox") >= 0) {
                        audio.pause();
                        audio.muted = false;
                    }
                    self.loaded = true;
                    self.dispatchEventWith(egret.Event.COMPLETE);
                }
                function onAudioError() {
                    removeListeners();
                    self.dispatchEventWith(egret.IOErrorEvent.IO_ERROR);
                }
                function removeListeners() {
                    audio.removeEventListener("canplaythrough", onAudioLoaded);
                    audio.removeEventListener("error", onAudioError);
                }
            };
            /**
             * @inheritDoc
             */
            p.play = function (startTime, loops) {
                startTime = +startTime || 0;
                loops = +loops || 0;
                if (DEBUG && this.loaded == false) {
                    egret.$error(3001);
                }
                var audio = HtmlSound.$pop(this.url);
                if (audio == null) {
                    audio = this.originAudio.cloneNode();
                }
                else {
                }
                audio.autoplay = true;
                var channel = new web.HtmlSoundChannel(audio);
                channel.$url = this.url;
                channel.$loops = loops;
                channel.$startTime = startTime;
                channel.$play();
                egret.sys.$pushSoundChannel(channel);
                return channel;
            };
            /**
             * @inheritDoc
             */
            p.close = function () {
                if (this.loaded == false && this.originAudio)
                    this.originAudio.src = "";
                if (this.originAudio)
                    this.originAudio = null;
                HtmlSound.$clear(this.url);
            };
            HtmlSound.$clear = function (url) {
                var array = HtmlSound.audios[url];
                if (array) {
                    array.length = 0;
                }
            };
            HtmlSound.$pop = function (url) {
                var array = HtmlSound.audios[url];
                if (array && array.length > 0) {
                    return array.pop();
                }
                return null;
            };
            HtmlSound.$recycle = function (url, audio) {
                var array = HtmlSound.audios[url];
                if (HtmlSound.audios[url] == null) {
                    array = HtmlSound.audios[url] = [];
                }
                array.push(audio);
            };
            /**
             * @language en_US
             * Background music
             * @version Egret 2.4
             * @platform Web,Native
             */
            /**
             * @language zh_CN
             * 背景音乐
             * @version Egret 2.4
             * @platform Web,Native
             */
            HtmlSound.MUSIC = "music";
            /**
             * @language en_US
             * EFFECT
             * @version Egret 2.4
             * @platform Web,Native
             */
            /**
             * @language zh_CN
             * 音效
             * @version Egret 2.4
             * @platform Web,Native
             */
            HtmlSound.EFFECT = "effect";
            /**
             * @private
             */
            HtmlSound.audios = {};
            return HtmlSound;
        }(egret.EventDispatcher));
        web.HtmlSound = HtmlSound;
        egret.registerClass(HtmlSound,'egret.web.HtmlSound',["egret.Sound"]);
    })(web = egret.web || (egret.web = {}));
})(egret || (egret = {}));
//////////////////////////////////////////////////////////////////////////////////////
//
//  Copyright (c) 2014-2015, Egret Technology Inc.
//  All rights reserved.
//  Redistribution and use in source and binary forms, with or without
//  modification, are permitted provided that the following conditions are met:
//
//     * Redistributions of source code must retain the above copyright
//       notice, this list of conditions and the following disclaimer.
//     * Redistributions in binary form must reproduce the above copyright
//       notice, this list of conditions and the following disclaimer in the
//       documentation and/or other materials provided with the distribution.
//     * Neither the name of the Egret nor the
//       names of its contributors may be used to endorse or promote products
//       derived from this software without specific prior written permission.
//
//  THIS SOFTWARE IS PROVIDED BY EGRET AND CONTRIBUTORS "AS IS" AND ANY EXPRESS
//  OR IMPLIED WARRANTIES, INCLUDING, BUT NOT LIMITED TO, THE IMPLIED WARRANTIES
//  OF MERCHANTABILITY AND FITNESS FOR A PARTICULAR PURPOSE ARE DISCLAIMED.
//  IN NO EVENT SHALL EGRET AND CONTRIBUTORS BE LIABLE FOR ANY DIRECT, INDIRECT,
//  INCIDENTAL, SPECIAL, EXEMPLARY, OR CONSEQUENTIAL DAMAGES (INCLUDING, BUT NOT
//  LIMITED TO, PROCUREMENT OF SUBSTITUTE GOODS OR SERVICES;LOSS OF USE, DATA,
//  OR PROFITS; OR BUSINESS INTERRUPTION) HOWEVER CAUSED AND ON ANY THEORY OF
//  LIABILITY, WHETHER IN CONTRACT, STRICT LIABILITY, OR TORT (INCLUDING
//  NEGLIGENCE OR OTHERWISE) ARISING IN ANY WAY OUT OF THE USE OF THIS SOFTWARE,
//  EVEN IF ADVISED OF THE POSSIBILITY OF SUCH DAMAGE.
//
//////////////////////////////////////////////////////////////////////////////////////
var egret;
(function (egret) {
    var web;
    (function (web) {
        /**
         * @private
         * @inheritDoc
         */
        var HtmlSoundChannel = (function (_super) {
            __extends(HtmlSoundChannel, _super);
            /**
             * @private
             */
            function HtmlSoundChannel(audio) {
                var _this = this;
                _super.call(this);
                /**
                 * @private
                 */
                this.$startTime = 0;
                /**
                 * @private
                 */
                this.audio = null;
                //声音是否已经播放完成
                this.isStopped = false;
                this.canPlay = function () {
                    _this.audio.removeEventListener("canplay", _this.canPlay);
                    try {
                        _this.audio.currentTime = _this.$startTime;
                    }
                    catch (e) {
                    }
                    finally {
                        _this.audio.play();
                    }
                };
                /**
                 * @private
                 */
                this.onPlayEnd = function () {
                    if (_this.$loops == 1) {
                        _this.stop();
                        _this.dispatchEventWith(egret.Event.SOUND_COMPLETE);
                        return;
                    }
                    if (_this.$loops > 0) {
                        _this.$loops--;
                    }
                    /////////////
                    //this.audio.load();
                    _this.$play();
                };
                audio.addEventListener("ended", this.onPlayEnd);
                this.audio = audio;
            }
            var d = __define,c=HtmlSoundChannel,p=c.prototype;
            p.$play = function () {
                if (this.isStopped) {
                    egret.$error(1036);
                    return;
                }
                try {
                    //this.audio.pause();
                    this.audio.currentTime = this.$startTime;
                }
                catch (e) {
                    this.audio.addEventListener("canplay", this.canPlay);
                    return;
                }
                this.audio.play();
            };
            /**
             * @private
             * @inheritDoc
             */
            p.stop = function () {
                if (!this.audio)
                    return;
                if (!this.isStopped) {
                    egret.sys.$popSoundChannel(this);
                }
                this.isStopped = true;
                var audio = this.audio;
                audio.pause();
                audio.removeEventListener("ended", this.onPlayEnd);
                this.audio = null;
                web.HtmlSound.$recycle(this.$url, audio);
            };
            d(p, "volume"
                /**
                 * @private
                 * @inheritDoc
                 */
                ,function () {
                    if (!this.audio)
                        return 1;
                    return this.audio.volume;
                }
                /**
                 * @inheritDoc
                 */
                ,function (value) {
                    if (this.isStopped) {
                        egret.$error(1036);
                        return;
                    }
                    if (!this.audio)
                        return;
                    this.audio.volume = value;
                }
            );
            d(p, "position"
                /**
                 * @private
                 * @inheritDoc
                 */
                ,function () {
                    if (!this.audio)
                        return 0;
                    return this.audio.currentTime;
                }
            );
            return HtmlSoundChannel;
        }(egret.EventDispatcher));
        web.HtmlSoundChannel = HtmlSoundChannel;
        egret.registerClass(HtmlSoundChannel,'egret.web.HtmlSoundChannel',["egret.SoundChannel","egret.IEventDispatcher"]);
    })(web = egret.web || (egret.web = {}));
})(egret || (egret = {}));
//////////////////////////////////////////////////////////////////////////////////////
//
//  Copyright (c) 2014-2015, Egret Technology Inc.
//  All rights reserved.
//  Redistribution and use in source and binary forms, with or without
//  modification, are permitted provided that the following conditions are met:
//
//     * Redistributions of source code must retain the above copyright
//       notice, this list of conditions and the following disclaimer.
//     * Redistributions in binary form must reproduce the above copyright
//       notice, this list of conditions and the following disclaimer in the
//       documentation and/or other materials provided with the distribution.
//     * Neither the name of the Egret nor the
//       names of its contributors may be used to endorse or promote products
//       derived from this software without specific prior written permission.
//
//  THIS SOFTWARE IS PROVIDED BY EGRET AND CONTRIBUTORS "AS IS" AND ANY EXPRESS
//  OR IMPLIED WARRANTIES, INCLUDING, BUT NOT LIMITED TO, THE IMPLIED WARRANTIES
//  OF MERCHANTABILITY AND FITNESS FOR A PARTICULAR PURPOSE ARE DISCLAIMED.
//  IN NO EVENT SHALL EGRET AND CONTRIBUTORS BE LIABLE FOR ANY DIRECT, INDIRECT,
//  INCIDENTAL, SPECIAL, EXEMPLARY, OR CONSEQUENTIAL DAMAGES (INCLUDING, BUT NOT
//  LIMITED TO, PROCUREMENT OF SUBSTITUTE GOODS OR SERVICES;LOSS OF USE, DATA,
//  OR PROFITS; OR BUSINESS INTERRUPTION) HOWEVER CAUSED AND ON ANY THEORY OF
//  LIABILITY, WHETHER IN CONTRACT, STRICT LIABILITY, OR TORT (INCLUDING
//  NEGLIGENCE OR OTHERWISE) ARISING IN ANY WAY OUT OF THE USE OF THIS SOFTWARE,
//  EVEN IF ADVISED OF THE POSSIBILITY OF SUCH DAMAGE.
//
//////////////////////////////////////////////////////////////////////////////////////
var egret;
(function (egret) {
    var web;
    (function (web) {
        /**
         * @private
         * @inheritDoc
         */
        var QQSound = (function (_super) {
            __extends(QQSound, _super);
            /**
             * @private
             * @inheritDoc
             */
            function QQSound() {
                _super.call(this);
                /**
                 * @private
                 */
                this.loaded = false;
            }
            var d = __define,c=QQSound,p=c.prototype;
            /**
             * @inheritDoc
             */
            p.load = function (url) {
                var self = this;
                this.url = url;
                if (DEBUG && !url) {
                    egret.$error(3002);
                }
                QZAppExternal.preloadSound(function (data) {
                    if (data.code == 0) {
                        self.loaded = true;
                        self.dispatchEventWith(egret.Event.COMPLETE);
                    }
                    else {
                        self.dispatchEventWith(egret.IOErrorEvent.IO_ERROR);
                    }
                }, {
                    bid: -1,
                    url: web.Html5Capatibility._QQRootPath + url,
                    refresh: 1
                });
            };
            d(p, "length"
                ,function () {
                    throw new Error("qq sound not supported!");
                    return 0;
                }
            );
            /**
             * @inheritDoc
             */
            p.play = function (startTime, loops) {
                startTime = +startTime || 0;
                loops = +loops || 0;
                if (DEBUG && this.loaded == false) {
                    egret.$error(3001);
                }
                var channel = new web.QQSoundChannel();
                channel.$url = this.url;
                channel.$loops = loops;
                channel.$type = this.type;
                channel.$startTime = startTime;
                channel.$play();
                egret.sys.$pushSoundChannel(channel);
                return channel;
            };
            /**
             * @inheritDoc
             */
            p.close = function () {
            };
            /**
             * @language en_US
             * Background music
             * @version Egret 2.4
             * @platform Web,Native
             */
            /**
             * @language zh_CN
             * 背景音乐
             * @version Egret 2.4
             * @platform Web,Native
             */
            QQSound.MUSIC = "music";
            /**
             * @language en_US
             * EFFECT
             * @version Egret 2.4
             * @platform Web,Native
             */
            /**
             * @language zh_CN
             * 音效
             * @version Egret 2.4
             * @platform Web,Native
             */
            QQSound.EFFECT = "effect";
            return QQSound;
        }(egret.EventDispatcher));
        web.QQSound = QQSound;
        egret.registerClass(QQSound,'egret.web.QQSound',["egret.Sound"]);
    })(web = egret.web || (egret.web = {}));
})(egret || (egret = {}));
//////////////////////////////////////////////////////////////////////////////////////
//
//  Copyright (c) 2014-2015, Egret Technology Inc.
//  All rights reserved.
//  Redistribution and use in source and binary forms, with or without
//  modification, are permitted provided that the following conditions are met:
//
//     * Redistributions of source code must retain the above copyright
//       notice, this list of conditions and the following disclaimer.
//     * Redistributions in binary form must reproduce the above copyright
//       notice, this list of conditions and the following disclaimer in the
//       documentation and/or other materials provided with the distribution.
//     * Neither the name of the Egret nor the
//       names of its contributors may be used to endorse or promote products
//       derived from this software without specific prior written permission.
//
//  THIS SOFTWARE IS PROVIDED BY EGRET AND CONTRIBUTORS "AS IS" AND ANY EXPRESS
//  OR IMPLIED WARRANTIES, INCLUDING, BUT NOT LIMITED TO, THE IMPLIED WARRANTIES
//  OF MERCHANTABILITY AND FITNESS FOR A PARTICULAR PURPOSE ARE DISCLAIMED.
//  IN NO EVENT SHALL EGRET AND CONTRIBUTORS BE LIABLE FOR ANY DIRECT, INDIRECT,
//  INCIDENTAL, SPECIAL, EXEMPLARY, OR CONSEQUENTIAL DAMAGES (INCLUDING, BUT NOT
//  LIMITED TO, PROCUREMENT OF SUBSTITUTE GOODS OR SERVICES;LOSS OF USE, DATA,
//  OR PROFITS; OR BUSINESS INTERRUPTION) HOWEVER CAUSED AND ON ANY THEORY OF
//  LIABILITY, WHETHER IN CONTRACT, STRICT LIABILITY, OR TORT (INCLUDING
//  NEGLIGENCE OR OTHERWISE) ARISING IN ANY WAY OUT OF THE USE OF THIS SOFTWARE,
//  EVEN IF ADVISED OF THE POSSIBILITY OF SUCH DAMAGE.
//
//////////////////////////////////////////////////////////////////////////////////////
var egret;
(function (egret) {
    var web;
    (function (web) {
        /**
         * @private
         * @inheritDoc
         */
        var QQSoundChannel = (function (_super) {
            __extends(QQSoundChannel, _super);
            /**
             * @private
             */
            function QQSoundChannel() {
                var _this = this;
                _super.call(this);
                /**
                 * @private
                 */
                this.$startTime = 0;
                //声音是否已经播放完成
                this.isStopped = false;
                /**
                 * @private
                 */
                this.onPlayEnd = function () {
                    if (_this.$loops == 1) {
                        _this.stop();
                        _this.dispatchEventWith(egret.Event.SOUND_COMPLETE);
                        return;
                    }
                    if (_this.$loops > 0) {
                        _this.$loops--;
                    }
                    /////////////
                    _this.$play();
                };
                /**
                 * @private
                 */
                this._startTime = 0;
            }
            var d = __define,c=QQSoundChannel,p=c.prototype;
            p.$play = function () {
                if (this.isStopped) {
                    egret.$error(1036);
                    return;
                }
                var self = this;
                this._startTime = Date.now();
                var loop = 0;
                if (self.$loops > 0) {
                    loop = self.$loops - 1;
                }
                else {
                    loop = -1;
                }
                if (this.$type == egret.Sound.EFFECT) {
                    QZAppExternal.playLocalSound(function (data) {
                        //self.onPlayEnd();
                        //alert(JSON.stringify(data));
                    }, {
                        bid: -1,
                        url: self.$url,
                        loop: loop //默认为0播放一次，背景音乐和音效同时最多各为一个
                    });
                }
                else {
                    QZAppExternal.playLocalBackSound(function (data) {
                        //self.onPlayEnd();
                        //alert(JSON.stringify(data));
                    }, {
                        bid: -1,
                        url: self.$url,
                        loop: loop //默认为0  播放一次，-1为循环播放。背景音乐和音效同时最多各为一个
                    });
                }
            };
            /**
             * @private
             * @inheritDoc
             */
            p.stop = function () {
                if (this.$type == egret.Sound.EFFECT) {
                    QZAppExternal.stopSound();
                }
                else {
                    QZAppExternal.stopBackSound();
                }
                if (!this.isStopped) {
                    egret.sys.$popSoundChannel(this);
                }
                this.isStopped = true;
            };
            d(p, "volume"
                /**
                 * @private
                 * @inheritDoc
                 */
                ,function () {
                    return 1;
                }
                /**
                 * @inheritDoc
                 */
                ,function (value) {
                    if (this.isStopped) {
                        egret.$error(1036);
                        return;
                    }
                }
            );
            d(p, "position"
                /**
                 * @private
                 * @inheritDoc
                 */
                ,function () {
                    return (Date.now() - this._startTime) / 1000;
                }
            );
            return QQSoundChannel;
        }(egret.EventDispatcher));
        web.QQSoundChannel = QQSoundChannel;
        egret.registerClass(QQSoundChannel,'egret.web.QQSoundChannel',["egret.SoundChannel","egret.IEventDispatcher"]);
    })(web = egret.web || (egret.web = {}));
})(egret || (egret = {}));
//////////////////////////////////////////////////////////////////////////////////////
//
//  Copyright (c) 2014-2015, Egret Technology Inc.
//  All rights reserved.
//  Redistribution and use in source and binary forms, with or without
//  modification, are permitted provided that the following conditions are met:
//
//     * Redistributions of source code must retain the above copyright
//       notice, this list of conditions and the following disclaimer.
//     * Redistributions in binary form must reproduce the above copyright
//       notice, this list of conditions and the following disclaimer in the
//       documentation and/or other materials provided with the distribution.
//     * Neither the name of the Egret nor the
//       names of its contributors may be used to endorse or promote products
//       derived from this software without specific prior written permission.
//
//  THIS SOFTWARE IS PROVIDED BY EGRET AND CONTRIBUTORS "AS IS" AND ANY EXPRESS
//  OR IMPLIED WARRANTIES, INCLUDING, BUT NOT LIMITED TO, THE IMPLIED WARRANTIES
//  OF MERCHANTABILITY AND FITNESS FOR A PARTICULAR PURPOSE ARE DISCLAIMED.
//  IN NO EVENT SHALL EGRET AND CONTRIBUTORS BE LIABLE FOR ANY DIRECT, INDIRECT,
//  INCIDENTAL, SPECIAL, EXEMPLARY, OR CONSEQUENTIAL DAMAGES (INCLUDING, BUT NOT
//  LIMITED TO, PROCUREMENT OF SUBSTITUTE GOODS OR SERVICES;LOSS OF USE, DATA,
//  OR PROFITS; OR BUSINESS INTERRUPTION) HOWEVER CAUSED AND ON ANY THEORY OF
//  LIABILITY, WHETHER IN CONTRACT, STRICT LIABILITY, OR TORT (INCLUDING
//  NEGLIGENCE OR OTHERWISE) ARISING IN ANY WAY OUT OF THE USE OF THIS SOFTWARE,
//  EVEN IF ADVISED OF THE POSSIBILITY OF SUCH DAMAGE.
//
//////////////////////////////////////////////////////////////////////////////////////
var egret;
(function (egret) {
    var web;
    (function (web) {
        /**
         * @private
         */
        var WebAudioDecode = (function () {
            function WebAudioDecode() {
            }
            var d = __define,c=WebAudioDecode,p=c.prototype;
            /**
             * @private
             *
             */
            WebAudioDecode.decodeAudios = function () {
                if (WebAudioDecode.decodeArr.length <= 0) {
                    return;
                }
                if (WebAudioDecode.isDecoding) {
                    return;
                }
                WebAudioDecode.isDecoding = true;
                var decodeInfo = WebAudioDecode.decodeArr.shift();
                WebAudioDecode.ctx.decodeAudioData(decodeInfo["buffer"], function (audioBuffer) {
                    decodeInfo["self"].audioBuffer = audioBuffer;
                    if (decodeInfo["success"]) {
                        decodeInfo["success"]();
                    }
                    WebAudioDecode.isDecoding = false;
                    WebAudioDecode.decodeAudios();
                }, function () {
                    alert("sound decode error: " + decodeInfo["url"] + "！\nsee http://edn.egret.com/cn/docs/page/156");
                    if (decodeInfo["fail"]) {
                        decodeInfo["fail"]();
                    }
                    WebAudioDecode.isDecoding = false;
                    WebAudioDecode.decodeAudios();
                });
            };
            /**
             * @private
             */
            WebAudioDecode.canUseWebAudio = window["AudioContext"] || window["webkitAudioContext"] || window["mozAudioContext"];
            /**
             * @private
             */
            WebAudioDecode.ctx = WebAudioDecode.canUseWebAudio ? new (window["AudioContext"] || window["webkitAudioContext"] || window["mozAudioContext"])() : undefined;
            /**
             * @private
             */
            WebAudioDecode.decodeArr = [];
            /**
             * @private
             */
            WebAudioDecode.isDecoding = false;
            return WebAudioDecode;
        }());
        web.WebAudioDecode = WebAudioDecode;
        egret.registerClass(WebAudioDecode,'egret.web.WebAudioDecode');
        /**
         * @private
         * @inheritDoc
         */
        var WebAudioSound = (function (_super) {
            __extends(WebAudioSound, _super);
            /**
             * @private
             * @inheritDoc
             */
            function WebAudioSound() {
                _super.call(this);
                /**
                 * @private
                 */
                this.loaded = false;
            }
            var d = __define,c=WebAudioSound,p=c.prototype;
            d(p, "length"
                ,function () {
                    if (this.audioBuffer) {
                        return this.audioBuffer.duration;
                    }
                    throw new Error("sound not loaded!");
                    return 0;
                }
            );
            /**
             * @inheritDoc
             */
            p.load = function (url) {
                var self = this;
                this.url = url;
                if (DEBUG && !url) {
                    egret.$error(3002);
                }
                var request = new XMLHttpRequest();
                request.open("GET", url, true);
                request.responseType = "arraybuffer";
                console.log("loadWebAudio");
                request.onload = function () {
                    self._arrayBuffer = request.response;
                    WebAudioDecode.decodeArr.push({
                        "buffer": self._arrayBuffer,
                        "success": onAudioLoaded,
                        "fail": onAudioError,
                        "self": self,
                        "url": self.url
                    });
                    WebAudioDecode.decodeAudios();
                };
                request.send();
                function onAudioLoaded() {
                    self.loaded = true;
                    self.dispatchEventWith(egret.Event.COMPLETE);
                }
                function onAudioError() {
                    self.dispatchEventWith(egret.IOErrorEvent.IO_ERROR);
                }
            };
            /**
             * @inheritDoc
             */
            p.play = function (startTime, loops) {
                startTime = +startTime || 0;
                loops = +loops || 0;
                if (DEBUG && this.loaded == false) {
                    egret.$error(3001);
                }
                var channel = new web.WebAudioSoundChannel();
                channel.$url = this.url;
                channel.$loops = loops;
                channel.$audioBuffer = this.audioBuffer;
                channel.$startTime = startTime;
                channel.$play();
                egret.sys.$pushSoundChannel(channel);
                return channel;
            };
            /**
             * @inheritDoc
             */
            p.close = function () {
            };
            /**
             * @language en_US
             * Background music
             * @version Egret 2.4
             * @platform Web,Native
             */
            /**
             * @language zh_CN
             * 背景音乐
             * @version Egret 2.4
             * @platform Web,Native
             */
            WebAudioSound.MUSIC = "music";
            /**
             * @language en_US
             * EFFECT
             * @version Egret 2.4
             * @platform Web,Native
             */
            /**
             * @language zh_CN
             * 音效
             * @version Egret 2.4
             * @platform Web,Native
             */
            WebAudioSound.EFFECT = "effect";
            return WebAudioSound;
        }(egret.EventDispatcher));
        web.WebAudioSound = WebAudioSound;
        egret.registerClass(WebAudioSound,'egret.web.WebAudioSound',["egret.Sound"]);
    })(web = egret.web || (egret.web = {}));
})(egret || (egret = {}));
//////////////////////////////////////////////////////////////////////////////////////
//
//  Copyright (c) 2014-2015, Egret Technology Inc.
//  All rights reserved.
//  Redistribution and use in source and binary forms, with or without
//  modification, are permitted provided that the following conditions are met:
//
//     * Redistributions of source code must retain the above copyright
//       notice, this list of conditions and the following disclaimer.
//     * Redistributions in binary form must reproduce the above copyright
//       notice, this list of conditions and the following disclaimer in the
//       documentation and/or other materials provided with the distribution.
//     * Neither the name of the Egret nor the
//       names of its contributors may be used to endorse or promote products
//       derived from this software without specific prior written permission.
//
//  THIS SOFTWARE IS PROVIDED BY EGRET AND CONTRIBUTORS "AS IS" AND ANY EXPRESS
//  OR IMPLIED WARRANTIES, INCLUDING, BUT NOT LIMITED TO, THE IMPLIED WARRANTIES
//  OF MERCHANTABILITY AND FITNESS FOR A PARTICULAR PURPOSE ARE DISCLAIMED.
//  IN NO EVENT SHALL EGRET AND CONTRIBUTORS BE LIABLE FOR ANY DIRECT, INDIRECT,
//  INCIDENTAL, SPECIAL, EXEMPLARY, OR CONSEQUENTIAL DAMAGES (INCLUDING, BUT NOT
//  LIMITED TO, PROCUREMENT OF SUBSTITUTE GOODS OR SERVICES;LOSS OF USE, DATA,
//  OR PROFITS; OR BUSINESS INTERRUPTION) HOWEVER CAUSED AND ON ANY THEORY OF
//  LIABILITY, WHETHER IN CONTRACT, STRICT LIABILITY, OR TORT (INCLUDING
//  NEGLIGENCE OR OTHERWISE) ARISING IN ANY WAY OUT OF THE USE OF THIS SOFTWARE,
//  EVEN IF ADVISED OF THE POSSIBILITY OF SUCH DAMAGE.
//
//////////////////////////////////////////////////////////////////////////////////////
var egret;
(function (egret) {
    var web;
    (function (web) {
        /**
         * @private
         * @inheritDoc
         */
        var WebAudioSoundChannel = (function (_super) {
            __extends(WebAudioSoundChannel, _super);
            /**
             * @private
             */
            function WebAudioSoundChannel() {
                var _this = this;
                _super.call(this);
                /**
                 * @private
                 */
                this.$startTime = 0;
                /**
                 * @private
                 */
                this.bufferSource = null;
                /**
                 * @private
                 */
                this.context = web.WebAudioDecode.ctx;
                //声音是否已经播放完成
                this.isStopped = false;
                /**
                 * @private
                 */
                this._currentTime = 0;
                /**
                 * @private
                 */
                this._volume = 1;
                /**
                 * @private
                 */
                this.onPlayEnd = function () {
                    if (_this.$loops == 1) {
                        _this.stop();
                        _this.dispatchEventWith(egret.Event.SOUND_COMPLETE);
                        return;
                    }
                    if (_this.$loops > 0) {
                        _this.$loops--;
                    }
                    /////////////
                    _this.$play();
                };
                /**
                 * @private
                 */
                this._startTime = 0;
                if (this.context["createGain"]) {
                    this.gain = this.context["createGain"]();
                }
                else {
                    this.gain = this.context["createGainNode"]();
                }
            }
            var d = __define,c=WebAudioSoundChannel,p=c.prototype;
            p.$play = function () {
                if (this.isStopped) {
                    egret.$error(1036);
                    return;
                }
                if (this.bufferSource) {
                    this.bufferSource.onended = null;
                    this.bufferSource = null;
                }
                var context = this.context;
                var gain = this.gain;
                var bufferSource = context.createBufferSource();
                this.bufferSource = bufferSource;
                bufferSource.buffer = this.$audioBuffer;
                bufferSource.connect(gain);
                gain.connect(context.destination);
                bufferSource.onended = this.onPlayEnd;
                this._startTime = Date.now();
                this.gain.gain.value = this._volume;
                bufferSource.start(0, this.$startTime);
                this._currentTime = 0;
            };
            p.stop = function () {
                if (this.bufferSource) {
                    var sourceNode = this.bufferSource;
                    if (sourceNode.stop) {
                        sourceNode.stop(0);
                    }
                    else {
                        sourceNode.noteOff(0);
                    }
                    this.bufferSource.disconnect();
                    this.bufferSource = null;
                    this.$audioBuffer = null;
                }
                if (!this.isStopped) {
                    egret.sys.$popSoundChannel(this);
                }
                this.isStopped = true;
            };
            d(p, "volume"
                /**
                 * @private
                 * @inheritDoc
                 */
                ,function () {
                    return this._volume;
                }
                /**
                 * @inheritDoc
                 */
                ,function (value) {
                    if (this.isStopped) {
                        egret.$error(1036);
                        return;
                    }
                    this._volume = value;
                    this.gain.gain.value = value;
                }
            );
            d(p, "position"
                /**
                 * @private
                 * @inheritDoc
                 */
                ,function () {
                    if (this.bufferSource) {
                        return (Date.now() - this._startTime) / 1000 + this.$startTime;
                    }
                    return 0;
                }
            );
            return WebAudioSoundChannel;
        }(egret.EventDispatcher));
        web.WebAudioSoundChannel = WebAudioSoundChannel;
        egret.registerClass(WebAudioSoundChannel,'egret.web.WebAudioSoundChannel',["egret.SoundChannel","egret.IEventDispatcher"]);
    })(web = egret.web || (egret.web = {}));
})(egret || (egret = {}));
//////////////////////////////////////////////////////////////////////////////////////
//
//  Copyright (c) 2014-2015, Egret Technology Inc.
//  All rights reserved.
//  Redistribution and use in source and binary forms, with or without
//  modification, are permitted provided that the following conditions are met:
//
//     * Redistributions of source code must retain the above copyright
//       notice, this list of conditions and the following disclaimer.
//     * Redistributions in binary form must reproduce the above copyright
//       notice, this list of conditions and the following disclaimer in the
//       documentation and/or other materials provided with the distribution.
//     * Neither the name of the Egret nor the
//       names of its contributors may be used to endorse or promote products
//       derived from this software without specific prior written permission.
//
//  THIS SOFTWARE IS PROVIDED BY EGRET AND CONTRIBUTORS "AS IS" AND ANY EXPRESS
//  OR IMPLIED WARRANTIES, INCLUDING, BUT NOT LIMITED TO, THE IMPLIED WARRANTIES
//  OF MERCHANTABILITY AND FITNESS FOR A PARTICULAR PURPOSE ARE DISCLAIMED.
//  IN NO EVENT SHALL EGRET AND CONTRIBUTORS BE LIABLE FOR ANY DIRECT, INDIRECT,
//  INCIDENTAL, SPECIAL, EXEMPLARY, OR CONSEQUENTIAL DAMAGES (INCLUDING, BUT NOT
//  LIMITED TO, PROCUREMENT OF SUBSTITUTE GOODS OR SERVICES;LOSS OF USE, DATA,
//  OR PROFITS; OR BUSINESS INTERRUPTION) HOWEVER CAUSED AND ON ANY THEORY OF
//  LIABILITY, WHETHER IN CONTRACT, STRICT LIABILITY, OR TORT (INCLUDING
//  NEGLIGENCE OR OTHERWISE) ARISING IN ANY WAY OUT OF THE USE OF THIS SOFTWARE,
//  EVEN IF ADVISED OF THE POSSIBILITY OF SUCH DAMAGE.
//
//////////////////////////////////////////////////////////////////////////////////////
var egret;
(function (egret) {
    var web;
    (function (web) {
        /**
         * @private
         * @inheritDoc
         */
        var WebVideo = (function (_super) {
            __extends(WebVideo, _super);
            /**
             * @inheritDoc
             */
            function WebVideo(url) {
                var _this = this;
                _super.call(this);
                /**
                 * @private
                 */
                this.loaded = false;
                /**
                 * @private
                 */
                this.closed = false;
                /**
                 * @private
                 */
                this.heightSet = NaN;
                /**
                 * @private
                 */
                this.widthSet = NaN;
                this.isPlayed = false;
                this.screenChanged = function (e) {
                    var isfullscreen = !!_this.video['webkitDisplayingFullscreen'];
                    if (!isfullscreen) {
                        _this.checkFullScreen(false);
                    }
                };
                this._fullscreen = true;
                /**
                 * @private
                 *
                 */
                this.onVideoLoaded = function () {
                    _this.video.removeEventListener("canplay", _this.onVideoLoaded);
                    var video = _this.video;
                    _this.loaded = true;
                    video.pause();
                    if (_this.posterData) {
                        _this.posterData.width = _this.getPlayWidth();
                        _this.posterData.height = _this.getPlayHeight();
                    }
                    video.width = video.videoWidth;
                    video.height = video.videoHeight;
                    _this.$invalidateContentBounds();
                    _this.dispatchEventWith(egret.Event.COMPLETE);
                };
                this.$renderNode = new egret.sys.BitmapNode();
                this.src = url;
                this.once(egret.Event.ADDED_TO_STAGE, this.loadPoster, this);
                if (url) {
                    this.load();
                }
            }
            var d = __define,c=WebVideo,p=c.prototype;
            /**
             * @inheritDoc
             */
            p.load = function (url) {
                var _this = this;
                url = url || this.src;
                this.src = url;
                if (DEBUG && !url) {
                    egret.$error(3002);
                }
                if (this.video && this.video.src == url)
                    return;
                var video = document.createElement("video");
                video.controls = null;
                video.src = url; //
                video.setAttribute("autoplay", "autoplay");
                video.setAttribute("webkit-playsinline", "true");
                video.addEventListener("canplay", this.onVideoLoaded);
                video.addEventListener("error", function () { return _this.onVideoError(); });
                video.addEventListener("ended", function () { return _this.onVideoEnded(); });
                video.load();
                video.play();
                video.style.position = "absolute";
                video.style.top = "0px";
                video.style.zIndex = "-88888";
                video.style.left = "0px";
                video.height = 1;
                video.width = 1;
                window.setTimeout(function () { return video.pause(); }, 16);
                this.video = video;
            };
            /**
             * @inheritDoc
             */
            p.play = function (startTime, loop) {
                var _this = this;
                if (loop === void 0) { loop = false; }
                if (this.loaded == false) {
                    this.load(this.src);
                    this.once(egret.Event.COMPLETE, function (e) { return _this.play(startTime, loop); }, this);
                    return;
                }
                this.isPlayed = true;
                var video = this.video;
                if (startTime != undefined)
                    video.currentTime = +startTime || 0;
                video.loop = !!loop;
                if (egret.Capabilities.isMobile) {
                    video.style.zIndex = "-88888"; //移动端，就算设置成最小，只要全屏，都会在最上层，而且在自动退出去后，不担心挡住canvas
                }
                else {
                    video.style.zIndex = "9999";
                }
                video.style.position = "absolute";
                video.style.top = "0px";
                video.style.left = "0px";
                video.height = this.heightSet;
                video.width = this.widthSet;
                if (egret.Capabilities.os != "Windows PC" && egret.Capabilities.os != "Mac OS") {
                    setTimeout(function () {
                        video.width = 0;
                    }, 1000);
                }
                this.checkFullScreen(this._fullscreen);
            };
            p.checkFullScreen = function (playFullScreen) {
                var video = this.video;
                if (playFullScreen) {
                    if (video.parentElement == null) {
                        video.removeAttribute("webkit-playsinline");
                        document.body.appendChild(video);
                    }
                    egret.stopTick(this.markDirty, this);
                    this.goFullscreen();
                }
                else {
                    if (video.parentElement != null) {
                        video.parentElement.removeChild(video);
                    }
                    video.setAttribute("webkit-playsinline", "true");
                    this.setFullScreenMonitor(false);
                    egret.startTick(this.markDirty, this);
                }
                video.play();
            };
            p.goFullscreen = function () {
                var video = this.video;
                var fullscreenType;
                fullscreenType = egret.web.getPrefixStyleName('requestFullscreen', video);
                if (!video[fullscreenType]) {
                    fullscreenType = egret.web.getPrefixStyleName('requestFullScreen', video);
                    if (!video[fullscreenType]) {
                        return true;
                    }
                }
                video.removeAttribute("webkit-playsinline");
                video[fullscreenType]();
                this.setFullScreenMonitor(true);
                return true;
            };
            p.setFullScreenMonitor = function (use) {
                var video = this.video;
                if (use) {
                    video.addEventListener("mozfullscreenchange", this.screenChanged);
                    video.addEventListener("webkitfullscreenchange", this.screenChanged);
                    video.addEventListener("webkitfullscreenerror", this.screenError);
                    video.addEventListener("webkitfullscreenerror", this.screenError);
                }
                else {
                    video.removeEventListener("mozfullscreenchange", this.screenChanged);
                    video.removeEventListener("webkitfullscreenchange", this.screenChanged);
                    video.removeEventListener("webkitfullscreenerror", this.screenError);
                    video.removeEventListener("webkitfullscreenerror", this.screenError);
                }
            };
            p.screenError = function () {
                egret.$error(3003);
            };
            p.exitFullscreen = function () {
                //退出全屏
                if (document['exitFullscreen']) {
                    document['exitFullscreen']();
                }
                else if (document['msExitFullscreen']) {
                    document['msExitFullscreen']();
                }
                else if (document['mozCancelFullScreen']) {
                    document['mozCancelFullScreen']();
                }
                else if (document['oCancelFullScreen']) {
                    document['oCancelFullScreen']();
                }
                else if (document['webkitExitFullscreen']) {
                    document['webkitExitFullscreen']();
                }
                else {
                }
            };
            /**
             * @private
             *
             */
            p.onVideoEnded = function () {
                this.pause();
                this.isPlayed = false;
                this.$invalidateContentBounds();
                this.dispatchEventWith(egret.Event.ENDED);
            };
            /**
             * @private
             *
             */
            p.onVideoError = function () {
                this.dispatchEventWith(egret.IOErrorEvent.IO_ERROR);
            };
            /**
             * @inheritDoc
             */
            p.close = function () {
                var _this = this;
                this.closed = true;
                this.video.removeEventListener("canplay", this.onVideoLoaded);
                this.video.removeEventListener("error", function () { return _this.onVideoError(); });
                this.video.removeEventListener("ended", function () { return _this.onVideoEnded(); });
                this.pause();
                if (this.loaded == false && this.video)
                    this.video.src = "";
                if (this.video && this.video.parentElement) {
                    this.video.parentElement.removeChild(this.video);
                    this.video = null;
                }
                this.loaded = false;
            };
            /**
             * @inheritDoc
             */
            p.pause = function () {
                if (this.video) {
                    this.video.pause();
                }
                egret.stopTick(this.markDirty, this);
                this.$invalidate();
            };
            d(p, "volume"
                /**
                 * @inheritDoc
                 */
                ,function () {
                    if (!this.video)
                        return 1;
                    return this.video.volume;
                }
                /**
                 * @inheritDoc
                 */
                ,function (value) {
                    if (!this.video)
                        return;
                    this.video.volume = value;
                }
            );
            d(p, "position"
                /**
                 * @inheritDoc
                 */
                ,function () {
                    if (!this.video)
                        return 0;
                    return this.video.currentTime;
                }
                /**
                 * @inheritDoc
                 */
                ,function (value) {
                    if (!this.video)
                        return;
                    this.video.currentTime = value;
                }
            );
            d(p, "fullscreen"
                /**
                 * @inheritDoc
                 */
                ,function () {
                    return this._fullscreen;
                }
                /**
                 * @inheritDoc
                 */
                ,function (value) {
                    if (egret.Capabilities.isMobile) {
                        return;
                    }
                    this._fullscreen = !!value;
                    if (this.video && this.video.paused == false) {
                        this.checkFullScreen(this._fullscreen);
                    }
                }
            );
            d(p, "bitmapData"
                /**
                 * @inheritDoc
                 */
                ,function () {
                    if (!this.video || !this.loaded)
                        return null;
                    if (!this._bitmapData) {
                        this.video.width = this.video.videoWidth;
                        this.video.height = this.video.videoHeight;
                        this._bitmapData = egret.$toBitmapData(this.video);
                    }
                    return this._bitmapData;
                }
            );
            p.loadPoster = function () {
                var _this = this;
                var poster = this.poster;
                if (!poster)
                    return;
                var imageLoader = new egret.ImageLoader();
                imageLoader.once(egret.Event.COMPLETE, function (e) {
                    var posterData = imageLoader.data;
                    _this.posterData = imageLoader.data;
                    _this.posterData.width = _this.getPlayWidth();
                    _this.posterData.height = _this.getPlayHeight();
                    _this.$invalidateContentBounds();
                }, this);
                imageLoader.load(poster);
            };
            /**
             * @private
             */
            p.$measureContentBounds = function (bounds) {
                var bitmapData = this.bitmapData;
                var posterData = this.posterData;
                if (bitmapData) {
                    bounds.setTo(0, 0, this.getPlayWidth(), this.getPlayHeight());
                }
                else if (posterData) {
                    bounds.setTo(0, 0, this.getPlayWidth(), this.getPlayHeight());
                }
                else {
                    bounds.setEmpty();
                }
            };
            p.getPlayWidth = function () {
                if (!isNaN(this.widthSet)) {
                    return this.widthSet;
                }
                if (this.bitmapData) {
                    return this.bitmapData.width;
                }
                if (this.posterData) {
                    return this.posterData.width;
                }
                return NaN;
            };
            p.getPlayHeight = function () {
                if (!isNaN(this.heightSet)) {
                    return this.heightSet;
                }
                if (this.bitmapData) {
                    return this.bitmapData.height;
                }
                if (this.posterData) {
                    return this.posterData.height;
                }
                return NaN;
            };
            /**
             * @private
             */
            p.$render = function () {
                var node = this.$renderNode;
                var bitmapData = this.bitmapData;
                var posterData = this.posterData;
                var width = this.getPlayWidth();
                var height = this.getPlayHeight();
                if ((!this.isPlayed || egret.Capabilities.isMobile) && posterData) {
                    node.image = posterData;
                    node.drawImage(0, 0, posterData.width, posterData.height, 0, 0, width, height);
                }
                else if (this.isPlayed && bitmapData) {
                    node.image = bitmapData;
                    node.drawImage(0, 0, bitmapData.width, bitmapData.height, 0, 0, width, height);
                }
            };
            p.markDirty = function () {
                this.$invalidate();
                return true;
            };
            /**
             * @private
             * 设置显示高度
             */
            p.$setHeight = function (value) {
                this.heightSet = +value || 0;
                return _super.prototype.$setHeight.call(this, value);
            };
            /**
             * @private
             * 设置显示宽度
             */
            p.$setWidth = function (value) {
                this.widthSet = +value || 0;
                return _super.prototype.$setWidth.call(this, value);
            };
            d(p, "paused"
                ,function () {
                    if (this.video) {
                        return this.video.paused;
                    }
                    return true;
                }
            );
            return WebVideo;
        }(egret.DisplayObject));
        web.WebVideo = WebVideo;
        egret.registerClass(WebVideo,'egret.web.WebVideo',["egret.Video"]);
        egret.Video = WebVideo;
    })(web = egret.web || (egret.web = {}));
})(egret || (egret = {}));
//////////////////////////////////////////////////////////////////////////////////////
//
//  Copyright (c) 2014-2015, Egret Technology Inc.
//  All rights reserved.
//  Redistribution and use in source and binary forms, with or without
//  modification, are permitted provided that the following conditions are met:
//
//     * Redistributions of source code must retain the above copyright
//       notice, this list of conditions and the following disclaimer.
//     * Redistributions in binary form must reproduce the above copyright
//       notice, this list of conditions and the following disclaimer in the
//       documentation and/or other materials provided with the distribution.
//     * Neither the name of the Egret nor the
//       names of its contributors may be used to endorse or promote products
//       derived from this software without specific prior written permission.
//
//  THIS SOFTWARE IS PROVIDED BY EGRET AND CONTRIBUTORS "AS IS" AND ANY EXPRESS
//  OR IMPLIED WARRANTIES, INCLUDING, BUT NOT LIMITED TO, THE IMPLIED WARRANTIES
//  OF MERCHANTABILITY AND FITNESS FOR A PARTICULAR PURPOSE ARE DISCLAIMED.
//  IN NO EVENT SHALL EGRET AND CONTRIBUTORS BE LIABLE FOR ANY DIRECT, INDIRECT,
//  INCIDENTAL, SPECIAL, EXEMPLARY, OR CONSEQUENTIAL DAMAGES (INCLUDING, BUT NOT
//  LIMITED TO, PROCUREMENT OF SUBSTITUTE GOODS OR SERVICES;LOSS OF USE, DATA,
//  OR PROFITS; OR BUSINESS INTERRUPTION) HOWEVER CAUSED AND ON ANY THEORY OF
//  LIABILITY, WHETHER IN CONTRACT, STRICT LIABILITY, OR TORT (INCLUDING
//  NEGLIGENCE OR OTHERWISE) ARISING IN ANY WAY OUT OF THE USE OF THIS SOFTWARE,
//  EVEN IF ADVISED OF THE POSSIBILITY OF SUCH DAMAGE.
//
//////////////////////////////////////////////////////////////////////////////////////
var egret;
(function (egret) {
    var web;
    (function (web) {
        /**
         * @private
         */
        var WebHttpRequest = (function (_super) {
            __extends(WebHttpRequest, _super);
            /**
             * @private
             */
            function WebHttpRequest() {
                _super.call(this);
                /**
                 * @private
                 */
                this._url = "";
                this._method = "";
            }
            var d = __define,c=WebHttpRequest,p=c.prototype;
            d(p, "response"
                /**
                 * @private
                 * 本次请求返回的数据，数据类型根据responseType设置的值确定。
                 */
                ,function () {
                    if (!this._xhr) {
                        return null;
                    }
                    if (this._xhr.response != undefined) {
                        return this._xhr.response;
                    }
                    if (this._responseType == "text") {
                        return this._xhr.responseText;
                    }
                    if (this._responseType == "document") {
                        return this._xhr.responseXML;
                    }
                    /*if (this._xhr.responseXML) {
                        return this._xhr.responseXML;
                    }
                    if (this._xhr.responseText != undefined) {
                        return this._xhr.responseText;
                    }*/
                    return null;
                }
            );
            d(p, "responseType"
                /**
                 * @private
                 * 设置返回的数据格式，请使用 HttpResponseType 里定义的枚举值。设置非法的值或不设置，都将使用HttpResponseType.TEXT。
                 */
                ,function () {
                    return this._responseType;
                }
                ,function (value) {
                    this._responseType = value;
                }
            );
            d(p, "withCredentials"
                /**
                 * @private
                 * 表明在进行跨站(cross-site)的访问控制(Access-Control)请求时，是否使用认证信息(例如cookie或授权的header)。 默认为 false。(这个标志不会影响同站的请求)
                 */
                ,function () {
                    return this._withCredentials;
                }
                ,function (value) {
                    this._withCredentials = value;
                }
            );
            /**
             * @private
             *
             * @returns
             */
            p.getXHR = function () {
                if (window["XMLHttpRequest"]) {
                    return new window["XMLHttpRequest"]();
                }
                else {
                    return new ActiveXObject("MSXML2.XMLHTTP");
                }
            };
            /**
             * @private
             * 初始化一个请求.注意，若在已经发出请求的对象上调用此方法，相当于立即调用abort().
             * @param url 该请求所要访问的URL该请求所要访问的URL
             * @param method 请求所使用的HTTP方法， 请使用 HttpMethod 定义的枚举值.
             */
            p.open = function (url, method) {
                if (method === void 0) { method = "GET"; }
                this._url = url;
                this._method = method;
                if (this._xhr) {
                    this._xhr.abort();
                    this._xhr = null;
                }
                this._xhr = this.getXHR(); //new XMLHttpRequest();
                this._xhr.onreadystatechange = this.onReadyStateChange.bind(this);
                this._xhr.onprogress = this.updateProgress.bind(this);
                this._xhr.open(this._method, this._url, true);
            };
            /**
             * @private
             * 发送请求.
             * @param data 需要发送的数据
             */
            p.send = function (data) {
                if (this._responseType != null) {
                    this._xhr.responseType = this._responseType;
                }
                if (this._withCredentials != null) {
                    this._xhr.withCredentials = this._withCredentials;
                }
                if (this.headerObj) {
                    for (var key in this.headerObj) {
                        this._xhr.setRequestHeader(key, this.headerObj[key]);
                    }
                }
                this._xhr.send(data);
            };
            /**
             * @private
             * 如果请求已经被发送,则立刻中止请求.
             */
            p.abort = function () {
                if (this._xhr) {
                    this._xhr.abort();
                }
            };
            /**
             * @private
             * 返回所有响应头信息(响应头名和值), 如果响应头还没接受,则返回"".
             */
            p.getAllResponseHeaders = function () {
                if (!this._xhr) {
                    return null;
                }
                var result = this._xhr.getAllResponseHeaders();
                return result ? result : "";
            };
            /**
             * @private
             * 给指定的HTTP请求头赋值.在这之前,您必须确认已经调用 open() 方法打开了一个url.
             * @param header 将要被赋值的请求头名称.
             * @param value 给指定的请求头赋的值.
             */
            p.setRequestHeader = function (header, value) {
                if (!this.headerObj) {
                    this.headerObj = {};
                }
                this.headerObj[header] = value;
            };
            /**
             * @private
             * 返回指定的响应头的值, 如果响应头还没被接受,或该响应头不存在,则返回"".
             * @param header 要返回的响应头名称
             */
            p.getResponseHeader = function (header) {
                if (!this._xhr) {
                    return null;
                }
                var result = this._xhr.getResponseHeader(header);
                return result ? result : "";
            };
            /**
             * @private
             */
            p.onReadyStateChange = function () {
                var xhr = this._xhr;
                if (xhr.readyState == 4) {
                    var ioError = (xhr.status >= 400 || xhr.status == 0);
                    var url = this._url;
                    var self = this;
                    window.setTimeout(function () {
                        if (ioError) {
                            if (DEBUG && !self.hasEventListener(egret.IOErrorEvent.IO_ERROR)) {
                                egret.$error(1011, url);
                            }
                            self.dispatchEventWith(egret.IOErrorEvent.IO_ERROR);
                        }
                        else {
                            self.dispatchEventWith(egret.Event.COMPLETE);
                        }
                    }, 0);
                }
            };
            /**
             * @private
             */
            p.updateProgress = function (event) {
                if (event.lengthComputable) {
                    egret.ProgressEvent.dispatchProgressEvent(this, egret.ProgressEvent.PROGRESS, event.loaded, event.total);
                }
            };
            return WebHttpRequest;
        }(egret.EventDispatcher));
        web.WebHttpRequest = WebHttpRequest;
        egret.registerClass(WebHttpRequest,'egret.web.WebHttpRequest',["egret.HttpRequest"]);
        egret.HttpRequest = WebHttpRequest;
        if (DEBUG) {
            egret.$markReadOnly(WebHttpRequest, "response");
        }
    })(web = egret.web || (egret.web = {}));
})(egret || (egret = {}));
//////////////////////////////////////////////////////////////////////////////////////
//
//  Copyright (c) 2014-2015, Egret Technology Inc.
//  All rights reserved.
//  Redistribution and use in source and binary forms, with or without
//  modification, are permitted provided that the following conditions are met:
//
//     * Redistributions of source code must retain the above copyright
//       notice, this list of conditions and the following disclaimer.
//     * Redistributions in binary form must reproduce the above copyright
//       notice, this list of conditions and the following disclaimer in the
//       documentation and/or other materials provided with the distribution.
//     * Neither the name of the Egret nor the
//       names of its contributors may be used to endorse or promote products
//       derived from this software without specific prior written permission.
//
//  THIS SOFTWARE IS PROVIDED BY EGRET AND CONTRIBUTORS "AS IS" AND ANY EXPRESS
//  OR IMPLIED WARRANTIES, INCLUDING, BUT NOT LIMITED TO, THE IMPLIED WARRANTIES
//  OF MERCHANTABILITY AND FITNESS FOR A PARTICULAR PURPOSE ARE DISCLAIMED.
//  IN NO EVENT SHALL EGRET AND CONTRIBUTORS BE LIABLE FOR ANY DIRECT, INDIRECT,
//  INCIDENTAL, SPECIAL, EXEMPLARY, OR CONSEQUENTIAL DAMAGES (INCLUDING, BUT NOT
//  LIMITED TO, PROCUREMENT OF SUBSTITUTE GOODS OR SERVICES;LOSS OF USE, DATA,
//  OR PROFITS; OR BUSINESS INTERRUPTION) HOWEVER CAUSED AND ON ANY THEORY OF
//  LIABILITY, WHETHER IN CONTRACT, STRICT LIABILITY, OR TORT (INCLUDING
//  NEGLIGENCE OR OTHERWISE) ARISING IN ANY WAY OUT OF THE USE OF THIS SOFTWARE,
//  EVEN IF ADVISED OF THE POSSIBILITY OF SUCH DAMAGE.
//
//////////////////////////////////////////////////////////////////////////////////////
var egret;
(function (egret) {
    var web;
    (function (web) {
        var winURL = window["URL"] || window["webkitURL"];
        /**
         * @private
         * ImageLoader 类可用于加载图像（JPG、PNG 或 GIF）文件。使用 load() 方法来启动加载。被加载的图像对象数据将存储在 ImageLoader.data 属性上 。
         */
        var WebImageLoader = (function (_super) {
            __extends(WebImageLoader, _super);
            function WebImageLoader() {
                _super.apply(this, arguments);
                /**
                 * @private
                 * 使用 load() 方法加载成功的 BitmapData 图像数据。
                 */
                this.data = null;
                /**
                 * @private
                 * 当从其他站点加载一个图片时，指定是否启用跨域资源共享(CORS)，默认值为null。
                 * 可以设置为"anonymous","use-credentials"或null,设置为其他值将等同于"anonymous"。
                 */
                this._crossOrigin = null;
                /**
                 * @private
                 * 标记crossOrigin有没有被设置过,设置过之后使用设置的属性
                 */
                this._hasCrossOriginSet = false;
                /**
                 * @private
                 */
                this.currentImage = null;
                /**
                 * @private
                 */
                this.request = null;
            }
            var d = __define,c=WebImageLoader,p=c.prototype;
            d(p, "crossOrigin"
                ,function () {
                    return this._crossOrigin;
                }
                ,function (value) {
                    this._hasCrossOriginSet = true;
                    this._crossOrigin = value;
                }
            );
            /**
             * @private
             * 启动一次图像加载。注意：若之前已经调用过加载请求，重新调用 load() 将终止先前的请求，并开始新的加载。
             * @param url 要加载的图像文件的地址。
             */
            p.load = function (url) {
                if (web.Html5Capatibility._canUseBlob
                    && url.indexOf("wxLocalResource:") != 0 //微信专用不能使用 blob
                    && url.indexOf("data:") != 0
                    && url.indexOf("http:") != 0
                    && url.indexOf("https:") != 0) {
                    var request = this.request;
                    if (!request) {
                        request = this.request = new egret.web.WebHttpRequest();
                        request.addEventListener(egret.Event.COMPLETE, this.onBlobLoaded, this);
                        request.addEventListener(egret.IOErrorEvent.IO_ERROR, this.onBlobError, this);
                        request.responseType = "blob";
                    }
                    if (DEBUG) {
                        this.currentURL = url;
                    }
                    request.open(url);
                    request.send();
                }
                else {
                    this.loadImage(url);
                }
            };
            /**
             * @private
             */
            p.onBlobLoaded = function (event) {
                var blob = this.request.response;
                this.loadImage(winURL.createObjectURL(blob));
            };
            /**
             * @private
             */
            p.onBlobError = function (event) {
                this.dispatchIOError(this.currentURL);
            };
            /**
             * @private
             */
            p.loadImage = function (src) {
                var image = new Image();
                this.data = null;
                this.currentImage = image;
                if (this._hasCrossOriginSet) {
                    if (this._crossOrigin) {
                        image.crossOrigin = this._crossOrigin;
                    }
                }
                else {
                    if (WebImageLoader.crossOrigin) {
                        image.crossOrigin = WebImageLoader.crossOrigin;
                    }
                }
                /*else {
                    if (image.hasAttribute("crossOrigin")) {//兼容猎豹
                        image.removeAttribute("crossOrigin");
                    }
                }*/
                image.onload = this.onImageComplete.bind(this);
                image.onerror = this.onLoadError.bind(this);
                image.src = src;
            };
            /**
             * @private
             */
            p.onImageComplete = function (event) {
                var image = this.getImage(event);
                if (!image) {
                    return;
                }
                this.data = egret.$toBitmapData(image);
                var self = this;
                window.setTimeout(function () {
                    self.dispatchEventWith(egret.Event.COMPLETE);
                }, 0);
            };
            /**
             * @private
             */
            p.onLoadError = function (event) {
                var image = this.getImage(event);
                if (!image) {
                    return;
                }
                this.dispatchIOError(image.src);
            };
            p.dispatchIOError = function (url) {
                var self = this;
                window.setTimeout(function () {
                    if (DEBUG && !self.hasEventListener(egret.IOErrorEvent.IO_ERROR)) {
                        egret.$error(1011, url);
                    }
                    self.dispatchEventWith(egret.IOErrorEvent.IO_ERROR);
                }, 0);
            };
            /**
             * @private
             */
            p.getImage = function (event) {
                var image = event.target;
                var url = image.src;
                if (url.indexOf("blob:") == 0) {
                    try {
                        winURL.revokeObjectURL(image.src);
                    }
                    catch (e) {
                        egret.$warn(1037);
                    }
                }
                image.onerror = null;
                image.onload = null;
                if (this.currentImage !== image) {
                    return null;
                }
                this.currentImage = null;
                return image;
            };
            /**
             * @private
             * 指定是否启用跨域资源共享,如果ImageLoader实例有设置过crossOrigin属性将使用设置的属性
             */
            WebImageLoader.crossOrigin = null;
            return WebImageLoader;
        }(egret.EventDispatcher));
        web.WebImageLoader = WebImageLoader;
        egret.registerClass(WebImageLoader,'egret.web.WebImageLoader',["egret.ImageLoader"]);
        egret.ImageLoader = WebImageLoader;
    })(web = egret.web || (egret.web = {}));
})(egret || (egret = {}));
//////////////////////////////////////////////////////////////////////////////////////
//
//  Copyright (c) 2014-2015, Egret Technology Inc.
//  All rights reserved.
//  Redistribution and use in source and binary forms, with or without
//  modification, are permitted provided that the following conditions are met:
//
//     * Redistributions of source code must retain the above copyright
//       notice, this list of conditions and the following disclaimer.
//     * Redistributions in binary form must reproduce the above copyright
//       notice, this list of conditions and the following disclaimer in the
//       documentation and/or other materials provided with the distribution.
//     * Neither the name of the Egret nor the
//       names of its contributors may be used to endorse or promote products
//       derived from this software without specific prior written permission.
//
//  THIS SOFTWARE IS PROVIDED BY EGRET AND CONTRIBUTORS "AS IS" AND ANY EXPRESS
//  OR IMPLIED WARRANTIES, INCLUDING, BUT NOT LIMITED TO, THE IMPLIED WARRANTIES
//  OF MERCHANTABILITY AND FITNESS FOR A PARTICULAR PURPOSE ARE DISCLAIMED.
//  IN NO EVENT SHALL EGRET AND CONTRIBUTORS BE LIABLE FOR ANY DIRECT, INDIRECT,
//  INCIDENTAL, SPECIAL, EXEMPLARY, OR CONSEQUENTIAL DAMAGES (INCLUDING, BUT NOT
//  LIMITED TO, PROCUREMENT OF SUBSTITUTE GOODS OR SERVICES;LOSS OF USE, DATA,
//  OR PROFITS; OR BUSINESS INTERRUPTION) HOWEVER CAUSED AND ON ANY THEORY OF
//  LIABILITY, WHETHER IN CONTRACT, STRICT LIABILITY, OR TORT (INCLUDING
//  NEGLIGENCE OR OTHERWISE) ARISING IN ANY WAY OUT OF THE USE OF THIS SOFTWARE,
//  EVEN IF ADVISED OF THE POSSIBILITY OF SUCH DAMAGE.
//
//////////////////////////////////////////////////////////////////////////////////////
var egret;
(function (egret) {
    var web;
    (function (web) {
        /**
         * @classdesc
         * @extends egret.StageText
         * @private
         */
        var HTML5StageText = (function (_super) {
            __extends(HTML5StageText, _super);
            /**
             * @private
             */
            function HTML5StageText() {
                _super.call(this);
                /**
                 * @private
                 */
                this._isNeedShow = false;
                /**
                 * @private
                 */
                this.inputElement = null;
                /**
                 * @private
                 */
                this.inputDiv = null;
                /**
                 * @private
                 */
                this._gscaleX = 0;
                /**
                 * @private
                 */
                this._gscaleY = 0;
                /**
                 * @private
                 */
                this._isNeesHide = false;
                /**
                 * @private
                 */
                this.textValue = "";
                /**
                 * @private
                 */
                this.colorValue = 0xffffff;
                /**
                 * @private
                 */
                this._styleInfoes = {};
            }
            var d = __define,c=HTML5StageText,p=c.prototype;
            /**
             * @private
             *
             * @param textfield
             */
            p.$setTextField = function (textfield) {
                this.$textfield = textfield;
                return true;
            };
            /**
             * @private
             *
             */
            p.$addToStage = function () {
                this.htmlInput = egret.web.$getTextAdapter(this.$textfield);
            };
            /**
             * @private
             *
             */
            p._initElement = function () {
                var point = this.$textfield.localToGlobal(0, 0);
                var x = point.x;
                var y = point.y;
                var m = this.$textfield.$renderNode.renderMatrix;
                var cX = m.a;
                var cY = m.d;
                var scaleX = this.htmlInput.$scaleX;
                var scaleY = this.htmlInput.$scaleY;
                this.inputDiv.style.left = x * scaleX + "px";
                this.inputDiv.style.top = y * scaleY + "px";
                if (this.$textfield.multiline && this.$textfield.height > this.$textfield.size) {
                    this.inputDiv.style.top = (y) * scaleY + "px";
                    this.inputElement.style.top = (-this.$textfield.lineSpacing / 2) * scaleY + "px";
                }
                else {
                    this.inputDiv.style.top = y * scaleY + "px";
                    this.inputElement.style.top = 0 + "px";
                }
                this._gscaleX = scaleX * cX;
                this._gscaleY = scaleY * cY;
            };
            /**
             * @private
             *
             */
            p.$show = function () {
                if (!this.htmlInput.isCurrentStageText(this)) {
                    this.inputElement = this.htmlInput.getInputElement(this);
                    this.inputDiv = this.htmlInput._inputDIV;
                }
                else {
                    this.inputElement.onblur = null;
                }
                this.htmlInput._needShow = true;
                //标记当前文本被选中
                this._isNeedShow = true;
                this._initElement();
            };
            /**
             * @private
             *
             */
            p.onBlurHandler = function () {
                this.htmlInput.clearInputElement();
                window.scrollTo(0, 0);
            };
            /**
             * @private
             *
             */
            p.executeShow = function () {
                var self = this;
                //打开
                this.inputElement.value = this.$getText();
                if (this.inputElement.onblur == null) {
                    this.inputElement.onblur = this.onBlurHandler.bind(this);
                }
                this.$resetStageText();
                if (this.$textfield.maxChars > 0) {
                    this.inputElement.setAttribute("maxlength", this.$textfield.maxChars);
                }
                else {
                    this.inputElement.removeAttribute("maxlength");
                }
                this.inputElement.selectionStart = this.inputElement.value.length;
                this.inputElement.selectionEnd = this.inputElement.value.length;
                this.inputElement.focus();
            };
            /**
             * @private
             *
             */
            p.$hide = function () {
                //标记当前点击其他地方关闭
                this._isNeesHide = true;
                if (this.htmlInput && egret.web.Html5Capatibility._System_OS == egret.web.SystemOSType.IOS) {
                    this.htmlInput.disconnectStageText(this);
                }
            };
            /**
             * @private
             *
             * @returns
             */
            p.$getText = function () {
                if (!this.textValue) {
                    this.textValue = "";
                }
                return this.textValue;
            };
            /**
             * @private
             *
             * @param value
             */
            p.$setText = function (value) {
                this.textValue = value;
                this.resetText();
                return true;
            };
            /**
             * @private
             *
             */
            p.resetText = function () {
                if (this.inputElement) {
                    this.inputElement.value = this.textValue;
                }
            };
            p.$setColor = function (value) {
                this.colorValue = value;
                this.resetColor();
                return true;
            };
            /**
             * @private
             *
             */
            p.resetColor = function () {
                if (this.inputElement) {
                    this.setElementStyle("color", egret.toColorString(this.colorValue));
                }
            };
            p.$onBlur = function () {
                if (web.Html5Capatibility._System_OS == web.SystemOSType.WPHONE) {
                    egret.Event.dispatchEvent(this, "updateText", false);
                }
            };
            /**
             * @private
             *
             */
            p._onInput = function () {
                var self = this;
                if (web.Html5Capatibility._System_OS == web.SystemOSType.WPHONE) {
                    var values = this.$textfield.$TextField;
                    if (values[35 /* restrictAnd */] == null && values[36 /* restrictNot */] == null) {
                        self.textValue = self.inputElement.value;
                        egret.Event.dispatchEvent(self, "updateText", false);
                    }
                    else {
                        window.setTimeout(function () {
                            if (self.inputElement.selectionStart == self.inputElement.selectionEnd) {
                                self.textValue = self.inputElement.value;
                                egret.Event.dispatchEvent(self, "updateText", false);
                            }
                        }, 0);
                    }
                }
                else {
                    window.setTimeout(function () {
                        if (self.inputElement.selectionStart == self.inputElement.selectionEnd) {
                            self.textValue = self.inputElement.value;
                            egret.Event.dispatchEvent(self, "updateText", false);
                        }
                    }, 0);
                }
            };
            p.setAreaHeight = function () {
                var textfield = this.$textfield;
                if (textfield.multiline) {
                    var textheight = egret.TextFieldUtils.$getTextHeight(textfield);
                    if (textfield.height <= textfield.size || textfield.height < textheight) {
                        this.setElementStyle("height", (textfield.size) * this._gscaleY + "px");
                        this.setElementStyle("padding", "0px");
                        this.setElementStyle("lineHeight", (textfield.size) * this._gscaleY + "px");
                    }
                    else {
                        this.setElementStyle("height", (textheight + textfield.lineSpacing) * this._gscaleY + "px");
                        var rap = (textfield.height - textheight) * this._gscaleY;
                        var valign = egret.TextFieldUtils.$getValign(textfield);
                        var top = rap * valign;
                        var bottom = rap - top;
                        this.setElementStyle("padding", top + "px 0px " + bottom + "px 0px");
                        this.setElementStyle("lineHeight", (textfield.size + textfield.lineSpacing) * this._gscaleY + "px");
                    }
                }
            };
            /**
             * @private
             *
             * @param e
             */
            p._onClickHandler = function (e) {
                if (this._isNeedShow) {
                    e.stopImmediatePropagation();
                    //e.preventDefault();
                    this._isNeedShow = false;
                    this.executeShow();
                    this.dispatchEvent(new egret.Event("focus"));
                }
            };
            /**
             * @private
             *
             */
            p._onDisconnect = function () {
                this.inputElement = null;
                this.dispatchEvent(new egret.Event("blur"));
            };
            /**
             * @private
             *
             * @param style
             * @param value
             */
            p.setElementStyle = function (style, value) {
                if (this.inputElement) {
                    if (this._styleInfoes[style] != value) {
                        this.inputElement.style[style] = value;
                    }
                }
            };
            /**
             * @private
             *
             */
            p.$removeFromStage = function () {
                if (this.inputElement) {
                    this.htmlInput.disconnectStageText(this);
                }
            };
            /**
             * 修改位置
             * @private
             */
            p.$resetStageText = function () {
                if (this.inputElement) {
                    var textfield = this.$textfield;
                    this.setElementStyle("fontFamily", textfield.fontFamily);
                    this.setElementStyle("fontStyle", textfield.italic ? "italic" : "normal");
                    this.setElementStyle("fontWeight", textfield.bold ? "bold" : "normal");
                    this.setElementStyle("textAlign", textfield.textAlign);
                    this.setElementStyle("fontSize", textfield.size * this._gscaleY + "px");
                    this.setElementStyle("color", egret.toColorString(textfield.textColor));
                    if (textfield.stage) {
                        var tw = textfield.localToGlobal(0, 0).x;
                        tw = Math.min(textfield.width, textfield.stage.stageWidth - tw);
                    }
                    else {
                        tw = textfield.width;
                    }
                    this.setElementStyle("width", tw * this._gscaleX + "px");
                    this.setElementStyle("verticalAlign", textfield.verticalAlign);
                    if (textfield.multiline) {
                        this.setAreaHeight();
                    }
                    else {
                        this.setElementStyle("lineHeight", (textfield.size) * this._gscaleY + "px");
                        if (textfield.height < textfield.size) {
                            this.setElementStyle("height", (textfield.size) * this._gscaleY + "px");
                            var bottom = (textfield.size / 2) * this._gscaleY;
                            this.setElementStyle("padding", "0px 0px " + bottom + "px 0px");
                        }
                        else {
                            this.setElementStyle("height", (textfield.size) * this._gscaleY + "px");
                            var rap = (textfield.height - textfield.size) * this._gscaleY;
                            var valign = egret.TextFieldUtils.$getValign(textfield);
                            var top = rap * valign;
                            var bottom = rap - top;
                            if (bottom < textfield.size / 2 * this._gscaleY) {
                                bottom = textfield.size / 2 * this._gscaleY;
                            }
                            this.setElementStyle("padding", top + "px 0px " + bottom + "px 0px");
                        }
                    }
                    this.inputDiv.style.clip = "rect(0px " + (textfield.width * this._gscaleX) + "px " + (textfield.height * this._gscaleY) + "px 0px)";
                    this.inputDiv.style.height = textfield.height * this._gscaleY + "px";
                    this.inputDiv.style.width = tw * this._gscaleX + "px";
                }
            };
            return HTML5StageText;
        }(egret.EventDispatcher));
        web.HTML5StageText = HTML5StageText;
        egret.registerClass(HTML5StageText,'egret.web.HTML5StageText',["egret.StageText"]);
        egret.StageText = HTML5StageText;
    })(web = egret.web || (egret.web = {}));
})(egret || (egret = {}));
var egret;
(function (egret) {
    var web;
    (function (web) {
        /**
         * @private
         */
        var HTMLInput = (function () {
            function HTMLInput() {
                /**
                 * @private
                 */
                this._needShow = false;
                /**
                 * @private
                 */
                this.$scaleX = 1;
                /**
                 * @private
                 */
                this.$scaleY = 1;
            }
            var d = __define,c=HTMLInput,p=c.prototype;
            /**
             * @private
             *
             * @returns
             */
            p.isInputOn = function () {
                return this._stageText != null;
            };
            /**
             * @private
             *
             * @param stageText
             * @returns
             */
            p.isCurrentStageText = function (stageText) {
                return this._stageText == stageText;
            };
            /**
             * @private
             *
             * @param dom
             */
            p.initValue = function (dom) {
                dom.style.position = "absolute";
                dom.style.left = "0px";
                dom.style.top = "0px";
                dom.style.border = "none";
                dom.style.padding = "0";
            };
            /**
             * @private
             *
             */
            p.$updateSize = function () {
                if (!this.canvas) {
                    return;
                }
                var stageW = this.canvas.width;
                var stageH = this.canvas.height;
                var screenW = this.canvas.style.width.split("px")[0];
                var screenH = this.canvas.style.height.split("px")[0];
                this.$scaleX = screenW / stageW;
                this.$scaleY = screenH / stageH;
                this.StageDelegateDiv.style.left = this.canvas.style.left;
                this.StageDelegateDiv.style.top = this.canvas.style.top;
                var transformKey = egret.web.getPrefixStyleName("transform");
                this.StageDelegateDiv.style[transformKey] = this.canvas.style[transformKey];
                this.StageDelegateDiv.style[egret.web.getPrefixStyleName("transformOrigin")] = "0% 0% 0px";
            };
            /**
             * @private
             *
             * @param container
             * @param canvas
             * @returns
             */
            p._initStageDelegateDiv = function (container, canvas) {
                this.canvas = canvas;
                var self = this;
                var stageDelegateDiv;
                if (!stageDelegateDiv) {
                    stageDelegateDiv = document.createElement("div");
                    this.StageDelegateDiv = stageDelegateDiv;
                    stageDelegateDiv.id = "StageDelegateDiv";
                    container.appendChild(stageDelegateDiv);
                    self.initValue(stageDelegateDiv);
                    self._inputDIV = document.createElement("div");
                    self.initValue(self._inputDIV);
                    self._inputDIV.style.width = "0px";
                    self._inputDIV.style.height = "0px";
                    self._inputDIV.style.left = 0 + "px";
                    self._inputDIV.style.top = "-100px";
                    self._inputDIV.style[egret.web.getPrefixStyleName("transformOrigin")] = "0% 0% 0px";
                    stageDelegateDiv.appendChild(self._inputDIV);
                    this.canvas.addEventListener("click", function (e) {
                        if (self._needShow) {
                            self._needShow = false;
                            self._stageText._onClickHandler(e);
                            self.show();
                        }
                        else {
                            if (self._inputElement) {
                                self.clearInputElement();
                                self._inputElement.blur();
                                self._inputElement = null;
                            }
                        }
                    });
                    self.initInputElement(true);
                    self.initInputElement(false);
                }
            };
            //初始化输入框
            p.initInputElement = function (multiline) {
                var self = this;
                //增加1个空的textarea
                var inputElement;
                if (multiline) {
                    inputElement = document.createElement("textarea");
                    inputElement.style["resize"] = "none";
                    self._multiElement = inputElement;
                    inputElement.id = "egretTextarea";
                }
                else {
                    inputElement = document.createElement("input");
                    self._simpleElement = inputElement;
                    inputElement.id = "egretInput";
                }
                inputElement.type = "text";
                self._inputDIV.appendChild(inputElement);
                inputElement.setAttribute("tabindex", "-1");
                inputElement.style.width = "1px";
                inputElement.style.height = "12px";
                self.initValue(inputElement);
                inputElement.style.outline = "thin";
                inputElement.style.background = "none";
                inputElement.style.overflow = "hidden";
                inputElement.style.wordBreak = "break-all";
                //隐藏输入框
                inputElement.style.opacity = 0;
                inputElement.oninput = function () {
                    if (self._stageText) {
                        self._stageText._onInput();
                    }
                };
            };
            /**
             * @private
             *
             */
            p.show = function () {
                var self = this;
                var inputElement = self._inputElement;
                //隐藏输入框
                egret.$callAsync(function () {
                    inputElement.style.opacity = 1;
                }, self);
            };
            /**
             * @private
             *
             * @param stageText
             */
            p.disconnectStageText = function (stageText) {
                if (this._stageText == null || this._stageText == stageText) {
                    this.clearInputElement();
                    if (this._inputElement) {
                        this._inputElement.blur();
                    }
                }
            };
            /**
             * @private
             *
             */
            p.clearInputElement = function () {
                var self = this;
                if (self._inputElement) {
                    self._inputElement.value = "";
                    self._inputElement.onblur = null;
                    self._inputElement.style.width = "1px";
                    self._inputElement.style.height = "12px";
                    self._inputElement.style.left = "0px";
                    self._inputElement.style.top = "0px";
                    self._inputElement.style.opacity = 0;
                    var otherElement;
                    if (self._simpleElement == self._inputElement) {
                        otherElement = self._multiElement;
                    }
                    else {
                        otherElement = self._simpleElement;
                    }
                    otherElement.style.display = "block";
                    self._inputDIV.style.left = 0 + "px";
                    self._inputDIV.style.top = "-100px";
                    self._inputDIV.style.height = 0 + "px";
                    self._inputDIV.style.width = 0 + "px";
                }
                if (self._stageText) {
                    self._stageText._onDisconnect();
                    self._stageText = null;
                    this.canvas['userTyping'] = false;
                }
            };
            /**
             * @private
             *
             * @param stageText
             * @returns
             */
            p.getInputElement = function (stageText) {
                var self = this;
                self.clearInputElement();
                self._stageText = stageText;
                this.canvas['userTyping'] = true;
                if (self._stageText.$textfield.multiline) {
                    self._inputElement = self._multiElement;
                }
                else {
                    self._inputElement = self._simpleElement;
                }
                var otherElement;
                if (self._simpleElement == self._inputElement) {
                    otherElement = self._multiElement;
                }
                else {
                    otherElement = self._simpleElement;
                }
                otherElement.style.display = "none";
                return self._inputElement;
            };
            return HTMLInput;
        }());
        web.HTMLInput = HTMLInput;
        egret.registerClass(HTMLInput,'egret.web.HTMLInput');
    })(web = egret.web || (egret.web = {}));
})(egret || (egret = {}));
var egret;
(function (egret) {
    var web;
    (function (web) {
        var stageToTextLayerMap = {};
        var stageToCanvasMap = {};
        var stageToContainerMap = {};
        /**
         * @private
         * 获取
         */
        function $getTextAdapter(textfield) {
            var stageHash = textfield.stage ? textfield.stage.$hashCode : 0;
            var adapter = stageToTextLayerMap[stageHash];
            var canvas = stageToCanvasMap[stageHash];
            var container = stageToContainerMap[stageHash];
            if (canvas && container) {
                //adapter._initStageDelegateDiv(container, canvas);
                //adapter.$updateSize();
                delete stageToCanvasMap[stageHash];
                delete stageToContainerMap[stageHash];
            }
            return adapter;
        }
        web.$getTextAdapter = $getTextAdapter;
        /**
         * @private
         */
        function $cacheTextAdapter(adapter, stage, container, canvas) {
            adapter._initStageDelegateDiv(container, canvas);
            stageToTextLayerMap[stage.$hashCode] = adapter;
            stageToCanvasMap[stage.$hashCode] = canvas;
            stageToContainerMap[stage.$hashCode] = container;
        }
        web.$cacheTextAdapter = $cacheTextAdapter;
    })(web = egret.web || (egret.web = {}));
})(egret || (egret = {}));
//////////////////////////////////////////////////////////////////////////////////////
//
//  Copyright (c) 2014-2015, Egret Technology Inc.
//  All rights reserved.
//  Redistribution and use in source and binary forms, with or without
//  modification, are permitted provided that the following conditions are met:
//
//     * Redistributions of source code must retain the above copyright
//       notice, this list of conditions and the following disclaimer.
//     * Redistributions in binary form must reproduce the above copyright
//       notice, this list of conditions and the following disclaimer in the
//       documentation and/or other materials provided with the distribution.
//     * Neither the name of the Egret nor the
//       names of its contributors may be used to endorse or promote products
//       derived from this software without specific prior written permission.
//
//  THIS SOFTWARE IS PROVIDED BY EGRET AND CONTRIBUTORS "AS IS" AND ANY EXPRESS
//  OR IMPLIED WARRANTIES, INCLUDING, BUT NOT LIMITED TO, THE IMPLIED WARRANTIES
//  OF MERCHANTABILITY AND FITNESS FOR A PARTICULAR PURPOSE ARE DISCLAIMED.
//  IN NO EVENT SHALL EGRET AND CONTRIBUTORS BE LIABLE FOR ANY DIRECT, INDIRECT,
//  INCIDENTAL, SPECIAL, EXEMPLARY, OR CONSEQUENTIAL DAMAGES (INCLUDING, BUT NOT
//  LIMITED TO, PROCUREMENT OF SUBSTITUTE GOODS OR SERVICES;LOSS OF USE, DATA,
//  OR PROFITS; OR BUSINESS INTERRUPTION) HOWEVER CAUSED AND ON ANY THEORY OF
//  LIABILITY, WHETHER IN CONTRACT, STRICT LIABILITY, OR TORT (INCLUDING
//  NEGLIGENCE OR OTHERWISE) ARISING IN ANY WAY OUT OF THE USE OF THIS SOFTWARE,
//  EVEN IF ADVISED OF THE POSSIBILITY OF SUCH DAMAGE.
//
//////////////////////////////////////////////////////////////////////////////////////
var egret;
(function (egret) {
    var web;
    (function (web) {
        /**
         * @private
         */
        var context = null;
        /**
         * @private
         */
        var fontCache = {};
        /**
         * 测量文本在指定样式下的宽度。
         * @param text 要测量的文本内容。
         * @param fontFamily 字体名称
         * @param fontSize 字体大小
         * @param bold 是否粗体
         * @param italic 是否斜体
         */
        function measureText(text, fontFamily, fontSize, bold, italic) {
            var font = "";
            if (italic)
                font += "italic ";
            if (bold)
                font += "bold ";
            font += (fontSize || 12) + "px ";
            font += (fontFamily || "Arial");
            var width = 0;
            var cache = fontCache[font] || (fontCache[font] = {});
            context.font = font;
            var length = text.length;
            for (var i = 0; i < length; i++) {
                var letter = text.charCodeAt(i);
                var w = cache[letter] || (cache[letter] = context.measureText(text.charAt(i)).width);
                width += w;
            }
            return width;
        }
        /**
         * @private
         */
        function createContext() {
            var canvas = document.createElement("canvas");
            context = canvas.getContext("2d");
            context.textAlign = "left";
            context.textBaseline = "middle";
        }
        createContext();
        egret.sys.measureText = measureText;
    })(web = egret.web || (egret.web = {}));
})(egret || (egret = {}));
//////////////////////////////////////////////////////////////////////////////////////
//
//  Copyright (c) 2014-2015, Egret Technology Inc.
//  All rights reserved.
//  Redistribution and use in source and binary forms, with or without
//  modification, are permitted provided that the following conditions are met:
//
//     * Redistributions of source code must retain the above copyright
//       notice, this list of conditions and the following disclaimer.
//     * Redistributions in binary form must reproduce the above copyright
//       notice, this list of conditions and the following disclaimer in the
//       documentation and/or other materials provided with the distribution.
//     * Neither the name of the Egret nor the
//       names of its contributors may be used to endorse or promote products
//       derived from this software without specific prior written permission.
//
//  THIS SOFTWARE IS PROVIDED BY EGRET AND CONTRIBUTORS "AS IS" AND ANY EXPRESS
//  OR IMPLIED WARRANTIES, INCLUDING, BUT NOT LIMITED TO, THE IMPLIED WARRANTIES
//  OF MERCHANTABILITY AND FITNESS FOR A PARTICULAR PURPOSE ARE DISCLAIMED.
//  IN NO EVENT SHALL EGRET AND CONTRIBUTORS BE LIABLE FOR ANY DIRECT, INDIRECT,
//  INCIDENTAL, SPECIAL, EXEMPLARY, OR CONSEQUENTIAL DAMAGES (INCLUDING, BUT NOT
//  LIMITED TO, PROCUREMENT OF SUBSTITUTE GOODS OR SERVICES;LOSS OF USE, DATA,
//  OR PROFITS; OR BUSINESS INTERRUPTION) HOWEVER CAUSED AND ON ANY THEORY OF
//  LIABILITY, WHETHER IN CONTRACT, STRICT LIABILITY, OR TORT (INCLUDING
//  NEGLIGENCE OR OTHERWISE) ARISING IN ANY WAY OUT OF THE USE OF THIS SOFTWARE,
//  EVEN IF ADVISED OF THE POSSIBILITY OF SUCH DAMAGE.
//
//////////////////////////////////////////////////////////////////////////////////////
var egret;
(function (egret) {
    var web;
    (function (web) {
        /**
         * 创建一个canvas。
         */
        function createCanvas(width, height) {
            var canvas = document.createElement("canvas");
            if (!isNaN(width) && !isNaN(height)) {
                canvas.width = width;
                canvas.height = height;
            }
            egret.$toBitmapData(canvas);
            var context = canvas.getContext("2d");
            if (context["imageSmoothingEnabled"] === undefined) {
                var keys = ["webkitImageSmoothingEnabled", "mozImageSmoothingEnabled", "msImageSmoothingEnabled"];
                for (var i = keys.length - 1; i >= 0; i--) {
                    var key = keys[i];
                    if (context[key] !== void 0) {
                        break;
                    }
                }
                try {
                    Object.defineProperty(context, "imageSmoothingEnabled", {
                        get: function () {
                            return this[key];
                        },
                        set: function (value) {
                            this[key] = value;
                        }
                    });
                }
                catch (e) {
                    context["imageSmoothingEnabled"] = context[key];
                }
            }
            return canvas;
        }
        var sharedCanvas = createCanvas();
        /**
         * @private
         * Canvas2D渲染缓冲
         */
        var CanvasRenderBuffer = (function () {
            function CanvasRenderBuffer(width, height) {
                this.surface = createCanvas(width, height);
                this.context = this.surface.getContext("2d");
            }
            var d = __define,c=CanvasRenderBuffer,p=c.prototype;
            d(p, "width"
                /**
                 * 渲染缓冲的宽度，以像素为单位。
                 * @readOnly
                 */
                ,function () {
                    return this.surface.width;
                }
            );
            d(p, "height"
                /**
                 * 渲染缓冲的高度，以像素为单位。
                 * @readOnly
                 */
                ,function () {
                    return this.surface.height;
                }
            );
            /**
             * 改变渲染缓冲的大小并清空缓冲区
             * @param width 改变后的宽
             * @param height 改变后的高
             * @param useMaxSize 若传入true，则将改变后的尺寸与已有尺寸对比，保留较大的尺寸。
             */
            p.resize = function (width, height, useMaxSize) {
                var surface = this.surface;
                if (useMaxSize) {
                    var change = false;
                    if (surface.width < width) {
                        surface.width = width;
                        change = true;
                    }
                    if (surface.height < height) {
                        surface.height = height;
                        change = true;
                    }
                    //尺寸没有变化时,将绘制属性重置
                    if (!change) {
                        this.context.globalCompositeOperation = "source-over";
                        this.context.setTransform(1, 0, 0, 1, 0, 0);
                        this.context.globalAlpha = 1;
                    }
                }
                else {
                    if (surface.width != width) {
                        surface.width = width;
                    }
                    if (surface.height != height) {
                        surface.height = height;
                    }
                }
                this.clear();
            };
            /**
             * 改变渲染缓冲为指定大小，但保留原始图像数据
             * @param width 改变后的宽
             * @param height 改变后的高
             * @param offsetX 原始图像数据在改变后缓冲区的绘制起始位置x
             * @param offsetY 原始图像数据在改变后缓冲区的绘制起始位置y
             */
            p.resizeTo = function (width, height, offsetX, offsetY) {
                var oldContext = this.context;
                var oldSurface = this.surface;
                var newSurface = sharedCanvas;
                var newContext = newSurface.getContext("2d");
                sharedCanvas = oldSurface;
                this.context = newContext;
                this.surface = newSurface;
                newSurface.width = Math.max(width, 257);
                newSurface.height = Math.max(height, 257);
                newContext.setTransform(1, 0, 0, 1, 0, 0);
                newContext.drawImage(oldSurface, offsetX, offsetY);
                oldSurface.height = 1;
                oldSurface.width = 1;
            };
            /**
             * 清空并设置裁切
             * @param regions 矩形列表
             * @param offsetX 矩形要加上的偏移量x
             * @param offsetY 矩形要加上的偏移量y
             */
            p.beginClip = function (regions, offsetX, offsetY) {
                offsetX = +offsetX || 0;
                offsetY = +offsetY || 0;
                var context = this.context;
                context.save();
                context.beginPath();
                context.setTransform(1, 0, 0, 1, offsetX, offsetY);
                var length = regions.length;
                for (var i = 0; i < length; i++) {
                    var region = regions[i];
                    context.clearRect(region.minX, region.minY, region.width, region.height);
                    context.rect(region.minX, region.minY, region.width, region.height);
                }
                context.clip();
            };
            /**
             * 取消上一次设置的clip。
             */
            p.endClip = function () {
                this.context.restore();
            };
            /**
             * 获取指定坐标的像素
             */
            p.getPixel = function (x, y) {
                return this.context.getImageData(x, y, 1, 1).data;
            };
<<<<<<< HEAD
            /**
             * 转换成base64字符串，如果图片（或者包含的图片）跨域，则返回null
             * @param type 转换的类型，如: "image/png","image/jpeg"
             */
            p.toDataURL = function (type, encoderOptions) {
                return this.surface.toDataURL(type, encoderOptions);
            };
            /**
             * 清空缓冲区数据
             */
            p.clear = function () {
                this.context.setTransform(1, 0, 0, 1, 0, 0);
                this.context.clearRect(0, 0, this.surface.width, this.surface.height);
            };
            /**
             * 销毁绘制对象
             */
            p.destroy = function () {
                this.surface.width = this.surface.height = 0;
            };
            return CanvasRenderBuffer;
        })();
        web.CanvasRenderBuffer = CanvasRenderBuffer;
        egret.registerClass(CanvasRenderBuffer,'egret.web.CanvasRenderBuffer',["egret.sys.RenderBuffer"]);
        egret.sys.hitTestBuffer = new CanvasRenderBuffer(3, 3);
=======
            return CanvasFactory;
        }());
        web.CanvasFactory = CanvasFactory;
        egret.registerClass(CanvasFactory,'egret.web.CanvasFactory',["egret.sys.SurfaceFactory"]);
>>>>>>> b4b5ecbe
    })(web = egret.web || (egret.web = {}));
})(egret || (egret = {}));
//////////////////////////////////////////////////////////////////////////////////////
//
//  Copyright (c) 2014-2015, Egret Technology Inc.
//  All rights reserved.
//  Redistribution and use in source and binary forms, with or without
//  modification, are permitted provided this the following conditions are met:
//
//     * Redistributions of source code must retain the above copyright
//       notice, this list of conditions and the following disclaimer.
//     * Redistributions in binary form must reproduce the above copyright
//       notice, this list of conditions and the following disclaimer in the
//       documentation and/or other materials provided with the distribution.
//     * Neither the name of the Egret nor the
//       names of its contributors may be used to endorse or promote products
//       derived from this software without specific prior written permission.
//
//  THIS SOFTWARE IS PROVIDED BY EGRET AND CONTRIBUTORS "AS IS" AND ANY EXPRESS
//  OR IMPLIED WARRANTIES, INCLUDING, BUT NOT LIMITED TO, THE IMPLIED WARRANTIES
//  OF MERCHANTABILITY AND FITNESS FOR A PARTICULAR PURPOSE ARE DISCLAIMED.
//  IN NO EVENT SHALL EGRET AND CONTRIBUTORS BE LIABLE FOR ANY DIRECT, INDIRECT,
//  INCIDENTAL, SPECIAL, EXEMPLARY, OR CONSEQUENTIAL DAMAGES (INCLUDING, BUT NOT
//  LIMITED TO, PROCUREMENT OF SUBSTITUTE GOODS OR SERVICES;LOSS OF USE, DATA,
//  OR PROFITS; OR BUSINESS INTERRUPTION) HOWEVER CAUSED AND ON ANY THEORY OF
//  LIABILITY, WHETHER IN CONTRACT, STRICT LIABILITY, OR TORT (INCLUDING
//  NEGLIGENCE OR OTHERWISE) ARISING IN ANY WAY OUT OF THE USE OF THIS SOFTWARE,
//  EVEN IF ADVISED OF THE POSSIBILITY OF SUCH DAMAGE.
//
//////////////////////////////////////////////////////////////////////////////////////
var egret;
(function (egret) {
    var web;
    (function (web) {
        /**
         * @private
         */
        var WebTouchHandler = (function (_super) {
            __extends(WebTouchHandler, _super);
            /**
             * @private
             */
            function WebTouchHandler(stage, canvas) {
                var _this = this;
                _super.call(this);
                /**
                 * @private
                 */
                this.onTouchBegin = function (event) {
                    var location = _this.getLocation(event);
                    _this.touch.onTouchBegin(location.x, location.y, event.identifier);
                };
                /**
                 * @private
                 */
                this.onTouchMove = function (event) {
                    var location = _this.getLocation(event);
                    _this.touch.onTouchMove(location.x, location.y, event.identifier);
                };
                /**
                 * @private
                 */
                this.onTouchEnd = function (event) {
                    var location = _this.getLocation(event);
                    _this.touch.onTouchEnd(location.x, location.y, event.identifier);
                };
                /**
                 * @private
                 */
                this.scaleX = 1;
                /**
                 * @private
                 */
                this.scaleY = 1;
                /**
                 * @private
                 */
                this.rotation = 0;
                this.canvas = canvas;
                this.touch = new egret.sys.TouchHandler(stage);
                this.addListeners();
            }
            var d = __define,c=WebTouchHandler,p=c.prototype;
            /**
             * @private
             * 添加事件监听
             */
            p.addListeners = function () {
                var _this = this;
                if (window.navigator.msPointerEnabled) {
                    this.canvas.addEventListener("MSPointerDown", function (event) {
                        event.identifier = event.pointerId;
                        _this.onTouchBegin(event);
                        _this.prevent(event);
                    }, false);
                    this.canvas.addEventListener("MSPointerMove", function (event) {
                        event.identifier = event.pointerId;
                        _this.onTouchMove(event);
                        _this.prevent(event);
                    }, false);
                    this.canvas.addEventListener("MSPointerUp", function (event) {
                        event.identifier = event.pointerId;
                        _this.onTouchEnd(event);
                        _this.prevent(event);
                    }, false);
                }
                else {
                    if (!egret.Capabilities.$isMobile) {
                        this.addMouseListener();
                    }
                    this.addTouchListener();
                }
            };
            /**
             * @private
             *
             */
            p.addMouseListener = function () {
                this.canvas.addEventListener("mousedown", this.onTouchBegin);
                this.canvas.addEventListener("mousemove", this.onTouchMove);
                this.canvas.addEventListener("mouseup", this.onTouchEnd);
            };
            /**
             * @private
             *
             */
            p.addTouchListener = function () {
                var _this = this;
                this.canvas.addEventListener("touchstart", function (event) {
                    var l = event.changedTouches.length;
                    for (var i = 0; i < l; i++) {
                        _this.onTouchBegin(event.changedTouches[i]);
                    }
                    _this.prevent(event);
                }, false);
                this.canvas.addEventListener("touchmove", function (event) {
                    var l = event.changedTouches.length;
                    for (var i = 0; i < l; i++) {
                        _this.onTouchMove(event.changedTouches[i]);
                    }
                    _this.prevent(event);
                }, false);
                this.canvas.addEventListener("touchend", function (event) {
                    var l = event.changedTouches.length;
                    for (var i = 0; i < l; i++) {
                        _this.onTouchEnd(event.changedTouches[i]);
                    }
                    _this.prevent(event);
                }, false);
                this.canvas.addEventListener("touchcancel", function (event) {
                    var l = event.changedTouches.length;
                    for (var i = 0; i < l; i++) {
                        _this.onTouchEnd(event.changedTouches[i]);
                    }
                    _this.prevent(event);
                }, false);
            };
            /**
             * @private
             */
            p.prevent = function (event) {
                event.stopPropagation();
                if (event["isScroll"] != true && !this.canvas['userTyping']) {
                    event.preventDefault();
                }
            };
            /**
             * @private
             */
            p.getLocation = function (event) {
                event.identifier = +event.identifier || 0;
                var doc = document.documentElement;
                var box = this.canvas.getBoundingClientRect();
                var left = box.left + window.pageXOffset - doc.clientLeft;
                var top = box.top + window.pageYOffset - doc.clientTop;
                var x = event.pageX - left, newx = x;
                var y = event.pageY - top, newy = y;
                if (this.rotation == 90) {
                    newx = y;
                    newy = box.width - x;
                }
                else if (this.rotation == -90) {
                    newx = box.height - y;
                    newy = x;
                }
                newx = newx / this.scaleX;
                newy = newy / this.scaleY;
                return egret.$TempPoint.setTo(Math.round(newx), Math.round(newy));
            };
            /**
             * @private
             * 更新屏幕当前的缩放比例，用于计算准确的点击位置。
             * @param scaleX 水平方向的缩放比例。
             * @param scaleY 垂直方向的缩放比例。
             */
            p.updateScaleMode = function (scaleX, scaleY, rotation) {
                this.scaleX = scaleX;
                this.scaleY = scaleY;
                this.rotation = rotation;
            };
            /**
             * @private
             * 更新同时触摸点的数量
             */
            p.$updateMaxTouches = function () {
                this.touch.$initMaxTouches();
            };
            return WebTouchHandler;
        }(egret.HashObject));
        web.WebTouchHandler = WebTouchHandler;
        egret.registerClass(WebTouchHandler,'egret.web.WebTouchHandler');
    })(web = egret.web || (egret.web = {}));
})(egret || (egret = {}));
//////////////////////////////////////////////////////////////////////////////////////
//
//  Copyright (c) 2014-2015, Egret Technology Inc.
//  All rights reserved.
//  Redistribution and use in source and binary forms, with or without
//  modification, are permitted provided that the following conditions are met:
//
//     * Redistributions of source code must retain the above copyright
//       notice, this list of conditions and the following disclaimer.
//     * Redistributions in binary form must reproduce the above copyright
//       notice, this list of conditions and the following disclaimer in the
//       documentation and/or other materials provided with the distribution.
//     * Neither the name of the Egret nor the
//       names of its contributors may be used to endorse or promote products
//       derived from this software without specific prior written permission.
//
//  THIS SOFTWARE IS PROVIDED BY EGRET AND CONTRIBUTORS "AS IS" AND ANY EXPRESS
//  OR IMPLIED WARRANTIES, INCLUDING, BUT NOT LIMITED TO, THE IMPLIED WARRANTIES
//  OF MERCHANTABILITY AND FITNESS FOR A PARTICULAR PURPOSE ARE DISCLAIMED.
//  IN NO EVENT SHALL EGRET AND CONTRIBUTORS BE LIABLE FOR ANY DIRECT, INDIRECT,
//  INCIDENTAL, SPECIAL, EXEMPLARY, OR CONSEQUENTIAL DAMAGES (INCLUDING, BUT NOT
//  LIMITED TO, PROCUREMENT OF SUBSTITUTE GOODS OR SERVICES;LOSS OF USE, DATA,
//  OR PROFITS; OR BUSINESS INTERRUPTION) HOWEVER CAUSED AND ON ANY THEORY OF
//  LIABILITY, WHETHER IN CONTRACT, STRICT LIABILITY, OR TORT (INCLUDING
//  NEGLIGENCE OR OTHERWISE) ARISING IN ANY WAY OUT OF THE USE OF THIS SOFTWARE,
//  EVEN IF ADVISED OF THE POSSIBILITY OF SUCH DAMAGE.
//
//////////////////////////////////////////////////////////////////////////////////////
var egret;
(function (egret) {
    var web;
    (function (web) {
        /**
         * @private
         */
        var WebHideHandler = (function (_super) {
            __extends(WebHideHandler, _super);
            /**
             * @private
             */
            function WebHideHandler(stage) {
                _super.call(this);
                /**
                 * @private
                 */
                this.isActivate = true;
                this.stage = stage;
                this.registerListener();
            }
            var d = __define,c=WebHideHandler,p=c.prototype;
            /**
             * @private
             *
             */
            p.registerListener = function () {
                var self = this;
                //失去焦点
                var onBlurHandler = function () {
                    if (!self.isActivate) {
                        return;
                    }
                    self.isActivate = false;
                    self.stage.dispatchEvent(new egret.Event(egret.Event.DEACTIVATE));
                };
                //激活
                var onFocusHandler = function () {
                    if (self.isActivate) {
                        return;
                    }
                    self.isActivate = true;
                    self.stage.dispatchEvent(new egret.Event(egret.Event.ACTIVATE));
                };
                var handleVisibilityChange = function () {
                    if (!document[hidden]) {
                        onFocusHandler();
                    }
                    else {
                        onBlurHandler();
                    }
                };
                window.addEventListener("focus", onFocusHandler, false);
                window.addEventListener("blur", onBlurHandler, false);
                var hidden, visibilityChange;
                if (typeof document.hidden !== "undefined") {
                    hidden = "hidden";
                    visibilityChange = "visibilitychange";
                }
                else if (typeof document["mozHidden"] !== "undefined") {
                    hidden = "mozHidden";
                    visibilityChange = "mozvisibilitychange";
                }
                else if (typeof document["msHidden"] !== "undefined") {
                    hidden = "msHidden";
                    visibilityChange = "msvisibilitychange";
                }
                else if (typeof document["webkitHidden"] !== "undefined") {
                    hidden = "webkitHidden";
                    visibilityChange = "webkitvisibilitychange";
                }
                else if (typeof document["oHidden"] !== "undefined") {
                    hidden = "oHidden";
                    visibilityChange = "ovisibilitychange";
                }
                if ("onpageshow" in window && "onpagehide" in window) {
                    window.addEventListener("pageshow", onFocusHandler, false);
                    window.addEventListener("pagehide", onBlurHandler, false);
                }
                if (hidden && visibilityChange) {
                    document.addEventListener(visibilityChange, handleVisibilityChange, false);
                }
                var ua = navigator.userAgent;
                var isWX = /micromessenger/gi.test(ua);
                var isQQBrowser = /mqq/ig.test(ua);
                var isQQ = /mobile.*qq/gi.test(ua);
                if (isQQ || isWX) {
                    isQQBrowser = false;
                }
                if (isQQBrowser) {
                    var browser = window["browser"] || {};
                    browser.execWebFn = browser.execWebFn || {};
                    browser.execWebFn.postX5GamePlayerMessage = function (event) {
                        var eventType = event.type;
                        if (eventType == "app_enter_background") {
                            onBlurHandler();
                        }
                        else if (eventType == "app_enter_foreground") {
                            onFocusHandler();
                        }
                    };
                    window["browser"] = browser;
                }
            };
            return WebHideHandler;
        }(egret.HashObject));
        web.WebHideHandler = WebHideHandler;
        egret.registerClass(WebHideHandler,'egret.web.WebHideHandler');
    })(web = egret.web || (egret.web = {}));
})(egret || (egret = {}));
//////////////////////////////////////////////////////////////////////////////////////
//
//  Copyright (c) 2014-2015, Egret Technology Inc.
//  All rights reserved.
//  Redistribution and use in source and binary forms, with or without
//  modification, are permitted provided that the following conditions are met:
//
//     * Redistributions of source code must retain the above copyright
//       notice, this list of conditions and the following disclaimer.
//     * Redistributions in binary form must reproduce the above copyright
//       notice, this list of conditions and the following disclaimer in the
//       documentation and/or other materials provided with the distribution.
//     * Neither the name of the Egret nor the
//       names of its contributors may be used to endorse or promote products
//       derived from this software without specific prior written permission.
//
//  THIS SOFTWARE IS PROVIDED BY EGRET AND CONTRIBUTORS "AS IS" AND ANY EXPRESS
//  OR IMPLIED WARRANTIES, INCLUDING, BUT NOT LIMITED TO, THE IMPLIED WARRANTIES
//  OF MERCHANTABILITY AND FITNESS FOR A PARTICULAR PURPOSE ARE DISCLAIMED.
//  IN NO EVENT SHALL EGRET AND CONTRIBUTORS BE LIABLE FOR ANY DIRECT, INDIRECT,
//  INCIDENTAL, SPECIAL, EXEMPLARY, OR CONSEQUENTIAL DAMAGES (INCLUDING, BUT NOT
//  LIMITED TO, PROCUREMENT OF SUBSTITUTE GOODS OR SERVICES;LOSS OF USE, DATA,
//  OR PROFITS; OR BUSINESS INTERRUPTION) HOWEVER CAUSED AND ON ANY THEORY OF
//  LIABILITY, WHETHER IN CONTRACT, STRICT LIABILITY, OR TORT (INCLUDING
//  NEGLIGENCE OR OTHERWISE) ARISING IN ANY WAY OUT OF THE USE OF THIS SOFTWARE,
//  EVEN IF ADVISED OF THE POSSIBILITY OF SUCH DAMAGE.
//
//////////////////////////////////////////////////////////////////////////////////////
var egret;
(function (egret) {
    var web;
    (function (web) {
        /**
         * @private
         */
        var AudioType = (function () {
            function AudioType() {
            }
            var d = __define,c=AudioType,p=c.prototype;
            /**
             * @private
             */
            AudioType.QQ_AUDIO = 1;
            /**
             * @private
             */
            AudioType.WEB_AUDIO = 2;
            /**
             * @private
             */
            AudioType.HTML5_AUDIO = 3;
            return AudioType;
        }());
        web.AudioType = AudioType;
        egret.registerClass(AudioType,'egret.web.AudioType');
        /**
         * @private
         */
        var SystemOSType = (function () {
            function SystemOSType() {
            }
            var d = __define,c=SystemOSType,p=c.prototype;
            /**
             * @private
             */
            SystemOSType.WPHONE = 1;
            /**
             * @private
             */
            SystemOSType.IOS = 2;
            /**
             * @private
             */
            SystemOSType.ADNROID = 3;
            return SystemOSType;
        }());
        web.SystemOSType = SystemOSType;
        egret.registerClass(SystemOSType,'egret.web.SystemOSType');
        /**
         * html5兼容性配置
         * @private
         */
        var Html5Capatibility = (function (_super) {
            __extends(Html5Capatibility, _super);
            /**
             * @private
             */
            function Html5Capatibility() {
                _super.call(this);
            }
            var d = __define,c=Html5Capatibility,p=c.prototype;
            /**
             * @private
             *
             */
            Html5Capatibility._init = function () {
                var ua = navigator.userAgent.toLowerCase();
                Html5Capatibility.ua = ua;
                egret.Capabilities.$isMobile = (ua.indexOf('mobile') != -1 || ua.indexOf('android') != -1);
                Html5Capatibility._canUseBlob = false;
                Html5Capatibility._audioType = AudioType.HTML5_AUDIO;
                Html5Capatibility._AudioClass = egret.web.HtmlSound;
                Html5Capatibility._audioMustLoad = true;
                if (ua.indexOf("windows phone") >= 0) {
                    Html5Capatibility._System_OS = SystemOSType.WPHONE;
                    Html5Capatibility._audioMustLoad = false;
                    egret.Capabilities.$os = "Windows Phone";
                }
                else if (ua.indexOf("android") >= 0) {
                    Html5Capatibility._System_OS = SystemOSType.ADNROID;
                    if (ua.indexOf("ucbrowser") >= 0) {
                        Html5Capatibility._audioMustLoad = false;
                    }
                    egret.Capabilities.$os = "Android";
                    Html5Capatibility._System_OS = SystemOSType.ADNROID;
                    if (window.hasOwnProperty("QZAppExternal") && ua.indexOf("qzone") >= 0) {
                        Html5Capatibility._audioType = AudioType.QQ_AUDIO;
                        Html5Capatibility._AudioClass = egret.web.QQSound;
                        var bases = document.getElementsByTagName('base');
                        if (bases && bases.length > 0) {
                            Html5Capatibility._QQRootPath = bases[0]["baseURI"];
                        }
                        else {
                            var endIdx = window.location.href.indexOf("?");
                            if (endIdx == -1) {
                                endIdx = window.location.href.length;
                            }
                            var url = window.location.href.substring(0, endIdx);
                            url = url.substring(0, url.lastIndexOf("/"));
                            Html5Capatibility._QQRootPath = url + "/";
                        }
                    }
                }
                else if (ua.indexOf("iphone") >= 0 || ua.indexOf("ipad") >= 0 || ua.indexOf("ipod") >= 0) {
                    egret.Capabilities.$os = "iOS";
                    Html5Capatibility._System_OS = SystemOSType.IOS;
                    if (Html5Capatibility.getIOSVersion() >= 7) {
                        Html5Capatibility._canUseBlob = true;
                        Html5Capatibility._AudioClass = egret.web.WebAudioSound;
                        Html5Capatibility._audioType = AudioType.WEB_AUDIO;
                    }
                }
                else {
                    if (ua.indexOf("windows nt") != -1) {
                        egret.Capabilities.$os = "Windows PC";
                    }
                    else if (ua.indexOf("mac os") != -1) {
                        egret.Capabilities.$os = "Mac OS";
                    }
                }
                var winURL = window["URL"] || window["webkitURL"];
                if (!winURL) {
                    Html5Capatibility._canUseBlob = false;
                }
                var canUseWebAudio = window["AudioContext"] || window["webkitAudioContext"] || window["mozAudioContext"];
                if (!canUseWebAudio && Html5Capatibility._audioType == AudioType.WEB_AUDIO) {
                    Html5Capatibility._audioType = AudioType.HTML5_AUDIO;
                    Html5Capatibility._AudioClass = egret.web.HtmlSound;
                }
                egret.Sound = Html5Capatibility._AudioClass;
            };
            /**
             * @private
             * 获取ios版本
             * @returns {string}
             */
            Html5Capatibility.getIOSVersion = function () {
                var value = Html5Capatibility.ua.toLowerCase().match(/cpu [^\d]*\d.*like mac os x/)[0];
                return parseInt(value.match(/\d(_\d)*/)[0]) || 0;
            };
            /**
             * @private
             *
             */
            Html5Capatibility.checkHtml5Support = function () {
                var language = (navigator.language || navigator.browserLanguage).toLowerCase();
                var strings = language.split("-");
                if (strings.length > 1) {
                    strings[1] = strings[1].toUpperCase();
                }
                egret.Capabilities.$language = strings.join("-");
            };
            //当前浏览器版本是否支持blob
            Html5Capatibility._canUseBlob = false;
            //当前浏览器版本是否支持webaudio
            Html5Capatibility._audioType = 0;
            Html5Capatibility._audioMustLoad = false;
            /**
             * @private
             */
            Html5Capatibility._QQRootPath = "";
            /**
             * @private
             */
            Html5Capatibility._System_OS = 0;
            /**
             * @private
             */
            Html5Capatibility.ua = "";
            return Html5Capatibility;
        }(egret.HashObject));
        web.Html5Capatibility = Html5Capatibility;
        egret.registerClass(Html5Capatibility,'egret.web.Html5Capatibility');
        Html5Capatibility._init();
        /**
         * @private
         */
        var currentPrefix = null;
        /**
         * @private
         */
        function getPrefixStyleName(name, element) {
            var header = "";
            if (element != null) {
                header = getPrefix(name, element);
            }
            else {
                if (currentPrefix == null) {
                    var tempStyle = document.createElement('div').style;
                    currentPrefix = getPrefix("transform", tempStyle);
                }
                header = currentPrefix;
            }
            if (header == "") {
                return name;
            }
            return header + name.charAt(0).toUpperCase() + name.substring(1, name.length);
        }
        web.getPrefixStyleName = getPrefixStyleName;
        /**
         * @private
         */
        function getPrefix(name, element) {
            if (name in element) {
                return "";
            }
            name = name.charAt(0).toUpperCase() + name.substring(1, name.length);
            var transArr = ["webkit", "ms", "Moz", "O"];
            for (var i = 0; i < transArr.length; i++) {
                var tempStyle = transArr[i] + name;
                if (tempStyle in element) {
                    return transArr[i];
                }
            }
            return "";
        }
        web.getPrefix = getPrefix;
    })(web = egret.web || (egret.web = {}));
})(egret || (egret = {}));
//////////////////////////////////////////////////////////////////////////////////////
//
//  Copyright (c) 2014-2015, Egret Technology Inc.
//  All rights reserved.
//  Redistribution and use in source and binary forms, with or without
//  modification, are permitted provided that the following conditions are met:
//
//     * Redistributions of source code must retain the above copyright
//       notice, this list of conditions and the following disclaimer.
//     * Redistributions in binary form must reproduce the above copyright
//       notice, this list of conditions and the following disclaimer in the
//       documentation and/or other materials provided with the distribution.
//     * Neither the name of the Egret nor the
//       names of its contributors may be used to endorse or promote products
//       derived from this software without specific prior written permission.
//
//  THIS SOFTWARE IS PROVIDED BY EGRET AND CONTRIBUTORS "AS IS" AND ANY EXPRESS
//  OR IMPLIED WARRANTIES, INCLUDING, BUT NOT LIMITED TO, THE IMPLIED WARRANTIES
//  OF MERCHANTABILITY AND FITNESS FOR A PARTICULAR PURPOSE ARE DISCLAIMED.
//  IN NO EVENT SHALL EGRET AND CONTRIBUTORS BE LIABLE FOR ANY DIRECT, INDIRECT,
//  INCIDENTAL, SPECIAL, EXEMPLARY, OR CONSEQUENTIAL DAMAGES (INCLUDING, BUT NOT
//  LIMITED TO, PROCUREMENT OF SUBSTITUTE GOODS OR SERVICES;LOSS OF USE, DATA,
//  OR PROFITS; OR BUSINESS INTERRUPTION) HOWEVER CAUSED AND ON ANY THEORY OF
//  LIABILITY, WHETHER IN CONTRACT, STRICT LIABILITY, OR TORT (INCLUDING
//  NEGLIGENCE OR OTHERWISE) ARISING IN ANY WAY OUT OF THE USE OF THIS SOFTWARE,
//  EVEN IF ADVISED OF THE POSSIBILITY OF SUCH DAMAGE.
//
//////////////////////////////////////////////////////////////////////////////////////
var egret;
(function (egret) {
    var web;
    (function (web) {
        /**
         * @private
         * 刷新所有Egret播放器的显示区域尺寸。仅当使用外部JavaScript代码动态修改了Egret容器大小时，需要手动调用此方法刷新显示区域。
         * 当网页尺寸发生改变时此方法会自动被调用。
         */
        function updateAllScreens() {
            if (!isRunning) {
                return;
            }
            var containerList = document.querySelectorAll(".egret-player");
            var length = containerList.length;
            for (var i = 0; i < length; i++) {
                var container = containerList[i];
                var player = container["egret-player"];
                player.updateScreenSize();
            }
        }
        var isRunning = false;
        /**
         * @private
         * 网页加载完成，实例化页面中定义的Egret标签
         */
        function runEgret(options) {
            if (isRunning) {
                return;
            }
            isRunning = true;
            if (!options) {
                options = {};
            }
            setRenderMode(options.renderMode);
            var ticker = egret.sys.$ticker;
            startTicker(ticker);
            if (options.screenAdapter) {
                egret.sys.screenAdapter = options.screenAdapter;
            }
            else if (!egret.sys.screenAdapter) {
                egret.sys.screenAdapter = new egret.sys.DefaultScreenAdapter();
            }
            var list = document.querySelectorAll(".egret-player");
            var length = list.length;
            for (var i = 0; i < length; i++) {
                var container = list[i];
                var player = new web.WebPlayer(container);
                container["egret-player"] = player;
            }
        }
        /**
         * 设置渲染模式。"auto","webgl","canvas"
         * @param renderMode
         */
        function setRenderMode(renderMode) {
            egret.sys.RenderBuffer = web.CanvasRenderBuffer;
            egret.sys.systemRenderer = new egret.CanvasRenderer();
        }
        /**
         * @private
         * 启动心跳计时器。
         */
        function startTicker(ticker) {
            var requestAnimationFrame = window["requestAnimationFrame"] ||
                window["webkitRequestAnimationFrame"] ||
                window["mozRequestAnimationFrame"] ||
                window["oRequestAnimationFrame"] ||
                window["msRequestAnimationFrame"];
            if (!requestAnimationFrame) {
                requestAnimationFrame = function (callback) {
                    return window.setTimeout(callback, 1000 / 60);
                };
            }
            requestAnimationFrame.call(window, onTick);
            function onTick() {
                ticker.update();
                requestAnimationFrame.call(window, onTick);
            }
        }
        //覆盖原生的isNaN()方法实现，在不同浏览器上有2~10倍性能提升。
        window["isNaN"] = function (value) {
            value = +value;
            return value !== value;
        };
        egret.runEgret = runEgret;
        egret.updateAllScreens = updateAllScreens;
        var resizeTimer = NaN;
        function doResize() {
            resizeTimer = NaN;
            egret.updateAllScreens();
        }
        window.addEventListener("resize", function () {
            if (isNaN(resizeTimer)) {
                resizeTimer = window.setTimeout(doResize, 300);
            }
        });
    })(web = egret.web || (egret.web = {}));
})(egret || (egret = {}));
if (DEBUG) {
    var language = navigator.language || navigator.browserLanguage || "en_US";
    language = language.replace("-", "_");
    if (language in egret.$locale_strings)
        egret.$language = language;
}
//////////////////////////////////////////////////////////////////////////////////////
//
//  Copyright (c) 2014-2015, Egret Technology Inc.
//  All rights reserved.
//  Redistribution and use in source and binary forms, with or without
//  modification, are permitted provided that the following conditions are met:
//
//     * Redistributions of source code must retain the above copyright
//       notice, this list of conditions and the following disclaimer.
//     * Redistributions in binary form must reproduce the above copyright
//       notice, this list of conditions and the following disclaimer in the
//       documentation and/or other materials provided with the distribution.
//     * Neither the name of the Egret nor the
//       names of its contributors may be used to endorse or promote products
//       derived from this software without specific prior written permission.
//
//  THIS SOFTWARE IS PROVIDED BY EGRET AND CONTRIBUTORS "AS IS" AND ANY EXPRESS
//  OR IMPLIED WARRANTIES, INCLUDING, BUT NOT LIMITED TO, THE IMPLIED WARRANTIES
//  OF MERCHANTABILITY AND FITNESS FOR A PARTICULAR PURPOSE ARE DISCLAIMED.
//  IN NO EVENT SHALL EGRET AND CONTRIBUTORS BE LIABLE FOR ANY DIRECT, INDIRECT,
//  INCIDENTAL, SPECIAL, EXEMPLARY, OR CONSEQUENTIAL DAMAGES (INCLUDING, BUT NOT
//  LIMITED TO, PROCUREMENT OF SUBSTITUTE GOODS OR SERVICES;LOSS OF USE, DATA,
//  OR PROFITS; OR BUSINESS INTERRUPTION) HOWEVER CAUSED AND ON ANY THEORY OF
//  LIABILITY, WHETHER IN CONTRACT, STRICT LIABILITY, OR TORT (INCLUDING
//  NEGLIGENCE OR OTHERWISE) ARISING IN ANY WAY OUT OF THE USE OF THIS SOFTWARE,
//  EVEN IF ADVISED OF THE POSSIBILITY OF SUCH DAMAGE.
//
//////////////////////////////////////////////////////////////////////////////////////
var egret;
(function (egret) {
    var web;
    (function (web) {
        /**
         * @private
         */
        var WebCapability = (function () {
            function WebCapability() {
            }
            var d = __define,c=WebCapability,p=c.prototype;
            /**
             * @private
             * 检测系统属性
             */
            WebCapability.detect = function () {
                var capabilities = egret.Capabilities;
                var ua = navigator.userAgent.toLowerCase();
                capabilities.$isMobile = (ua.indexOf('mobile') != -1 || ua.indexOf('android') != -1);
                if (capabilities.$isMobile) {
                    if (ua.indexOf("windows") < 0 && (ua.indexOf("iphone") != -1 || ua.indexOf("ipad") != -1 || ua.indexOf("ipod") != -1)) {
                        capabilities.$os = "iOS";
                    }
                    else if (ua.indexOf("android") != -1 && ua.indexOf("linux") != -1) {
                        capabilities.$os = "Android";
                    }
                    else if (ua.indexOf("windows") != -1) {
                        capabilities.$os = "Windows Phone";
                    }
                }
                else {
                    if (ua.indexOf("windows nt") != -1) {
                        capabilities.$os = "Windows PC";
                    }
                    else if (ua.indexOf("mac os") != -1) {
                        capabilities.$os = "Mac OS";
                    }
                }
                var language = (navigator.language || navigator.browserLanguage).toLowerCase();
                var strings = language.split("-");
                if (strings.length > 1) {
                    strings[1] = strings[1].toUpperCase();
                }
                capabilities.$language = strings.join("-");
            };
            return WebCapability;
        }());
        web.WebCapability = WebCapability;
        egret.registerClass(WebCapability,'egret.web.WebCapability');
        WebCapability.detect();
    })(web = egret.web || (egret.web = {}));
})(egret || (egret = {}));
//////////////////////////////////////////////////////////////////////////////////////
//
//  Copyright (c) 2014-2015, Egret Technology Inc.
//  All rights reserved.
//  Redistribution and use in source and binary forms, with or without
//  modification, are permitted provided that the following conditions are met:
//
//     * Redistributions of source code must retain the above copyright
//       notice, this list of conditions and the following disclaimer.
//     * Redistributions in binary form must reproduce the above copyright
//       notice, this list of conditions and the following disclaimer in the
//       documentation and/or other materials provided with the distribution.
//     * Neither the name of the Egret nor the
//       names of its contributors may be used to endorse or promote products
//       derived from this software without specific prior written permission.
//
//  THIS SOFTWARE IS PROVIDED BY EGRET AND CONTRIBUTORS "AS IS" AND ANY EXPRESS
//  OR IMPLIED WARRANTIES, INCLUDING, BUT NOT LIMITED TO, THE IMPLIED WARRANTIES
//  OF MERCHANTABILITY AND FITNESS FOR A PARTICULAR PURPOSE ARE DISCLAIMED.
//  IN NO EVENT SHALL EGRET AND CONTRIBUTORS BE LIABLE FOR ANY DIRECT, INDIRECT,
//  INCIDENTAL, SPECIAL, EXEMPLARY, OR CONSEQUENTIAL DAMAGES (INCLUDING, BUT NOT
//  LIMITED TO, PROCUREMENT OF SUBSTITUTE GOODS OR SERVICES;LOSS OF USE, DATA,
//  OR PROFITS; OR BUSINESS INTERRUPTION) HOWEVER CAUSED AND ON ANY THEORY OF
//  LIABILITY, WHETHER IN CONTRACT, STRICT LIABILITY, OR TORT (INCLUDING
//  NEGLIGENCE OR OTHERWISE) ARISING IN ANY WAY OUT OF THE USE OF THIS SOFTWARE,
//  EVEN IF ADVISED OF THE POSSIBILITY OF SUCH DAMAGE.
//
//////////////////////////////////////////////////////////////////////////////////////
var egret;
(function (egret) {
    var web;
    (function (web) {
        /**
         * @private
         */
        function getOption(key) {
            if (window.location) {
                var search = location.search;
                if (search == "") {
                    return "";
                }
                search = search.slice(1);
                var searchArr = search.split("&");
                var length = searchArr.length;
                for (var i = 0; i < length; i++) {
                    var str = searchArr[i];
                    var arr = str.split("=");
                    if (arr[0] == key) {
                        return arr[1];
                    }
                }
            }
            return "";
        }
        web.getOption = getOption;
        egret.getOption = getOption;
    })(web = egret.web || (egret.web = {}));
})(egret || (egret = {}));
//////////////////////////////////////////////////////////////////////////////////////
//
//  Copyright (c) 2014-2015, Egret Technology Inc.
//  All rights reserved.
//  Redistribution and use in source and binary forms, with or without
//  modification, are permitted provided that the following conditions are met:
//
//     * Redistributions of source code must retain the above copyright
//       notice, this list of conditions and the following disclaimer.
//     * Redistributions in binary form must reproduce the above copyright
//       notice, this list of conditions and the following disclaimer in the
//       documentation and/or other materials provided with the distribution.
//     * Neither the name of the Egret nor the
//       names of its contributors may be used to endorse or promote products
//       derived from this software without specific prior written permission.
//
//  THIS SOFTWARE IS PROVIDED BY EGRET AND CONTRIBUTORS "AS IS" AND ANY EXPRESS
//  OR IMPLIED WARRANTIES, INCLUDING, BUT NOT LIMITED TO, THE IMPLIED WARRANTIES
//  OF MERCHANTABILITY AND FITNESS FOR A PARTICULAR PURPOSE ARE DISCLAIMED.
//  IN NO EVENT SHALL EGRET AND CONTRIBUTORS BE LIABLE FOR ANY DIRECT, INDIRECT,
//  INCIDENTAL, SPECIAL, EXEMPLARY, OR CONSEQUENTIAL DAMAGES (INCLUDING, BUT NOT
//  LIMITED TO, PROCUREMENT OF SUBSTITUTE GOODS OR SERVICES;LOSS OF USE, DATA,
//  OR PROFITS; OR BUSINESS INTERRUPTION) HOWEVER CAUSED AND ON ANY THEORY OF
//  LIABILITY, WHETHER IN CONTRACT, STRICT LIABILITY, OR TORT (INCLUDING
//  NEGLIGENCE OR OTHERWISE) ARISING IN ANY WAY OUT OF THE USE OF THIS SOFTWARE,
//  EVEN IF ADVISED OF THE POSSIBILITY OF SUCH DAMAGE.
//
//////////////////////////////////////////////////////////////////////////////////////
var egret;
(function (egret) {
    var web;
    (function (web) {
        /**
         * @private
         */
        var WebPlayer = (function (_super) {
            __extends(WebPlayer, _super);
            function WebPlayer(container) {
                _super.call(this);
                this.init(container);
                this.initOrientation();
            }
            var d = __define,c=WebPlayer,p=c.prototype;
            p.init = function (container) {
                var option = this.readOption(container);
                var stage = new egret.Stage();
                stage.$screen = this;
                stage.$scaleMode = option.scaleMode;
                stage.$orientation = option.orientation;
                stage.$maxTouches = option.maxTouches;
                stage.frameRate = option.frameRate;
                stage.textureScaleFactor = option.textureScaleFactor;
                var buffer = new egret.sys.RenderBuffer();
                var canvas = buffer.surface;
                this.attachCanvas(container, canvas);
                var webTouch = new web.WebTouchHandler(stage, canvas);
                var player = new egret.sys.Player(buffer, stage, option.entryClassName);
                var webHide = new egret.web.WebHideHandler(stage);
                var webInput = new web.HTMLInput();
                player.showPaintRect(option.showPaintRect);
                if (option.showFPS || option.showLog) {
                    player.displayFPS(option.showFPS, option.showLog, option.logFilter, option.fpsStyles);
                }
                this.playerOption = option;
                this.container = container;
                this.canvas = canvas;
                this.stage = stage;
                this.player = player;
                this.webTouchHandler = webTouch;
                this.webInput = webInput;
                this.webHide = webHide;
                egret.web.$cacheTextAdapter(webInput, stage, container, canvas);
                this.updateScreenSize();
                this.updateMaxTouches();
                player.start();
            };
            p.initOrientation = function () {
                var self = this;
                window.addEventListener("orientationchange", function () {
                    window.setTimeout(function () {
                        egret.StageOrientationEvent.dispatchStageOrientationEvent(self.stage, egret.StageOrientationEvent.ORIENTATION_CHANGE);
                    }, 350);
                });
            };
            /**
             * 读取初始化参数
             */
            p.readOption = function (container) {
                var option = {};
                option.entryClassName = container.getAttribute("data-entry-class");
                option.scaleMode = container.getAttribute("data-scale-mode") || egret.StageScaleMode.NO_SCALE;
                option.frameRate = +container.getAttribute("data-frame-rate") || 30;
                option.contentWidth = +container.getAttribute("data-content-width") || 480;
                option.contentHeight = +container.getAttribute("data-content-height") || 800;
                option.orientation = container.getAttribute("data-orientation") || egret.OrientationMode.AUTO;
                option.maxTouches = +container.getAttribute("data-multi-fingered") || 2;
                option.textureScaleFactor = +container.getAttribute("texture-scale-factor") || 1;
                option.showPaintRect = container.getAttribute("data-show-paint-rect") == "true";
                option.showFPS = container.getAttribute("data-show-fps") == "true";
                var styleStr = container.getAttribute("data-show-fps-style") || "";
                var stylesArr = styleStr.split(",");
                var styles = {};
                for (var i = 0; i < stylesArr.length; i++) {
                    var tempStyleArr = stylesArr[i].split(":");
                    styles[tempStyleArr[0]] = tempStyleArr[1];
                }
                option.fpsStyles = styles;
                option.showLog = container.getAttribute("data-show-log") == "true";
                option.logFilter = container.getAttribute("data-log-filter");
                return option;
            };
            /**
             * @private
             * 添加canvas到container。
             */
            p.attachCanvas = function (container, canvas) {
                var style = canvas.style;
                style.cursor = "inherit";
                style.position = "absolute";
                style.top = "0";
                style.bottom = "0";
                style.left = "0";
                style.right = "0";
                container.appendChild(canvas);
                style = container.style;
                style.overflow = "hidden";
                style.position = "relative";
                style["webkitTransform"] = "translateZ(0)";
            };
            /**
             * @private
             * 更新播放器视口尺寸
             */
            p.updateScreenSize = function () {
                var canvas = this.canvas;
                if (canvas['userTyping'])
                    return;
                var option = this.playerOption;
                var screenRect = this.container.getBoundingClientRect();
                var shouldRotate = false;
                var orientation = this.stage.$orientation;
                if (orientation != egret.OrientationMode.AUTO) {
                    shouldRotate = orientation != egret.OrientationMode.PORTRAIT && screenRect.height > screenRect.width
                        || orientation == egret.OrientationMode.PORTRAIT && screenRect.width > screenRect.height;
                }
                var screenWidth = shouldRotate ? screenRect.height : screenRect.width;
                var screenHeight = shouldRotate ? screenRect.width : screenRect.height;
                var stageSize = egret.sys.screenAdapter.calculateStageSize(this.stage.$scaleMode, screenWidth, screenHeight, option.contentWidth, option.contentHeight);
                var stageWidth = stageSize.stageWidth;
                var stageHeight = stageSize.stageHeight;
                var displayWidth = stageSize.displayWidth;
                var displayHeight = stageSize.displayHeight;
                if (canvas.width !== stageWidth) {
                    canvas.width = stageWidth;
                }
                if (canvas.height !== stageHeight) {
                    canvas.height = stageHeight;
                }
                canvas.style[egret.web.getPrefixStyleName("transformOrigin")] = "0% 0% 0px";
                canvas.style.width = displayWidth + "px";
                canvas.style.height = displayHeight + "px";
                var rotation = 0;
                if (shouldRotate) {
                    if (orientation == egret.OrientationMode.LANDSCAPE) {
                        rotation = 90;
                        canvas.style.top = (screenRect.height - displayWidth) / 2 + "px";
                        canvas.style.left = (screenRect.width + displayHeight) / 2 + "px";
                    }
                    else {
                        rotation = -90;
                        canvas.style.top = (screenRect.height + displayWidth) / 2 + "px";
                        canvas.style.left = (screenRect.width - displayHeight) / 2 + "px";
                    }
                }
                else {
                    canvas.style.top = (screenRect.height - displayHeight) / 2 + "px";
                    canvas.style.left = (screenRect.width - displayWidth) / 2 + "px";
                }
                var transform = "rotate(" + rotation + "deg)";
                canvas.style[egret.web.getPrefixStyleName("transform")] = transform;
                var scalex = displayWidth / stageWidth, scaley = displayHeight / stageHeight;
                this.webTouchHandler.updateScaleMode(scalex, scaley, rotation);
                this.webInput.$updateSize();
                this.player.updateStageSize(stageWidth, stageHeight); //不要在这个方法后面修改属性
            };
            p.setContentSize = function (width, height) {
                var option = this.playerOption;
                option.contentWidth = width;
                option.contentHeight = height;
                this.updateScreenSize();
            };
            /**
             * @private
             * 更新触摸数量
             */
            p.updateMaxTouches = function () {
                this.webTouchHandler.$updateMaxTouches();
            };
            return WebPlayer;
        }(egret.HashObject));
        web.WebPlayer = WebPlayer;
        egret.registerClass(WebPlayer,'egret.web.WebPlayer',["egret.sys.Screen"]);
    })(web = egret.web || (egret.web = {}));
})(egret || (egret = {}));
//////////////////////////////////////////////////////////////////////////////////////
//
//  Copyright (c) 2014-2015, Egret Technology Inc.
//  All rights reserved.
//  Redistribution and use in source and binary forms, with or without
//  modification, are permitted provided that the following conditions are met:
//
//     * Redistributions of source code must retain the above copyright
//       notice, this list of conditions and the following disclaimer.
//     * Redistributions in binary form must reproduce the above copyright
//       notice, this list of conditions and the following disclaimer in the
//       documentation and/or other materials provided with the distribution.
//     * Neither the name of the Egret nor the
//       names of its contributors may be used to endorse or promote products
//       derived from this software without specific prior written permission.
//
//  THIS SOFTWARE IS PROVIDED BY EGRET AND CONTRIBUTORS "AS IS" AND ANY EXPRESS
//  OR IMPLIED WARRANTIES, INCLUDING, BUT NOT LIMITED TO, THE IMPLIED WARRANTIES
//  OF MERCHANTABILITY AND FITNESS FOR A PARTICULAR PURPOSE ARE DISCLAIMED.
//  IN NO EVENT SHALL EGRET AND CONTRIBUTORS BE LIABLE FOR ANY DIRECT, INDIRECT,
//  INCIDENTAL, SPECIAL, EXEMPLARY, OR CONSEQUENTIAL DAMAGES (INCLUDING, BUT NOT
//  LIMITED TO, PROCUREMENT OF SUBSTITUTE GOODS OR SERVICES;LOSS OF USE, DATA,
//  OR PROFITS; OR BUSINESS INTERRUPTION) HOWEVER CAUSED AND ON ANY THEORY OF
//  LIABILITY, WHETHER IN CONTRACT, STRICT LIABILITY, OR TORT (INCLUDING
//  NEGLIGENCE OR OTHERWISE) ARISING IN ANY WAY OUT OF THE USE OF THIS SOFTWARE,
//  EVEN IF ADVISED OF THE POSSIBILITY OF SUCH DAMAGE.
//
//////////////////////////////////////////////////////////////////////////////////////
var egret;
(function (egret) {
    var web;
    (function (web) {
        /**
         * @private
         */
        function convertImageToCanvas(texture, rect) {
            var buffer = egret.sys.hitTestBuffer;
            var w = texture.$getTextureWidth();
            var h = texture.$getTextureHeight();
            if (rect == null) {
                rect = egret.$TempRectangle;
                rect.x = 0;
                rect.y = 0;
                rect.width = w;
                rect.height = h;
            }
            rect.x = Math.min(rect.x, w - 1);
            rect.y = Math.min(rect.y, h - 1);
            rect.width = Math.min(rect.width, w - rect.x);
            rect.height = Math.min(rect.height, h - rect.y);
            var iWidth = rect.width;
            var iHeight = rect.height;
            var surface = buffer.surface;
            surface["style"]["width"] = iWidth + "px";
            surface["style"]["height"] = iHeight + "px";
            buffer.resize(iWidth, iHeight);
            var bitmapData = texture;
            var offsetX = Math.round(bitmapData._offsetX);
            var offsetY = Math.round(bitmapData._offsetY);
            var bitmapWidth = bitmapData._bitmapWidth;
            var bitmapHeight = bitmapData._bitmapHeight;
            buffer.context.drawImage(bitmapData._bitmapData, bitmapData._bitmapX + rect.x / egret.$TextureScaleFactor, bitmapData._bitmapY + rect.y / egret.$TextureScaleFactor, bitmapWidth * rect.width / w, bitmapHeight * rect.height / h, offsetX, offsetY, rect.width, rect.height);
            return surface;
        }
        /**
         * @private
         */
        function toDataURL(type, rect) {
            try {
                var surface = convertImageToCanvas(this, rect);
                var result = surface.toDataURL(type);
                return result;
            }
            catch (e) {
                egret.$error(1033);
            }
            return null;
        }
        function saveToFile(type, filePath, rect) {
            var base64 = toDataURL.call(this, type, rect);
            if (base64 == null) {
                return;
            }
            var href = base64.replace(/^data:image[^;]*/, "data:image/octet-stream");
            var aLink = document.createElement('a');
            aLink['download'] = filePath;
            aLink.href = href;
            var evt = document.createEvent("HTMLEvents");
            evt.initEvent("click", false, false); //initEvent 不加后两个参数在FF下会报错
            aLink.dispatchEvent(evt);
        }
        function getPixel32(x, y) {
            var buffer = egret.sys.hitTestBuffer;
            buffer.resize(3, 3);
            var context = buffer.context;
            context.translate(1 - x, 1 - y);
            var width = this._bitmapWidth;
            var height = this._bitmapHeight;
            var scale = egret.$TextureScaleFactor;
            context.drawImage(this._bitmapData, this._bitmapX, this._bitmapY, width, this._bitmapHeight, this._offsetX, this._offsetY, width * scale, height * scale);
            try {
                var data = context.getImageData(1, 1, 1, 1).data;
            }
            catch (e) {
                console.log(this);
                throw new Error(egret.sys.tr(1039));
            }
            return data;
        }
        egret.Texture.prototype.toDataURL = toDataURL;
        egret.Texture.prototype.saveToFile = saveToFile;
        egret.Texture.prototype.getPixel32 = getPixel32;
    })(web = egret.web || (egret.web = {}));
})(egret || (egret = {}));
//////////////////////////////////////////////////////////////////////////////////////
//
//  Copyright (c) 2014-2015, Egret Technology Inc.
//  All rights reserved.
//  Redistribution and use in source and binary forms, with or without
//  modification, are permitted provided that the following conditions are met:
//
//     * Redistributions of source code must retain the above copyright
//       notice, this list of conditions and the following disclaimer.
//     * Redistributions in binary form must reproduce the above copyright
//       notice, this list of conditions and the following disclaimer in the
//       documentation and/or other materials provided with the distribution.
//     * Neither the name of the Egret nor the
//       names of its contributors may be used to endorse or promote products
//       derived from this software without specific prior written permission.
//
//  THIS SOFTWARE IS PROVIDED BY EGRET AND CONTRIBUTORS "AS IS" AND ANY EXPRESS
//  OR IMPLIED WARRANTIES, INCLUDING, BUT NOT LIMITED TO, THE IMPLIED WARRANTIES
//  OF MERCHANTABILITY AND FITNESS FOR A PARTICULAR PURPOSE ARE DISCLAIMED.
//  IN NO EVENT SHALL EGRET AND CONTRIBUTORS BE LIABLE FOR ANY DIRECT, INDIRECT,
//  INCIDENTAL, SPECIAL, EXEMPLARY, OR CONSEQUENTIAL DAMAGES (INCLUDING, BUT NOT
//  LIMITED TO, PROCUREMENT OF SUBSTITUTE GOODS OR SERVICES;LOSS OF USE, DATA,
//  OR PROFITS; OR BUSINESS INTERRUPTION) HOWEVER CAUSED AND ON ANY THEORY OF
//  LIABILITY, WHETHER IN CONTRACT, STRICT LIABILITY, OR TORT (INCLUDING
//  NEGLIGENCE OR OTHERWISE) ARISING IN ANY WAY OUT OF THE USE OF THIS SOFTWARE,
//  EVEN IF ADVISED OF THE POSSIBILITY OF SUCH DAMAGE.
//
//////////////////////////////////////////////////////////////////////////////////////
var egret;
(function (egret) {
    var web;
    (function (web) {
        /**
         * @private
         * XML节点基类
         */
        var XMLNode = (function () {
            /**
             * @private
             */
            function XMLNode(nodeType, parent) {
                this.nodeType = nodeType;
                this.parent = parent;
            }
            var d = __define,c=XMLNode,p=c.prototype;
            return XMLNode;
        }());
        web.XMLNode = XMLNode;
        egret.registerClass(XMLNode,'egret.web.XMLNode');
        /**
         * @private
         * XML节点对象
         */
        var XML = (function (_super) {
            __extends(XML, _super);
            /**
             * @private
             */
            function XML(localName, parent, prefix, namespace, name) {
                _super.call(this, 1, parent);
                /**
                 * @private
                 * 当前节点上的属性列表
                 */
                this.attributes = {};
                /**
                 * @private
                 * 当前节点的子节点列表
                 */
                this.children = [];
                this.localName = localName;
                this.prefix = prefix;
                this.namespace = namespace;
                this.name = name;
            }
            var d = __define,c=XML,p=c.prototype;
            return XML;
        }(XMLNode));
        web.XML = XML;
        egret.registerClass(XML,'egret.web.XML');
        /**
         * @private
         * XML文本节点
         */
        var XMLText = (function (_super) {
            __extends(XMLText, _super);
            /**
             * @private
             */
            function XMLText(text, parent) {
                _super.call(this, 3, parent);
                this.text = text;
            }
            var d = __define,c=XMLText,p=c.prototype;
            return XMLText;
        }(XMLNode));
        web.XMLText = XMLText;
        egret.registerClass(XMLText,'egret.web.XMLText');
        var parser = new DOMParser();
        /**
         * @private
         * 解析字符串为XML对象
         * @param text 要解析的字符串
         */
        function parse(text) {
            var xmlDoc = parser.parseFromString(text, "text/xml");
            var length = xmlDoc.childNodes.length;
            for (var i = 0; i < length; i++) {
                var node = xmlDoc.childNodes[i];
                if (node.nodeType == 1) {
                    return parseNode(node, null);
                }
            }
            return null;
        }
        /**
         * @private
         * 解析一个节点
         */
        function parseNode(node, parent) {
            if (node.localName == "parsererror") {
                throw new Error(node.textContent);
            }
            var xml = new XML(node.localName, parent, node.prefix, node.namespaceURI, node.nodeName);
            var nodeAttributes = node.attributes;
            var attributes = xml.attributes;
            var length = nodeAttributes.length;
            for (var i = 0; i < length; i++) {
                var attributeNode = nodeAttributes[i];
                var name = attributeNode.name;
                if (name.indexOf("xmlns:") == 0) {
                    continue;
                }
                attributes[name] = attributeNode.value;
                xml["$" + name] = attributeNode.value;
            }
            var childNodes = node.childNodes;
            length = childNodes.length;
            var children = xml.children;
            for (i = 0; i < length; i++) {
                var childNode = childNodes[i];
                var nodeType = childNode.nodeType;
                var childXML = null;
                if (nodeType == 1) {
                    childXML = parseNode(childNode, xml);
                }
                else if (nodeType == 3) {
                    var text = childNode.textContent.trim();
                    if (text) {
                        childXML = new XMLText(text, xml);
                    }
                }
                if (childXML) {
                    children.push(childXML);
                }
            }
            return xml;
        }
        egret.XML = { parse: parse };
    })(web = egret.web || (egret.web = {}));
})(egret || (egret = {}));
var egret;
(function (egret) {
    var web;
    (function (web) {
        /**
         * @private
         */
        var WebDeviceOrientation = (function (_super) {
            __extends(WebDeviceOrientation, _super);
            function WebDeviceOrientation() {
                var _this = this;
                _super.apply(this, arguments);
                /**
                 * @private
                 */
                this.onChange = function (e) {
                    var event = new egret.OrientationEvent(egret.Event.CHANGE);
                    event.beta = e.beta;
                    event.gamma = e.gamma;
                    event.alpha = e.alpha;
                    _this.dispatchEvent(event);
                };
            }
            var d = __define,c=WebDeviceOrientation,p=c.prototype;
            /**
             * @private
             *
             */
            p.start = function () {
                window.addEventListener("deviceorientation", this.onChange);
            };
            /**
             * @private
             *
             */
            p.stop = function () {
                window.removeEventListener("deviceorientation", this.onChange);
            };
            return WebDeviceOrientation;
        }(egret.EventDispatcher));
        web.WebDeviceOrientation = WebDeviceOrientation;
        egret.registerClass(WebDeviceOrientation,'egret.web.WebDeviceOrientation',["egret.DeviceOrientation"]);
    })(web = egret.web || (egret.web = {}));
})(egret || (egret = {}));
egret.DeviceOrientation = egret.web.WebDeviceOrientation;
var egret;
(function (egret) {
    var web;
    (function (web) {
        /**
         * @private
         */
        var WebGeolocation = (function (_super) {
            __extends(WebGeolocation, _super);
            /**
             * @private
             */
            function WebGeolocation(option) {
                var _this = this;
                _super.call(this);
                /**
                 * @private
                 */
                this.onUpdate = function (position) {
                    var event = new egret.GeolocationEvent(egret.Event.CHANGE);
                    var coords = position.coords;
                    event.altitude = coords.altitude;
                    event.heading = coords.heading;
                    event.accuracy = coords.accuracy;
                    event.latitude = coords.latitude;
                    event.longitude = coords.longitude;
                    event.speed = coords.speed;
                    event.altitudeAccuracy = coords.altitudeAccuracy;
                    _this.dispatchEvent(event);
                };
                /**
                 * @private
                 */
                this.onError = function (error) {
                    var errorType = egret.GeolocationEvent.UNAVAILABLE;
                    if (error.code == error.PERMISSION_DENIED)
                        errorType = egret.GeolocationEvent.PERMISSION_DENIED;
                    var event = new egret.GeolocationEvent(egret.IOErrorEvent.IO_ERROR);
                    event.errorType = errorType;
                    event.errorMessage = error.message;
                    _this.dispatchEvent(event);
                };
                this.geolocation = navigator.geolocation;
            }
            var d = __define,c=WebGeolocation,p=c.prototype;
            /**
             * @private
             *
             */
            p.start = function () {
                var geo = this.geolocation;
                if (geo)
                    this.watchId = geo.watchPosition(this.onUpdate, this.onError);
                else
                    this.onError({
                        code: 2,
                        message: egret.sys.tr(3004),
                        PERMISSION_DENIED: 1,
                        POSITION_UNAVAILABLE: 2
                    });
            };
            /**
             * @private
             *
             */
            p.stop = function () {
                var geo = this.geolocation;
                geo.clearWatch(this.watchId);
            };
            return WebGeolocation;
        }(egret.EventDispatcher));
        web.WebGeolocation = WebGeolocation;
        egret.registerClass(WebGeolocation,'egret.web.WebGeolocation',["egret.Geolocation"]);
        egret.Geolocation = egret.web.WebGeolocation;
    })(web = egret.web || (egret.web = {}));
})(egret || (egret = {}));
var egret;
(function (egret) {
    var web;
    (function (web) {
        /**
         * @private
         */
        var WebMotion = (function (_super) {
            __extends(WebMotion, _super);
            function WebMotion() {
                var _this = this;
                _super.apply(this, arguments);
                /**
                 * @private
                 */
                this.onChange = function (e) {
                    var event = new egret.MotionEvent(egret.Event.CHANGE);
                    var acceleration = {
                        x: e.acceleration.x,
                        y: e.acceleration.y,
                        z: e.acceleration.z
                    };
                    var accelerationIncludingGravity = {
                        x: e.accelerationIncludingGravity.x,
                        y: e.accelerationIncludingGravity.y,
                        z: e.accelerationIncludingGravity.z
                    };
                    var rotation = {
                        alpha: e.rotationRate.alpha,
                        beta: e.rotationRate.beta,
                        gamma: e.rotationRate.gamma
                    };
                    event.acceleration = acceleration;
                    event.accelerationIncludingGravity = accelerationIncludingGravity;
                    event.rotationRate = rotation;
                    _this.dispatchEvent(event);
                };
            }
            var d = __define,c=WebMotion,p=c.prototype;
            /**
             * @private
             *
             */
            p.start = function () {
                window.addEventListener("devicemotion", this.onChange);
            };
            /**
             * @private
             *
             */
            p.stop = function () {
                window.removeEventListener("devicemotion", this.onChange);
            };
            return WebMotion;
        }(egret.EventDispatcher));
        web.WebMotion = WebMotion;
        egret.registerClass(WebMotion,'egret.web.WebMotion',["egret.Motion"]);
        egret.Motion = egret.web.WebMotion;
    })(web = egret.web || (egret.web = {}));
})(egret || (egret = {}));
//////////////////////////////////////////////////////////////////////////////////////
//
//  Copyright (c) 2014-2015, Egret Technology Inc.
//  All rights reserved.
//  Redistribution and use in source and binary forms, with or without
//  modification, are permitted provided that the following conditions are met:
//
//     * Redistributions of source code must retain the above copyright
//       notice, this list of conditions and the following disclaimer.
//     * Redistributions in binary form must reproduce the above copyright
//       notice, this list of conditions and the following disclaimer in the
//       documentation and/or other materials provided with the distribution.
//     * Neither the name of the Egret nor the
//       names of its contributors may be used to endorse or promote products
//       derived from this software without specific prior written permission.
//
//  THIS SOFTWARE IS PROVIDED BY EGRET AND CONTRIBUTORS "AS IS" AND ANY EXPRESS
//  OR IMPLIED WARRANTIES, INCLUDING, BUT NOT LIMITED TO, THE IMPLIED WARRANTIES
//  OF MERCHANTABILITY AND FITNESS FOR A PARTICULAR PURPOSE ARE DISCLAIMED.
//  IN NO EVENT SHALL EGRET AND CONTRIBUTORS BE LIABLE FOR ANY DIRECT, INDIRECT,
//  INCIDENTAL, SPECIAL, EXEMPLARY, OR CONSEQUENTIAL DAMAGES (INCLUDING, BUT NOT
//  LIMITED TO, PROCUREMENT OF SUBSTITUTE GOODS OR SERVICES;LOSS OF USE, DATA,
//  OR PROFITS; OR BUSINESS INTERRUPTION) HOWEVER CAUSED AND ON ANY THEORY OF
//  LIABILITY, WHETHER IN CONTRACT, STRICT LIABILITY, OR TORT (INCLUDING
//  NEGLIGENCE OR OTHERWISE) ARISING IN ANY WAY OUT OF THE USE OF THIS SOFTWARE,
//  EVEN IF ADVISED OF THE POSSIBILITY OF SUCH DAMAGE.
//
//////////////////////////////////////////////////////////////////////////////////////
var egret;
(function (egret) {
    var web;
    (function (web) {
        if (DEBUG) {
            var logFuncs;
            function setLogLevel(logType) {
                if (logFuncs == null) {
                    logFuncs = {
                        "error": console.error,
                        "debug": console.debug,
                        "warn": console.warn,
                        "info": console.info,
                        "log": console.log
                    };
                }
                switch (logType) {
                    case egret.Logger.OFF:
                        console.error = function () {
                        };
                    case egret.Logger.ERROR:
                        console.warn = function () {
                        };
                    case egret.Logger.WARN:
                        console.info = function () {
                        };
                        console.log = function () {
                        };
                    case egret.Logger.INFO:
                        console.debug = function () {
                        };
                    default:
                        break;
                }
                switch (logType) {
                    case egret.Logger.ALL:
                    case egret.Logger.DEBUG:
                        console.debug = logFuncs["debug"];
                    case egret.Logger.INFO:
                        console.log = logFuncs["log"];
                        console.info = logFuncs["info"];
                    case egret.Logger.WARN:
                        console.warn = logFuncs["warn"];
                    case egret.Logger.ERROR:
                        console.error = logFuncs["error"];
                    default:
                        break;
                }
            }
            Object.defineProperty(egret.Logger, "logLevel", {
                set: setLogLevel,
                enumerable: true,
                configurable: true
            });
        }
    })(web = egret.web || (egret.web = {}));
})(egret || (egret = {}));<|MERGE_RESOLUTION|>--- conflicted
+++ resolved
@@ -2347,9 +2347,13 @@
                     }
                     else {
                         window.setTimeout(function () {
-                            if (self.inputElement.selectionStart == self.inputElement.selectionEnd) {
-                                self.textValue = self.inputElement.value;
-                                egret.Event.dispatchEvent(self, "updateText", false);
+                            if (self.inputElement) {
+                                if (self.inputElement.selectionStart && self.inputElement.selectionEnd) {
+                                    if (self.inputElement.selectionStart == self.inputElement.selectionEnd) {
+                                        self.textValue = self.inputElement.value;
+                                        egret.Event.dispatchEvent(self, "updateText", false);
+                                    }
+                                }
                             }
                         }, 0);
                     }
@@ -3026,7 +3030,6 @@
             p.getPixel = function (x, y) {
                 return this.context.getImageData(x, y, 1, 1).data;
             };
-<<<<<<< HEAD
             /**
              * 转换成base64字符串，如果图片（或者包含的图片）跨域，则返回null
              * @param type 转换的类型，如: "image/png","image/jpeg"
@@ -3048,16 +3051,10 @@
                 this.surface.width = this.surface.height = 0;
             };
             return CanvasRenderBuffer;
-        })();
+        }());
         web.CanvasRenderBuffer = CanvasRenderBuffer;
         egret.registerClass(CanvasRenderBuffer,'egret.web.CanvasRenderBuffer',["egret.sys.RenderBuffer"]);
         egret.sys.hitTestBuffer = new CanvasRenderBuffer(3, 3);
-=======
-            return CanvasFactory;
-        }());
-        web.CanvasFactory = CanvasFactory;
-        egret.registerClass(CanvasFactory,'egret.web.CanvasFactory',["egret.sys.SurfaceFactory"]);
->>>>>>> b4b5ecbe
     })(web = egret.web || (egret.web = {}));
 })(egret || (egret = {}));
 //////////////////////////////////////////////////////////////////////////////////////
