--- conflicted
+++ resolved
@@ -6247,41 +6247,15 @@
                 if (this.vertexIndex >= this.vertexMaxSize - 1) {
                     this.$drawWebGL();
                 }
-<<<<<<< HEAD
                 var filters = this.getFilters();
                 if (filters.length > 0) {
                     this.drawTextureWidthFilter(filters, webGLTexture, sourceX, sourceY, sourceWidth, sourceHeight, destX, destY, destWidth, destHeight, textureWidth, textureHeight, destWidth, destHeight, 0, 0); // 后四个参数用于draw mesh
-=======
-                if (this.filters.length > 0) {
-                    // 构建filters列表
-                    var filters = [];
-                    for (var i = 0; i < this.filters.length; i++) {
-                        var _filters = this.filters[i];
-                        if (_filters) {
-                            for (var j = 0; j < _filters.length; j++) {
-                                var filter = _filters[j];
-                                if (filter && filter.type != "glow") {
-                                    filters.push(filter);
-                                }
-                            }
-                        }
-                    }
-                    var len = filters.length;
-                    if (len > 0) {
-                        this.drawTextureWidthFilter(filters, webGLTexture, sourceX, sourceY, sourceWidth, sourceHeight, destX, destY, destWidth, destHeight, textureWidth, textureHeight, destWidth, destHeight, 0, 0); // 后四个参数用于draw mesh
-                        return;
-                    }
-                }
-                this.filterType = "";
-                this.filter = null;
-                if (this.drawData.length > 0 && this.drawData[this.drawData.length - 1].type == 0 /* TEXTURE */ && webGLTexture == this.drawData[this.drawData.length - 1].texture && !this.drawData[this.drawData.length - 1].filter) {
->>>>>>> 04972961
                 }
                 else {
                     this.filterType = "";
                     this.filter = null;
                     var count = 2;
-                    if (this.drawData.length > 0 && this.drawData[this.drawData.length - 1].type == 0 /* TEXTURE */ && webGLTexture == this.drawData[this.drawData.length - 1].texture && !this.prevIsMesh) {
+                    if (this.drawData.length > 0 && this.drawData[this.drawData.length - 1].type == 0 /* TEXTURE */ && webGLTexture == this.drawData[this.drawData.length - 1].texture && !this.prevIsMesh && !this.drawData[this.drawData.length - 1].filter) {
                         this.drawData[this.drawData.length - 1].count += count;
                     }
                     else {
