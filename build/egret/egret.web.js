--- conflicted
+++ resolved
@@ -5984,11 +5984,7 @@
                 var count = meshIndices ? meshIndices.length / 3 : 2;
                 // 应用$filter，因为只可能是colorMatrixFilter，最后两个参数可不传
                 this.drawCmdManager.pushDrawTexture(texture, count, this.$filter, textureWidth, textureHeight);
-<<<<<<< HEAD
                 this.vao.cacheArrays(buffer, sourceX, sourceY, sourceWidth, sourceHeight, destX, destY, destWidth, destHeight, textureWidth, textureHeight, meshUVs, meshVertices, meshIndices, rotated);
-=======
-                this.vao.cacheArrays(transform, alpha, sourceX, sourceY, sourceWidth, sourceHeight, destX, destY, destWidth, destHeight, textureWidth, textureHeight, meshUVs, meshVertices, meshIndices, rotated);
->>>>>>> 701c6f98
             };
             /**
              * 绘制矩形（仅用于遮罩擦除等）
