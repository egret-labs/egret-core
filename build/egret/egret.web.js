--- conflicted
+++ resolved
@@ -209,8 +209,8 @@
                 this._verticesFloat32View = null;
                 this._verticesUint32View = null;
                 //old
-                var numVerts = this.maxVertexCount * this.vertSize;
-                this.vertices = new Float32Array(numVerts);
+                // const numVerts = this.maxVertexCount * this.vertSize;
+                // this.vertices = new Float32Array(numVerts);
                 ///
                 this._vertices = new ArrayBuffer(this.maxVertexCount * this.vertByteSize);
                 this._verticesFloat32View = new Float32Array(this._vertices);
@@ -339,7 +339,7 @@
                     }
                 }
                 if (meshVertices) {
-                    if (web.isIOS14Device) {
+                    if (web.isIOS14Device()) {
                         var vertData = [];
                         // 计算索引位置与赋值
                         var vertices = this.vertices;
@@ -547,7 +547,9 @@
         }());
         web.WebGLVertexArrayObject = WebGLVertexArrayObject;
         __reflect(WebGLVertexArrayObject.prototype, "egret.web.WebGLVertexArrayObject");
-        web.isIOS14Device = false;
+        web.isIOS14Device = function () {
+            return false;
+        };
     })(web = egret.web || (egret.web = {}));
 })(egret || (egret = {}));
 //////////////////////////////////////////////////////////////////////////////////////
@@ -3856,12 +3858,12 @@
             };
             document.body.appendChild(styleElement);
         }
-        web.isIOS14Device = (function () {
+        web.isIOS14Device = function () {
             return egret.Capabilities.runtimeType == egret.RuntimeType.WEB
                 && egret.Capabilities.os == "iOS"
                 && egret.Capabilities.isMobile
                 && /iPhone OS 14/.test(window.navigator.userAgent);
-        })();
+        };
     })(web = egret.web || (egret.web = {}));
 })(egret || (egret = {}));
 //////////////////////////////////////////////////////////////////////////////////////
@@ -5913,125 +5915,8 @@
          * @private
          * @inheritDoc
          */
-<<<<<<< HEAD
-        var WebGLVertexArrayObject = (function () {
-            function WebGLVertexArrayObject() {
-                /*定义顶点格式
-                * (x: 8 * 4 = 32) + (y: 8 * 4 = 32) + (u: 8 * 4 = 32) + (v: 8 * 4 = 32) + (tintcolor: 8 * 4 = 32) = (8 * 4 = 32) * (x + y + u + v + tintcolor: 5);
-                */
-                this.vertSize = 5;
-                this.vertByteSize = this.vertSize * 4;
-                /*
-                *最多单次提交maxQuadsCount这么多quad
-                */
-                this.maxQuadsCount = 2048;
-                /*
-                *quad = 4个Vertex
-                */
-                this.maxVertexCount = this.maxQuadsCount * 4;
-                /*
-                *配套的Indices = quad * 6.
-                */
-                this.maxIndicesCount = this.maxQuadsCount * 6;
-                this.vertices = null;
-                this.indices = null;
-                this.indicesForMesh = null;
-                this.vertexIndex = 0;
-                this.indexIndex = 0;
-                this.hasMesh = false;
-                /*
-                * refactor:
-                */
-                this._vertices = null;
-                this._verticesFloat32View = null;
-                this._verticesUint32View = null;
-                //old
-                // const numVerts = this.maxVertexCount * this.vertSize;
-                // this.vertices = new Float32Array(numVerts);
-                ///
-                this._vertices = new ArrayBuffer(this.maxVertexCount * this.vertByteSize);
-                this._verticesFloat32View = new Float32Array(this._vertices);
-                this._verticesUint32View = new Uint32Array(this._vertices);
-                this.vertices = this._verticesFloat32View;
-                //索引缓冲，最大索引数
-                /*
-                0-------1
-                |       |
-                |       |
-                3-------2
-                0->1->2
-                0->2->3
-                两个三角形
-                */
-                var maxIndicesCount = this.maxIndicesCount;
-                this.indices = new Uint16Array(maxIndicesCount);
-                this.indicesForMesh = new Uint16Array(maxIndicesCount);
-                for (var i = 0, j = 0; i < maxIndicesCount; i += 6, j += 4) {
-                    this.indices[i + 0] = j + 0;
-                    this.indices[i + 1] = j + 1;
-                    this.indices[i + 2] = j + 2;
-                    this.indices[i + 3] = j + 0;
-                    this.indices[i + 4] = j + 2;
-                    this.indices[i + 5] = j + 3;
-                }
-            }
-            /**
-             * 是否达到最大缓存数量
-             */
-            WebGLVertexArrayObject.prototype.reachMaxSize = function (vertexCount, indexCount) {
-                if (vertexCount === void 0) { vertexCount = 4; }
-                if (indexCount === void 0) { indexCount = 6; }
-                return this.vertexIndex > this.maxVertexCount - vertexCount || this.indexIndex > this.maxIndicesCount - indexCount;
-            };
-            /**
-             * 获取缓存完成的顶点数组
-             */
-            WebGLVertexArrayObject.prototype.getVertices = function () {
-                var view = this.vertices.subarray(0, this.vertexIndex * this.vertSize);
-                return view;
-            };
-            /**
-             * 获取缓存完成的索引数组
-             */
-            WebGLVertexArrayObject.prototype.getIndices = function () {
-                return this.indices;
-            };
-            /**
-             * 获取缓存完成的mesh索引数组
-             */
-            WebGLVertexArrayObject.prototype.getMeshIndices = function () {
-                return this.indicesForMesh;
-            };
-            /**
-             * 切换成mesh索引缓存方式
-             */
-            WebGLVertexArrayObject.prototype.changeToMeshIndices = function () {
-                if (!this.hasMesh) {
-                    // 拷贝默认index信息到for mesh中
-                    for (var i = 0, l = this.indexIndex; i < l; ++i) {
-                        this.indicesForMesh[i] = this.indices[i];
-                    }
-                    this.hasMesh = true;
-                }
-            };
-            WebGLVertexArrayObject.prototype.isMesh = function () {
-                return this.hasMesh;
-            };
-            /**
-             * 默认构成矩形
-             */
-            // private defaultMeshVertices = [0, 0, 1, 0, 1, 1, 0, 1];
-            // private defaultMeshUvs = [
-            //     0, 0,
-            //     1, 0,
-            //     1, 1,
-            //     0, 1
-            // ];
-            // private defaultMeshIndices = [0, 1, 2, 0, 2, 3];
-=======
         var HtmlSoundChannel = (function (_super) {
             __extends(HtmlSoundChannel, _super);
->>>>>>> 4ebb92c8
             /**
              * @private
              */
@@ -6934,7 +6819,7 @@
                     return;
                 }
                 var count;
-                if (web.isIOS14Device) {
+                if (web.isIOS14Device()) {
                     var meshNum = meshIndices && (meshIndices.length / 3) || 0;
                     if (meshIndices) {
                         if (this.vao.reachMaxSize(meshNum * 4, meshNum * 6)) {
