//////////////////////////////////////////////////////////////////////////////////////
//
//  Copyright (c) 2014-2015, Egret Technology Inc.
//  All rights reserved.
//  Redistribution and use in source and binary forms, with or without
//  modification, are permitted provided that the following conditions are met:
//
//     * Redistributions of source code must retain the above copyright
//       notice, this list of conditions and the following disclaimer.
//     * Redistributions in binary form must reproduce the above copyright
//       notice, this list of conditions and the following disclaimer in the
//       documentation and/or other materials provided with the distribution.
//     * Neither the name of the Egret nor the
//       names of its contributors may be used to endorse or promote products
//       derived from this software without specific prior written permission.
//
//  THIS SOFTWARE IS PROVIDED BY EGRET AND CONTRIBUTORS "AS IS" AND ANY EXPRESS
//  OR IMPLIED WARRANTIES, INCLUDING, BUT NOT LIMITED TO, THE IMPLIED WARRANTIES
//  OF MERCHANTABILITY AND FITNESS FOR A PARTICULAR PURPOSE ARE DISCLAIMED.
//  IN NO EVENT SHALL EGRET AND CONTRIBUTORS BE LIABLE FOR ANY DIRECT, INDIRECT,
//  INCIDENTAL, SPECIAL, EXEMPLARY, OR CONSEQUENTIAL DAMAGES (INCLUDING, BUT NOT
//  LIMITED TO, PROCUREMENT OF SUBSTITUTE GOODS OR SERVICES;LOSS OF USE, DATA,
//  OR PROFITS; OR BUSINESS INTERRUPTION) HOWEVER CAUSED AND ON ANY THEORY OF
//  LIABILITY, WHETHER IN CONTRACT, STRICT LIABILITY, OR TORT (INCLUDING
//  NEGLIGENCE OR OTHERWISE) ARISING IN ANY WAY OUT OF THE USE OF THIS SOFTWARE,
//  EVEN IF ADVISED OF THE POSSIBILITY OF SUCH DAMAGE.
//
//////////////////////////////////////////////////////////////////////////////////////
// There is no HTMLDivElement in webkit for air
if (DEBUG && window['HTMLVideoElement'] == undefined) {
    window['HTMLVideoElement'] = HTMLDivElement;
}
var egret;
(function (egret) {
    var web;
    (function (web) {
        var className = "egret.BitmapData";
        egret.registerClass(HTMLImageElement, className);
        egret.registerClass(HTMLCanvasElement, className);
        egret.registerClass(HTMLVideoElement, className);
    })(web = egret.web || (egret.web = {}));
})(egret || (egret = {}));
var egret;
(function (egret) {
    /**
     * 转换 Image，Canvas，Video 为 Egret 框架内使用的 BitmapData 对象。
     * @param data 需要转换的对象，包括HTMLImageElement|HTMLCanvasElement|HTMLVideoElement
     */
    function $toBitmapData(data) {
        data["hashCode"] = data["$hashCode"] = egret.$hashCount++;
        return data;
    }
    egret.$toBitmapData = $toBitmapData;
})(egret || (egret = {}));
//////////////////////////////////////////////////////////////////////////////////////
//
//  Copyright (c) 2014-2015, Egret Technology Inc.
//  All rights reserved.
//  Redistribution and use in source and binary forms, with or without
//  modification, are permitted provided that the following conditions are met:
//
//     * Redistributions of source code must retain the above copyright
//       notice, this list of conditions and the following disclaimer.
//     * Redistributions in binary form must reproduce the above copyright
//       notice, this list of conditions and the following disclaimer in the
//       documentation and/or other materials provided with the distribution.
//     * Neither the name of the Egret nor the
//       names of its contributors may be used to endorse or promote products
//       derived from this software without specific prior written permission.
//
//  THIS SOFTWARE IS PROVIDED BY EGRET AND CONTRIBUTORS "AS IS" AND ANY EXPRESS
//  OR IMPLIED WARRANTIES, INCLUDING, BUT NOT LIMITED TO, THE IMPLIED WARRANTIES
//  OF MERCHANTABILITY AND FITNESS FOR A PARTICULAR PURPOSE ARE DISCLAIMED.
//  IN NO EVENT SHALL EGRET AND CONTRIBUTORS BE LIABLE FOR ANY DIRECT, INDIRECT,
//  INCIDENTAL, SPECIAL, EXEMPLARY, OR CONSEQUENTIAL DAMAGES (INCLUDING, BUT NOT
//  LIMITED TO, PROCUREMENT OF SUBSTITUTE GOODS OR SERVICES;LOSS OF USE, DATA,
//  OR PROFITS; OR BUSINESS INTERRUPTION) HOWEVER CAUSED AND ON ANY THEORY OF
//  LIABILITY, WHETHER IN CONTRACT, STRICT LIABILITY, OR TORT (INCLUDING
//  NEGLIGENCE OR OTHERWISE) ARISING IN ANY WAY OUT OF THE USE OF THIS SOFTWARE,
//  EVEN IF ADVISED OF THE POSSIBILITY OF SUCH DAMAGE.
//
//////////////////////////////////////////////////////////////////////////////////////
var egret;
(function (egret) {
    var web;
    (function (web) {
        /**
         * @private
         */
        var WebExternalInterface = (function () {
            function WebExternalInterface() {
            }
            var d = __define,c=WebExternalInterface,p=c.prototype;
            /**
             * @private
             * @param functionName
             * @param value
             */
            WebExternalInterface.call = function (functionName, value) {
            };
            /**
             * @private
             * @param functionName
             * @param listener
             */
            WebExternalInterface.addCallback = function (functionName, listener) {
            };
            return WebExternalInterface;
        }());
        web.WebExternalInterface = WebExternalInterface;
        egret.registerClass(WebExternalInterface,'egret.web.WebExternalInterface',["egret.ExternalInterface"]);
        egret.ExternalInterface = WebExternalInterface;
    })(web = egret.web || (egret.web = {}));
})(egret || (egret = {}));
//////////////////////////////////////////////////////////////////////////////////////
//
//  Copyright (c) 2014-2015, Egret Technology Inc.
//  All rights reserved.
//  Redistribution and use in source and binary forms, with or without
//  modification, are permitted provided that the following conditions are met:
//
//     * Redistributions of source code must retain the above copyright
//       notice, this list of conditions and the following disclaimer.
//     * Redistributions in binary form must reproduce the above copyright
//       notice, this list of conditions and the following disclaimer in the
//       documentation and/or other materials provided with the distribution.
//     * Neither the name of the Egret nor the
//       names of its contributors may be used to endorse or promote products
//       derived from this software without specific prior written permission.
//
//  THIS SOFTWARE IS PROVIDED BY EGRET AND CONTRIBUTORS "AS IS" AND ANY EXPRESS
//  OR IMPLIED WARRANTIES, INCLUDING, BUT NOT LIMITED TO, THE IMPLIED WARRANTIES
//  OF MERCHANTABILITY AND FITNESS FOR A PARTICULAR PURPOSE ARE DISCLAIMED.
//  IN NO EVENT SHALL EGRET AND CONTRIBUTORS BE LIABLE FOR ANY DIRECT, INDIRECT,
//  INCIDENTAL, SPECIAL, EXEMPLARY, OR CONSEQUENTIAL DAMAGES (INCLUDING, BUT NOT
//  LIMITED TO, PROCUREMENT OF SUBSTITUTE GOODS OR SERVICES;LOSS OF USE, DATA,
//  OR PROFITS; OR BUSINESS INTERRUPTION) HOWEVER CAUSED AND ON ANY THEORY OF
//  LIABILITY, WHETHER IN CONTRACT, STRICT LIABILITY, OR TORT (INCLUDING
//  NEGLIGENCE OR OTHERWISE) ARISING IN ANY WAY OUT OF THE USE OF THIS SOFTWARE,
//  EVEN IF ADVISED OF THE POSSIBILITY OF SUCH DAMAGE.
//
//////////////////////////////////////////////////////////////////////////////////////
var egret;
(function (egret) {
    var localStorage;
    (function (localStorage) {
        var web;
        (function (web) {
            /**
             * @private
             *
             * @param key
             * @returns
             */
            function getItem(key) {
                return window.localStorage.getItem(key);
            }
            /**
             * @private
             *
             * @param key
             * @param value
             * @returns
             */
            function setItem(key, value) {
                try {
                    window.localStorage.setItem(key, value);
                    return true;
                }
                catch (e) {
                    egret.$warn(1018, key, value);
                    return false;
                }
            }
            /**
             * @private
             *
             * @param key
             */
            function removeItem(key) {
                window.localStorage.removeItem(key);
            }
            /**
             * @private
             *
             */
            function clear() {
                window.localStorage.clear();
            }
            localStorage.getItem = getItem;
            localStorage.setItem = setItem;
            localStorage.removeItem = removeItem;
            localStorage.clear = clear;
        })(web = localStorage.web || (localStorage.web = {}));
    })(localStorage = egret.localStorage || (egret.localStorage = {}));
})(egret || (egret = {}));
//////////////////////////////////////////////////////////////////////////////////////
//
//  Copyright (c) 2014-2015, Egret Technology Inc.
//  All rights reserved.
//  Redistribution and use in source and binary forms, with or without
//  modification, are permitted provided that the following conditions are met:
//
//     * Redistributions of source code must retain the above copyright
//       notice, this list of conditions and the following disclaimer.
//     * Redistributions in binary form must reproduce the above copyright
//       notice, this list of conditions and the following disclaimer in the
//       documentation and/or other materials provided with the distribution.
//     * Neither the name of the Egret nor the
//       names of its contributors may be used to endorse or promote products
//       derived from this software without specific prior written permission.
//
//  THIS SOFTWARE IS PROVIDED BY EGRET AND CONTRIBUTORS "AS IS" AND ANY EXPRESS
//  OR IMPLIED WARRANTIES, INCLUDING, BUT NOT LIMITED TO, THE IMPLIED WARRANTIES
//  OF MERCHANTABILITY AND FITNESS FOR A PARTICULAR PURPOSE ARE DISCLAIMED.
//  IN NO EVENT SHALL EGRET AND CONTRIBUTORS BE LIABLE FOR ANY DIRECT, INDIRECT,
//  INCIDENTAL, SPECIAL, EXEMPLARY, OR CONSEQUENTIAL DAMAGES (INCLUDING, BUT NOT
//  LIMITED TO, PROCUREMENT OF SUBSTITUTE GOODS OR SERVICES;LOSS OF USE, DATA,
//  OR PROFITS; OR BUSINESS INTERRUPTION) HOWEVER CAUSED AND ON ANY THEORY OF
//  LIABILITY, WHETHER IN CONTRACT, STRICT LIABILITY, OR TORT (INCLUDING
//  NEGLIGENCE OR OTHERWISE) ARISING IN ANY WAY OUT OF THE USE OF THIS SOFTWARE,
//  EVEN IF ADVISED OF THE POSSIBILITY OF SUCH DAMAGE.
//
//////////////////////////////////////////////////////////////////////////////////////
var egret;
(function (egret) {
    var web;
    (function (web) {
        /**
         * @private
         * @inheritDoc
         */
        var HtmlSound = (function (_super) {
            __extends(HtmlSound, _super);
            /**
             * @private
             * @inheritDoc
             */
            function HtmlSound() {
                _super.call(this);
                /**
                 * @private
                 */
                this.loaded = false;
            }
            var d = __define,c=HtmlSound,p=c.prototype;
            d(p, "length"
                ,function () {
                    if (this.originAudio) {
                        return this.originAudio.duration;
                    }
                    throw new Error("sound not loaded!");
                    //return 0;
                }
            );
            /**
             * @inheritDoc
             */
            p.load = function (url) {
                var self = this;
                this.url = url;
                if (DEBUG && !url) {
                    egret.$error(3002);
                }
                var audio = new Audio(url);
                audio.addEventListener("canplaythrough", onAudioLoaded);
                audio.addEventListener("error", onAudioError);
                var ua = navigator.userAgent.toLowerCase();
                if (ua.indexOf("firefox") >= 0) {
                    audio.autoplay = !0;
                    audio.muted = true;
                }
                audio.load();
                this.originAudio = audio;
                HtmlSound.$recycle(this.url, audio);
                function onAudioLoaded() {
                    removeListeners();
                    if (ua.indexOf("firefox") >= 0) {
                        audio.pause();
                        audio.muted = false;
                    }
                    self.loaded = true;
                    self.dispatchEventWith(egret.Event.COMPLETE);
                }
                function onAudioError() {
                    removeListeners();
                    self.dispatchEventWith(egret.IOErrorEvent.IO_ERROR);
                }
                function removeListeners() {
                    audio.removeEventListener("canplaythrough", onAudioLoaded);
                    audio.removeEventListener("error", onAudioError);
                }
            };
            /**
             * @inheritDoc
             */
            p.play = function (startTime, loops) {
                startTime = +startTime || 0;
                loops = +loops || 0;
                if (DEBUG && this.loaded == false) {
                    egret.$error(3001);
                }
                var audio = HtmlSound.$pop(this.url);
                if (audio == null) {
                    audio = this.originAudio.cloneNode();
                }
                else {
                }
                audio.autoplay = true;
                var channel = new web.HtmlSoundChannel(audio);
                channel.$url = this.url;
                channel.$loops = loops;
                channel.$startTime = startTime;
                channel.$play();
                egret.sys.$pushSoundChannel(channel);
                return channel;
            };
            /**
             * @inheritDoc
             */
            p.close = function () {
                if (this.loaded == false && this.originAudio)
                    this.originAudio.src = "";
                if (this.originAudio)
                    this.originAudio = null;
                HtmlSound.$clear(this.url);
            };
            HtmlSound.$clear = function (url) {
                var array = HtmlSound.audios[url];
                if (array) {
                    array.length = 0;
                }
            };
            HtmlSound.$pop = function (url) {
                var array = HtmlSound.audios[url];
                if (array && array.length > 0) {
                    return array.pop();
                }
                return null;
            };
            HtmlSound.$recycle = function (url, audio) {
                var array = HtmlSound.audios[url];
                if (HtmlSound.audios[url] == null) {
                    array = HtmlSound.audios[url] = [];
                }
                array.push(audio);
            };
            /**
             * @language en_US
             * Background music
             * @version Egret 2.4
             * @platform Web,Native
             */
            /**
             * @language zh_CN
             * 背景音乐
             * @version Egret 2.4
             * @platform Web,Native
             */
            HtmlSound.MUSIC = "music";
            /**
             * @language en_US
             * EFFECT
             * @version Egret 2.4
             * @platform Web,Native
             */
            /**
             * @language zh_CN
             * 音效
             * @version Egret 2.4
             * @platform Web,Native
             */
            HtmlSound.EFFECT = "effect";
            /**
             * @private
             */
            HtmlSound.audios = {};
            return HtmlSound;
        }(egret.EventDispatcher));
        web.HtmlSound = HtmlSound;
        egret.registerClass(HtmlSound,'egret.web.HtmlSound',["egret.Sound"]);
    })(web = egret.web || (egret.web = {}));
})(egret || (egret = {}));
//////////////////////////////////////////////////////////////////////////////////////
//
//  Copyright (c) 2014-2015, Egret Technology Inc.
//  All rights reserved.
//  Redistribution and use in source and binary forms, with or without
//  modification, are permitted provided that the following conditions are met:
//
//     * Redistributions of source code must retain the above copyright
//       notice, this list of conditions and the following disclaimer.
//     * Redistributions in binary form must reproduce the above copyright
//       notice, this list of conditions and the following disclaimer in the
//       documentation and/or other materials provided with the distribution.
//     * Neither the name of the Egret nor the
//       names of its contributors may be used to endorse or promote products
//       derived from this software without specific prior written permission.
//
//  THIS SOFTWARE IS PROVIDED BY EGRET AND CONTRIBUTORS "AS IS" AND ANY EXPRESS
//  OR IMPLIED WARRANTIES, INCLUDING, BUT NOT LIMITED TO, THE IMPLIED WARRANTIES
//  OF MERCHANTABILITY AND FITNESS FOR A PARTICULAR PURPOSE ARE DISCLAIMED.
//  IN NO EVENT SHALL EGRET AND CONTRIBUTORS BE LIABLE FOR ANY DIRECT, INDIRECT,
//  INCIDENTAL, SPECIAL, EXEMPLARY, OR CONSEQUENTIAL DAMAGES (INCLUDING, BUT NOT
//  LIMITED TO, PROCUREMENT OF SUBSTITUTE GOODS OR SERVICES;LOSS OF USE, DATA,
//  OR PROFITS; OR BUSINESS INTERRUPTION) HOWEVER CAUSED AND ON ANY THEORY OF
//  LIABILITY, WHETHER IN CONTRACT, STRICT LIABILITY, OR TORT (INCLUDING
//  NEGLIGENCE OR OTHERWISE) ARISING IN ANY WAY OUT OF THE USE OF THIS SOFTWARE,
//  EVEN IF ADVISED OF THE POSSIBILITY OF SUCH DAMAGE.
//
//////////////////////////////////////////////////////////////////////////////////////
var egret;
(function (egret) {
    var web;
    (function (web) {
        /**
         * @private
         * @inheritDoc
         */
        var HtmlSoundChannel = (function (_super) {
            __extends(HtmlSoundChannel, _super);
            /**
             * @private
             */
            function HtmlSoundChannel(audio) {
                var _this = this;
                _super.call(this);
                /**
                 * @private
                 */
                this.$startTime = 0;
                /**
                 * @private
                 */
                this.audio = null;
                //声音是否已经播放完成
                this.isStopped = false;
                this.canPlay = function () {
                    _this.audio.removeEventListener("canplay", _this.canPlay);
                    try {
                        _this.audio.currentTime = _this.$startTime;
                    }
                    catch (e) {
                    }
                    finally {
                        _this.audio.play();
                    }
                };
                /**
                 * @private
                 */
                this.onPlayEnd = function () {
                    if (_this.$loops == 1) {
                        _this.stop();
                        _this.dispatchEventWith(egret.Event.SOUND_COMPLETE);
                        return;
                    }
                    if (_this.$loops > 0) {
                        _this.$loops--;
                    }
                    /////////////
                    //this.audio.load();
                    _this.$play();
                };
                audio.addEventListener("ended", this.onPlayEnd);
                this.audio = audio;
            }
            var d = __define,c=HtmlSoundChannel,p=c.prototype;
            p.$play = function () {
                if (this.isStopped) {
                    egret.$error(1036);
                    return;
                }
                try {
                    //this.audio.pause();
                    this.audio.currentTime = this.$startTime;
                }
                catch (e) {
                    this.audio.addEventListener("canplay", this.canPlay);
                    return;
                }
                this.audio.play();
            };
            /**
             * @private
             * @inheritDoc
             */
            p.stop = function () {
                if (!this.audio)
                    return;
                if (!this.isStopped) {
                    egret.sys.$popSoundChannel(this);
                }
                this.isStopped = true;
                var audio = this.audio;
                audio.pause();
                audio.removeEventListener("ended", this.onPlayEnd);
                this.audio = null;
                web.HtmlSound.$recycle(this.$url, audio);
            };
            d(p, "volume"
                /**
                 * @private
                 * @inheritDoc
                 */
                ,function () {
                    if (!this.audio)
                        return 1;
                    return this.audio.volume;
                }
                /**
                 * @inheritDoc
                 */
                ,function (value) {
                    if (this.isStopped) {
                        egret.$error(1036);
                        return;
                    }
                    if (!this.audio)
                        return;
                    this.audio.volume = value;
                }
            );
            d(p, "position"
                /**
                 * @private
                 * @inheritDoc
                 */
                ,function () {
                    if (!this.audio)
                        return 0;
                    return this.audio.currentTime;
                }
            );
            return HtmlSoundChannel;
        }(egret.EventDispatcher));
        web.HtmlSoundChannel = HtmlSoundChannel;
        egret.registerClass(HtmlSoundChannel,'egret.web.HtmlSoundChannel',["egret.SoundChannel","egret.IEventDispatcher"]);
    })(web = egret.web || (egret.web = {}));
})(egret || (egret = {}));
//////////////////////////////////////////////////////////////////////////////////////
//
//  Copyright (c) 2014-2015, Egret Technology Inc.
//  All rights reserved.
//  Redistribution and use in source and binary forms, with or without
//  modification, are permitted provided that the following conditions are met:
//
//     * Redistributions of source code must retain the above copyright
//       notice, this list of conditions and the following disclaimer.
//     * Redistributions in binary form must reproduce the above copyright
//       notice, this list of conditions and the following disclaimer in the
//       documentation and/or other materials provided with the distribution.
//     * Neither the name of the Egret nor the
//       names of its contributors may be used to endorse or promote products
//       derived from this software without specific prior written permission.
//
//  THIS SOFTWARE IS PROVIDED BY EGRET AND CONTRIBUTORS "AS IS" AND ANY EXPRESS
//  OR IMPLIED WARRANTIES, INCLUDING, BUT NOT LIMITED TO, THE IMPLIED WARRANTIES
//  OF MERCHANTABILITY AND FITNESS FOR A PARTICULAR PURPOSE ARE DISCLAIMED.
//  IN NO EVENT SHALL EGRET AND CONTRIBUTORS BE LIABLE FOR ANY DIRECT, INDIRECT,
//  INCIDENTAL, SPECIAL, EXEMPLARY, OR CONSEQUENTIAL DAMAGES (INCLUDING, BUT NOT
//  LIMITED TO, PROCUREMENT OF SUBSTITUTE GOODS OR SERVICES;LOSS OF USE, DATA,
//  OR PROFITS; OR BUSINESS INTERRUPTION) HOWEVER CAUSED AND ON ANY THEORY OF
//  LIABILITY, WHETHER IN CONTRACT, STRICT LIABILITY, OR TORT (INCLUDING
//  NEGLIGENCE OR OTHERWISE) ARISING IN ANY WAY OUT OF THE USE OF THIS SOFTWARE,
//  EVEN IF ADVISED OF THE POSSIBILITY OF SUCH DAMAGE.
//
//////////////////////////////////////////////////////////////////////////////////////
var egret;
(function (egret) {
    var web;
    (function (web) {
        /**
         * @private
         * @inheritDoc
         */
        var QQSound = (function (_super) {
            __extends(QQSound, _super);
            /**
             * @private
             * @inheritDoc
             */
            function QQSound() {
                _super.call(this);
                /**
                 * @private
                 */
                this.loaded = false;
            }
            var d = __define,c=QQSound,p=c.prototype;
            /**
             * @inheritDoc
             */
            p.load = function (url) {
                var self = this;
                this.url = url;
                if (DEBUG && !url) {
                    egret.$error(3002);
                }
                QZAppExternal.preloadSound(function (data) {
                    if (data.code == 0) {
                        self.loaded = true;
                        self.dispatchEventWith(egret.Event.COMPLETE);
                    }
                    else {
                        self.dispatchEventWith(egret.IOErrorEvent.IO_ERROR);
                    }
                }, {
                    bid: -1,
                    url: web.Html5Capatibility._QQRootPath + url,
                    refresh: 1
                });
            };
            d(p, "length"
                ,function () {
                    throw new Error("qq sound not supported!");
                    //return 0;
                }
            );
            /**
             * @inheritDoc
             */
            p.play = function (startTime, loops) {
                startTime = +startTime || 0;
                loops = +loops || 0;
                if (DEBUG && this.loaded == false) {
                    egret.$error(3001);
                }
                var channel = new web.QQSoundChannel();
                channel.$url = this.url;
                channel.$loops = loops;
                channel.$type = this.type;
                channel.$startTime = startTime;
                channel.$play();
                egret.sys.$pushSoundChannel(channel);
                return channel;
            };
            /**
             * @inheritDoc
             */
            p.close = function () {
            };
            /**
             * @language en_US
             * Background music
             * @version Egret 2.4
             * @platform Web,Native
             */
            /**
             * @language zh_CN
             * 背景音乐
             * @version Egret 2.4
             * @platform Web,Native
             */
            QQSound.MUSIC = "music";
            /**
             * @language en_US
             * EFFECT
             * @version Egret 2.4
             * @platform Web,Native
             */
            /**
             * @language zh_CN
             * 音效
             * @version Egret 2.4
             * @platform Web,Native
             */
            QQSound.EFFECT = "effect";
            return QQSound;
        }(egret.EventDispatcher));
        web.QQSound = QQSound;
        egret.registerClass(QQSound,'egret.web.QQSound',["egret.Sound"]);
    })(web = egret.web || (egret.web = {}));
})(egret || (egret = {}));
//////////////////////////////////////////////////////////////////////////////////////
//
//  Copyright (c) 2014-2015, Egret Technology Inc.
//  All rights reserved.
//  Redistribution and use in source and binary forms, with or without
//  modification, are permitted provided that the following conditions are met:
//
//     * Redistributions of source code must retain the above copyright
//       notice, this list of conditions and the following disclaimer.
//     * Redistributions in binary form must reproduce the above copyright
//       notice, this list of conditions and the following disclaimer in the
//       documentation and/or other materials provided with the distribution.
//     * Neither the name of the Egret nor the
//       names of its contributors may be used to endorse or promote products
//       derived from this software without specific prior written permission.
//
//  THIS SOFTWARE IS PROVIDED BY EGRET AND CONTRIBUTORS "AS IS" AND ANY EXPRESS
//  OR IMPLIED WARRANTIES, INCLUDING, BUT NOT LIMITED TO, THE IMPLIED WARRANTIES
//  OF MERCHANTABILITY AND FITNESS FOR A PARTICULAR PURPOSE ARE DISCLAIMED.
//  IN NO EVENT SHALL EGRET AND CONTRIBUTORS BE LIABLE FOR ANY DIRECT, INDIRECT,
//  INCIDENTAL, SPECIAL, EXEMPLARY, OR CONSEQUENTIAL DAMAGES (INCLUDING, BUT NOT
//  LIMITED TO, PROCUREMENT OF SUBSTITUTE GOODS OR SERVICES;LOSS OF USE, DATA,
//  OR PROFITS; OR BUSINESS INTERRUPTION) HOWEVER CAUSED AND ON ANY THEORY OF
//  LIABILITY, WHETHER IN CONTRACT, STRICT LIABILITY, OR TORT (INCLUDING
//  NEGLIGENCE OR OTHERWISE) ARISING IN ANY WAY OUT OF THE USE OF THIS SOFTWARE,
//  EVEN IF ADVISED OF THE POSSIBILITY OF SUCH DAMAGE.
//
//////////////////////////////////////////////////////////////////////////////////////
var egret;
(function (egret) {
    var web;
    (function (web) {
        /**
         * @private
         * @inheritDoc
         */
        var QQSoundChannel = (function (_super) {
            __extends(QQSoundChannel, _super);
            /**
             * @private
             */
            function QQSoundChannel() {
                var _this = this;
                _super.call(this);
                /**
                 * @private
                 */
                this.$startTime = 0;
                //声音是否已经播放完成
                this.isStopped = false;
                /**
                 * @private
                 */
                this.onPlayEnd = function () {
                    if (_this.$loops == 1) {
                        _this.stop();
                        _this.dispatchEventWith(egret.Event.SOUND_COMPLETE);
                        return;
                    }
                    if (_this.$loops > 0) {
                        _this.$loops--;
                    }
                    /////////////
                    _this.$play();
                };
                /**
                 * @private
                 */
                this._startTime = 0;
            }
            var d = __define,c=QQSoundChannel,p=c.prototype;
            p.$play = function () {
                if (this.isStopped) {
                    egret.$error(1036);
                    return;
                }
                var self = this;
                this._startTime = Date.now();
                var loop = 0;
                if (self.$loops > 0) {
                    loop = self.$loops - 1;
                }
                else {
                    loop = -1;
                }
                if (this.$type == egret.Sound.EFFECT) {
                    QZAppExternal.playLocalSound(function (data) {
                        //self.onPlayEnd();
                        //alert(JSON.stringify(data));
                    }, {
                        bid: -1,
                        url: self.$url,
                        loop: loop //默认为0播放一次，背景音乐和音效同时最多各为一个
                    });
                }
                else {
                    QZAppExternal.playLocalBackSound(function (data) {
                        //self.onPlayEnd();
                        //alert(JSON.stringify(data));
                    }, {
                        bid: -1,
                        url: self.$url,
                        loop: loop //默认为0  播放一次，-1为循环播放。背景音乐和音效同时最多各为一个
                    });
                }
            };
            /**
             * @private
             * @inheritDoc
             */
            p.stop = function () {
                if (this.$type == egret.Sound.EFFECT) {
                    QZAppExternal.stopSound();
                }
                else {
                    QZAppExternal.stopBackSound();
                }
                if (!this.isStopped) {
                    egret.sys.$popSoundChannel(this);
                }
                this.isStopped = true;
            };
            d(p, "volume"
                /**
                 * @private
                 * @inheritDoc
                 */
                ,function () {
                    return 1;
                }
                /**
                 * @inheritDoc
                 */
                ,function (value) {
                    if (this.isStopped) {
                        egret.$error(1036);
                        return;
                    }
                }
            );
            d(p, "position"
                /**
                 * @private
                 * @inheritDoc
                 */
                ,function () {
                    return (Date.now() - this._startTime) / 1000;
                }
            );
            return QQSoundChannel;
        }(egret.EventDispatcher));
        web.QQSoundChannel = QQSoundChannel;
        egret.registerClass(QQSoundChannel,'egret.web.QQSoundChannel',["egret.SoundChannel","egret.IEventDispatcher"]);
    })(web = egret.web || (egret.web = {}));
})(egret || (egret = {}));
//////////////////////////////////////////////////////////////////////////////////////
//
//  Copyright (c) 2014-2015, Egret Technology Inc.
//  All rights reserved.
//  Redistribution and use in source and binary forms, with or without
//  modification, are permitted provided that the following conditions are met:
//
//     * Redistributions of source code must retain the above copyright
//       notice, this list of conditions and the following disclaimer.
//     * Redistributions in binary form must reproduce the above copyright
//       notice, this list of conditions and the following disclaimer in the
//       documentation and/or other materials provided with the distribution.
//     * Neither the name of the Egret nor the
//       names of its contributors may be used to endorse or promote products
//       derived from this software without specific prior written permission.
//
//  THIS SOFTWARE IS PROVIDED BY EGRET AND CONTRIBUTORS "AS IS" AND ANY EXPRESS
//  OR IMPLIED WARRANTIES, INCLUDING, BUT NOT LIMITED TO, THE IMPLIED WARRANTIES
//  OF MERCHANTABILITY AND FITNESS FOR A PARTICULAR PURPOSE ARE DISCLAIMED.
//  IN NO EVENT SHALL EGRET AND CONTRIBUTORS BE LIABLE FOR ANY DIRECT, INDIRECT,
//  INCIDENTAL, SPECIAL, EXEMPLARY, OR CONSEQUENTIAL DAMAGES (INCLUDING, BUT NOT
//  LIMITED TO, PROCUREMENT OF SUBSTITUTE GOODS OR SERVICES;LOSS OF USE, DATA,
//  OR PROFITS; OR BUSINESS INTERRUPTION) HOWEVER CAUSED AND ON ANY THEORY OF
//  LIABILITY, WHETHER IN CONTRACT, STRICT LIABILITY, OR TORT (INCLUDING
//  NEGLIGENCE OR OTHERWISE) ARISING IN ANY WAY OUT OF THE USE OF THIS SOFTWARE,
//  EVEN IF ADVISED OF THE POSSIBILITY OF SUCH DAMAGE.
//
//////////////////////////////////////////////////////////////////////////////////////
var egret;
(function (egret) {
    var web;
    (function (web) {
        /**
         * @private
         */
        var WebAudioDecode = (function () {
            function WebAudioDecode() {
            }
            var d = __define,c=WebAudioDecode,p=c.prototype;
            /**
             * @private
             *
             */
            WebAudioDecode.decodeAudios = function () {
                if (WebAudioDecode.decodeArr.length <= 0) {
                    return;
                }
                if (WebAudioDecode.isDecoding) {
                    return;
                }
                WebAudioDecode.isDecoding = true;
                var decodeInfo = WebAudioDecode.decodeArr.shift();
                WebAudioDecode.ctx.decodeAudioData(decodeInfo["buffer"], function (audioBuffer) {
                    decodeInfo["self"].audioBuffer = audioBuffer;
                    if (decodeInfo["success"]) {
                        decodeInfo["success"]();
                    }
                    WebAudioDecode.isDecoding = false;
                    WebAudioDecode.decodeAudios();
                }, function () {
                    alert("sound decode error: " + decodeInfo["url"] + "！\nsee http://edn.egret.com/cn/docs/page/156");
                    if (decodeInfo["fail"]) {
                        decodeInfo["fail"]();
                    }
                    WebAudioDecode.isDecoding = false;
                    WebAudioDecode.decodeAudios();
                });
            };
            /**
             * @private
             */
            WebAudioDecode.canUseWebAudio = window["AudioContext"] || window["webkitAudioContext"] || window["mozAudioContext"];
            /**
             * @private
             */
            WebAudioDecode.ctx = WebAudioDecode.canUseWebAudio ? new (window["AudioContext"] || window["webkitAudioContext"] || window["mozAudioContext"])() : undefined;
            /**
             * @private
             */
            WebAudioDecode.decodeArr = [];
            /**
             * @private
             */
            WebAudioDecode.isDecoding = false;
            return WebAudioDecode;
        }());
        web.WebAudioDecode = WebAudioDecode;
        egret.registerClass(WebAudioDecode,'egret.web.WebAudioDecode');
        /**
         * @private
         * @inheritDoc
         */
        var WebAudioSound = (function (_super) {
            __extends(WebAudioSound, _super);
            /**
             * @private
             * @inheritDoc
             */
            function WebAudioSound() {
                _super.call(this);
                /**
                 * @private
                 */
                this.loaded = false;
            }
            var d = __define,c=WebAudioSound,p=c.prototype;
            d(p, "length"
                ,function () {
                    if (this.audioBuffer) {
                        return this.audioBuffer.duration;
                    }
                    throw new Error("sound not loaded!");
                    //return 0;
                }
            );
            /**
             * @inheritDoc
             */
            p.load = function (url) {
                var self = this;
                this.url = url;
                if (DEBUG && !url) {
                    egret.$error(3002);
                }
                var request = new XMLHttpRequest();
                request.open("GET", url, true);
                request.responseType = "arraybuffer";
                console.log("loadWebAudio");
                request.onload = function () {
                    self._arrayBuffer = request.response;
                    WebAudioDecode.decodeArr.push({
                        "buffer": self._arrayBuffer,
                        "success": onAudioLoaded,
                        "fail": onAudioError,
                        "self": self,
                        "url": self.url
                    });
                    WebAudioDecode.decodeAudios();
                };
                request.send();
                function onAudioLoaded() {
                    self.loaded = true;
                    self.dispatchEventWith(egret.Event.COMPLETE);
                }
                function onAudioError() {
                    self.dispatchEventWith(egret.IOErrorEvent.IO_ERROR);
                }
            };
            /**
             * @inheritDoc
             */
            p.play = function (startTime, loops) {
                startTime = +startTime || 0;
                loops = +loops || 0;
                if (DEBUG && this.loaded == false) {
                    egret.$error(3001);
                }
                var channel = new web.WebAudioSoundChannel();
                channel.$url = this.url;
                channel.$loops = loops;
                channel.$audioBuffer = this.audioBuffer;
                channel.$startTime = startTime;
                channel.$play();
                egret.sys.$pushSoundChannel(channel);
                return channel;
            };
            /**
             * @inheritDoc
             */
            p.close = function () {
            };
            /**
             * @language en_US
             * Background music
             * @version Egret 2.4
             * @platform Web,Native
             */
            /**
             * @language zh_CN
             * 背景音乐
             * @version Egret 2.4
             * @platform Web,Native
             */
            WebAudioSound.MUSIC = "music";
            /**
             * @language en_US
             * EFFECT
             * @version Egret 2.4
             * @platform Web,Native
             */
            /**
             * @language zh_CN
             * 音效
             * @version Egret 2.4
             * @platform Web,Native
             */
            WebAudioSound.EFFECT = "effect";
            return WebAudioSound;
        }(egret.EventDispatcher));
        web.WebAudioSound = WebAudioSound;
        egret.registerClass(WebAudioSound,'egret.web.WebAudioSound',["egret.Sound"]);
    })(web = egret.web || (egret.web = {}));
})(egret || (egret = {}));
//////////////////////////////////////////////////////////////////////////////////////
//
//  Copyright (c) 2014-2015, Egret Technology Inc.
//  All rights reserved.
//  Redistribution and use in source and binary forms, with or without
//  modification, are permitted provided that the following conditions are met:
//
//     * Redistributions of source code must retain the above copyright
//       notice, this list of conditions and the following disclaimer.
//     * Redistributions in binary form must reproduce the above copyright
//       notice, this list of conditions and the following disclaimer in the
//       documentation and/or other materials provided with the distribution.
//     * Neither the name of the Egret nor the
//       names of its contributors may be used to endorse or promote products
//       derived from this software without specific prior written permission.
//
//  THIS SOFTWARE IS PROVIDED BY EGRET AND CONTRIBUTORS "AS IS" AND ANY EXPRESS
//  OR IMPLIED WARRANTIES, INCLUDING, BUT NOT LIMITED TO, THE IMPLIED WARRANTIES
//  OF MERCHANTABILITY AND FITNESS FOR A PARTICULAR PURPOSE ARE DISCLAIMED.
//  IN NO EVENT SHALL EGRET AND CONTRIBUTORS BE LIABLE FOR ANY DIRECT, INDIRECT,
//  INCIDENTAL, SPECIAL, EXEMPLARY, OR CONSEQUENTIAL DAMAGES (INCLUDING, BUT NOT
//  LIMITED TO, PROCUREMENT OF SUBSTITUTE GOODS OR SERVICES;LOSS OF USE, DATA,
//  OR PROFITS; OR BUSINESS INTERRUPTION) HOWEVER CAUSED AND ON ANY THEORY OF
//  LIABILITY, WHETHER IN CONTRACT, STRICT LIABILITY, OR TORT (INCLUDING
//  NEGLIGENCE OR OTHERWISE) ARISING IN ANY WAY OUT OF THE USE OF THIS SOFTWARE,
//  EVEN IF ADVISED OF THE POSSIBILITY OF SUCH DAMAGE.
//
//////////////////////////////////////////////////////////////////////////////////////
var egret;
(function (egret) {
    var web;
    (function (web) {
        /**
         * @private
         * @inheritDoc
         */
        var WebAudioSoundChannel = (function (_super) {
            __extends(WebAudioSoundChannel, _super);
            /**
             * @private
             */
            function WebAudioSoundChannel() {
                var _this = this;
                _super.call(this);
                /**
                 * @private
                 */
                this.$startTime = 0;
                /**
                 * @private
                 */
                this.bufferSource = null;
                /**
                 * @private
                 */
                this.context = web.WebAudioDecode.ctx;
                //声音是否已经播放完成
                this.isStopped = false;
                /**
                 * @private
                 */
                this._currentTime = 0;
                /**
                 * @private
                 */
                this._volume = 1;
                /**
                 * @private
                 */
                this.onPlayEnd = function () {
                    if (_this.$loops == 1) {
                        _this.stop();
                        _this.dispatchEventWith(egret.Event.SOUND_COMPLETE);
                        return;
                    }
                    if (_this.$loops > 0) {
                        _this.$loops--;
                    }
                    /////////////
                    _this.$play();
                };
                /**
                 * @private
                 */
                this._startTime = 0;
                if (this.context["createGain"]) {
                    this.gain = this.context["createGain"]();
                }
                else {
                    this.gain = this.context["createGainNode"]();
                }
            }
            var d = __define,c=WebAudioSoundChannel,p=c.prototype;
            p.$play = function () {
                if (this.isStopped) {
                    egret.$error(1036);
                    return;
                }
                if (this.bufferSource) {
                    this.bufferSource.onended = null;
                    this.bufferSource = null;
                }
                var context = this.context;
                var gain = this.gain;
                var bufferSource = context.createBufferSource();
                this.bufferSource = bufferSource;
                bufferSource.buffer = this.$audioBuffer;
                bufferSource.connect(gain);
                gain.connect(context.destination);
                bufferSource.onended = this.onPlayEnd;
                this._startTime = Date.now();
                this.gain.gain.value = this._volume;
                bufferSource.start(0, this.$startTime);
                this._currentTime = 0;
            };
            p.stop = function () {
                if (this.bufferSource) {
                    var sourceNode = this.bufferSource;
                    if (sourceNode.stop) {
                        sourceNode.stop(0);
                    }
                    else {
                        sourceNode.noteOff(0);
                    }
                    this.bufferSource.disconnect();
                    this.bufferSource = null;
                    this.$audioBuffer = null;
                }
                if (!this.isStopped) {
                    egret.sys.$popSoundChannel(this);
                }
                this.isStopped = true;
            };
            d(p, "volume"
                /**
                 * @private
                 * @inheritDoc
                 */
                ,function () {
                    return this._volume;
                }
                /**
                 * @inheritDoc
                 */
                ,function (value) {
                    if (this.isStopped) {
                        egret.$error(1036);
                        return;
                    }
                    this._volume = value;
                    this.gain.gain.value = value;
                }
            );
            d(p, "position"
                /**
                 * @private
                 * @inheritDoc
                 */
                ,function () {
                    if (this.bufferSource) {
                        return (Date.now() - this._startTime) / 1000 + this.$startTime;
                    }
                    return 0;
                }
            );
            return WebAudioSoundChannel;
        }(egret.EventDispatcher));
        web.WebAudioSoundChannel = WebAudioSoundChannel;
        egret.registerClass(WebAudioSoundChannel,'egret.web.WebAudioSoundChannel',["egret.SoundChannel","egret.IEventDispatcher"]);
    })(web = egret.web || (egret.web = {}));
})(egret || (egret = {}));
//////////////////////////////////////////////////////////////////////////////////////
//
//  Copyright (c) 2014-2015, Egret Technology Inc.
//  All rights reserved.
//  Redistribution and use in source and binary forms, with or without
//  modification, are permitted provided that the following conditions are met:
//
//     * Redistributions of source code must retain the above copyright
//       notice, this list of conditions and the following disclaimer.
//     * Redistributions in binary form must reproduce the above copyright
//       notice, this list of conditions and the following disclaimer in the
//       documentation and/or other materials provided with the distribution.
//     * Neither the name of the Egret nor the
//       names of its contributors may be used to endorse or promote products
//       derived from this software without specific prior written permission.
//
//  THIS SOFTWARE IS PROVIDED BY EGRET AND CONTRIBUTORS "AS IS" AND ANY EXPRESS
//  OR IMPLIED WARRANTIES, INCLUDING, BUT NOT LIMITED TO, THE IMPLIED WARRANTIES
//  OF MERCHANTABILITY AND FITNESS FOR A PARTICULAR PURPOSE ARE DISCLAIMED.
//  IN NO EVENT SHALL EGRET AND CONTRIBUTORS BE LIABLE FOR ANY DIRECT, INDIRECT,
//  INCIDENTAL, SPECIAL, EXEMPLARY, OR CONSEQUENTIAL DAMAGES (INCLUDING, BUT NOT
//  LIMITED TO, PROCUREMENT OF SUBSTITUTE GOODS OR SERVICES;LOSS OF USE, DATA,
//  OR PROFITS; OR BUSINESS INTERRUPTION) HOWEVER CAUSED AND ON ANY THEORY OF
//  LIABILITY, WHETHER IN CONTRACT, STRICT LIABILITY, OR TORT (INCLUDING
//  NEGLIGENCE OR OTHERWISE) ARISING IN ANY WAY OUT OF THE USE OF THIS SOFTWARE,
//  EVEN IF ADVISED OF THE POSSIBILITY OF SUCH DAMAGE.
//
//////////////////////////////////////////////////////////////////////////////////////
var egret;
(function (egret) {
    var web;
    (function (web) {
        /**
         * @private
         * @inheritDoc
         */
        var WebVideo = (function (_super) {
            __extends(WebVideo, _super);
            /**
             * @inheritDoc
             */
            function WebVideo(url) {
                var _this = this;
                _super.call(this);
                /**
                 * @private
                 */
                this.loaded = false;
                /**
                 * @private
                 */
                this.closed = false;
                /**
                 * @private
                 */
                this.heightSet = NaN;
                /**
                 * @private
                 */
                this.widthSet = NaN;
                this.isPlayed = false;
                this.screenChanged = function (e) {
                    var isfullscreen = !!_this.video['webkitDisplayingFullscreen'];
                    if (!isfullscreen) {
                        _this.checkFullScreen(false);
                    }
                };
                this._fullscreen = true;
                /**
                 * @private
                 *
                 */
                this.onVideoLoaded = function () {
                    _this.video.removeEventListener("canplay", _this.onVideoLoaded);
                    var video = _this.video;
                    _this.loaded = true;
                    video.pause();
                    if (_this.posterData) {
                        _this.posterData.width = _this.getPlayWidth();
                        _this.posterData.height = _this.getPlayHeight();
                    }
                    video.width = video.videoWidth;
                    video.height = video.videoHeight;
                    _this.$invalidateContentBounds();
                    _this.dispatchEventWith(egret.Event.COMPLETE);
                };
                this.$renderNode = new egret.sys.BitmapNode();
                this.src = url;
                this.once(egret.Event.ADDED_TO_STAGE, this.loadPoster, this);
                if (url) {
                    this.load();
                }
            }
            var d = __define,c=WebVideo,p=c.prototype;
            /**
             * @inheritDoc
             */
            p.load = function (url) {
                var _this = this;
                url = url || this.src;
                this.src = url;
                if (DEBUG && !url) {
                    egret.$error(3002);
                }
                if (this.video && this.video.src == url)
                    return;
                var video = document.createElement("video");
                video.controls = null;
                video.src = url; //
                video.setAttribute("autoplay", "autoplay");
                video.setAttribute("webkit-playsinline", "true");
                video.addEventListener("canplay", this.onVideoLoaded);
                video.addEventListener("error", function () { return _this.onVideoError(); });
                video.addEventListener("ended", function () { return _this.onVideoEnded(); });
                video.load();
                video.play();
                video.style.position = "absolute";
                video.style.top = "0px";
                video.style.zIndex = "-88888";
                video.style.left = "0px";
                video.height = 1;
                video.width = 1;
                window.setTimeout(function () { return video.pause(); }, 16);
                this.video = video;
            };
            /**
             * @inheritDoc
             */
            p.play = function (startTime, loop) {
                var _this = this;
                if (loop === void 0) { loop = false; }
                if (this.loaded == false) {
                    this.load(this.src);
                    this.once(egret.Event.COMPLETE, function (e) { return _this.play(startTime, loop); }, this);
                    return;
                }
                this.isPlayed = true;
                var video = this.video;
                if (startTime != undefined)
                    video.currentTime = +startTime || 0;
                video.loop = !!loop;
                if (egret.Capabilities.isMobile) {
                    video.style.zIndex = "-88888"; //移动端，就算设置成最小，只要全屏，都会在最上层，而且在自动退出去后，不担心挡住canvas
                }
                else {
                    video.style.zIndex = "9999";
                }
                video.style.position = "absolute";
                video.style.top = "0px";
                video.style.left = "0px";
                video.height = video.videoHeight;
                video.width = video.videoWidth;
                if (egret.Capabilities.os != "Windows PC" && egret.Capabilities.os != "Mac OS") {
                    window.setTimeout(function () {
                        video.width = 0;
                    }, 1000);
                }
                this.checkFullScreen(this._fullscreen);
            };
            p.checkFullScreen = function (playFullScreen) {
                var video = this.video;
                if (playFullScreen) {
                    if (video.parentElement == null) {
                        video.removeAttribute("webkit-playsinline");
                        document.body.appendChild(video);
                    }
                    egret.stopTick(this.markDirty, this);
                    this.goFullscreen();
                }
                else {
                    if (video.parentElement != null) {
                        video.parentElement.removeChild(video);
                    }
                    video.setAttribute("webkit-playsinline", "true");
                    this.setFullScreenMonitor(false);
                    egret.startTick(this.markDirty, this);
                }
                video.play();
            };
            p.goFullscreen = function () {
                var video = this.video;
                var fullscreenType;
                fullscreenType = egret.web.getPrefixStyleName('requestFullscreen', video);
                if (!video[fullscreenType]) {
                    fullscreenType = egret.web.getPrefixStyleName('requestFullScreen', video);
                    if (!video[fullscreenType]) {
                        return true;
                    }
                }
                video.removeAttribute("webkit-playsinline");
                video[fullscreenType]();
                this.setFullScreenMonitor(true);
                return true;
            };
            p.setFullScreenMonitor = function (use) {
                var video = this.video;
                if (use) {
                    video.addEventListener("mozfullscreenchange", this.screenChanged);
                    video.addEventListener("webkitfullscreenchange", this.screenChanged);
                    video.addEventListener("webkitfullscreenerror", this.screenError);
                    video.addEventListener("webkitfullscreenerror", this.screenError);
                }
                else {
                    video.removeEventListener("mozfullscreenchange", this.screenChanged);
                    video.removeEventListener("webkitfullscreenchange", this.screenChanged);
                    video.removeEventListener("webkitfullscreenerror", this.screenError);
                    video.removeEventListener("webkitfullscreenerror", this.screenError);
                }
            };
            p.screenError = function () {
                egret.$error(3003);
            };
            p.exitFullscreen = function () {
                //退出全屏
                if (document['exitFullscreen']) {
                    document['exitFullscreen']();
                }
                else if (document['msExitFullscreen']) {
                    document['msExitFullscreen']();
                }
                else if (document['mozCancelFullScreen']) {
                    document['mozCancelFullScreen']();
                }
                else if (document['oCancelFullScreen']) {
                    document['oCancelFullScreen']();
                }
                else if (document['webkitExitFullscreen']) {
                    document['webkitExitFullscreen']();
                }
                else {
                }
            };
            /**
             * @private
             *
             */
            p.onVideoEnded = function () {
                this.pause();
                this.isPlayed = false;
                this.$invalidateContentBounds();
                this.dispatchEventWith(egret.Event.ENDED);
            };
            /**
             * @private
             *
             */
            p.onVideoError = function () {
                this.dispatchEventWith(egret.IOErrorEvent.IO_ERROR);
            };
            /**
             * @inheritDoc
             */
            p.close = function () {
                var _this = this;
                this.closed = true;
                this.video.removeEventListener("canplay", this.onVideoLoaded);
                this.video.removeEventListener("error", function () { return _this.onVideoError(); });
                this.video.removeEventListener("ended", function () { return _this.onVideoEnded(); });
                this.pause();
                if (this.loaded == false && this.video)
                    this.video.src = "";
                if (this.video && this.video.parentElement) {
                    this.video.parentElement.removeChild(this.video);
                    this.video = null;
                }
                this.loaded = false;
            };
            /**
             * @inheritDoc
             */
            p.pause = function () {
                if (this.video) {
                    this.video.pause();
                }
                egret.stopTick(this.markDirty, this);
                this.$invalidate();
            };
            d(p, "volume"
                /**
                 * @inheritDoc
                 */
                ,function () {
                    if (!this.video)
                        return 1;
                    return this.video.volume;
                }
                /**
                 * @inheritDoc
                 */
                ,function (value) {
                    if (!this.video)
                        return;
                    this.video.volume = value;
                }
            );
            d(p, "position"
                /**
                 * @inheritDoc
                 */
                ,function () {
                    if (!this.video)
                        return 0;
                    return this.video.currentTime;
                }
                /**
                 * @inheritDoc
                 */
                ,function (value) {
                    if (!this.video)
                        return;
                    this.video.currentTime = value;
                }
            );
            d(p, "fullscreen"
                /**
                 * @inheritDoc
                 */
                ,function () {
                    return this._fullscreen;
                }
                /**
                 * @inheritDoc
                 */
                ,function (value) {
                    if (egret.Capabilities.isMobile) {
                        return;
                    }
                    this._fullscreen = !!value;
                    if (this.video && this.video.paused == false) {
                        this.checkFullScreen(this._fullscreen);
                    }
                }
            );
            d(p, "bitmapData"
                /**
                 * @inheritDoc
                 */
                ,function () {
                    if (!this.video || !this.loaded)
                        return null;
                    if (!this._bitmapData) {
                        this.video.width = this.video.videoWidth;
                        this.video.height = this.video.videoHeight;
                        this._bitmapData = egret.$toBitmapData(this.video);
                    }
                    return this._bitmapData;
                }
            );
            p.loadPoster = function () {
                var _this = this;
                var poster = this.poster;
                if (!poster)
                    return;
                var imageLoader = new egret.ImageLoader();
                imageLoader.once(egret.Event.COMPLETE, function (e) {
                    var posterData = imageLoader.data;
                    _this.posterData = imageLoader.data;
                    _this.posterData.width = _this.getPlayWidth();
                    _this.posterData.height = _this.getPlayHeight();
                    _this.$invalidateContentBounds();
                }, this);
                imageLoader.load(poster);
            };
            /**
             * @private
             */
            p.$measureContentBounds = function (bounds) {
                var bitmapData = this.bitmapData;
                var posterData = this.posterData;
                if (bitmapData) {
                    bounds.setTo(0, 0, this.getPlayWidth(), this.getPlayHeight());
                }
                else if (posterData) {
                    bounds.setTo(0, 0, this.getPlayWidth(), this.getPlayHeight());
                }
                else {
                    bounds.setEmpty();
                }
            };
            p.getPlayWidth = function () {
                if (!isNaN(this.widthSet)) {
                    return this.widthSet;
                }
                if (this.bitmapData) {
                    return this.bitmapData.width;
                }
                if (this.posterData) {
                    return this.posterData.width;
                }
                return NaN;
            };
            p.getPlayHeight = function () {
                if (!isNaN(this.heightSet)) {
                    return this.heightSet;
                }
                if (this.bitmapData) {
                    return this.bitmapData.height;
                }
                if (this.posterData) {
                    return this.posterData.height;
                }
                return NaN;
            };
            /**
             * @private
             */
            p.$render = function () {
                var node = this.$renderNode;
                var bitmapData = this.bitmapData;
                var posterData = this.posterData;
                var width = this.getPlayWidth();
                var height = this.getPlayHeight();
                if ((!this.isPlayed || egret.Capabilities.isMobile) && posterData) {
                    node.image = posterData;
                    node.drawImage(0, 0, posterData.width, posterData.height, 0, 0, width, height);
                }
                else if (this.isPlayed && bitmapData) {
                    node.image = bitmapData;
                    node.drawImage(0, 0, bitmapData.width, bitmapData.height, 0, 0, width, height);
                }
            };
            p.markDirty = function () {
                this.$invalidate();
                return true;
            };
            /**
             * @private
             * 设置显示高度
             */
            p.$setHeight = function (value) {
                this.heightSet = +value || 0;
                this.$invalidate();
                this.$invalidateContentBounds();
                return _super.prototype.$setHeight.call(this, value);
            };
            /**
             * @private
             * 设置显示宽度
             */
            p.$setWidth = function (value) {
                this.widthSet = +value || 0;
                this.$invalidate();
                this.$invalidateContentBounds();
                return _super.prototype.$setWidth.call(this, value);
            };
            d(p, "paused"
                ,function () {
                    if (this.video) {
                        return this.video.paused;
                    }
                    return true;
                }
            );
            d(p, "length"
                /**
                 * @inheritDoc
                 */
                ,function () {
                    if (this.video) {
                        return this.video.duration;
                    }
                    throw new Error("Video not loaded!");
                }
            );
            return WebVideo;
        }(egret.DisplayObject));
        web.WebVideo = WebVideo;
        egret.registerClass(WebVideo,'egret.web.WebVideo',["egret.Video"]);
        egret.Video = WebVideo;
    })(web = egret.web || (egret.web = {}));
})(egret || (egret = {}));
//////////////////////////////////////////////////////////////////////////////////////
//
//  Copyright (c) 2014-2015, Egret Technology Inc.
//  All rights reserved.
//  Redistribution and use in source and binary forms, with or without
//  modification, are permitted provided that the following conditions are met:
//
//     * Redistributions of source code must retain the above copyright
//       notice, this list of conditions and the following disclaimer.
//     * Redistributions in binary form must reproduce the above copyright
//       notice, this list of conditions and the following disclaimer in the
//       documentation and/or other materials provided with the distribution.
//     * Neither the name of the Egret nor the
//       names of its contributors may be used to endorse or promote products
//       derived from this software without specific prior written permission.
//
//  THIS SOFTWARE IS PROVIDED BY EGRET AND CONTRIBUTORS "AS IS" AND ANY EXPRESS
//  OR IMPLIED WARRANTIES, INCLUDING, BUT NOT LIMITED TO, THE IMPLIED WARRANTIES
//  OF MERCHANTABILITY AND FITNESS FOR A PARTICULAR PURPOSE ARE DISCLAIMED.
//  IN NO EVENT SHALL EGRET AND CONTRIBUTORS BE LIABLE FOR ANY DIRECT, INDIRECT,
//  INCIDENTAL, SPECIAL, EXEMPLARY, OR CONSEQUENTIAL DAMAGES (INCLUDING, BUT NOT
//  LIMITED TO, PROCUREMENT OF SUBSTITUTE GOODS OR SERVICES;LOSS OF USE, DATA,
//  OR PROFITS; OR BUSINESS INTERRUPTION) HOWEVER CAUSED AND ON ANY THEORY OF
//  LIABILITY, WHETHER IN CONTRACT, STRICT LIABILITY, OR TORT (INCLUDING
//  NEGLIGENCE OR OTHERWISE) ARISING IN ANY WAY OUT OF THE USE OF THIS SOFTWARE,
//  EVEN IF ADVISED OF THE POSSIBILITY OF SUCH DAMAGE.
//
//////////////////////////////////////////////////////////////////////////////////////
var egret;
(function (egret) {
    var web;
    (function (web) {
        /**
         * @private
         */
        var WebHttpRequest = (function (_super) {
            __extends(WebHttpRequest, _super);
            /**
             * @private
             */
            function WebHttpRequest() {
                _super.call(this);
                /**
                 * @private
                 */
                this._url = "";
                this._method = "";
            }
            var d = __define,c=WebHttpRequest,p=c.prototype;
            d(p, "response"
                /**
                 * @private
                 * 本次请求返回的数据，数据类型根据responseType设置的值确定。
                 */
                ,function () {
                    if (!this._xhr) {
                        return null;
                    }
                    if (this._xhr.response != undefined) {
                        return this._xhr.response;
                    }
                    if (this._responseType == "text") {
                        return this._xhr.responseText;
                    }
                    if (this._responseType == "arraybuffer" && /msie 9.0/i.test(navigator.userAgent)) {
                        var w = window;
                        return w.convertResponseBodyToText(this._xhr.responseBody);
                    }
                    if (this._responseType == "document") {
                        return this._xhr.responseXML;
                    }
                    /*if (this._xhr.responseXML) {
                        return this._xhr.responseXML;
                    }
                    if (this._xhr.responseText != undefined) {
                        return this._xhr.responseText;
                    }*/
                    return null;
                }
            );
            d(p, "responseType"
                /**
                 * @private
                 * 设置返回的数据格式，请使用 HttpResponseType 里定义的枚举值。设置非法的值或不设置，都将使用HttpResponseType.TEXT。
                 */
                ,function () {
                    return this._responseType;
                }
                ,function (value) {
                    this._responseType = value;
                }
            );
            d(p, "withCredentials"
                /**
                 * @private
                 * 表明在进行跨站(cross-site)的访问控制(Access-Control)请求时，是否使用认证信息(例如cookie或授权的header)。 默认为 false。(这个标志不会影响同站的请求)
                 */
                ,function () {
                    return this._withCredentials;
                }
                ,function (value) {
                    this._withCredentials = value;
                }
            );
            /**
             * @private
             *
             * @returns
             */
            p.getXHR = function () {
                if (window["XMLHttpRequest"]) {
                    return new window["XMLHttpRequest"]();
                }
                else {
                    return new ActiveXObject("MSXML2.XMLHTTP");
                }
            };
            /**
             * @private
             * 初始化一个请求.注意，若在已经发出请求的对象上调用此方法，相当于立即调用abort().
             * @param url 该请求所要访问的URL该请求所要访问的URL
             * @param method 请求所使用的HTTP方法， 请使用 HttpMethod 定义的枚举值.
             */
            p.open = function (url, method) {
                if (method === void 0) { method = "GET"; }
                this._url = url;
                this._method = method;
                if (this._xhr) {
                    this._xhr.abort();
                    this._xhr = null;
                }
                this._xhr = this.getXHR(); //new XMLHttpRequest();
                this._xhr.onreadystatechange = this.onReadyStateChange.bind(this);
                this._xhr.onprogress = this.updateProgress.bind(this);
                this._xhr.open(this._method, this._url, true);
            };
            /**
             * @private
             * 发送请求.
             * @param data 需要发送的数据
             */
            p.send = function (data) {
                if (this._responseType != null) {
                    this._xhr.responseType = this._responseType;
                }
                if (this._withCredentials != null) {
                    this._xhr.withCredentials = this._withCredentials;
                }
                if (this.headerObj) {
                    for (var key in this.headerObj) {
                        this._xhr.setRequestHeader(key, this.headerObj[key]);
                    }
                }
                this._xhr.send(data);
            };
            /**
             * @private
             * 如果请求已经被发送,则立刻中止请求.
             */
            p.abort = function () {
                if (this._xhr) {
                    this._xhr.abort();
                }
            };
            /**
             * @private
             * 返回所有响应头信息(响应头名和值), 如果响应头还没接受,则返回"".
             */
            p.getAllResponseHeaders = function () {
                if (!this._xhr) {
                    return null;
                }
                var result = this._xhr.getAllResponseHeaders();
                return result ? result : "";
            };
            /**
             * @private
             * 给指定的HTTP请求头赋值.在这之前,您必须确认已经调用 open() 方法打开了一个url.
             * @param header 将要被赋值的请求头名称.
             * @param value 给指定的请求头赋的值.
             */
            p.setRequestHeader = function (header, value) {
                if (!this.headerObj) {
                    this.headerObj = {};
                }
                this.headerObj[header] = value;
            };
            /**
             * @private
             * 返回指定的响应头的值, 如果响应头还没被接受,或该响应头不存在,则返回"".
             * @param header 要返回的响应头名称
             */
            p.getResponseHeader = function (header) {
                if (!this._xhr) {
                    return null;
                }
                var result = this._xhr.getResponseHeader(header);
                return result ? result : "";
            };
            /**
             * @private
             */
            p.onReadyStateChange = function () {
                var xhr = this._xhr;
                if (xhr.readyState == 4) {
                    var ioError = (xhr.status >= 400 || xhr.status == 0);
                    var url = this._url;
                    var self = this;
                    window.setTimeout(function () {
                        if (ioError) {
                            if (DEBUG && !self.hasEventListener(egret.IOErrorEvent.IO_ERROR)) {
                                egret.$error(1011, url);
                            }
                            self.dispatchEventWith(egret.IOErrorEvent.IO_ERROR);
                        }
                        else {
                            self.dispatchEventWith(egret.Event.COMPLETE);
                        }
                    }, 0);
                }
            };
            /**
             * @private
             */
            p.updateProgress = function (event) {
                if (event.lengthComputable) {
                    egret.ProgressEvent.dispatchProgressEvent(this, egret.ProgressEvent.PROGRESS, event.loaded, event.total);
                }
            };
            return WebHttpRequest;
        }(egret.EventDispatcher));
        web.WebHttpRequest = WebHttpRequest;
        egret.registerClass(WebHttpRequest,'egret.web.WebHttpRequest',["egret.HttpRequest"]);
        egret.HttpRequest = WebHttpRequest;
        if (DEBUG) {
            egret.$markReadOnly(WebHttpRequest, "response");
        }
    })(web = egret.web || (egret.web = {}));
})(egret || (egret = {}));
//////////////////////////////////////////////////////////////////////////////////////
//
//  Copyright (c) 2014-2015, Egret Technology Inc.
//  All rights reserved.
//  Redistribution and use in source and binary forms, with or without
//  modification, are permitted provided that the following conditions are met:
//
//     * Redistributions of source code must retain the above copyright
//       notice, this list of conditions and the following disclaimer.
//     * Redistributions in binary form must reproduce the above copyright
//       notice, this list of conditions and the following disclaimer in the
//       documentation and/or other materials provided with the distribution.
//     * Neither the name of the Egret nor the
//       names of its contributors may be used to endorse or promote products
//       derived from this software without specific prior written permission.
//
//  THIS SOFTWARE IS PROVIDED BY EGRET AND CONTRIBUTORS "AS IS" AND ANY EXPRESS
//  OR IMPLIED WARRANTIES, INCLUDING, BUT NOT LIMITED TO, THE IMPLIED WARRANTIES
//  OF MERCHANTABILITY AND FITNESS FOR A PARTICULAR PURPOSE ARE DISCLAIMED.
//  IN NO EVENT SHALL EGRET AND CONTRIBUTORS BE LIABLE FOR ANY DIRECT, INDIRECT,
//  INCIDENTAL, SPECIAL, EXEMPLARY, OR CONSEQUENTIAL DAMAGES (INCLUDING, BUT NOT
//  LIMITED TO, PROCUREMENT OF SUBSTITUTE GOODS OR SERVICES;LOSS OF USE, DATA,
//  OR PROFITS; OR BUSINESS INTERRUPTION) HOWEVER CAUSED AND ON ANY THEORY OF
//  LIABILITY, WHETHER IN CONTRACT, STRICT LIABILITY, OR TORT (INCLUDING
//  NEGLIGENCE OR OTHERWISE) ARISING IN ANY WAY OUT OF THE USE OF THIS SOFTWARE,
//  EVEN IF ADVISED OF THE POSSIBILITY OF SUCH DAMAGE.
//
//////////////////////////////////////////////////////////////////////////////////////
var egret;
(function (egret) {
    var web;
    (function (web) {
        var winURL = window["URL"] || window["webkitURL"];
        /**
         * @private
         * ImageLoader 类可用于加载图像（JPG、PNG 或 GIF）文件。使用 load() 方法来启动加载。被加载的图像对象数据将存储在 ImageLoader.data 属性上 。
         */
        var WebImageLoader = (function (_super) {
            __extends(WebImageLoader, _super);
            function WebImageLoader() {
                _super.apply(this, arguments);
                /**
                 * @private
                 * 使用 load() 方法加载成功的 BitmapData 图像数据。
                 */
                this.data = null;
                /**
                 * @private
                 * 当从其他站点加载一个图片时，指定是否启用跨域资源共享(CORS)，默认值为null。
                 * 可以设置为"anonymous","use-credentials"或null,设置为其他值将等同于"anonymous"。
                 */
                this._crossOrigin = null;
                /**
                 * @private
                 * 标记crossOrigin有没有被设置过,设置过之后使用设置的属性
                 */
                this._hasCrossOriginSet = false;
                /**
                 * @private
                 */
                this.currentImage = null;
                /**
                 * @private
                 */
                this.request = null;
            }
            var d = __define,c=WebImageLoader,p=c.prototype;
            d(p, "crossOrigin"
                ,function () {
                    return this._crossOrigin;
                }
                ,function (value) {
                    this._hasCrossOriginSet = true;
                    this._crossOrigin = value;
                }
            );
            /**
             * @private
             * 启动一次图像加载。注意：若之前已经调用过加载请求，重新调用 load() 将终止先前的请求，并开始新的加载。
             * @param url 要加载的图像文件的地址。
             */
            p.load = function (url) {
                if (web.Html5Capatibility._canUseBlob
                    && url.indexOf("wxLocalResource:") != 0 //微信专用不能使用 blob
                    && url.indexOf("data:") != 0
                    && url.indexOf("http:") != 0
                    && url.indexOf("https:") != 0) {
                    var request = this.request;
                    if (!request) {
                        request = this.request = new egret.web.WebHttpRequest();
                        request.addEventListener(egret.Event.COMPLETE, this.onBlobLoaded, this);
                        request.addEventListener(egret.IOErrorEvent.IO_ERROR, this.onBlobError, this);
                        request.responseType = "blob";
                    }
                    if (DEBUG) {
                        this.currentURL = url;
                    }
                    request.open(url);
                    request.send();
                }
                else {
                    this.loadImage(url);
                }
            };
            /**
             * @private
             */
            p.onBlobLoaded = function (event) {
                var blob = this.request.response;
                this.loadImage(winURL.createObjectURL(blob));
            };
            /**
             * @private
             */
            p.onBlobError = function (event) {
                this.dispatchIOError(this.currentURL);
            };
            /**
             * @private
             */
            p.loadImage = function (src) {
                var image = new Image();
                this.data = null;
                this.currentImage = image;
                if (this._hasCrossOriginSet) {
                    if (this._crossOrigin) {
                        image.crossOrigin = this._crossOrigin;
                    }
                }
                else {
                    if (WebImageLoader.crossOrigin) {
                        image.crossOrigin = WebImageLoader.crossOrigin;
                    }
                }
                /*else {
                    if (image.hasAttribute("crossOrigin")) {//兼容猎豹
                        image.removeAttribute("crossOrigin");
                    }
                }*/
                image.onload = this.onImageComplete.bind(this);
                image.onerror = this.onLoadError.bind(this);
                image.src = src;
            };
            /**
             * @private
             */
            p.onImageComplete = function (event) {
                var image = this.getImage(event);
                if (!image) {
                    return;
                }
                this.data = egret.$toBitmapData(image);
                var self = this;
                window.setTimeout(function () {
                    self.dispatchEventWith(egret.Event.COMPLETE);
                }, 0);
            };
            /**
             * @private
             */
            p.onLoadError = function (event) {
                var image = this.getImage(event);
                if (!image) {
                    return;
                }
                this.dispatchIOError(image.src);
            };
            p.dispatchIOError = function (url) {
                var self = this;
                window.setTimeout(function () {
                    if (DEBUG && !self.hasEventListener(egret.IOErrorEvent.IO_ERROR)) {
                        egret.$error(1011, url);
                    }
                    self.dispatchEventWith(egret.IOErrorEvent.IO_ERROR);
                }, 0);
            };
            /**
             * @private
             */
            p.getImage = function (event) {
                var image = event.target;
                var url = image.src;
                if (url.indexOf("blob:") == 0) {
                    try {
                        winURL.revokeObjectURL(image.src);
                    }
                    catch (e) {
                        egret.$warn(1037);
                    }
                }
                image.onerror = null;
                image.onload = null;
                if (this.currentImage !== image) {
                    return null;
                }
                this.currentImage = null;
                return image;
            };
            /**
             * @private
             * 指定是否启用跨域资源共享,如果ImageLoader实例有设置过crossOrigin属性将使用设置的属性
             */
            WebImageLoader.crossOrigin = null;
            return WebImageLoader;
        }(egret.EventDispatcher));
        web.WebImageLoader = WebImageLoader;
        egret.registerClass(WebImageLoader,'egret.web.WebImageLoader',["egret.ImageLoader"]);
        egret.ImageLoader = WebImageLoader;
    })(web = egret.web || (egret.web = {}));
})(egret || (egret = {}));
//////////////////////////////////////////////////////////////////////////////////////
//
//  Copyright (c) 2014-2015, Egret Technology Inc.
//  All rights reserved.
//  Redistribution and use in source and binary forms, with or without
//  modification, are permitted provided that the following conditions are met:
//
//     * Redistributions of source code must retain the above copyright
//       notice, this list of conditions and the following disclaimer.
//     * Redistributions in binary form must reproduce the above copyright
//       notice, this list of conditions and the following disclaimer in the
//       documentation and/or other materials provided with the distribution.
//     * Neither the name of the Egret nor the
//       names of its contributors may be used to endorse or promote products
//       derived from this software without specific prior written permission.
//
//  THIS SOFTWARE IS PROVIDED BY EGRET AND CONTRIBUTORS "AS IS" AND ANY EXPRESS
//  OR IMPLIED WARRANTIES, INCLUDING, BUT NOT LIMITED TO, THE IMPLIED WARRANTIES
//  OF MERCHANTABILITY AND FITNESS FOR A PARTICULAR PURPOSE ARE DISCLAIMED.
//  IN NO EVENT SHALL EGRET AND CONTRIBUTORS BE LIABLE FOR ANY DIRECT, INDIRECT,
//  INCIDENTAL, SPECIAL, EXEMPLARY, OR CONSEQUENTIAL DAMAGES (INCLUDING, BUT NOT
//  LIMITED TO, PROCUREMENT OF SUBSTITUTE GOODS OR SERVICES;LOSS OF USE, DATA,
//  OR PROFITS; OR BUSINESS INTERRUPTION) HOWEVER CAUSED AND ON ANY THEORY OF
//  LIABILITY, WHETHER IN CONTRACT, STRICT LIABILITY, OR TORT (INCLUDING
//  NEGLIGENCE OR OTHERWISE) ARISING IN ANY WAY OUT OF THE USE OF THIS SOFTWARE,
//  EVEN IF ADVISED OF THE POSSIBILITY OF SUCH DAMAGE.
//
//////////////////////////////////////////////////////////////////////////////////////
var egret;
(function (egret) {
    var web;
    (function (web) {
        /**
         * @classdesc
         * @extends egret.StageText
         * @private
         */
        var HTML5StageText = (function (_super) {
            __extends(HTML5StageText, _super);
            /**
             * @private
             */
            function HTML5StageText() {
                _super.call(this);
                /**
                 * @private
                 */
                this._isNeedShow = false;
                /**
                 * @private
                 */
                this.inputElement = null;
                /**
                 * @private
                 */
                this.inputDiv = null;
                /**
                 * @private
                 */
                this._gscaleX = 0;
                /**
                 * @private
                 */
                this._gscaleY = 0;
                /**
                 * @private
                 */
                this._isNeesHide = false;
                /**
                 * @private
                 */
                this.textValue = "";
                /**
                 * @private
                 */
                this.colorValue = 0xffffff;
                /**
                 * @private
                 */
                this._styleInfoes = {};
            }
            var d = __define,c=HTML5StageText,p=c.prototype;
            /**
             * @private
             *
             * @param textfield
             */
            p.$setTextField = function (textfield) {
                this.$textfield = textfield;
                return true;
            };
            /**
             * @private
             *
             */
            p.$addToStage = function () {
                this.htmlInput = egret.web.$getTextAdapter(this.$textfield);
            };
            /**
             * @private
             *
             */
            p._initElement = function () {
                var point = this.$textfield.localToGlobal(0, 0);
                var x = point.x;
                var y = point.y;
                // var m = this.$textfield.$renderNode.renderMatrix;
                // var cX = m.a;
                // var cY = m.d;
                var scaleX = this.htmlInput.$scaleX;
                var scaleY = this.htmlInput.$scaleY;
                this.inputDiv.style.left = x * scaleX + "px";
                this.inputDiv.style.top = y * scaleY + "px";
                if (this.$textfield.multiline && this.$textfield.height > this.$textfield.size) {
                    this.inputDiv.style.top = (y) * scaleY + "px";
                    this.inputElement.style.top = (-this.$textfield.lineSpacing / 2) * scaleY + "px";
                }
                else {
                    this.inputDiv.style.top = y * scaleY + "px";
                    this.inputElement.style.top = 0 + "px";
                }
                var node = this.$textfield;
                var cX = 1;
                var cY = 1;
                var rotation = 0;
                while (node.parent) {
                    cX *= node.scaleX;
                    cY *= node.scaleY;
                    rotation += node.rotation;
                    node = node.parent;
                }
                var transformKey = egret.web.getPrefixStyleName("transform");
                this.inputDiv.style[transformKey] = "rotate(" + rotation + "deg)";
                this._gscaleX = scaleX * cX;
                this._gscaleY = scaleY * cY;
            };
            /**
             * @private
             *
             */
            p.$show = function () {
                if (!this.htmlInput.isCurrentStageText(this)) {
                    this.inputElement = this.htmlInput.getInputElement(this);
                    this.inputDiv = this.htmlInput._inputDIV;
                }
                else {
                    this.inputElement.onblur = null;
                }
                this.htmlInput._needShow = true;
                //标记当前文本被选中
                this._isNeedShow = true;
                this._initElement();
            };
            /**
             * @private
             *
             */
            p.onBlurHandler = function () {
                this.htmlInput.clearInputElement();
                window.scrollTo(0, 0);
            };
            /**
             * @private
             *
             */
            p.executeShow = function () {
                var self = this;
                //打开
                this.inputElement.value = this.$getText();
                if (this.inputElement.onblur == null) {
                    this.inputElement.onblur = this.onBlurHandler.bind(this);
                }
                this.$resetStageText();
                if (this.$textfield.maxChars > 0) {
                    this.inputElement.setAttribute("maxlength", this.$textfield.maxChars);
                }
                else {
                    this.inputElement.removeAttribute("maxlength");
                }
                this.inputElement.selectionStart = this.inputElement.value.length;
                this.inputElement.selectionEnd = this.inputElement.value.length;
                this.inputElement.focus();
            };
            /**
             * @private
             *
             */
            p.$hide = function () {
                //标记当前点击其他地方关闭
                this._isNeesHide = true;
                if (this.htmlInput && egret.web.Html5Capatibility._System_OS == egret.web.SystemOSType.IOS) {
                    this.htmlInput.disconnectStageText(this);
                }
            };
            /**
             * @private
             *
             * @returns
             */
            p.$getText = function () {
                if (!this.textValue) {
                    this.textValue = "";
                }
                return this.textValue;
            };
            /**
             * @private
             *
             * @param value
             */
            p.$setText = function (value) {
                this.textValue = value;
                this.resetText();
                return true;
            };
            /**
             * @private
             *
             */
            p.resetText = function () {
                if (this.inputElement) {
                    this.inputElement.value = this.textValue;
                }
            };
            p.$setColor = function (value) {
                this.colorValue = value;
                this.resetColor();
                return true;
            };
            /**
             * @private
             *
             */
            p.resetColor = function () {
                if (this.inputElement) {
                    this.setElementStyle("color", egret.toColorString(this.colorValue));
                }
            };
            p.$onBlur = function () {
                if (web.Html5Capatibility._System_OS == web.SystemOSType.WPHONE) {
                    egret.Event.dispatchEvent(this, "updateText", false);
                }
            };
            /**
             * @private
             *
             */
            p._onInput = function () {
                var self = this;
                if (web.Html5Capatibility._System_OS == web.SystemOSType.WPHONE) {
                    var values = this.$textfield.$TextField;
                    if (values[35 /* restrictAnd */] == null && values[36 /* restrictNot */] == null) {
                        self.textValue = self.inputElement.value;
                        egret.Event.dispatchEvent(self, "updateText", false);
                    }
                    else {
                        window.setTimeout(function () {
                            if (self.inputElement) {
                                if (self.inputElement.selectionStart && self.inputElement.selectionEnd) {
                                    if (self.inputElement.selectionStart == self.inputElement.selectionEnd) {
                                        self.textValue = self.inputElement.value;
                                        egret.Event.dispatchEvent(self, "updateText", false);
                                    }
                                }
                            }
                        }, 0);
                    }
                }
                else {
                    window.setTimeout(function () {
                        if (self.inputElement.selectionStart == self.inputElement.selectionEnd) {
                            self.textValue = self.inputElement.value;
                            egret.Event.dispatchEvent(self, "updateText", false);
                        }
                    }, 0);
                }
            };
            p.setAreaHeight = function () {
                var textfield = this.$textfield;
                if (textfield.multiline) {
                    var textheight = egret.TextFieldUtils.$getTextHeight(textfield);
                    if (textfield.height <= textfield.size || textfield.height < textheight) {
                        this.setElementStyle("height", (textfield.size) * this._gscaleY + "px");
                        this.setElementStyle("padding", "0px");
                        this.setElementStyle("lineHeight", (textfield.size) * this._gscaleY + "px");
                    }
                    else {
                        this.setElementStyle("height", (textheight + textfield.lineSpacing) * this._gscaleY + "px");
                        var rap = (textfield.height - textheight) * this._gscaleY;
                        var valign = egret.TextFieldUtils.$getValign(textfield);
                        var top = rap * valign;
                        var bottom = rap - top;
                        this.setElementStyle("padding", top + "px 0px " + bottom + "px 0px");
                        this.setElementStyle("lineHeight", (textfield.size + textfield.lineSpacing) * this._gscaleY + "px");
                    }
                }
            };
            /**
             * @private
             *
             * @param e
             */
            p._onClickHandler = function (e) {
                if (this._isNeedShow) {
                    e.stopImmediatePropagation();
                    //e.preventDefault();
                    this._isNeedShow = false;
                    this.executeShow();
                    this.dispatchEvent(new egret.Event("focus"));
                }
            };
            /**
             * @private
             *
             */
            p._onDisconnect = function () {
                this.inputElement = null;
                this.dispatchEvent(new egret.Event("blur"));
            };
            /**
             * @private
             *
             * @param style
             * @param value
             */
            p.setElementStyle = function (style, value) {
                if (this.inputElement) {
                    if (this._styleInfoes[style] != value) {
                        this.inputElement.style[style] = value;
                    }
                }
            };
            /**
             * @private
             *
             */
            p.$removeFromStage = function () {
                if (this.inputElement) {
                    this.htmlInput.disconnectStageText(this);
                }
            };
            /**
             * 修改位置
             * @private
             */
            p.$resetStageText = function () {
                if (this.inputElement) {
                    var textfield = this.$textfield;
                    this.setElementStyle("fontFamily", textfield.fontFamily);
                    this.setElementStyle("fontStyle", textfield.italic ? "italic" : "normal");
                    this.setElementStyle("fontWeight", textfield.bold ? "bold" : "normal");
                    this.setElementStyle("textAlign", textfield.textAlign);
                    this.setElementStyle("fontSize", textfield.size * this._gscaleY + "px");
                    this.setElementStyle("color", egret.toColorString(textfield.textColor));
                    if (textfield.stage) {
                        var tw = textfield.localToGlobal(0, 0).x;
                        tw = Math.min(textfield.width, textfield.stage.stageWidth - tw);
                    }
                    else {
                        tw = textfield.width;
                    }
                    this.setElementStyle("width", tw * this._gscaleX + "px");
                    this.setElementStyle("verticalAlign", textfield.verticalAlign);
                    if (textfield.multiline) {
                        this.setAreaHeight();
                    }
                    else {
                        this.setElementStyle("lineHeight", (textfield.size) * this._gscaleY + "px");
                        if (textfield.height < textfield.size) {
                            this.setElementStyle("height", (textfield.size) * this._gscaleY + "px");
                            var bottom = (textfield.size / 2) * this._gscaleY;
                            this.setElementStyle("padding", "0px 0px " + bottom + "px 0px");
                        }
                        else {
                            this.setElementStyle("height", (textfield.size) * this._gscaleY + "px");
                            var rap = (textfield.height - textfield.size) * this._gscaleY;
                            var valign = egret.TextFieldUtils.$getValign(textfield);
                            var top = rap * valign;
                            var bottom = rap - top;
                            if (bottom < textfield.size / 2 * this._gscaleY) {
                                bottom = textfield.size / 2 * this._gscaleY;
                            }
                            this.setElementStyle("padding", top + "px 0px " + bottom + "px 0px");
                        }
                    }
                    this.inputDiv.style.clip = "rect(0px " + (textfield.width * this._gscaleX) + "px " + (textfield.height * this._gscaleY) + "px 0px)";
                    this.inputDiv.style.height = textfield.height * this._gscaleY + "px";
                    this.inputDiv.style.width = tw * this._gscaleX + "px";
                }
            };
            return HTML5StageText;
        }(egret.EventDispatcher));
        web.HTML5StageText = HTML5StageText;
        egret.registerClass(HTML5StageText,'egret.web.HTML5StageText',["egret.StageText"]);
        egret.StageText = HTML5StageText;
    })(web = egret.web || (egret.web = {}));
})(egret || (egret = {}));
var egret;
(function (egret) {
    var web;
    (function (web) {
        /**
         * @private
         */
        var HTMLInput = (function () {
            function HTMLInput() {
                /**
                 * @private
                 */
                this._needShow = false;
                /**
                 * @private
                 */
                this.$scaleX = 1;
                /**
                 * @private
                 */
                this.$scaleY = 1;
            }
            var d = __define,c=HTMLInput,p=c.prototype;
            /**
             * @private
             *
             * @returns
             */
            p.isInputOn = function () {
                return this._stageText != null;
            };
            /**
             * @private
             *
             * @param stageText
             * @returns
             */
            p.isCurrentStageText = function (stageText) {
                return this._stageText == stageText;
            };
            /**
             * @private
             *
             * @param dom
             */
            p.initValue = function (dom) {
                dom.style.position = "absolute";
                dom.style.left = "0px";
                dom.style.top = "0px";
                dom.style.border = "none";
                dom.style.padding = "0";
            };
            /**
             * @private
             *
             */
            p.$updateSize = function () {
                if (!this.canvas) {
                    return;
                }
                var stageW = this.canvas.width;
                var stageH = this.canvas.height;
                var screenW = this.canvas.style.width.split("px")[0];
                var screenH = this.canvas.style.height.split("px")[0];
                this.$scaleX = screenW / stageW;
                this.$scaleY = screenH / stageH;
                this.StageDelegateDiv.style.left = this.canvas.style.left;
                this.StageDelegateDiv.style.top = this.canvas.style.top;
                var transformKey = egret.web.getPrefixStyleName("transform");
                this.StageDelegateDiv.style[transformKey] = this.canvas.style[transformKey];
                this.StageDelegateDiv.style[egret.web.getPrefixStyleName("transformOrigin")] = "0% 0% 0px";
            };
            /**
             * @private
             *
             * @param container
             * @param canvas
             * @returns
             */
            p._initStageDelegateDiv = function (container, canvas) {
                this.canvas = canvas;
                var self = this;
                var stageDelegateDiv;
                if (!stageDelegateDiv) {
                    stageDelegateDiv = document.createElement("div");
                    this.StageDelegateDiv = stageDelegateDiv;
                    stageDelegateDiv.id = "StageDelegateDiv";
                    container.appendChild(stageDelegateDiv);
                    self.initValue(stageDelegateDiv);
                    self._inputDIV = document.createElement("div");
                    self.initValue(self._inputDIV);
                    self._inputDIV.style.width = "0px";
                    self._inputDIV.style.height = "0px";
                    self._inputDIV.style.left = 0 + "px";
                    self._inputDIV.style.top = "-100px";
                    self._inputDIV.style[egret.web.getPrefixStyleName("transformOrigin")] = "0% 0% 0px";
                    stageDelegateDiv.appendChild(self._inputDIV);
                    this.canvas.addEventListener("click", function (e) {
                        if (self._needShow) {
                            self._needShow = false;
                            self._stageText._onClickHandler(e);
                            self.show();
                        }
                        else {
                            if (self._inputElement) {
                                self.clearInputElement();
                                self._inputElement.blur();
                                self._inputElement = null;
                            }
                        }
                    });
                    self.initInputElement(true);
                    self.initInputElement(false);
                }
            };
            //初始化输入框
            p.initInputElement = function (multiline) {
                var self = this;
                //增加1个空的textarea
                var inputElement;
                if (multiline) {
                    inputElement = document.createElement("textarea");
                    inputElement.style["resize"] = "none";
                    self._multiElement = inputElement;
                    inputElement.id = "egretTextarea";
                }
                else {
                    inputElement = document.createElement("input");
                    self._simpleElement = inputElement;
                    inputElement.id = "egretInput";
                }
                inputElement.type = "text";
                self._inputDIV.appendChild(inputElement);
                inputElement.setAttribute("tabindex", "-1");
                inputElement.style.width = "1px";
                inputElement.style.height = "12px";
                self.initValue(inputElement);
                inputElement.style.outline = "thin";
                inputElement.style.background = "none";
                inputElement.style.overflow = "hidden";
                inputElement.style.wordBreak = "break-all";
                //隐藏输入框
                inputElement.style.opacity = 0;
                inputElement.oninput = function () {
                    if (self._stageText) {
                        self._stageText._onInput();
                    }
                };
            };
            /**
             * @private
             *
             */
            p.show = function () {
                var self = this;
                var inputElement = self._inputElement;
                //隐藏输入框
                egret.$callAsync(function () {
                    inputElement.style.opacity = 1;
                }, self);
            };
            /**
             * @private
             *
             * @param stageText
             */
            p.disconnectStageText = function (stageText) {
                if (this._stageText == null || this._stageText == stageText) {
                    this.clearInputElement();
                    if (this._inputElement) {
                        this._inputElement.blur();
                    }
                }
            };
            /**
             * @private
             *
             */
            p.clearInputElement = function () {
                var self = this;
                if (self._inputElement) {
                    self._inputElement.value = "";
                    self._inputElement.onblur = null;
                    self._inputElement.style.width = "1px";
                    self._inputElement.style.height = "12px";
                    self._inputElement.style.left = "0px";
                    self._inputElement.style.top = "0px";
                    self._inputElement.style.opacity = 0;
                    var otherElement;
                    if (self._simpleElement == self._inputElement) {
                        otherElement = self._multiElement;
                    }
                    else {
                        otherElement = self._simpleElement;
                    }
                    otherElement.style.display = "block";
                    self._inputDIV.style.left = 0 + "px";
                    self._inputDIV.style.top = "-100px";
                    self._inputDIV.style.height = 0 + "px";
                    self._inputDIV.style.width = 0 + "px";
                }
                if (self._stageText) {
                    self._stageText._onDisconnect();
                    self._stageText = null;
                    this.canvas['userTyping'] = false;
                }
            };
            /**
             * @private
             *
             * @param stageText
             * @returns
             */
            p.getInputElement = function (stageText) {
                var self = this;
                self.clearInputElement();
                self._stageText = stageText;
                this.canvas['userTyping'] = true;
                if (self._stageText.$textfield.multiline) {
                    self._inputElement = self._multiElement;
                }
                else {
                    self._inputElement = self._simpleElement;
                }
                var otherElement;
                if (self._simpleElement == self._inputElement) {
                    otherElement = self._multiElement;
                }
                else {
                    otherElement = self._simpleElement;
                }
                otherElement.style.display = "none";
                return self._inputElement;
            };
            return HTMLInput;
        }());
        web.HTMLInput = HTMLInput;
        egret.registerClass(HTMLInput,'egret.web.HTMLInput');
    })(web = egret.web || (egret.web = {}));
})(egret || (egret = {}));
var egret;
(function (egret) {
    var web;
    (function (web) {
        var stageToTextLayerMap = {};
        var stageToCanvasMap = {};
        var stageToContainerMap = {};
        /**
         * @private
         * 获取
         */
        function $getTextAdapter(textfield) {
            var stageHash = textfield.stage ? textfield.stage.$hashCode : 0;
            var adapter = stageToTextLayerMap[stageHash];
            var canvas = stageToCanvasMap[stageHash];
            var container = stageToContainerMap[stageHash];
            if (canvas && container) {
                //adapter._initStageDelegateDiv(container, canvas);
                //adapter.$updateSize();
                delete stageToCanvasMap[stageHash];
                delete stageToContainerMap[stageHash];
            }
            return adapter;
        }
        web.$getTextAdapter = $getTextAdapter;
        /**
         * @private
         */
        function $cacheTextAdapter(adapter, stage, container, canvas) {
            adapter._initStageDelegateDiv(container, canvas);
            stageToTextLayerMap[stage.$hashCode] = adapter;
            stageToCanvasMap[stage.$hashCode] = canvas;
            stageToContainerMap[stage.$hashCode] = container;
        }
        web.$cacheTextAdapter = $cacheTextAdapter;
    })(web = egret.web || (egret.web = {}));
})(egret || (egret = {}));
//////////////////////////////////////////////////////////////////////////////////////
//
//  Copyright (c) 2014-2015, Egret Technology Inc.
//  All rights reserved.
//  Redistribution and use in source and binary forms, with or without
//  modification, are permitted provided that the following conditions are met:
//
//     * Redistributions of source code must retain the above copyright
//       notice, this list of conditions and the following disclaimer.
//     * Redistributions in binary form must reproduce the above copyright
//       notice, this list of conditions and the following disclaimer in the
//       documentation and/or other materials provided with the distribution.
//     * Neither the name of the Egret nor the
//       names of its contributors may be used to endorse or promote products
//       derived from this software without specific prior written permission.
//
//  THIS SOFTWARE IS PROVIDED BY EGRET AND CONTRIBUTORS "AS IS" AND ANY EXPRESS
//  OR IMPLIED WARRANTIES, INCLUDING, BUT NOT LIMITED TO, THE IMPLIED WARRANTIES
//  OF MERCHANTABILITY AND FITNESS FOR A PARTICULAR PURPOSE ARE DISCLAIMED.
//  IN NO EVENT SHALL EGRET AND CONTRIBUTORS BE LIABLE FOR ANY DIRECT, INDIRECT,
//  INCIDENTAL, SPECIAL, EXEMPLARY, OR CONSEQUENTIAL DAMAGES (INCLUDING, BUT NOT
//  LIMITED TO, PROCUREMENT OF SUBSTITUTE GOODS OR SERVICES;LOSS OF USE, DATA,
//  OR PROFITS; OR BUSINESS INTERRUPTION) HOWEVER CAUSED AND ON ANY THEORY OF
//  LIABILITY, WHETHER IN CONTRACT, STRICT LIABILITY, OR TORT (INCLUDING
//  NEGLIGENCE OR OTHERWISE) ARISING IN ANY WAY OUT OF THE USE OF THIS SOFTWARE,
//  EVEN IF ADVISED OF THE POSSIBILITY OF SUCH DAMAGE.
//
//////////////////////////////////////////////////////////////////////////////////////
var egret;
(function (egret) {
    var web;
    (function (web) {
        /**
         * @private
         */
        var context = null;
        /**
         * @private
         */
        var fontCache = {};
        /**
         * 测量文本在指定样式下的宽度。
         * @param text 要测量的文本内容。
         * @param fontFamily 字体名称
         * @param fontSize 字体大小
         * @param bold 是否粗体
         * @param italic 是否斜体
         */
        function measureText(text, fontFamily, fontSize, bold, italic) {
            if (!context) {
                createContext();
            }
            var font = "";
            if (italic)
                font += "italic ";
            if (bold)
                font += "bold ";
            font += (fontSize || 12) + "px ";
            font += (fontFamily || "Arial");
            var width = 0;
            var cache = fontCache[font] || (fontCache[font] = {});
            context.font = font;
            var length = text.length;
            for (var i = 0; i < length; i++) {
                var letter = text.charCodeAt(i);
                var w = cache[letter] || (cache[letter] = context.measureText(text.charAt(i)).width);
                width += w;
            }
            return width;
        }
        /**
         * @private
         */
        function createContext() {
            if (egret.Capabilities.renderMode == "canvas") {
                context = egret.sys.hitTestBuffer.context;
            }
            else {
                var canvas = document.createElement("canvas");
                context = canvas.getContext("2d");
            }
            context.textAlign = "left";
            context.textBaseline = "middle";
        }
        egret.sys.measureText = measureText;
    })(web = egret.web || (egret.web = {}));
})(egret || (egret = {}));
//////////////////////////////////////////////////////////////////////////////////////
//
//  Copyright (c) 2014-2015, Egret Technology Inc.
//  All rights reserved.
//  Redistribution and use in source and binary forms, with or without
//  modification, are permitted provided that the following conditions are met:
//
//     * Redistributions of source code must retain the above copyright
//       notice, this list of conditions and the following disclaimer.
//     * Redistributions in binary form must reproduce the above copyright
//       notice, this list of conditions and the following disclaimer in the
//       documentation and/or other materials provided with the distribution.
//     * Neither the name of the Egret nor the
//       names of its contributors may be used to endorse or promote products
//       derived from this software without specific prior written permission.
//
//  THIS SOFTWARE IS PROVIDED BY EGRET AND CONTRIBUTORS "AS IS" AND ANY EXPRESS
//  OR IMPLIED WARRANTIES, INCLUDING, BUT NOT LIMITED TO, THE IMPLIED WARRANTIES
//  OF MERCHANTABILITY AND FITNESS FOR A PARTICULAR PURPOSE ARE DISCLAIMED.
//  IN NO EVENT SHALL EGRET AND CONTRIBUTORS BE LIABLE FOR ANY DIRECT, INDIRECT,
//  INCIDENTAL, SPECIAL, EXEMPLARY, OR CONSEQUENTIAL DAMAGES (INCLUDING, BUT NOT
//  LIMITED TO, PROCUREMENT OF SUBSTITUTE GOODS OR SERVICES;LOSS OF USE, DATA,
//  OR PROFITS; OR BUSINESS INTERRUPTION) HOWEVER CAUSED AND ON ANY THEORY OF
//  LIABILITY, WHETHER IN CONTRACT, STRICT LIABILITY, OR TORT (INCLUDING
//  NEGLIGENCE OR OTHERWISE) ARISING IN ANY WAY OUT OF THE USE OF THIS SOFTWARE,
//  EVEN IF ADVISED OF THE POSSIBILITY OF SUCH DAMAGE.
//
//////////////////////////////////////////////////////////////////////////////////////
var egret;
(function (egret) {
    var web;
    (function (web) {
        /**
         * 创建一个canvas。
         */
        function createCanvas(width, height) {
            var canvas = document.createElement("canvas");
            if (!isNaN(width) && !isNaN(height)) {
                canvas.width = width;
                canvas.height = height;
            }
            egret.$toBitmapData(canvas);
            var context = canvas.getContext("2d");
            if (context["imageSmoothingEnabled"] === undefined) {
                var keys = ["webkitImageSmoothingEnabled", "mozImageSmoothingEnabled", "msImageSmoothingEnabled"];
                for (var i = keys.length - 1; i >= 0; i--) {
                    var key = keys[i];
                    if (context[key] !== void 0) {
                        break;
                    }
                }
                try {
                    Object.defineProperty(context, "imageSmoothingEnabled", {
                        get: function () {
                            return this[key];
                        },
                        set: function (value) {
                            this[key] = value;
                        }
                    });
                }
                catch (e) {
                    context["imageSmoothingEnabled"] = context[key];
                }
            }
            return canvas;
        }
        var sharedCanvas;
        /**
         * @private
         * Canvas2D渲染缓冲
         */
        var CanvasRenderBuffer = (function () {
            function CanvasRenderBuffer(width, height) {
                this.surface = createCanvas(width, height);
                this.context = this.surface.getContext("2d");
            }
            var d = __define,c=CanvasRenderBuffer,p=c.prototype;
            d(p, "width"
                /**
                 * 渲染缓冲的宽度，以像素为单位。
                 * @readOnly
                 */
                ,function () {
                    return this.surface.width;
                }
            );
            d(p, "height"
                /**
                 * 渲染缓冲的高度，以像素为单位。
                 * @readOnly
                 */
                ,function () {
                    return this.surface.height;
                }
            );
            /**
             * 改变渲染缓冲的大小并清空缓冲区
             * @param width 改变后的宽
             * @param height 改变后的高
             * @param useMaxSize 若传入true，则将改变后的尺寸与已有尺寸对比，保留较大的尺寸。
             */
            p.resize = function (width, height, useMaxSize) {
                var surface = this.surface;
                if (useMaxSize) {
                    var change = false;
                    if (surface.width < width) {
                        surface.width = width;
                        change = true;
                    }
                    if (surface.height < height) {
                        surface.height = height;
                        change = true;
                    }
                    //尺寸没有变化时,将绘制属性重置
                    if (!change) {
                        this.context.globalCompositeOperation = "source-over";
                        this.context.setTransform(1, 0, 0, 1, 0, 0);
                        this.context.globalAlpha = 1;
                    }
                }
                else {
                    if (surface.width != width) {
                        surface.width = width;
                    }
                    if (surface.height != height) {
                        surface.height = height;
                    }
                }
                this.clear();
            };
            /**
             * 改变渲染缓冲为指定大小，但保留原始图像数据
             * @param width 改变后的宽
             * @param height 改变后的高
             * @param offsetX 原始图像数据在改变后缓冲区的绘制起始位置x
             * @param offsetY 原始图像数据在改变后缓冲区的绘制起始位置y
             */
            p.resizeTo = function (width, height, offsetX, offsetY) {
                if (!sharedCanvas) {
                    sharedCanvas = createCanvas();
                }
                var oldContext = this.context;
                var oldSurface = this.surface;
                var newSurface = sharedCanvas;
                var newContext = newSurface.getContext("2d");
                sharedCanvas = oldSurface;
                this.context = newContext;
                this.surface = newSurface;
                newSurface.width = Math.max(width, 257);
                newSurface.height = Math.max(height, 257);
                newContext.setTransform(1, 0, 0, 1, 0, 0);
                newContext.drawImage(oldSurface, offsetX, offsetY);
                oldSurface.height = 1;
                oldSurface.width = 1;
            };
            p.setDirtyRegionPolicy = function (state) {
            };
            /**
             * 清空并设置裁切
             * @param regions 矩形列表
             * @param offsetX 矩形要加上的偏移量x
             * @param offsetY 矩形要加上的偏移量y
             */
            p.beginClip = function (regions, offsetX, offsetY) {
                offsetX = +offsetX || 0;
                offsetY = +offsetY || 0;
                var context = this.context;
                context.save();
                context.beginPath();
                context.setTransform(1, 0, 0, 1, offsetX, offsetY);
                var length = regions.length;
                for (var i = 0; i < length; i++) {
                    var region = regions[i];
                    context.clearRect(region.minX, region.minY, region.width, region.height);
                    context.rect(region.minX, region.minY, region.width, region.height);
                }
                context.clip();
            };
            /**
             * 取消上一次设置的clip。
             */
            p.endClip = function () {
                this.context.restore();
            };
            /**
             * 获取指定坐标的像素
             */
            p.getPixel = function (x, y) {
                return this.context.getImageData(x, y, 1, 1).data;
            };
            /**
             * 转换成base64字符串，如果图片（或者包含的图片）跨域，则返回null
             * @param type 转换的类型，如: "image/png","image/jpeg"
             */
            p.toDataURL = function (type, encoderOptions) {
                return this.surface.toDataURL(type, encoderOptions);
            };
            /**
             * 清空缓冲区数据
             */
            p.clear = function () {
                this.context.setTransform(1, 0, 0, 1, 0, 0);
                this.context.clearRect(0, 0, this.surface.width, this.surface.height);
            };
            /**
             * 销毁绘制对象
             */
            p.destroy = function () {
                this.surface.width = this.surface.height = 0;
            };
            return CanvasRenderBuffer;
        }());
        web.CanvasRenderBuffer = CanvasRenderBuffer;
        egret.registerClass(CanvasRenderBuffer,'egret.web.CanvasRenderBuffer',["egret.sys.RenderBuffer"]);
    })(web = egret.web || (egret.web = {}));
})(egret || (egret = {}));
//////////////////////////////////////////////////////////////////////////////////////
//
//  Copyright (c) 2014-2015, Egret Technology Inc.
//  All rights reserved.
//  Redistribution and use in source and binary forms, with or without
//  modification, are permitted provided this the following conditions are met:
//
//     * Redistributions of source code must retain the above copyright
//       notice, this list of conditions and the following disclaimer.
//     * Redistributions in binary form must reproduce the above copyright
//       notice, this list of conditions and the following disclaimer in the
//       documentation and/or other materials provided with the distribution.
//     * Neither the name of the Egret nor the
//       names of its contributors may be used to endorse or promote products
//       derived from this software without specific prior written permission.
//
//  THIS SOFTWARE IS PROVIDED BY EGRET AND CONTRIBUTORS "AS IS" AND ANY EXPRESS
//  OR IMPLIED WARRANTIES, INCLUDING, BUT NOT LIMITED TO, THE IMPLIED WARRANTIES
//  OF MERCHANTABILITY AND FITNESS FOR A PARTICULAR PURPOSE ARE DISCLAIMED.
//  IN NO EVENT SHALL EGRET AND CONTRIBUTORS BE LIABLE FOR ANY DIRECT, INDIRECT,
//  INCIDENTAL, SPECIAL, EXEMPLARY, OR CONSEQUENTIAL DAMAGES (INCLUDING, BUT NOT
//  LIMITED TO, PROCUREMENT OF SUBSTITUTE GOODS OR SERVICES;LOSS OF USE, DATA,
//  OR PROFITS; OR BUSINESS INTERRUPTION) HOWEVER CAUSED AND ON ANY THEORY OF
//  LIABILITY, WHETHER IN CONTRACT, STRICT LIABILITY, OR TORT (INCLUDING
//  NEGLIGENCE OR OTHERWISE) ARISING IN ANY WAY OUT OF THE USE OF THIS SOFTWARE,
//  EVEN IF ADVISED OF THE POSSIBILITY OF SUCH DAMAGE.
//
//////////////////////////////////////////////////////////////////////////////////////
var egret;
(function (egret) {
    var web;
    (function (web) {
        /**
         * @private
         */
        var WebTouchHandler = (function (_super) {
            __extends(WebTouchHandler, _super);
            /**
             * @private
             */
            function WebTouchHandler(stage, canvas) {
                var _this = this;
                _super.call(this);
                /**
                 * @private
                 */
                this.onTouchBegin = function (event) {
                    var location = _this.getLocation(event);
                    _this.touch.onTouchBegin(location.x, location.y, event.identifier);
                };
                /**
                 * @private
                 */
                this.onTouchMove = function (event) {
                    var location = _this.getLocation(event);
                    _this.touch.onTouchMove(location.x, location.y, event.identifier);
                };
                /**
                 * @private
                 */
                this.onTouchEnd = function (event) {
                    var location = _this.getLocation(event);
                    _this.touch.onTouchEnd(location.x, location.y, event.identifier);
                };
                /**
                 * @private
                 */
                this.scaleX = 1;
                /**
                 * @private
                 */
                this.scaleY = 1;
                /**
                 * @private
                 */
                this.rotation = 0;
                this.canvas = canvas;
                this.touch = new egret.sys.TouchHandler(stage);
                this.addListeners();
            }
            var d = __define,c=WebTouchHandler,p=c.prototype;
            /**
             * @private
             * 添加事件监听
             */
            p.addListeners = function () {
                var _this = this;
                if (window.navigator.msPointerEnabled) {
                    this.canvas.addEventListener("MSPointerDown", function (event) {
                        event.identifier = event.pointerId;
                        _this.onTouchBegin(event);
                        _this.prevent(event);
                    }, false);
                    this.canvas.addEventListener("MSPointerMove", function (event) {
                        event.identifier = event.pointerId;
                        _this.onTouchMove(event);
                        _this.prevent(event);
                    }, false);
                    this.canvas.addEventListener("MSPointerUp", function (event) {
                        event.identifier = event.pointerId;
                        _this.onTouchEnd(event);
                        _this.prevent(event);
                    }, false);
                }
                else {
                    if (!egret.Capabilities.$isMobile) {
                        this.addMouseListener();
                    }
                    this.addTouchListener();
                }
            };
            /**
             * @private
             *
             */
            p.addMouseListener = function () {
                this.canvas.addEventListener("mousedown", this.onTouchBegin);
                this.canvas.addEventListener("mousemove", this.onTouchMove);
                this.canvas.addEventListener("mouseup", this.onTouchEnd);
            };
            /**
             * @private
             *
             */
            p.addTouchListener = function () {
                var _this = this;
                this.canvas.addEventListener("touchstart", function (event) {
                    var l = event.changedTouches.length;
                    for (var i = 0; i < l; i++) {
                        _this.onTouchBegin(event.changedTouches[i]);
                    }
                    _this.prevent(event);
                }, false);
                this.canvas.addEventListener("touchmove", function (event) {
                    var l = event.changedTouches.length;
                    for (var i = 0; i < l; i++) {
                        _this.onTouchMove(event.changedTouches[i]);
                    }
                    _this.prevent(event);
                }, false);
                this.canvas.addEventListener("touchend", function (event) {
                    var l = event.changedTouches.length;
                    for (var i = 0; i < l; i++) {
                        _this.onTouchEnd(event.changedTouches[i]);
                    }
                    _this.prevent(event);
                }, false);
                this.canvas.addEventListener("touchcancel", function (event) {
                    var l = event.changedTouches.length;
                    for (var i = 0; i < l; i++) {
                        _this.onTouchEnd(event.changedTouches[i]);
                    }
                    _this.prevent(event);
                }, false);
            };
            /**
             * @private
             */
            p.prevent = function (event) {
                event.stopPropagation();
                if (event["isScroll"] != true && !this.canvas['userTyping']) {
                    event.preventDefault();
                }
            };
            /**
             * @private
             */
            p.getLocation = function (event) {
                event.identifier = +event.identifier || 0;
                var doc = document.documentElement;
                var box = this.canvas.getBoundingClientRect();
                var left = box.left + window.pageXOffset - doc.clientLeft;
                var top = box.top + window.pageYOffset - doc.clientTop;
                var x = event.pageX - left, newx = x;
                var y = event.pageY - top, newy = y;
                if (this.rotation == 90) {
                    newx = y;
                    newy = box.width - x;
                }
                else if (this.rotation == -90) {
                    newx = box.height - y;
                    newy = x;
                }
                newx = newx / this.scaleX;
                newy = newy / this.scaleY;
                return egret.$TempPoint.setTo(Math.round(newx), Math.round(newy));
            };
            /**
             * @private
             * 更新屏幕当前的缩放比例，用于计算准确的点击位置。
             * @param scaleX 水平方向的缩放比例。
             * @param scaleY 垂直方向的缩放比例。
             */
            p.updateScaleMode = function (scaleX, scaleY, rotation) {
                this.scaleX = scaleX;
                this.scaleY = scaleY;
                this.rotation = rotation;
            };
            /**
             * @private
             * 更新同时触摸点的数量
             */
            p.$updateMaxTouches = function () {
                this.touch.$initMaxTouches();
            };
            return WebTouchHandler;
        }(egret.HashObject));
        web.WebTouchHandler = WebTouchHandler;
        egret.registerClass(WebTouchHandler,'egret.web.WebTouchHandler');
    })(web = egret.web || (egret.web = {}));
})(egret || (egret = {}));
//////////////////////////////////////////////////////////////////////////////////////
//
//  Copyright (c) 2014-2015, Egret Technology Inc.
//  All rights reserved.
//  Redistribution and use in source and binary forms, with or without
//  modification, are permitted provided that the following conditions are met:
//
//     * Redistributions of source code must retain the above copyright
//       notice, this list of conditions and the following disclaimer.
//     * Redistributions in binary form must reproduce the above copyright
//       notice, this list of conditions and the following disclaimer in the
//       documentation and/or other materials provided with the distribution.
//     * Neither the name of the Egret nor the
//       names of its contributors may be used to endorse or promote products
//       derived from this software without specific prior written permission.
//
//  THIS SOFTWARE IS PROVIDED BY EGRET AND CONTRIBUTORS "AS IS" AND ANY EXPRESS
//  OR IMPLIED WARRANTIES, INCLUDING, BUT NOT LIMITED TO, THE IMPLIED WARRANTIES
//  OF MERCHANTABILITY AND FITNESS FOR A PARTICULAR PURPOSE ARE DISCLAIMED.
//  IN NO EVENT SHALL EGRET AND CONTRIBUTORS BE LIABLE FOR ANY DIRECT, INDIRECT,
//  INCIDENTAL, SPECIAL, EXEMPLARY, OR CONSEQUENTIAL DAMAGES (INCLUDING, BUT NOT
//  LIMITED TO, PROCUREMENT OF SUBSTITUTE GOODS OR SERVICES;LOSS OF USE, DATA,
//  OR PROFITS; OR BUSINESS INTERRUPTION) HOWEVER CAUSED AND ON ANY THEORY OF
//  LIABILITY, WHETHER IN CONTRACT, STRICT LIABILITY, OR TORT (INCLUDING
//  NEGLIGENCE OR OTHERWISE) ARISING IN ANY WAY OUT OF THE USE OF THIS SOFTWARE,
//  EVEN IF ADVISED OF THE POSSIBILITY OF SUCH DAMAGE.
//
//////////////////////////////////////////////////////////////////////////////////////
var egret;
(function (egret) {
    var web;
    (function (web) {
        /**
         * @private
         */
        var WebHideHandler = (function (_super) {
            __extends(WebHideHandler, _super);
            /**
             * @private
             */
            function WebHideHandler(stage) {
                _super.call(this);
                /**
                 * @private
                 */
                this.isActivate = true;
                this.stage = stage;
                this.registerListener();
            }
            var d = __define,c=WebHideHandler,p=c.prototype;
            /**
             * @private
             *
             */
            p.registerListener = function () {
                var self = this;
                //失去焦点
                var onBlurHandler = function () {
                    if (!self.isActivate) {
                        return;
                    }
                    self.isActivate = false;
                    self.stage.dispatchEvent(new egret.Event(egret.Event.DEACTIVATE));
                };
                //激活
                var onFocusHandler = function () {
                    if (self.isActivate) {
                        return;
                    }
                    self.isActivate = true;
                    self.stage.dispatchEvent(new egret.Event(egret.Event.ACTIVATE));
                };
                var handleVisibilityChange = function () {
                    if (!document[hidden]) {
                        onFocusHandler();
                    }
                    else {
                        onBlurHandler();
                    }
                };
                window.addEventListener("focus", onFocusHandler, false);
                window.addEventListener("blur", onBlurHandler, false);
                var hidden, visibilityChange;
                if (typeof document.hidden !== "undefined") {
                    hidden = "hidden";
                    visibilityChange = "visibilitychange";
                }
                else if (typeof document["mozHidden"] !== "undefined") {
                    hidden = "mozHidden";
                    visibilityChange = "mozvisibilitychange";
                }
                else if (typeof document["msHidden"] !== "undefined") {
                    hidden = "msHidden";
                    visibilityChange = "msvisibilitychange";
                }
                else if (typeof document["webkitHidden"] !== "undefined") {
                    hidden = "webkitHidden";
                    visibilityChange = "webkitvisibilitychange";
                }
                else if (typeof document["oHidden"] !== "undefined") {
                    hidden = "oHidden";
                    visibilityChange = "ovisibilitychange";
                }
                if ("onpageshow" in window && "onpagehide" in window) {
                    window.addEventListener("pageshow", onFocusHandler, false);
                    window.addEventListener("pagehide", onBlurHandler, false);
                }
                if (hidden && visibilityChange) {
                    document.addEventListener(visibilityChange, handleVisibilityChange, false);
                }
                var ua = navigator.userAgent;
                var isWX = /micromessenger/gi.test(ua);
                var isQQBrowser = /mqq/ig.test(ua);
                var isQQ = /mobile.*qq/gi.test(ua);
                if (isQQ || isWX) {
                    isQQBrowser = false;
                }
                if (isQQBrowser) {
                    var browser = window["browser"] || {};
                    browser.execWebFn = browser.execWebFn || {};
                    browser.execWebFn.postX5GamePlayerMessage = function (event) {
                        var eventType = event.type;
                        if (eventType == "app_enter_background") {
                            onBlurHandler();
                        }
                        else if (eventType == "app_enter_foreground") {
                            onFocusHandler();
                        }
                    };
                    window["browser"] = browser;
                }
            };
            return WebHideHandler;
        }(egret.HashObject));
        web.WebHideHandler = WebHideHandler;
        egret.registerClass(WebHideHandler,'egret.web.WebHideHandler');
    })(web = egret.web || (egret.web = {}));
})(egret || (egret = {}));
//////////////////////////////////////////////////////////////////////////////////////
//
//  Copyright (c) 2014-2015, Egret Technology Inc.
//  All rights reserved.
//  Redistribution and use in source and binary forms, with or without
//  modification, are permitted provided that the following conditions are met:
//
//     * Redistributions of source code must retain the above copyright
//       notice, this list of conditions and the following disclaimer.
//     * Redistributions in binary form must reproduce the above copyright
//       notice, this list of conditions and the following disclaimer in the
//       documentation and/or other materials provided with the distribution.
//     * Neither the name of the Egret nor the
//       names of its contributors may be used to endorse or promote products
//       derived from this software without specific prior written permission.
//
//  THIS SOFTWARE IS PROVIDED BY EGRET AND CONTRIBUTORS "AS IS" AND ANY EXPRESS
//  OR IMPLIED WARRANTIES, INCLUDING, BUT NOT LIMITED TO, THE IMPLIED WARRANTIES
//  OF MERCHANTABILITY AND FITNESS FOR A PARTICULAR PURPOSE ARE DISCLAIMED.
//  IN NO EVENT SHALL EGRET AND CONTRIBUTORS BE LIABLE FOR ANY DIRECT, INDIRECT,
//  INCIDENTAL, SPECIAL, EXEMPLARY, OR CONSEQUENTIAL DAMAGES (INCLUDING, BUT NOT
//  LIMITED TO, PROCUREMENT OF SUBSTITUTE GOODS OR SERVICES;LOSS OF USE, DATA,
//  OR PROFITS; OR BUSINESS INTERRUPTION) HOWEVER CAUSED AND ON ANY THEORY OF
//  LIABILITY, WHETHER IN CONTRACT, STRICT LIABILITY, OR TORT (INCLUDING
//  NEGLIGENCE OR OTHERWISE) ARISING IN ANY WAY OUT OF THE USE OF THIS SOFTWARE,
//  EVEN IF ADVISED OF THE POSSIBILITY OF SUCH DAMAGE.
//
//////////////////////////////////////////////////////////////////////////////////////
var egret;
(function (egret) {
    var web;
    (function (web) {
        /**
         * @private
         */
        var AudioType = (function () {
            function AudioType() {
            }
            var d = __define,c=AudioType,p=c.prototype;
            /**
             * @private
             */
            AudioType.QQ_AUDIO = 1;
            /**
             * @private
             */
            AudioType.WEB_AUDIO = 2;
            /**
             * @private
             */
            AudioType.HTML5_AUDIO = 3;
            return AudioType;
        }());
        web.AudioType = AudioType;
        egret.registerClass(AudioType,'egret.web.AudioType');
        /**
         * @private
         */
        var SystemOSType = (function () {
            function SystemOSType() {
            }
            var d = __define,c=SystemOSType,p=c.prototype;
            /**
             * @private
             */
            SystemOSType.WPHONE = 1;
            /**
             * @private
             */
            SystemOSType.IOS = 2;
            /**
             * @private
             */
            SystemOSType.ADNROID = 3;
            return SystemOSType;
        }());
        web.SystemOSType = SystemOSType;
        egret.registerClass(SystemOSType,'egret.web.SystemOSType');
        /**
         * html5兼容性配置
         * @private
         */
        var Html5Capatibility = (function (_super) {
            __extends(Html5Capatibility, _super);
            /**
             * @private
             */
            function Html5Capatibility() {
                _super.call(this);
            }
            var d = __define,c=Html5Capatibility,p=c.prototype;
            /**
             * @private
             *
             */
            Html5Capatibility._init = function () {
                var ua = navigator.userAgent.toLowerCase();
                Html5Capatibility.ua = ua;
                egret.Capabilities.$isMobile = (ua.indexOf('mobile') != -1 || ua.indexOf('android') != -1);
                Html5Capatibility._canUseBlob = false;
                Html5Capatibility._audioType = AudioType.HTML5_AUDIO;
                Html5Capatibility._AudioClass = egret.web.HtmlSound;
                Html5Capatibility._audioMustLoad = true;
                if (ua.indexOf("windows phone") >= 0) {
                    Html5Capatibility._System_OS = SystemOSType.WPHONE;
                    Html5Capatibility._audioMustLoad = false;
                    egret.Capabilities.$os = "Windows Phone";
                }
                else if (ua.indexOf("android") >= 0) {
                    Html5Capatibility._System_OS = SystemOSType.ADNROID;
                    if (ua.indexOf("ucbrowser") >= 0) {
                        Html5Capatibility._audioMustLoad = false;
                    }
                    egret.Capabilities.$os = "Android";
                    Html5Capatibility._System_OS = SystemOSType.ADNROID;
                    if (window.hasOwnProperty("QZAppExternal") && ua.indexOf("qzone") >= 0) {
                        Html5Capatibility._audioType = AudioType.QQ_AUDIO;
                        Html5Capatibility._AudioClass = egret.web.QQSound;
                        var bases = document.getElementsByTagName('base');
                        if (bases && bases.length > 0) {
                            Html5Capatibility._QQRootPath = bases[0]["baseURI"];
                        }
                        else {
                            var endIdx = window.location.href.indexOf("?");
                            if (endIdx == -1) {
                                endIdx = window.location.href.length;
                            }
                            var url = window.location.href.substring(0, endIdx);
                            url = url.substring(0, url.lastIndexOf("/"));
                            Html5Capatibility._QQRootPath = url + "/";
                        }
                    }
                }
                else if (ua.indexOf("iphone") >= 0 || ua.indexOf("ipad") >= 0 || ua.indexOf("ipod") >= 0) {
                    egret.Capabilities.$os = "iOS";
                    Html5Capatibility._System_OS = SystemOSType.IOS;
                    if (Html5Capatibility.getIOSVersion() >= 7) {
                        Html5Capatibility._canUseBlob = true;
                        Html5Capatibility._AudioClass = egret.web.WebAudioSound;
                        Html5Capatibility._audioType = AudioType.WEB_AUDIO;
                    }
                }
                else {
                    if (ua.indexOf("windows nt") != -1) {
                        egret.Capabilities.$os = "Windows PC";
                    }
                    else if (ua.indexOf("mac os") != -1) {
                        egret.Capabilities.$os = "Mac OS";
                    }
                }
                var winURL = window["URL"] || window["webkitURL"];
                if (!winURL) {
                    Html5Capatibility._canUseBlob = false;
                }
                var canUseWebAudio = window["AudioContext"] || window["webkitAudioContext"] || window["mozAudioContext"];
                if (!canUseWebAudio && Html5Capatibility._audioType == AudioType.WEB_AUDIO) {
                    Html5Capatibility._audioType = AudioType.HTML5_AUDIO;
                    Html5Capatibility._AudioClass = egret.web.HtmlSound;
                }
                egret.Sound = Html5Capatibility._AudioClass;
            };
            /**
             * @private
             * 获取ios版本
             * @returns {string}
             */
            Html5Capatibility.getIOSVersion = function () {
                var value = Html5Capatibility.ua.toLowerCase().match(/cpu [^\d]*\d.*like mac os x/)[0];
                return parseInt(value.match(/\d(_\d)*/)[0]) || 0;
            };
            /**
             * @private
             *
             */
            Html5Capatibility.checkHtml5Support = function () {
                var language = (navigator.language || navigator.browserLanguage).toLowerCase();
                var strings = language.split("-");
                if (strings.length > 1) {
                    strings[1] = strings[1].toUpperCase();
                }
                egret.Capabilities.$language = strings.join("-");
            };
            //当前浏览器版本是否支持blob
            Html5Capatibility._canUseBlob = false;
            //当前浏览器版本是否支持webaudio
            Html5Capatibility._audioType = 0;
            Html5Capatibility._audioMustLoad = false;
            /**
             * @private
             */
            Html5Capatibility._QQRootPath = "";
            /**
             * @private
             */
            Html5Capatibility._System_OS = 0;
            /**
             * @private
             */
            Html5Capatibility.ua = "";
            return Html5Capatibility;
        }(egret.HashObject));
        web.Html5Capatibility = Html5Capatibility;
        egret.registerClass(Html5Capatibility,'egret.web.Html5Capatibility');
        Html5Capatibility._init();
        /**
         * @private
         */
        var currentPrefix = null;
        /**
         * @private
         */
        function getPrefixStyleName(name, element) {
            var header = "";
            if (element != null) {
                header = getPrefix(name, element);
            }
            else {
                if (currentPrefix == null) {
                    var tempStyle = document.createElement('div').style;
                    currentPrefix = getPrefix("transform", tempStyle);
                }
                header = currentPrefix;
            }
            if (header == "") {
                return name;
            }
            return header + name.charAt(0).toUpperCase() + name.substring(1, name.length);
        }
        web.getPrefixStyleName = getPrefixStyleName;
        /**
         * @private
         */
        function getPrefix(name, element) {
            if (name in element) {
                return "";
            }
            name = name.charAt(0).toUpperCase() + name.substring(1, name.length);
            var transArr = ["webkit", "ms", "Moz", "O"];
            for (var i = 0; i < transArr.length; i++) {
                var tempStyle = transArr[i] + name;
                if (tempStyle in element) {
                    return transArr[i];
                }
            }
            return "";
        }
        web.getPrefix = getPrefix;
    })(web = egret.web || (egret.web = {}));
})(egret || (egret = {}));
//////////////////////////////////////////////////////////////////////////////////////
//
//  Copyright (c) 2014-2015, Egret Technology Inc.
//  All rights reserved.
//  Redistribution and use in source and binary forms, with or without
//  modification, are permitted provided that the following conditions are met:
//
//     * Redistributions of source code must retain the above copyright
//       notice, this list of conditions and the following disclaimer.
//     * Redistributions in binary form must reproduce the above copyright
//       notice, this list of conditions and the following disclaimer in the
//       documentation and/or other materials provided with the distribution.
//     * Neither the name of the Egret nor the
//       names of its contributors may be used to endorse or promote products
//       derived from this software without specific prior written permission.
//
//  THIS SOFTWARE IS PROVIDED BY EGRET AND CONTRIBUTORS "AS IS" AND ANY EXPRESS
//  OR IMPLIED WARRANTIES, INCLUDING, BUT NOT LIMITED TO, THE IMPLIED WARRANTIES
//  OF MERCHANTABILITY AND FITNESS FOR A PARTICULAR PURPOSE ARE DISCLAIMED.
//  IN NO EVENT SHALL EGRET AND CONTRIBUTORS BE LIABLE FOR ANY DIRECT, INDIRECT,
//  INCIDENTAL, SPECIAL, EXEMPLARY, OR CONSEQUENTIAL DAMAGES (INCLUDING, BUT NOT
//  LIMITED TO, PROCUREMENT OF SUBSTITUTE GOODS OR SERVICES;LOSS OF USE, DATA,
//  OR PROFITS; OR BUSINESS INTERRUPTION) HOWEVER CAUSED AND ON ANY THEORY OF
//  LIABILITY, WHETHER IN CONTRACT, STRICT LIABILITY, OR TORT (INCLUDING
//  NEGLIGENCE OR OTHERWISE) ARISING IN ANY WAY OUT OF THE USE OF THIS SOFTWARE,
//  EVEN IF ADVISED OF THE POSSIBILITY OF SUCH DAMAGE.
//
//////////////////////////////////////////////////////////////////////////////////////
var egret;
(function (egret) {
    var web;
    (function (web) {
        /**
         * @private
         * 刷新所有Egret播放器的显示区域尺寸。仅当使用外部JavaScript代码动态修改了Egret容器大小时，需要手动调用此方法刷新显示区域。
         * 当网页尺寸发生改变时此方法会自动被调用。
         */
        function updateAllScreens() {
            if (!isRunning) {
                return;
            }
            var containerList = document.querySelectorAll(".egret-player");
            var length = containerList.length;
            for (var i = 0; i < length; i++) {
                var container = containerList[i];
                var player = container["egret-player"];
                player.updateScreenSize();
            }
        }
        var isRunning = false;
        /**
         * @private
         * 网页加载完成，实例化页面中定义的Egret标签
         */
        function runEgret(options) {
            if (isRunning) {
                return;
            }
            isRunning = true;
            if (!options) {
                options = {};
            }
            setRenderMode(options.renderMode);
            var ticker = egret.sys.$ticker;
            startTicker(ticker);
            if (options.screenAdapter) {
                egret.sys.screenAdapter = options.screenAdapter;
            }
            else if (!egret.sys.screenAdapter) {
                egret.sys.screenAdapter = new egret.sys.DefaultScreenAdapter();
            }
            var list = document.querySelectorAll(".egret-player");
            var length = list.length;
            for (var i = 0; i < length; i++) {
                var container = list[i];
                var player = new web.WebPlayer(container, options);
                container["egret-player"] = player;
            }
            // TODO hitTestBuffer创建目前必须在主buffer创建之后
            if (egret.Capabilities.renderMode == "webgl") {
                egret.sys.hitTestBuffer = new web.WebGLRenderBuffer(3, 3);
            }
            else {
            }
        }
        /**
         * 设置渲染模式。"auto","webgl","canvas"
         * @param renderMode
         */
        function setRenderMode(renderMode) {
            if (renderMode == "webgl" && web.WebGLUtils.checkCanUseWebGL()) {
                egret.sys.RenderBuffer = web.WebGLRenderBuffer;
                egret.sys.systemRenderer = new web.WebGLRenderer();
                //屏蔽掉cacheAsBitmap,webgl模式不能有太多的RenderContext
                egret.DisplayObject.prototype.$setHasDisplayList = function () { };
                egret.Capabilities.renderMode = "webgl";
            }
            else {
                egret.sys.hitTestBuffer = new web.CanvasRenderBuffer(3, 3);
                egret.sys.RenderBuffer = web.CanvasRenderBuffer;
                egret.sys.systemRenderer = new egret.CanvasRenderer();
                egret.Capabilities.renderMode = "canvas";
            }
        }
        /**
         * @private
         * 启动心跳计时器。
         */
        function startTicker(ticker) {
            var requestAnimationFrame = window["requestAnimationFrame"] ||
                window["webkitRequestAnimationFrame"] ||
                window["mozRequestAnimationFrame"] ||
                window["oRequestAnimationFrame"] ||
                window["msRequestAnimationFrame"];
            if (!requestAnimationFrame) {
                requestAnimationFrame = function (callback) {
                    return window.setTimeout(callback, 1000 / 60);
                };
            }
            requestAnimationFrame.call(window, onTick);
            function onTick() {
                ticker.update();
                requestAnimationFrame.call(window, onTick);
            }
        }
        //覆盖原生的isNaN()方法实现，在不同浏览器上有2~10倍性能提升。
        window["isNaN"] = function (value) {
            value = +value;
            return value !== value;
        };
        egret.runEgret = runEgret;
        egret.updateAllScreens = updateAllScreens;
        var resizeTimer = NaN;
        function doResize() {
            resizeTimer = NaN;
            egret.updateAllScreens();
        }
        window.addEventListener("resize", function () {
            if (isNaN(resizeTimer)) {
                resizeTimer = window.setTimeout(doResize, 300);
            }
        });
    })(web = egret.web || (egret.web = {}));
})(egret || (egret = {}));
if (DEBUG) {
    var language = navigator.language || navigator.browserLanguage || "en_US";
    language = language.replace("-", "_");
    if (language in egret.$locale_strings)
        egret.$language = language;
}
//////////////////////////////////////////////////////////////////////////////////////
//
//  Copyright (c) 2014-2015, Egret Technology Inc.
//  All rights reserved.
//  Redistribution and use in source and binary forms, with or without
//  modification, are permitted provided that the following conditions are met:
//
//     * Redistributions of source code must retain the above copyright
//       notice, this list of conditions and the following disclaimer.
//     * Redistributions in binary form must reproduce the above copyright
//       notice, this list of conditions and the following disclaimer in the
//       documentation and/or other materials provided with the distribution.
//     * Neither the name of the Egret nor the
//       names of its contributors may be used to endorse or promote products
//       derived from this software without specific prior written permission.
//
//  THIS SOFTWARE IS PROVIDED BY EGRET AND CONTRIBUTORS "AS IS" AND ANY EXPRESS
//  OR IMPLIED WARRANTIES, INCLUDING, BUT NOT LIMITED TO, THE IMPLIED WARRANTIES
//  OF MERCHANTABILITY AND FITNESS FOR A PARTICULAR PURPOSE ARE DISCLAIMED.
//  IN NO EVENT SHALL EGRET AND CONTRIBUTORS BE LIABLE FOR ANY DIRECT, INDIRECT,
//  INCIDENTAL, SPECIAL, EXEMPLARY, OR CONSEQUENTIAL DAMAGES (INCLUDING, BUT NOT
//  LIMITED TO, PROCUREMENT OF SUBSTITUTE GOODS OR SERVICES;LOSS OF USE, DATA,
//  OR PROFITS; OR BUSINESS INTERRUPTION) HOWEVER CAUSED AND ON ANY THEORY OF
//  LIABILITY, WHETHER IN CONTRACT, STRICT LIABILITY, OR TORT (INCLUDING
//  NEGLIGENCE OR OTHERWISE) ARISING IN ANY WAY OUT OF THE USE OF THIS SOFTWARE,
//  EVEN IF ADVISED OF THE POSSIBILITY OF SUCH DAMAGE.
//
//////////////////////////////////////////////////////////////////////////////////////
var egret;
(function (egret) {
    var web;
    (function (web) {
        /**
         * @private
         */
        var WebCapability = (function () {
            function WebCapability() {
            }
            var d = __define,c=WebCapability,p=c.prototype;
            /**
             * @private
             * 检测系统属性
             */
            WebCapability.detect = function () {
                var capabilities = egret.Capabilities;
                var ua = navigator.userAgent.toLowerCase();
                capabilities.$isMobile = (ua.indexOf('mobile') != -1 || ua.indexOf('android') != -1);
                if (capabilities.$isMobile) {
                    if (ua.indexOf("windows") < 0 && (ua.indexOf("iphone") != -1 || ua.indexOf("ipad") != -1 || ua.indexOf("ipod") != -1)) {
                        capabilities.$os = "iOS";
                    }
                    else if (ua.indexOf("android") != -1 && ua.indexOf("linux") != -1) {
                        capabilities.$os = "Android";
                    }
                    else if (ua.indexOf("windows") != -1) {
                        capabilities.$os = "Windows Phone";
                    }
                }
                else {
                    if (ua.indexOf("windows nt") != -1) {
                        capabilities.$os = "Windows PC";
                    }
                    else if (ua.indexOf("mac os") != -1) {
                        capabilities.$os = "Mac OS";
                    }
                }
                var language = (navigator.language || navigator.browserLanguage).toLowerCase();
                var strings = language.split("-");
                if (strings.length > 1) {
                    strings[1] = strings[1].toUpperCase();
                }
                capabilities.$language = strings.join("-");
                WebCapability.injectUIntFixOnIE9();
            };
            WebCapability.injectUIntFixOnIE9 = function () {
                if (/msie 9.0/i.test(navigator.userAgent) && !/opera/i.test(navigator.userAgent)) {
                    var IEBinaryToArray_ByteStr_Script = "<!-- IEBinaryToArray_ByteStr -->\r\n" +
                        "<script type='text/vbscript' language='VBScript'>\r\n" +
                        "Function IEBinaryToArray_ByteStr(Binary)\r\n" +
                        "   IEBinaryToArray_ByteStr = CStr(Binary)\r\n" +
                        "End Function\r\n" +
                        "Function IEBinaryToArray_ByteStr_Last(Binary)\r\n" +
                        "   Dim lastIndex\r\n" +
                        "   lastIndex = LenB(Binary)\r\n" +
                        "   if lastIndex mod 2 Then\r\n" +
                        "       IEBinaryToArray_ByteStr_Last = Chr( AscB( MidB( Binary, lastIndex, 1 ) ) )\r\n" +
                        "   Else\r\n" +
                        "       IEBinaryToArray_ByteStr_Last = " + '""' + "\r\n" +
                        "   End If\r\n" +
                        "End Function\r\n" + "<\/script>\r\n" +
                        "<!-- convertResponseBodyToText -->\r\n" +
                        "<script>\r\n" +
                        "var convertResponseBodyToText = function (binary) {\r\n" +
                        "   var byteMapping = {};\r\n" +
                        "   for ( var i = 0; i < 256; i++ ) {\r\n" +
                        "       for ( var j = 0; j < 256; j++ ) {\r\n" +
                        "           byteMapping[ String.fromCharCode( i + j * 256 ) ] =\r\n" +
                        "           String.fromCharCode(i) + String.fromCharCode(j);\r\n" +
                        "       }\r\n" +
                        "   }\r\n" +
                        "   var rawBytes = IEBinaryToArray_ByteStr(binary);\r\n" +
                        "   var lastChr = IEBinaryToArray_ByteStr_Last(binary);\r\n" +
                        "   return rawBytes.replace(/[\\s\\S]/g," +
                        "                           function( match ) { return byteMapping[match]; }) + lastChr;\r\n" +
                        "};\r\n" +
                        "<\/script>\r\n";
                    document.write(IEBinaryToArray_ByteStr_Script);
                }
            };
            return WebCapability;
        }());
        web.WebCapability = WebCapability;
        egret.registerClass(WebCapability,'egret.web.WebCapability');
        WebCapability.detect();
    })(web = egret.web || (egret.web = {}));
})(egret || (egret = {}));
//////////////////////////////////////////////////////////////////////////////////////
//
//  Copyright (c) 2014-2015, Egret Technology Inc.
//  All rights reserved.
//  Redistribution and use in source and binary forms, with or without
//  modification, are permitted provided that the following conditions are met:
//
//     * Redistributions of source code must retain the above copyright
//       notice, this list of conditions and the following disclaimer.
//     * Redistributions in binary form must reproduce the above copyright
//       notice, this list of conditions and the following disclaimer in the
//       documentation and/or other materials provided with the distribution.
//     * Neither the name of the Egret nor the
//       names of its contributors may be used to endorse or promote products
//       derived from this software without specific prior written permission.
//
//  THIS SOFTWARE IS PROVIDED BY EGRET AND CONTRIBUTORS "AS IS" AND ANY EXPRESS
//  OR IMPLIED WARRANTIES, INCLUDING, BUT NOT LIMITED TO, THE IMPLIED WARRANTIES
//  OF MERCHANTABILITY AND FITNESS FOR A PARTICULAR PURPOSE ARE DISCLAIMED.
//  IN NO EVENT SHALL EGRET AND CONTRIBUTORS BE LIABLE FOR ANY DIRECT, INDIRECT,
//  INCIDENTAL, SPECIAL, EXEMPLARY, OR CONSEQUENTIAL DAMAGES (INCLUDING, BUT NOT
//  LIMITED TO, PROCUREMENT OF SUBSTITUTE GOODS OR SERVICES;LOSS OF USE, DATA,
//  OR PROFITS; OR BUSINESS INTERRUPTION) HOWEVER CAUSED AND ON ANY THEORY OF
//  LIABILITY, WHETHER IN CONTRACT, STRICT LIABILITY, OR TORT (INCLUDING
//  NEGLIGENCE OR OTHERWISE) ARISING IN ANY WAY OUT OF THE USE OF THIS SOFTWARE,
//  EVEN IF ADVISED OF THE POSSIBILITY OF SUCH DAMAGE.
//
//////////////////////////////////////////////////////////////////////////////////////
var egret;
(function (egret) {
    var web;
    (function (web) {
        /**
         * @private
         */
        function getOption(key) {
            if (window.location) {
                var search = location.search;
                if (search == "") {
                    return "";
                }
                search = search.slice(1);
                var searchArr = search.split("&");
                var length = searchArr.length;
                for (var i = 0; i < length; i++) {
                    var str = searchArr[i];
                    var arr = str.split("=");
                    if (arr[0] == key) {
                        return arr[1];
                    }
                }
            }
            return "";
        }
        web.getOption = getOption;
        egret.getOption = getOption;
    })(web = egret.web || (egret.web = {}));
})(egret || (egret = {}));
//////////////////////////////////////////////////////////////////////////////////////
//
//  Copyright (c) 2014-2015, Egret Technology Inc.
//  All rights reserved.
//  Redistribution and use in source and binary forms, with or without
//  modification, are permitted provided that the following conditions are met:
//
//     * Redistributions of source code must retain the above copyright
//       notice, this list of conditions and the following disclaimer.
//     * Redistributions in binary form must reproduce the above copyright
//       notice, this list of conditions and the following disclaimer in the
//       documentation and/or other materials provided with the distribution.
//     * Neither the name of the Egret nor the
//       names of its contributors may be used to endorse or promote products
//       derived from this software without specific prior written permission.
//
//  THIS SOFTWARE IS PROVIDED BY EGRET AND CONTRIBUTORS "AS IS" AND ANY EXPRESS
//  OR IMPLIED WARRANTIES, INCLUDING, BUT NOT LIMITED TO, THE IMPLIED WARRANTIES
//  OF MERCHANTABILITY AND FITNESS FOR A PARTICULAR PURPOSE ARE DISCLAIMED.
//  IN NO EVENT SHALL EGRET AND CONTRIBUTORS BE LIABLE FOR ANY DIRECT, INDIRECT,
//  INCIDENTAL, SPECIAL, EXEMPLARY, OR CONSEQUENTIAL DAMAGES (INCLUDING, BUT NOT
//  LIMITED TO, PROCUREMENT OF SUBSTITUTE GOODS OR SERVICES;LOSS OF USE, DATA,
//  OR PROFITS; OR BUSINESS INTERRUPTION) HOWEVER CAUSED AND ON ANY THEORY OF
//  LIABILITY, WHETHER IN CONTRACT, STRICT LIABILITY, OR TORT (INCLUDING
//  NEGLIGENCE OR OTHERWISE) ARISING IN ANY WAY OUT OF THE USE OF THIS SOFTWARE,
//  EVEN IF ADVISED OF THE POSSIBILITY OF SUCH DAMAGE.
//
//////////////////////////////////////////////////////////////////////////////////////
var egret;
(function (egret) {
    var web;
    (function (web) {
        /**
         * @private
         */
        var WebPlayer = (function (_super) {
            __extends(WebPlayer, _super);
            function WebPlayer(container, options) {
                _super.call(this);
                this.init(container, options);
                this.initOrientation();
            }
            var d = __define,c=WebPlayer,p=c.prototype;
            p.init = function (container, options) {
                var option = this.readOption(container, options);
                var stage = new egret.Stage();
                stage.$screen = this;
                stage.$scaleMode = option.scaleMode;
                stage.$orientation = option.orientation;
                stage.$maxTouches = option.maxTouches;
                stage.frameRate = option.frameRate;
                stage.textureScaleFactor = option.textureScaleFactor;
                var buffer = new egret.sys.RenderBuffer();
                var canvas = buffer.surface;
                this.attachCanvas(container, canvas);
                var webTouch = new web.WebTouchHandler(stage, canvas);
                var player = new egret.sys.Player(buffer, stage, option.entryClassName);
                var webHide = new egret.web.WebHideHandler(stage);
                var webInput = new web.HTMLInput();
                player.showPaintRect(option.showPaintRect);
                if (option.showFPS || option.showLog) {
                    player.displayFPS(option.showFPS, option.showLog, option.logFilter, option.fpsStyles);
                }
                this.playerOption = option;
                this.container = container;
                this.canvas = canvas;
                this.stage = stage;
                this.stage = stage;
                this.player = player;
                this.webTouchHandler = webTouch;
                this.webInput = webInput;
                this.webHide = webHide;
                egret.web.$cacheTextAdapter(webInput, stage, container, canvas);
                this.updateScreenSize();
                this.updateMaxTouches();
                player.start();
            };
            p.initOrientation = function () {
                var self = this;
                window.addEventListener("orientationchange", function () {
                    window.setTimeout(function () {
                        egret.StageOrientationEvent.dispatchStageOrientationEvent(self.stage, egret.StageOrientationEvent.ORIENTATION_CHANGE);
                    }, 350);
                });
            };
            /**
             * 读取初始化参数
             */
            p.readOption = function (container, options) {
                var option = {};
                option.entryClassName = container.getAttribute("data-entry-class");
                option.scaleMode = container.getAttribute("data-scale-mode") || egret.StageScaleMode.NO_SCALE;
                option.frameRate = +container.getAttribute("data-frame-rate") || 30;
                option.contentWidth = +container.getAttribute("data-content-width") || 480;
                option.contentHeight = +container.getAttribute("data-content-height") || 800;
                option.orientation = container.getAttribute("data-orientation") || egret.OrientationMode.AUTO;
                option.maxTouches = +container.getAttribute("data-multi-fingered") || 2;
                option.textureScaleFactor = +container.getAttribute("texture-scale-factor") || 1;
                if (options.renderMode == "webgl") {
                    option.showPaintRect = false;
                }
                else {
                    option.showPaintRect = container.getAttribute("data-show-paint-rect") == "true";
                }
                option.showFPS = container.getAttribute("data-show-fps") == "true";
                var styleStr = container.getAttribute("data-show-fps-style") || "";
                var stylesArr = styleStr.split(",");
                var styles = {};
                for (var i = 0; i < stylesArr.length; i++) {
                    var tempStyleArr = stylesArr[i].split(":");
                    styles[tempStyleArr[0]] = tempStyleArr[1];
                }
                option.fpsStyles = styles;
                option.showLog = container.getAttribute("data-show-log") == "true";
                option.logFilter = container.getAttribute("data-log-filter");
                return option;
            };
            /**
             * @private
             * 添加canvas到container。
             */
            p.attachCanvas = function (container, canvas) {
                var style = canvas.style;
                style.cursor = "inherit";
                style.position = "absolute";
                style.top = "0";
                style.bottom = "0";
                style.left = "0";
                style.right = "0";
                container.appendChild(canvas);
                style = container.style;
                style.overflow = "hidden";
                style.position = "relative";
                style["webkitTransform"] = "translateZ(0)";
            };
            /**
             * @private
             * 更新播放器视口尺寸
             */
            p.updateScreenSize = function () {
                var canvas = this.canvas;
                if (canvas['userTyping'])
                    return;
                var option = this.playerOption;
                var screenRect = this.container.getBoundingClientRect();
                var shouldRotate = false;
                var orientation = this.stage.$orientation;
                if (orientation != egret.OrientationMode.AUTO) {
                    shouldRotate = orientation != egret.OrientationMode.PORTRAIT && screenRect.height > screenRect.width
                        || orientation == egret.OrientationMode.PORTRAIT && screenRect.width > screenRect.height;
                }
                var screenWidth = shouldRotate ? screenRect.height : screenRect.width;
                var screenHeight = shouldRotate ? screenRect.width : screenRect.height;
                var stageSize = egret.sys.screenAdapter.calculateStageSize(this.stage.$scaleMode, screenWidth, screenHeight, option.contentWidth, option.contentHeight);
                var stageWidth = stageSize.stageWidth;
                var stageHeight = stageSize.stageHeight;
                var displayWidth = stageSize.displayWidth;
                var displayHeight = stageSize.displayHeight;
                if (canvas.width !== stageWidth) {
                    canvas.width = stageWidth;
                }
                if (canvas.height !== stageHeight) {
                    canvas.height = stageHeight;
                }
                canvas.style[egret.web.getPrefixStyleName("transformOrigin")] = "0% 0% 0px";
                canvas.style.width = displayWidth + "px";
                canvas.style.height = displayHeight + "px";
                var rotation = 0;
                if (shouldRotate) {
                    if (orientation == egret.OrientationMode.LANDSCAPE) {
                        rotation = 90;
                        canvas.style.top = (screenRect.height - displayWidth) / 2 + "px";
                        canvas.style.left = (screenRect.width + displayHeight) / 2 + "px";
                    }
                    else {
                        rotation = -90;
                        canvas.style.top = (screenRect.height + displayWidth) / 2 + "px";
                        canvas.style.left = (screenRect.width - displayHeight) / 2 + "px";
                    }
                }
                else {
                    canvas.style.top = (screenRect.height - displayHeight) / 2 + "px";
                    canvas.style.left = (screenRect.width - displayWidth) / 2 + "px";
                }
                var transform = "rotate(" + rotation + "deg)";
                canvas.style[egret.web.getPrefixStyleName("transform")] = transform;
                var scalex = displayWidth / stageWidth, scaley = displayHeight / stageHeight;
                this.webTouchHandler.updateScaleMode(scalex, scaley, rotation);
                this.webInput.$updateSize();
                this.player.updateStageSize(stageWidth, stageHeight); //不要在这个方法后面修改属性
            };
            p.setContentSize = function (width, height) {
                var option = this.playerOption;
                option.contentWidth = width;
                option.contentHeight = height;
                this.updateScreenSize();
            };
            /**
             * @private
             * 更新触摸数量
             */
            p.updateMaxTouches = function () {
                this.webTouchHandler.$updateMaxTouches();
            };
            return WebPlayer;
        }(egret.HashObject));
        web.WebPlayer = WebPlayer;
        egret.registerClass(WebPlayer,'egret.web.WebPlayer',["egret.sys.Screen"]);
    })(web = egret.web || (egret.web = {}));
})(egret || (egret = {}));
//////////////////////////////////////////////////////////////////////////////////////
//
//  Copyright (c) 2014-2015, Egret Technology Inc.
//  All rights reserved.
//  Redistribution and use in source and binary forms, with or without
//  modification, are permitted provided that the following conditions are met:
//
//     * Redistributions of source code must retain the above copyright
//       notice, this list of conditions and the following disclaimer.
//     * Redistributions in binary form must reproduce the above copyright
//       notice, this list of conditions and the following disclaimer in the
//       documentation and/or other materials provided with the distribution.
//     * Neither the name of the Egret nor the
//       names of its contributors may be used to endorse or promote products
//       derived from this software without specific prior written permission.
//
//  THIS SOFTWARE IS PROVIDED BY EGRET AND CONTRIBUTORS "AS IS" AND ANY EXPRESS
//  OR IMPLIED WARRANTIES, INCLUDING, BUT NOT LIMITED TO, THE IMPLIED WARRANTIES
//  OF MERCHANTABILITY AND FITNESS FOR A PARTICULAR PURPOSE ARE DISCLAIMED.
//  IN NO EVENT SHALL EGRET AND CONTRIBUTORS BE LIABLE FOR ANY DIRECT, INDIRECT,
//  INCIDENTAL, SPECIAL, EXEMPLARY, OR CONSEQUENTIAL DAMAGES (INCLUDING, BUT NOT
//  LIMITED TO, PROCUREMENT OF SUBSTITUTE GOODS OR SERVICES;LOSS OF USE, DATA,
//  OR PROFITS; OR BUSINESS INTERRUPTION) HOWEVER CAUSED AND ON ANY THEORY OF
//  LIABILITY, WHETHER IN CONTRACT, STRICT LIABILITY, OR TORT (INCLUDING
//  NEGLIGENCE OR OTHERWISE) ARISING IN ANY WAY OUT OF THE USE OF THIS SOFTWARE,
//  EVEN IF ADVISED OF THE POSSIBILITY OF SUCH DAMAGE.
//
//////////////////////////////////////////////////////////////////////////////////////
var egret;
(function (egret) {
    var web;
    (function (web) {
        var sharedCanvas;
        var sharedContext;
        /**
         * @private
         */
        function convertImageToCanvas(texture, rect) {
            if (!sharedCanvas) {
                sharedCanvas = document.createElement("canvas");
                sharedContext = sharedCanvas.getContext("2d");
            }
            var w = texture.$getTextureWidth();
            var h = texture.$getTextureHeight();
            if (rect == null) {
                rect = egret.$TempRectangle;
                rect.x = 0;
                rect.y = 0;
                rect.width = w;
                rect.height = h;
            }
            rect.x = Math.min(rect.x, w - 1);
            rect.y = Math.min(rect.y, h - 1);
            rect.width = Math.min(rect.width, w - rect.x);
            rect.height = Math.min(rect.height, h - rect.y);
            var iWidth = rect.width;
            var iHeight = rect.height;
            var surface = sharedCanvas;
            surface["style"]["width"] = iWidth + "px";
            surface["style"]["height"] = iHeight + "px";
            sharedCanvas.width = iWidth;
            sharedCanvas.height = iHeight;
            var bitmapData = texture;
            var offsetX = Math.round(bitmapData._offsetX);
            var offsetY = Math.round(bitmapData._offsetY);
            var bitmapWidth = bitmapData._bitmapWidth;
            var bitmapHeight = bitmapData._bitmapHeight;
            sharedContext.drawImage(bitmapData._bitmapData, bitmapData._bitmapX + rect.x / egret.$TextureScaleFactor, bitmapData._bitmapY + rect.y / egret.$TextureScaleFactor, bitmapWidth * rect.width / w, bitmapHeight * rect.height / h, offsetX, offsetY, rect.width, rect.height);
            return surface;
        }
        /**
         * @private
         */
        function toDataURL(type, rect) {
            try {
                var surface = convertImageToCanvas(this, rect);
                var result = surface.toDataURL(type);
                return result;
            }
            catch (e) {
                egret.$error(1033);
            }
            return null;
        }
        function saveToFile(type, filePath, rect) {
            var base64 = toDataURL.call(this, type, rect);
            if (base64 == null) {
                return;
            }
            var href = base64.replace(/^data:image[^;]*/, "data:image/octet-stream");
            var aLink = document.createElement('a');
            aLink['download'] = filePath;
            aLink.href = href;
            var evt = document.createEvent("HTMLEvents");
            evt.initEvent("click", false, false); //initEvent 不加后两个参数在FF下会报错
            aLink.dispatchEvent(evt);
        }
        function getPixel32(x, y) {
            var buffer = egret.sys.hitTestBuffer;
            buffer.resize(3, 3);
            var context = buffer.context;
            if (!context.translate) {
                context = buffer;
            }
            context.translate(1 - x, 1 - y);
            var width = this._bitmapWidth;
            var height = this._bitmapHeight;
            var scale = egret.$TextureScaleFactor;
            context.drawImage(this._bitmapData, this._bitmapX, this._bitmapY, width, this._bitmapHeight, this._offsetX, this._offsetY, width * scale, height * scale);
            if (context.$drawWebGL) {
                context.$drawWebGL();
            }
            try {
                var data = buffer.getPixel(1, 1);
            }
            catch (e) {
                console.log(this);
                throw new Error(egret.sys.tr(1039));
            }
            return data;
        }
        egret.Texture.prototype.toDataURL = toDataURL;
        egret.Texture.prototype.saveToFile = saveToFile;
        egret.Texture.prototype.getPixel32 = getPixel32;
        //销毁掉webgl纹理
        var originDispose = egret.Texture.prototype.dispose;
        egret.Texture.prototype.dispose = function () {
            web.WebGLUtils.deleteWebGLTexture(this._bitmapData);
            originDispose.call(this);
        };
    })(web = egret.web || (egret.web = {}));
})(egret || (egret = {}));
//////////////////////////////////////////////////////////////////////////////////////
//
//  Copyright (c) 2014-2015, Egret Technology Inc.
//  All rights reserved.
//  Redistribution and use in source and binary forms, with or without
//  modification, are permitted provided that the following conditions are met:
//
//     * Redistributions of source code must retain the above copyright
//       notice, this list of conditions and the following disclaimer.
//     * Redistributions in binary form must reproduce the above copyright
//       notice, this list of conditions and the following disclaimer in the
//       documentation and/or other materials provided with the distribution.
//     * Neither the name of the Egret nor the
//       names of its contributors may be used to endorse or promote products
//       derived from this software without specific prior written permission.
//
//  THIS SOFTWARE IS PROVIDED BY EGRET AND CONTRIBUTORS "AS IS" AND ANY EXPRESS
//  OR IMPLIED WARRANTIES, INCLUDING, BUT NOT LIMITED TO, THE IMPLIED WARRANTIES
//  OF MERCHANTABILITY AND FITNESS FOR A PARTICULAR PURPOSE ARE DISCLAIMED.
//  IN NO EVENT SHALL EGRET AND CONTRIBUTORS BE LIABLE FOR ANY DIRECT, INDIRECT,
//  INCIDENTAL, SPECIAL, EXEMPLARY, OR CONSEQUENTIAL DAMAGES (INCLUDING, BUT NOT
//  LIMITED TO, PROCUREMENT OF SUBSTITUTE GOODS OR SERVICES;LOSS OF USE, DATA,
//  OR PROFITS; OR BUSINESS INTERRUPTION) HOWEVER CAUSED AND ON ANY THEORY OF
//  LIABILITY, WHETHER IN CONTRACT, STRICT LIABILITY, OR TORT (INCLUDING
//  NEGLIGENCE OR OTHERWISE) ARISING IN ANY WAY OUT OF THE USE OF THIS SOFTWARE,
//  EVEN IF ADVISED OF THE POSSIBILITY OF SUCH DAMAGE.
//
//////////////////////////////////////////////////////////////////////////////////////
var egret;
(function (egret) {
    var web;
    (function (web) {
        /**
         * @private
         * XML节点基类
         */
        var XMLNode = (function () {
            /**
             * @private
             */
            function XMLNode(nodeType, parent) {
                this.nodeType = nodeType;
                this.parent = parent;
            }
            var d = __define,c=XMLNode,p=c.prototype;
            return XMLNode;
        }());
        web.XMLNode = XMLNode;
        egret.registerClass(XMLNode,'egret.web.XMLNode');
        /**
         * @private
         * XML节点对象
         */
        var XML = (function (_super) {
            __extends(XML, _super);
            /**
             * @private
             */
            function XML(localName, parent, prefix, namespace, name) {
                _super.call(this, 1, parent);
                /**
                 * @private
                 * 当前节点上的属性列表
                 */
                this.attributes = {};
                /**
                 * @private
                 * 当前节点的子节点列表
                 */
                this.children = [];
                this.localName = localName;
                this.prefix = prefix;
                this.namespace = namespace;
                this.name = name;
            }
            var d = __define,c=XML,p=c.prototype;
            return XML;
        }(XMLNode));
        web.XML = XML;
        egret.registerClass(XML,'egret.web.XML');
        /**
         * @private
         * XML文本节点
         */
        var XMLText = (function (_super) {
            __extends(XMLText, _super);
            /**
             * @private
             */
            function XMLText(text, parent) {
                _super.call(this, 3, parent);
                this.text = text;
            }
            var d = __define,c=XMLText,p=c.prototype;
            return XMLText;
        }(XMLNode));
        web.XMLText = XMLText;
        egret.registerClass(XMLText,'egret.web.XMLText');
        var parser = new DOMParser();
        /**
         * @private
         * 解析字符串为XML对象
         * @param text 要解析的字符串
         */
        function parse(text) {
            var xmlDoc = parser.parseFromString(text, "text/xml");
            var length = xmlDoc.childNodes.length;
            for (var i = 0; i < length; i++) {
                var node = xmlDoc.childNodes[i];
                if (node.nodeType == 1) {
                    return parseNode(node, null);
                }
            }
            return null;
        }
        /**
         * @private
         * 解析一个节点
         */
        function parseNode(node, parent) {
            if (node.localName == "parsererror") {
                throw new Error(node.textContent);
            }
            var xml = new XML(node.localName, parent, node.prefix, node.namespaceURI, node.nodeName);
            var nodeAttributes = node.attributes;
            var attributes = xml.attributes;
            var length = nodeAttributes.length;
            for (var i = 0; i < length; i++) {
                var attributeNode = nodeAttributes[i];
                var name = attributeNode.name;
                if (name.indexOf("xmlns:") == 0) {
                    continue;
                }
                attributes[name] = attributeNode.value;
                xml["$" + name] = attributeNode.value;
            }
            var childNodes = node.childNodes;
            length = childNodes.length;
            var children = xml.children;
            for (i = 0; i < length; i++) {
                var childNode = childNodes[i];
                var nodeType = childNode.nodeType;
                var childXML = null;
                if (nodeType == 1) {
                    childXML = parseNode(childNode, xml);
                }
                else if (nodeType == 3) {
                    var text = childNode.textContent.trim();
                    if (text) {
                        childXML = new XMLText(text, xml);
                    }
                }
                if (childXML) {
                    children.push(childXML);
                }
            }
            return xml;
        }
        egret.XML = { parse: parse };
    })(web = egret.web || (egret.web = {}));
})(egret || (egret = {}));
var egret;
(function (egret) {
    var web;
    (function (web) {
        /**
         * @private
         */
        var WebDeviceOrientation = (function (_super) {
            __extends(WebDeviceOrientation, _super);
            function WebDeviceOrientation() {
                var _this = this;
                _super.apply(this, arguments);
                /**
                 * @private
                 */
                this.onChange = function (e) {
                    var event = new egret.OrientationEvent(egret.Event.CHANGE);
                    event.beta = e.beta;
                    event.gamma = e.gamma;
                    event.alpha = e.alpha;
                    _this.dispatchEvent(event);
                };
            }
            var d = __define,c=WebDeviceOrientation,p=c.prototype;
            /**
             * @private
             *
             */
            p.start = function () {
                window.addEventListener("deviceorientation", this.onChange);
            };
            /**
             * @private
             *
             */
            p.stop = function () {
                window.removeEventListener("deviceorientation", this.onChange);
            };
            return WebDeviceOrientation;
        }(egret.EventDispatcher));
        web.WebDeviceOrientation = WebDeviceOrientation;
        egret.registerClass(WebDeviceOrientation,'egret.web.WebDeviceOrientation',["egret.DeviceOrientation"]);
    })(web = egret.web || (egret.web = {}));
})(egret || (egret = {}));
egret.DeviceOrientation = egret.web.WebDeviceOrientation;
var egret;
(function (egret) {
    var web;
    (function (web) {
        /**
         * @private
         */
        var WebGeolocation = (function (_super) {
            __extends(WebGeolocation, _super);
            /**
             * @private
             */
            function WebGeolocation(option) {
                var _this = this;
                _super.call(this);
                /**
                 * @private
                 */
                this.onUpdate = function (position) {
                    var event = new egret.GeolocationEvent(egret.Event.CHANGE);
                    var coords = position.coords;
                    event.altitude = coords.altitude;
                    event.heading = coords.heading;
                    event.accuracy = coords.accuracy;
                    event.latitude = coords.latitude;
                    event.longitude = coords.longitude;
                    event.speed = coords.speed;
                    event.altitudeAccuracy = coords.altitudeAccuracy;
                    _this.dispatchEvent(event);
                };
                /**
                 * @private
                 */
                this.onError = function (error) {
                    var errorType = egret.GeolocationEvent.UNAVAILABLE;
                    if (error.code == error.PERMISSION_DENIED)
                        errorType = egret.GeolocationEvent.PERMISSION_DENIED;
                    var event = new egret.GeolocationEvent(egret.IOErrorEvent.IO_ERROR);
                    event.errorType = errorType;
                    event.errorMessage = error.message;
                    _this.dispatchEvent(event);
                };
                this.geolocation = navigator.geolocation;
            }
            var d = __define,c=WebGeolocation,p=c.prototype;
            /**
             * @private
             *
             */
            p.start = function () {
                var geo = this.geolocation;
                if (geo)
                    this.watchId = geo.watchPosition(this.onUpdate, this.onError);
                else
                    this.onError({
                        code: 2,
                        message: egret.sys.tr(3004),
                        PERMISSION_DENIED: 1,
                        POSITION_UNAVAILABLE: 2
                    });
            };
            /**
             * @private
             *
             */
            p.stop = function () {
                var geo = this.geolocation;
                geo.clearWatch(this.watchId);
            };
            return WebGeolocation;
        }(egret.EventDispatcher));
        web.WebGeolocation = WebGeolocation;
        egret.registerClass(WebGeolocation,'egret.web.WebGeolocation',["egret.Geolocation"]);
        egret.Geolocation = egret.web.WebGeolocation;
    })(web = egret.web || (egret.web = {}));
})(egret || (egret = {}));
var egret;
(function (egret) {
    var web;
    (function (web) {
        /**
         * @private
         */
        var WebMotion = (function (_super) {
            __extends(WebMotion, _super);
            function WebMotion() {
                var _this = this;
                _super.apply(this, arguments);
                /**
                 * @private
                 */
                this.onChange = function (e) {
                    var event = new egret.MotionEvent(egret.Event.CHANGE);
                    var acceleration = {
                        x: e.acceleration.x,
                        y: e.acceleration.y,
                        z: e.acceleration.z
                    };
                    var accelerationIncludingGravity = {
                        x: e.accelerationIncludingGravity.x,
                        y: e.accelerationIncludingGravity.y,
                        z: e.accelerationIncludingGravity.z
                    };
                    var rotation = {
                        alpha: e.rotationRate.alpha,
                        beta: e.rotationRate.beta,
                        gamma: e.rotationRate.gamma
                    };
                    event.acceleration = acceleration;
                    event.accelerationIncludingGravity = accelerationIncludingGravity;
                    event.rotationRate = rotation;
                    _this.dispatchEvent(event);
                };
            }
            var d = __define,c=WebMotion,p=c.prototype;
            /**
             * @private
             *
             */
            p.start = function () {
                window.addEventListener("devicemotion", this.onChange);
            };
            /**
             * @private
             *
             */
            p.stop = function () {
                window.removeEventListener("devicemotion", this.onChange);
            };
            return WebMotion;
        }(egret.EventDispatcher));
        web.WebMotion = WebMotion;
        egret.registerClass(WebMotion,'egret.web.WebMotion',["egret.Motion"]);
        egret.Motion = egret.web.WebMotion;
    })(web = egret.web || (egret.web = {}));
})(egret || (egret = {}));
//////////////////////////////////////////////////////////////////////////////////////
//
//  Copyright (c) 2014-2015, Egret Technology Inc.
//  All rights reserved.
//  Redistribution and use in source and binary forms, with or without
//  modification, are permitted provided that the following conditions are met:
//
//     * Redistributions of source code must retain the above copyright
//       notice, this list of conditions and the following disclaimer.
//     * Redistributions in binary form must reproduce the above copyright
//       notice, this list of conditions and the following disclaimer in the
//       documentation and/or other materials provided with the distribution.
//     * Neither the name of the Egret nor the
//       names of its contributors may be used to endorse or promote products
//       derived from this software without specific prior written permission.
//
//  THIS SOFTWARE IS PROVIDED BY EGRET AND CONTRIBUTORS "AS IS" AND ANY EXPRESS
//  OR IMPLIED WARRANTIES, INCLUDING, BUT NOT LIMITED TO, THE IMPLIED WARRANTIES
//  OF MERCHANTABILITY AND FITNESS FOR A PARTICULAR PURPOSE ARE DISCLAIMED.
//  IN NO EVENT SHALL EGRET AND CONTRIBUTORS BE LIABLE FOR ANY DIRECT, INDIRECT,
//  INCIDENTAL, SPECIAL, EXEMPLARY, OR CONSEQUENTIAL DAMAGES (INCLUDING, BUT NOT
//  LIMITED TO, PROCUREMENT OF SUBSTITUTE GOODS OR SERVICES;LOSS OF USE, DATA,
//  OR PROFITS; OR BUSINESS INTERRUPTION) HOWEVER CAUSED AND ON ANY THEORY OF
//  LIABILITY, WHETHER IN CONTRACT, STRICT LIABILITY, OR TORT (INCLUDING
//  NEGLIGENCE OR OTHERWISE) ARISING IN ANY WAY OUT OF THE USE OF THIS SOFTWARE,
//  EVEN IF ADVISED OF THE POSSIBILITY OF SUCH DAMAGE.
//
//////////////////////////////////////////////////////////////////////////////////////
var egret;
(function (egret) {
    var web;
    (function (web) {
        if (DEBUG) {
            var logFuncs;
            function setLogLevel(logType) {
                if (logFuncs == null) {
                    logFuncs = {
                        "error": console.error,
                        "debug": console.debug,
                        "warn": console.warn,
                        "info": console.info,
                        "log": console.log
                    };
                }
                switch (logType) {
                    case egret.Logger.OFF:
                        console.error = function () {
                        };
                    case egret.Logger.ERROR:
                        console.warn = function () {
                        };
                    case egret.Logger.WARN:
                        console.info = function () {
                        };
                        console.log = function () {
                        };
                    case egret.Logger.INFO:
                        console.debug = function () {
                        };
                    default:
                        break;
                }
                switch (logType) {
                    case egret.Logger.ALL:
                    case egret.Logger.DEBUG:
                        console.debug = logFuncs["debug"];
                    case egret.Logger.INFO:
                        console.log = logFuncs["log"];
                        console.info = logFuncs["info"];
                    case egret.Logger.WARN:
                        console.warn = logFuncs["warn"];
                    case egret.Logger.ERROR:
                        console.error = logFuncs["error"];
                    default:
                        break;
                }
            }
            Object.defineProperty(egret.Logger, "logLevel", {
                set: setLogLevel,
                enumerable: true,
                configurable: true
            });
        }
    })(web = egret.web || (egret.web = {}));
})(egret || (egret = {}));
//////////////////////////////////////////////////////////////////////////////////////
//
//  Copyright (c) 2014-2015, Egret Technology Inc.
//  All rights reserved.
//  Redistribution and use in source and binary forms, with or without
//  modification, are permitted provided that the following conditions are met:
//
//     * Redistributions of source code must retain the above copyright
//       notice, this list of conditions and the following disclaimer.
//     * Redistributions in binary form must reproduce the above copyright
//       notice, this list of conditions and the following disclaimer in the
//       documentation and/or other materials provided with the distribution.
//     * Neither the name of the Egret nor the
//       names of its contributors may be used to endorse or promote products
//       derived from this software without specific prior written permission.
//
//  THIS SOFTWARE IS PROVIDED BY EGRET AND CONTRIBUTORS "AS IS" AND ANY EXPRESS
//  OR IMPLIED WARRANTIES, INCLUDING, BUT NOT LIMITED TO, THE IMPLIED WARRANTIES
//  OF MERCHANTABILITY AND FITNESS FOR A PARTICULAR PURPOSE ARE DISCLAIMED.
//  IN NO EVENT SHALL EGRET AND CONTRIBUTORS BE LIABLE FOR ANY DIRECT, INDIRECT,
//  INCIDENTAL, SPECIAL, EXEMPLARY, OR CONSEQUENTIAL DAMAGES (INCLUDING, BUT NOT
//  LIMITED TO, PROCUREMENT OF SUBSTITUTE GOODS OR SERVICES;LOSS OF USE, DATA,
//  OR PROFITS; OR BUSINESS INTERRUPTION) HOWEVER CAUSED AND ON ANY THEORY OF
//  LIABILITY, WHETHER IN CONTRACT, STRICT LIABILITY, OR TORT (INCLUDING
//  NEGLIGENCE OR OTHERWISE) ARISING IN ANY WAY OUT OF THE USE OF THIS SOFTWARE,
//  EVEN IF ADVISED OF THE POSSIBILITY OF SUCH DAMAGE.
//
//////////////////////////////////////////////////////////////////////////////////////
var egret;
(function (egret) {
    var web;
    (function (web) {
        /**
         * @private
         */
        var WebGLUtils = (function () {
            function WebGLUtils() {
            }
            var d = __define,c=WebGLUtils,p=c.prototype;
            WebGLUtils.compileProgram = function (gl, vertexSrc, fragmentSrc) {
                var fragmentShader = WebGLUtils.compileFragmentShader(gl, fragmentSrc);
                var vertexShader = WebGLUtils.compileVertexShader(gl, vertexSrc);
                var shaderProgram = gl.createProgram();
                gl.attachShader(shaderProgram, vertexShader);
                gl.attachShader(shaderProgram, fragmentShader);
                gl.linkProgram(shaderProgram);
                if (!gl.getProgramParameter(shaderProgram, gl.LINK_STATUS)) {
                    egret.$warn(1020);
                }
                return shaderProgram;
            };
            WebGLUtils.compileFragmentShader = function (gl, shaderSrc) {
                return WebGLUtils._compileShader(gl, shaderSrc, gl.FRAGMENT_SHADER);
            };
            WebGLUtils.compileVertexShader = function (gl, shaderSrc) {
                return WebGLUtils._compileShader(gl, shaderSrc, gl.VERTEX_SHADER);
            };
            WebGLUtils._compileShader = function (gl, shaderSrc, shaderType) {
                var shader = gl.createShader(shaderType);
                gl.shaderSource(shader, shaderSrc);
                gl.compileShader(shader);
                if (!gl.getShaderParameter(shader, gl.COMPILE_STATUS)) {
                    //egret.info(gl.getShaderInfoLog(shader));
                    return null;
                }
                return shader;
            };
            WebGLUtils.checkCanUseWebGL = function () {
                if (WebGLUtils.canUseWebGL == undefined) {
                    try {
                        var canvas = document.createElement("canvas");
                        WebGLUtils.canUseWebGL = !!window["WebGLRenderingContext"]
                            && !!(canvas.getContext("webgl") || canvas.getContext("experimental-webgl"));
                    }
                    catch (e) {
                        WebGLUtils.canUseWebGL = false;
                    }
                }
                return WebGLUtils.canUseWebGL;
            };
            WebGLUtils.deleteWebGLTexture = function (bitmapData) {
                if (bitmapData) {
                    var webGLTexture = bitmapData.webGLTexture;
                    if (webGLTexture) {
                        for (var key in webGLTexture) {
                            var glTexture = webGLTexture[key];
                            var gl = glTexture.glContext;
                            gl.deleteTexture(glTexture);
                        }
                    }
                    bitmapData.webGLTexture = null;
                }
            };
            return WebGLUtils;
        }());
        web.WebGLUtils = WebGLUtils;
        egret.registerClass(WebGLUtils,'egret.web.WebGLUtils');
    })(web = egret.web || (egret.web = {}));
})(egret || (egret = {}));
//////////////////////////////////////////////////////////////////////////////////////
//
//  Copyright (c) 2014-2015, Egret Technology Inc.
//  All rights reserved.
//  Redistribution and use in source and binary forms, with or without
//  modification, are permitted provided that the following conditions are met:
//
//     * Redistributions of source code must retain the above copyright
//       notice, this list of conditions and the following disclaimer.
//     * Redistributions in binary form must reproduce the above copyright
//       notice, this list of conditions and the following disclaimer in the
//       documentation and/or other materials provided with the distribution.
//     * Neither the name of the Egret nor the
//       names of its contributors may be used to endorse or promote products
//       derived from this software without specific prior written permission.
//
//  THIS SOFTWARE IS PROVIDED BY EGRET AND CONTRIBUTORS "AS IS" AND ANY EXPRESS
//  OR IMPLIED WARRANTIES, INCLUDING, BUT NOT LIMITED TO, THE IMPLIED WARRANTIES
//  OF MERCHANTABILITY AND FITNESS FOR A PARTICULAR PURPOSE ARE DISCLAIMED.
//  IN NO EVENT SHALL EGRET AND CONTRIBUTORS BE LIABLE FOR ANY DIRECT, INDIRECT,
//  INCIDENTAL, SPECIAL, EXEMPLARY, OR CONSEQUENTIAL DAMAGES (INCLUDING, BUT NOT
//  LIMITED TO, PROCUREMENT OF SUBSTITUTE GOODS OR SERVICES;LOSS OF USE, DATA,
//  OR PROFITS; OR BUSINESS INTERRUPTION) HOWEVER CAUSED AND ON ANY THEORY OF
//  LIABILITY, WHETHER IN CONTRACT, STRICT LIABILITY, OR TORT (INCLUDING
//  NEGLIGENCE OR OTHERWISE) ARISING IN ANY WAY OUT OF THE USE OF THIS SOFTWARE,
//  EVEN IF ADVISED OF THE POSSIBILITY OF SUCH DAMAGE.
//
//////////////////////////////////////////////////////////////////////////////////////
var egret;
(function (egret) {
    var web;
    (function (web) {
        /**
         * @private
         */
        var EgretShader = (function () {
            function EgretShader(gl) {
                this.defaultVertexSrc = "attribute vec2 aVertexPosition;\n" +
                    "attribute vec2 aTextureCoord;\n" +
                    "attribute vec2 aColor;\n" +
                    "uniform vec2 projectionVector;\n" +
                    "uniform vec2 offsetVector;\n" +
                    "varying vec2 vTextureCoord;\n" +
                    "varying vec4 vColor;\n" +
                    "const vec2 center = vec2(-1.0, 1.0);\n" +
                    "void main(void) {\n" +
                    "   gl_Position = vec4( ((aVertexPosition + offsetVector) / projectionVector) + center , 0.0, 1.0);\n" +
                    "   vTextureCoord = aTextureCoord;\n" +
                    "   vColor = vec4(aColor.x, aColor.x, aColor.x, aColor.x);\n" +
                    "}";
                this.gl = null;
                this.program = null;
                this.fragmentSrc = "precision lowp float;\n" +
                    "varying vec2 vTextureCoord;\n" +
                    "varying vec4 vColor;\n" +
                    "uniform sampler2D uSampler;\n" +
                    "void main(void) {\n" +
                    "gl_FragColor = texture2D(uSampler, vTextureCoord) * vColor ;\n" +
                    "}";
                this.uniforms = null;
                this.gl = gl;
            }
            var d = __define,c=EgretShader,p=c.prototype;
            p.init = function () {
                var gl = this.gl;
                var program = web.WebGLUtils.compileProgram(gl, this.defaultVertexSrc, this.fragmentSrc);
                gl.useProgram(program);
                this.uSampler = gl.getUniformLocation(program, "uSampler");
                this.projectionVector = gl.getUniformLocation(program, "projectionVector");
                this.offsetVector = gl.getUniformLocation(program, "offsetVector");
                this.dimensions = gl.getUniformLocation(program, "dimensions");
                this.aVertexPosition = gl.getAttribLocation(program, "aVertexPosition");
                this.aTextureCoord = gl.getAttribLocation(program, "aTextureCoord");
                this.colorAttribute = gl.getAttribLocation(program, "aColor");
                if (this.colorAttribute === -1) {
                    this.colorAttribute = 2;
                }
                this.attributes = [this.aVertexPosition, this.aTextureCoord, this.colorAttribute];
                for (var key in this.uniforms) {
                    this.uniforms[key].uniformLocation = gl.getUniformLocation(program, key);
                }
                this.initUniforms();
                this.program = program;
            };
            p.initUniforms = function () {
                if (!this.uniforms) {
                    return;
                }
                var gl = this.gl;
                var uniform;
                for (var key in this.uniforms) {
                    uniform = this.uniforms[key];
                    var type = uniform.type;
                    if (type === 'mat2' || type === 'mat3' || type === 'mat4') {
                        uniform.glMatrix = true;
                        uniform.glValueLength = 1;
                        if (type === 'mat2') {
                            uniform.glFunc = gl.uniformMatrix2fv;
                        }
                        else if (type === 'mat3') {
                            uniform.glFunc = gl.uniformMatrix3fv;
                        }
                        else if (type === 'mat4') {
                            uniform.glFunc = gl.uniformMatrix4fv;
                        }
                    }
                    else {
                        uniform.glFunc = gl['uniform' + type];
                        if (type === '2f' || type === '2i') {
                            uniform.glValueLength = 2;
                        }
                        else if (type === '3f' || type === '3i') {
                            uniform.glValueLength = 3;
                        }
                        else if (type === '4f' || type === '4i') {
                            uniform.glValueLength = 4;
                        }
                        else {
                            uniform.glValueLength = 1;
                        }
                    }
                }
            };
            p.syncUniforms = function () {
                if (!this.uniforms) {
                    return;
                }
                var uniform;
                var gl = this.gl;
                for (var key in this.uniforms) {
                    uniform = this.uniforms[key];
                    if (uniform.glValueLength === 1) {
                        if (uniform.glMatrix === true) {
                            uniform.glFunc.call(gl, uniform.uniformLocation, uniform.transpose, uniform.value);
                        }
                        else {
                            uniform.glFunc.call(gl, uniform.uniformLocation, uniform.value);
                        }
                    }
                    else if (uniform.glValueLength === 2) {
                        uniform.glFunc.call(gl, uniform.uniformLocation, uniform.value.x, uniform.value.y);
                    }
                    else if (uniform.glValueLength === 3) {
                        uniform.glFunc.call(gl, uniform.uniformLocation, uniform.value.x, uniform.value.y, uniform.value.z);
                    }
                    else if (uniform.glValueLength === 4) {
                        uniform.glFunc.call(gl, uniform.uniformLocation, uniform.value.x, uniform.value.y, uniform.value.z, uniform.value.w);
                    }
                }
            };
            return EgretShader;
        }());
        web.EgretShader = EgretShader;
        egret.registerClass(EgretShader,'egret.web.EgretShader');
    })(web = egret.web || (egret.web = {}));
})(egret || (egret = {}));
//////////////////////////////////////////////////////////////////////////////////////
//
//  Copyright (c) 2014-2015, Egret Technology Inc.
//  All rights reserved.
//  Redistribution and use in source and binary forms, with or without
//  modification, are permitted provided that the following conditions are met:
//
//     * Redistributions of source code must retain the above copyright
//       notice, this list of conditions and the following disclaimer.
//     * Redistributions in binary form must reproduce the above copyright
//       notice, this list of conditions and the following disclaimer in the
//       documentation and/or other materials provided with the distribution.
//     * Neither the name of the Egret nor the
//       names of its contributors may be used to endorse or promote products
//       derived from this software without specific prior written permission.
//
//  THIS SOFTWARE IS PROVIDED BY EGRET AND CONTRIBUTORS "AS IS" AND ANY EXPRESS
//  OR IMPLIED WARRANTIES, INCLUDING, BUT NOT LIMITED TO, THE IMPLIED WARRANTIES
//  OF MERCHANTABILITY AND FITNESS FOR A PARTICULAR PURPOSE ARE DISCLAIMED.
//  IN NO EVENT SHALL EGRET AND CONTRIBUTORS BE LIABLE FOR ANY DIRECT, INDIRECT,
//  INCIDENTAL, SPECIAL, EXEMPLARY, OR CONSEQUENTIAL DAMAGES (INCLUDING, BUT NOT
//  LIMITED TO, PROCUREMENT OF SUBSTITUTE GOODS OR SERVICES;LOSS OF USE, DATA,
//  OR PROFITS; OR BUSINESS INTERRUPTION) HOWEVER CAUSED AND ON ANY THEORY OF
//  LIABILITY, WHETHER IN CONTRACT, STRICT LIABILITY, OR TORT (INCLUDING
//  NEGLIGENCE OR OTHERWISE) ARISING IN ANY WAY OUT OF THE USE OF THIS SOFTWARE,
//  EVEN IF ADVISED OF THE POSSIBILITY OF SUCH DAMAGE.
//
//////////////////////////////////////////////////////////////////////////////////////
var egret;
(function (egret) {
    var web;
    (function (web) {
        /**
         * @private
         */
        var PrimitiveShader = (function () {
            function PrimitiveShader(gl) {
                this.defaultVertexSrc = "attribute vec2 aVertexPosition;\n" +
                    "attribute vec2 aTextureCoord;\n" +
                    "attribute vec2 aColor;\n" +
                    "uniform vec2 projectionVector;\n" +
                    "uniform vec2 offsetVector;\n" +
                    "varying vec2 vTextureCoord;\n" +
                    "varying vec4 vColor;\n" +
                    "const vec2 center = vec2(-1.0, 1.0);\n" +
                    "void main(void) {\n" +
                    "   gl_Position = vec4( ((aVertexPosition + offsetVector) / projectionVector) + center , 0.0, 1.0);\n" +
                    "   vTextureCoord = aTextureCoord;\n" +
                    "   vColor = vec4(aColor.x, aColor.x, aColor.x, aColor.x);\n" +
                    "}";
                this.gl = null;
                this.program = null;
                this.fragmentSrc = "precision lowp float;\n" +
                    "varying vec2 vTextureCoord;\n" +
                    "varying vec4 vColor;\n" +
                    "void main(void) {\n" +
                    "gl_FragColor = vColor ;\n" +
                    "}";
                this.uniforms = null;
                this.gl = gl;
                this.init();
            }
            var d = __define,c=PrimitiveShader,p=c.prototype;
            p.init = function () {
                var gl = this.gl;
                var program = web.WebGLUtils.compileProgram(gl, this.defaultVertexSrc, this.fragmentSrc);
                gl.useProgram(program);
                this.projectionVector = gl.getUniformLocation(program, "projectionVector");
                this.offsetVector = gl.getUniformLocation(program, "offsetVector");
                this.dimensions = gl.getUniformLocation(program, "dimensions");
                this.aVertexPosition = gl.getAttribLocation(program, "aVertexPosition");
                this.aTextureCoord = gl.getAttribLocation(program, "aTextureCoord");
                this.colorAttribute = gl.getAttribLocation(program, "aColor");
                if (this.colorAttribute === -1) {
                    this.colorAttribute = 2;
                }
                this.attributes = [this.aVertexPosition, this.aTextureCoord, this.colorAttribute];
                for (var key in this.uniforms) {
                    this.uniforms[key].uniformLocation = gl.getUniformLocation(program, key);
                }
                this.initUniforms();
                this.program = program;
            };
            p.initUniforms = function () {
                if (!this.uniforms) {
                    return;
                }
                var gl = this.gl;
                var uniform;
                for (var key in this.uniforms) {
                    uniform = this.uniforms[key];
                    var type = uniform.type;
                    if (type === 'mat2' || type === 'mat3' || type === 'mat4') {
                        uniform.glMatrix = true;
                        uniform.glValueLength = 1;
                        if (type === 'mat2') {
                            uniform.glFunc = gl.uniformMatrix2fv;
                        }
                        else if (type === 'mat3') {
                            uniform.glFunc = gl.uniformMatrix3fv;
                        }
                        else if (type === 'mat4') {
                            uniform.glFunc = gl.uniformMatrix4fv;
                        }
                    }
                    else {
                        uniform.glFunc = gl['uniform' + type];
                        if (type === '2f' || type === '2i') {
                            uniform.glValueLength = 2;
                        }
                        else if (type === '3f' || type === '3i') {
                            uniform.glValueLength = 3;
                        }
                        else if (type === '4f' || type === '4i') {
                            uniform.glValueLength = 4;
                        }
                        else {
                            uniform.glValueLength = 1;
                        }
                    }
                }
            };
            p.syncUniforms = function () {
                if (!this.uniforms) {
                    return;
                }
                var uniform;
                var gl = this.gl;
                for (var key in this.uniforms) {
                    uniform = this.uniforms[key];
                    if (uniform.glValueLength === 1) {
                        if (uniform.glMatrix === true) {
                            uniform.glFunc.call(gl, uniform.uniformLocation, uniform.transpose, uniform.value);
                        }
                        else {
                            uniform.glFunc.call(gl, uniform.uniformLocation, uniform.value);
                        }
                    }
                    else if (uniform.glValueLength === 2) {
                        uniform.glFunc.call(gl, uniform.uniformLocation, uniform.value.x, uniform.value.y);
                    }
                    else if (uniform.glValueLength === 3) {
                        uniform.glFunc.call(gl, uniform.uniformLocation, uniform.value.x, uniform.value.y, uniform.value.z);
                    }
                    else if (uniform.glValueLength === 4) {
                        uniform.glFunc.call(gl, uniform.uniformLocation, uniform.value.x, uniform.value.y, uniform.value.z, uniform.value.w);
                    }
                }
            };
            return PrimitiveShader;
        }());
        web.PrimitiveShader = PrimitiveShader;
        egret.registerClass(PrimitiveShader,'egret.web.PrimitiveShader');
    })(web = egret.web || (egret.web = {}));
})(egret || (egret = {}));
//////////////////////////////////////////////////////////////////////////////////////
//
//  Copyright (c) 2014-2015, Egret Technology Inc.
//  All rights reserved.
//  Redistribution and use in source and binary forms, with or without
//  modification, are permitted provided that the following conditions are met:
//
//     * Redistributions of source code must retain the above copyright
//       notice, this list of conditions and the following disclaimer.
//     * Redistributions in binary form must reproduce the above copyright
//       notice, this list of conditions and the following disclaimer in the
//       documentation and/or other materials provided with the distribution.
//     * Neither the name of the Egret nor the
//       names of its contributors may be used to endorse or promote products
//       derived from this software without specific prior written permission.
//
//  THIS SOFTWARE IS PROVIDED BY EGRET AND CONTRIBUTORS "AS IS" AND ANY EXPRESS
//  OR IMPLIED WARRANTIES, INCLUDING, BUT NOT LIMITED TO, THE IMPLIED WARRANTIES
//  OF MERCHANTABILITY AND FITNESS FOR A PARTICULAR PURPOSE ARE DISCLAIMED.
//  IN NO EVENT SHALL EGRET AND CONTRIBUTORS BE LIABLE FOR ANY DIRECT, INDIRECT,
//  INCIDENTAL, SPECIAL, EXEMPLARY, OR CONSEQUENTIAL DAMAGES (INCLUDING, BUT NOT
//  LIMITED TO, PROCUREMENT OF SUBSTITUTE GOODS OR SERVICES;LOSS OF USE, DATA,
//  OR PROFITS; OR BUSINESS INTERRUPTION) HOWEVER CAUSED AND ON ANY THEORY OF
//  LIABILITY, WHETHER IN CONTRACT, STRICT LIABILITY, OR TORT (INCLUDING
//  NEGLIGENCE OR OTHERWISE) ARISING IN ANY WAY OUT OF THE USE OF THIS SOFTWARE,
//  EVEN IF ADVISED OF THE POSSIBILITY OF SUCH DAMAGE.
//
//////////////////////////////////////////////////////////////////////////////////////
var egret;
(function (egret) {
    var web;
    (function (web) {
        /**
         * @private
         */
        var BlurShader = (function (_super) {
            __extends(BlurShader, _super);
            function BlurShader(gl) {
                _super.call(this, gl);
                this.fragmentSrc = "precision mediump float;" +
                    "uniform vec2 blur;" +
                    "uniform sampler2D uSampler;" +
                    "varying vec2 vTextureCoord;" +
                    "void main()" +
                    "{" +
                    "gl_FragColor = vec4(0.0);" +
                    "vec2 uv = (vTextureCoord + vec2(-0.028 * blur.x, -0.028 * blur.y));if(uv.x >= 0.0 && uv.x <= 1.0 && uv.y >= 0.0 && uv.y <= 1.0) gl_FragColor += texture2D(uSampler, (vTextureCoord + vec2(-0.028 * blur.x, -0.028 * blur.y))) * 0.0044299121055113265;" +
                    "uv = (vTextureCoord + vec2(-0.024 * blur.x, -0.024 * blur.y));if(uv.x >= 0.0 && uv.x <= 1.0 && uv.y >= 0.0 && uv.y <= 1.0) gl_FragColor += texture2D(uSampler, (vTextureCoord + vec2(-0.024 * blur.x, -0.024 * blur.y))) * 0.00895781211794;" +
                    "uv = (vTextureCoord + vec2(-0.020 * blur.x, -0.020 * blur.y));if(uv.x >= 0.0 && uv.x <= 1.0 && uv.y >= 0.0 && uv.y <= 1.0) gl_FragColor += texture2D(uSampler, (vTextureCoord + vec2(-0.020 * blur.x, -0.020 * blur.y))) * 0.0215963866053;" +
                    "uv = (vTextureCoord + vec2(-0.016 * blur.x, -0.016 * blur.y));if(uv.x >= 0.0 && uv.x <= 1.0 && uv.y >= 0.0 && uv.y <= 1.0) gl_FragColor += texture2D(uSampler, (vTextureCoord + vec2(-0.016 * blur.x, -0.016 * blur.y))) * 0.0443683338718;" +
                    "uv = (vTextureCoord + vec2(-0.012 * blur.x, -0.012 * blur.y));if(uv.x >= 0.0 && uv.x <= 1.0 && uv.y >= 0.0 && uv.y <= 1.0) gl_FragColor += texture2D(uSampler, (vTextureCoord + vec2(-0.012 * blur.x, -0.012 * blur.y))) * 0.0776744219933;" +
                    "uv = (vTextureCoord + vec2(-0.008 * blur.x, -0.008 * blur.y));if(uv.x >= 0.0 && uv.x <= 1.0 && uv.y >= 0.0 && uv.y <= 1.0) gl_FragColor += texture2D(uSampler, (vTextureCoord + vec2(-0.008 * blur.x, -0.008 * blur.y))) * 0.115876621105;" +
                    "uv = (vTextureCoord + vec2(-0.004 * blur.x, -0.004 * blur.y));if(uv.x >= 0.0 && uv.x <= 1.0 && uv.y >= 0.0 && uv.y <= 1.0) gl_FragColor += texture2D(uSampler, (vTextureCoord + vec2(-0.004 * blur.x, -0.004 * blur.y))) * 0.147308056121;" +
                    "uv = (vTextureCoord);if(uv.x >= 0.0 && uv.x <= 1.0 && uv.y >= 0.0 && uv.y <= 1.0) gl_FragColor += texture2D(uSampler, vTextureCoord) * 0.159576912161;" +
                    "uv = (vTextureCoord + vec2(0.004 * blur.x, 0.004 * blur.y));if(uv.x >= 0.0 && uv.x <= 1.0 && uv.y >= 0.0 && uv.y <= 1.0) gl_FragColor += texture2D(uSampler, (vTextureCoord + vec2( 0.004 * blur.x,  0.004 * blur.y))) * 0.147308056121;" +
                    "uv = (vTextureCoord + vec2(0.008 * blur.x, 0.008 * blur.y));if(uv.x >= 0.0 && uv.x <= 1.0 && uv.y >= 0.0 && uv.y <= 1.0) gl_FragColor += texture2D(uSampler, (vTextureCoord + vec2( 0.008 * blur.x,  0.008 * blur.y))) * 0.115876621105;" +
                    "uv = (vTextureCoord + vec2(0.012 * blur.x, 0.012 * blur.y));if(uv.x >= 0.0 && uv.x <= 1.0 && uv.y >= 0.0 && uv.y <= 1.0) gl_FragColor += texture2D(uSampler, (vTextureCoord + vec2( 0.012 * blur.x,  0.012 * blur.y))) * 0.0776744219933;" +
                    "uv = (vTextureCoord + vec2(0.016 * blur.x, 0.016 * blur.y));if(uv.x >= 0.0 && uv.x <= 1.0 && uv.y >= 0.0 && uv.y <= 1.0) gl_FragColor += texture2D(uSampler, (vTextureCoord + vec2( 0.016 * blur.x,  0.016 * blur.y))) * 0.0443683338718;" +
                    "uv = (vTextureCoord + vec2(0.020 * blur.x, 0.020 * blur.y));if(uv.x >= 0.0 && uv.x <= 1.0 && uv.y >= 0.0 && uv.y <= 1.0) gl_FragColor += texture2D(uSampler, (vTextureCoord + vec2( 0.020 * blur.x,  0.020 * blur.y))) * 0.0215963866053;" +
                    "uv = (vTextureCoord + vec2(0.024 * blur.x, 0.024 * blur.y));if(uv.x >= 0.0 && uv.x <= 1.0 && uv.y >= 0.0 && uv.y <= 1.0) gl_FragColor += texture2D(uSampler, (vTextureCoord + vec2( 0.024 * blur.x,  0.024 * blur.y))) * 0.00895781211794;" +
                    "uv = (vTextureCoord + vec2(0.028 * blur.x, 0.028 * blur.y));if(uv.x >= 0.0 && uv.x <= 1.0 && uv.y >= 0.0 && uv.y <= 1.0) gl_FragColor += texture2D(uSampler, (vTextureCoord + vec2( 0.028 * blur.x,  0.028 * blur.y))) * 0.0044299121055113265;" +
                    "}";
                this.uniforms = {
                    blur: { type: '2f', value: { x: 2, y: 2 } }
                };
                this.init();
            }
            var d = __define,c=BlurShader,p=c.prototype;
            return BlurShader;
        }(web.EgretShader));
        web.BlurShader = BlurShader;
        egret.registerClass(BlurShader,'egret.web.BlurShader');
    })(web = egret.web || (egret.web = {}));
})(egret || (egret = {}));
//////////////////////////////////////////////////////////////////////////////////////
//
//  Copyright (c) 2014-2015, Egret Technology Inc.
//  All rights reserved.
//  Redistribution and use in source and binary forms, with or without
//  modification, are permitted provided that the following conditions are met:
//
//     * Redistributions of source code must retain the above copyright
//       notice, this list of conditions and the following disclaimer.
//     * Redistributions in binary form must reproduce the above copyright
//       notice, this list of conditions and the following disclaimer in the
//       documentation and/or other materials provided with the distribution.
//     * Neither the name of the Egret nor the
//       names of its contributors may be used to endorse or promote products
//       derived from this software without specific prior written permission.
//
//  THIS SOFTWARE IS PROVIDED BY EGRET AND CONTRIBUTORS "AS IS" AND ANY EXPRESS
//  OR IMPLIED WARRANTIES, INCLUDING, BUT NOT LIMITED TO, THE IMPLIED WARRANTIES
//  OF MERCHANTABILITY AND FITNESS FOR A PARTICULAR PURPOSE ARE DISCLAIMED.
//  IN NO EVENT SHALL EGRET AND CONTRIBUTORS BE LIABLE FOR ANY DIRECT, INDIRECT,
//  INCIDENTAL, SPECIAL, EXEMPLARY, OR CONSEQUENTIAL DAMAGES (INCLUDING, BUT NOT
//  LIMITED TO, PROCUREMENT OF SUBSTITUTE GOODS OR SERVICES;LOSS OF USE, DATA,
//  OR PROFITS; OR BUSINESS INTERRUPTION) HOWEVER CAUSED AND ON ANY THEORY OF
//  LIABILITY, WHETHER IN CONTRACT, STRICT LIABILITY, OR TORT (INCLUDING
//  NEGLIGENCE OR OTHERWISE) ARISING IN ANY WAY OUT OF THE USE OF THIS SOFTWARE,
//  EVEN IF ADVISED OF THE POSSIBILITY OF SUCH DAMAGE.
//
//////////////////////////////////////////////////////////////////////////////////////
var egret;
(function (egret) {
    var web;
    (function (web) {
        /**
         * @private
         */
        var ColorTransformShader = (function (_super) {
            __extends(ColorTransformShader, _super);
            function ColorTransformShader(gl) {
                _super.call(this, gl);
                this.fragmentSrc = "precision mediump float;\n" +
                    "varying vec2 vTextureCoord;\n" +
                    "varying vec4 vColor;\n" +
                    "uniform float invert;\n" +
                    "uniform mat4 matrix;\n" +
                    "uniform vec4 colorAdd;\n" +
                    "uniform sampler2D uSampler;\n" +
                    "void main(void) {\n" +
                    "vec4 texColor = texture2D(uSampler, vTextureCoord);\n" +
                    "vec4 locColor = texColor * matrix;\n" +
                    "if(texColor.a != 0.0){\n" +
                    "locColor += colorAdd;\n" +
                    "}\n" +
                    "gl_FragColor = vColor*vec4(locColor.rgb*locColor.a,locColor.a);\n" +
                    "}";
                this.uniforms = {
                    matrix: { type: 'mat4', value: [1, 0, 0, 0,
                            0, 1, 0, 0,
                            0, 0, 1, 0,
                            0, 0, 0, 1] },
                    colorAdd: { type: '4f', value: { x: 0, y: 0, z: 0, w: 0 } }
                };
                this.init();
            }
            var d = __define,c=ColorTransformShader,p=c.prototype;
            return ColorTransformShader;
        }(web.EgretShader));
        web.ColorTransformShader = ColorTransformShader;
        egret.registerClass(ColorTransformShader,'egret.web.ColorTransformShader');
    })(web = egret.web || (egret.web = {}));
})(egret || (egret = {}));
//////////////////////////////////////////////////////////////////////////////////////
//
//  Copyright (c) 2014-2015, Egret Technology Inc.
//  All rights reserved.
//  Redistribution and use in source and binary forms, with or without
//  modification, are permitted provided that the following conditions are met:
//
//     * Redistributions of source code must retain the above copyright
//       notice, this list of conditions and the following disclaimer.
//     * Redistributions in binary form must reproduce the above copyright
//       notice, this list of conditions and the following disclaimer in the
//       documentation and/or other materials provided with the distribution.
//     * Neither the name of the Egret nor the
//       names of its contributors may be used to endorse or promote products
//       derived from this software without specific prior written permission.
//
//  THIS SOFTWARE IS PROVIDED BY EGRET AND CONTRIBUTORS "AS IS" AND ANY EXPRESS
//  OR IMPLIED WARRANTIES, INCLUDING, BUT NOT LIMITED TO, THE IMPLIED WARRANTIES
//  OF MERCHANTABILITY AND FITNESS FOR A PARTICULAR PURPOSE ARE DISCLAIMED.
//  IN NO EVENT SHALL EGRET AND CONTRIBUTORS BE LIABLE FOR ANY DIRECT, INDIRECT,
//  INCIDENTAL, SPECIAL, EXEMPLARY, OR CONSEQUENTIAL DAMAGES (INCLUDING, BUT NOT
//  LIMITED TO, PROCUREMENT OF SUBSTITUTE GOODS OR SERVICES;LOSS OF USE, DATA,
//  OR PROFITS; OR BUSINESS INTERRUPTION) HOWEVER CAUSED AND ON ANY THEORY OF
//  LIABILITY, WHETHER IN CONTRACT, STRICT LIABILITY, OR TORT (INCLUDING
//  NEGLIGENCE OR OTHERWISE) ARISING IN ANY WAY OUT OF THE USE OF THIS SOFTWARE,
//  EVEN IF ADVISED OF THE POSSIBILITY OF SUCH DAMAGE.
//
//////////////////////////////////////////////////////////////////////////////////////
var egret;
(function (egret) {
    var web;
    (function (web) {
        /**
         *
         * @private
         */
        var WebGLShaderManager = (function () {
            function WebGLShaderManager(gl) {
                this.gl = null;
                this.maxAttibs = 10;
                this.attribState = [];
                this.tempAttribState = [];
                this.currentShader = null;
                this.defaultShader = null;
                this.primitiveShader = null;
                this.colorTransformShader = null;
                this.blurShader = null;
                for (var i = 0; i < this.maxAttibs; i++) {
                    this.attribState[i] = false;
                }
                this.setContext(gl);
            }
            var d = __define,c=WebGLShaderManager,p=c.prototype;
            p.setContext = function (gl) {
                this.gl = gl;
                this.primitiveShader = new web.PrimitiveShader(gl);
                this.defaultShader = new web.EgretShader(gl);
                this.defaultShader.init();
                this.colorTransformShader = new web.ColorTransformShader(gl);
                this.blurShader = new web.BlurShader(gl);
                this.activateShader(this.defaultShader);
            };
            p.activateShader = function (shader) {
                if (this.currentShader != shader) {
                    this.gl.useProgram(shader.program);
                    this.setAttribs(shader.attributes);
                    this.currentShader = shader;
                }
            };
            p.setAttribs = function (attribs) {
                var i;
                var l;
                l = this.tempAttribState.length;
                for (i = 0; i < l; i++) {
                    this.tempAttribState[i] = false;
                }
                l = attribs.length;
                for (i = 0; i < l; i++) {
                    var attribId = attribs[i];
                    this.tempAttribState[attribId] = true;
                }
                var gl = this.gl;
                l = this.attribState.length;
                for (i = 0; i < l; i++) {
                    if (this.attribState[i] !== this.tempAttribState[i]) {
                        this.attribState[i] = this.tempAttribState[i];
                        if (this.tempAttribState[i]) {
                            gl.enableVertexAttribArray(i);
                        }
                        else {
                            gl.disableVertexAttribArray(i);
                        }
                    }
                }
            };
            return WebGLShaderManager;
        }());
        web.WebGLShaderManager = WebGLShaderManager;
        egret.registerClass(WebGLShaderManager,'egret.web.WebGLShaderManager');
    })(web = egret.web || (egret.web = {}));
})(egret || (egret = {}));
//////////////////////////////////////////////////////////////////////////////////////
//
//  Copyright (c) 2014-2015, Egret Technology Inc.
//  All rights reserved.
//  Redistribution and use in source and binary forms, with or without
//  modification, are permitted provided that the following conditions are met:
//
//     * Redistributions of source code must retain the above copyright
//       notice, this list of conditions and the following disclaimer.
//     * Redistributions in binary form must reproduce the above copyright
//       notice, this list of conditions and the following disclaimer in the
//       documentation and/or other materials provided with the distribution.
//     * Neither the name of the Egret nor the
//       names of its contributors may be used to endorse or promote products
//       derived from this software without specific prior written permission.
//
//  THIS SOFTWARE IS PROVIDED BY EGRET AND CONTRIBUTORS "AS IS" AND ANY EXPRESS
//  OR IMPLIED WARRANTIES, INCLUDING, BUT NOT LIMITED TO, THE IMPLIED WARRANTIES
//  OF MERCHANTABILITY AND FITNESS FOR A PARTICULAR PURPOSE ARE DISCLAIMED.
//  IN NO EVENT SHALL EGRET AND CONTRIBUTORS BE LIABLE FOR ANY DIRECT, INDIRECT,
//  INCIDENTAL, SPECIAL, EXEMPLARY, OR CONSEQUENTIAL DAMAGES (INCLUDING, BUT NOT
//  LIMITED TO, PROCUREMENT OF SUBSTITUTE GOODS OR SERVICES;LOSS OF USE, DATA,
//  OR PROFITS; OR BUSINESS INTERRUPTION) HOWEVER CAUSED AND ON ANY THEORY OF
//  LIABILITY, WHETHER IN CONTRACT, STRICT LIABILITY, OR TORT (INCLUDING
//  NEGLIGENCE OR OTHERWISE) ARISING IN ANY WAY OUT OF THE USE OF THIS SOFTWARE,
//  EVEN IF ADVISED OF THE POSSIBILITY OF SUCH DAMAGE.
//
//////////////////////////////////////////////////////////////////////////////////////
var egret;
(function (egret) {
    var web;
    (function (web) {
        /**
         * @private
         * WebGLRenderTarget
         * 一个WebGL渲染目标，拥有一个frame buffer和texture
         * A webgl render target, has a frame buffer and a texture
         */
        var WebGLRenderTarget = (function () {
            function WebGLRenderTarget(gl, width, height, useFrameBuffer) {
                if (useFrameBuffer === void 0) { useFrameBuffer = true; }
                this.gl = gl;
                // width and height cannot be 0, or webgl will throw a warn
                this.width = width || 1;
                this.height = height || 1;
                this.useFrameBuffer = useFrameBuffer;
                this.texture = this.createTexture();
                // create a frame buffer
                this.frameBuffer = gl.createFramebuffer();
                gl.bindFramebuffer(gl.FRAMEBUFFER, this.frameBuffer);
                // bind a texture to frame buffer, store color data
                gl.framebufferTexture2D(gl.FRAMEBUFFER, gl.COLOR_ATTACHMENT0, gl.TEXTURE_2D, this.texture, 0);
                // bind a stencil buffer to frame buffer, store stencil data
                this.stencilBuffer = gl.createRenderbuffer();
                gl.bindRenderbuffer(gl.RENDERBUFFER, this.stencilBuffer);
                gl.renderbufferStorage(gl.RENDERBUFFER, gl.DEPTH_STENCIL, this.width, this.height);
                gl.framebufferRenderbuffer(gl.FRAMEBUFFER, gl.DEPTH_STENCIL_ATTACHMENT, gl.RENDERBUFFER, this.stencilBuffer);
                gl.bindFramebuffer(gl.FRAMEBUFFER, null);
            }
            var d = __define,c=WebGLRenderTarget,p=c.prototype;
            /**
             * resize this render target, this will cause render target unbind
             */
            p.resize = function (width, height) {
                width = width || 1;
                height = height || 1;
                if (this.width == width && this.height == height) {
                    return;
                }
                var gl = this.gl;
                this.width = width;
                this.height = height;
                // resize texture
                gl.bindTexture(gl.TEXTURE_2D, this.texture);
                gl.texImage2D(gl.TEXTURE_2D, 0, gl.RGBA, this.width, this.height, 0, gl.RGBA, gl.UNSIGNED_BYTE, null);
                gl.bindTexture(gl.TEXTURE_2D, null);
                // resize renderbuffer
                gl.bindFramebuffer(gl.FRAMEBUFFER, this.frameBuffer);
                gl.bindRenderbuffer(gl.RENDERBUFFER, this.stencilBuffer);
                gl.renderbufferStorage(gl.RENDERBUFFER, gl.DEPTH_STENCIL, this.width, this.height);
                // cause frame buffer unbind!!!
                gl.bindFramebuffer(gl.FRAMEBUFFER, null);
            };
            // if dont use frame buffer, get frame buffer will return null
            // so gl will bind frame buffer with a null
            p.getFrameBuffer = function () {
                if (!this.useFrameBuffer) {
                    return null;
                }
                return this.frameBuffer;
            };
            /**
             * create a texture
             */
            p.createTexture = function () {
                var gl = this.gl;
                var texture = gl.createTexture();
                gl.bindTexture(gl.TEXTURE_2D, texture);
                // set width and height, cannot be 0
                gl.texImage2D(gl.TEXTURE_2D, 0, gl.RGBA, this.width, this.height, 0, gl.RGBA, gl.UNSIGNED_BYTE, null);
                gl.texParameteri(gl.TEXTURE_2D, gl.TEXTURE_MAG_FILTER, gl.LINEAR);
                gl.texParameteri(gl.TEXTURE_2D, gl.TEXTURE_MIN_FILTER, gl.LINEAR);
                gl.texParameteri(gl.TEXTURE_2D, gl.TEXTURE_WRAP_S, gl.CLAMP_TO_EDGE);
                gl.texParameteri(gl.TEXTURE_2D, gl.TEXTURE_WRAP_T, gl.CLAMP_TO_EDGE);
                gl.bindTexture(gl.TEXTURE_2D, null);
                return texture;
            };
            return WebGLRenderTarget;
        }());
        web.WebGLRenderTarget = WebGLRenderTarget;
        egret.registerClass(WebGLRenderTarget,'egret.web.WebGLRenderTarget');
    })(web = egret.web || (egret.web = {}));
})(egret || (egret = {}));
//////////////////////////////////////////////////////////////////////////////////////
//
//  Copyright (c) 2014-2015, Egret Technology Inc.
//  All rights reserved.
//  Redistribution and use in source and binary forms, with or without
//  modification, are permitted provided that the following conditions are met:
//
//     * Redistributions of source code must retain the above copyright
//       notice, this list of conditions and the following disclaimer.
//     * Redistributions in binary form must reproduce the above copyright
//       notice, this list of conditions and the following disclaimer in the
//       documentation and/or other materials provided with the distribution.
//     * Neither the name of the Egret nor the
//       names of its contributors may be used to endorse or promote products
//       derived from this software without specific prior written permission.
//
//  THIS SOFTWARE IS PROVIDED BY EGRET AND CONTRIBUTORS "AS IS" AND ANY EXPRESS
//  OR IMPLIED WARRANTIES, INCLUDING, BUT NOT LIMITED TO, THE IMPLIED WARRANTIES
//  OF MERCHANTABILITY AND FITNESS FOR A PARTICULAR PURPOSE ARE DISCLAIMED.
//  IN NO EVENT SHALL EGRET AND CONTRIBUTORS BE LIABLE FOR ANY DIRECT, INDIRECT,
//  INCIDENTAL, SPECIAL, EXEMPLARY, OR CONSEQUENTIAL DAMAGES (INCLUDING, BUT NOT
//  LIMITED TO, PROCUREMENT OF SUBSTITUTE GOODS OR SERVICES;LOSS OF USE, DATA,
//  OR PROFITS; OR BUSINESS INTERRUPTION) HOWEVER CAUSED AND ON ANY THEORY OF
//  LIABILITY, WHETHER IN CONTRACT, STRICT LIABILITY, OR TORT (INCLUDING
//  NEGLIGENCE OR OTHERWISE) ARISING IN ANY WAY OUT OF THE USE OF THIS SOFTWARE,
//  EVEN IF ADVISED OF THE POSSIBILITY OF SUCH DAMAGE.
//
//////////////////////////////////////////////////////////////////////////////////////
var egret;
(function (egret) {
    var web;
    (function (web) {
        /**
         * 创建一个canvas。
         */
        function createCanvas(width, height) {
            var canvas = document.createElement("canvas");
            if (!isNaN(width) && !isNaN(height)) {
                canvas.width = width;
                canvas.height = height;
            }
            egret.$toBitmapData(canvas);
            return canvas;
        }
        /**
         * @private
         * WebGL上下文对象，提供简单的绘图接口
         * 抽象出此类，以实现共用一个context
         */
        var WebGLRenderContext = (function () {
            function WebGLRenderContext(width, height) {
                this.glID = null;
                this.projectionX = NaN;
                this.projectionY = NaN;
                this.shaderManager = null;
                this.contextLost = false;
                this.surface = createCanvas(width, height);
                this.initWebGL();
                this.$bufferStack = [];
            }
            var d = __define,c=WebGLRenderContext,p=c.prototype;
            WebGLRenderContext.getInstance = function (width, height) {
                if (this.instance) {
                    return this.instance;
                }
                this.instance = new WebGLRenderContext(width, height);
                return this.instance;
            };
            /**
             * buffer 管理
             */
            p.pushBuffer = function (buffer) {
                this.$bufferStack.push(buffer);
                this.bindBuffer(buffer);
                this.currentBuffer = buffer;
            };
            p.popBuffer = function () {
                this.$bufferStack.pop();
                var buffer = this.$bufferStack[this.$bufferStack.length - 1];
                if (buffer) {
                    this.bindBuffer(buffer);
                    this.currentBuffer = buffer;
                }
                else {
                    this.currentBuffer = null;
                }
            };
            p.bindBufferTarget = function (buffer) {
                // 绑定buffer的frameBuffer
                var gl = this.context;
                gl.bindFramebuffer(gl.FRAMEBUFFER, buffer.rootRenderTarget.getFrameBuffer());
            };
            p.bindBufferData = function (buffer) {
                var gl = this.context;
                if (!this.bindIndices) {
                    gl.bindBuffer(gl.ELEMENT_ARRAY_BUFFER, buffer.indexBuffer);
                    gl.bufferData(gl.ELEMENT_ARRAY_BUFFER, buffer.indices, gl.STATIC_DRAW);
                    this.bindIndices = true;
                }
                buffer.bindBuffer = false;
            };
            p.bindBuffer = function (buffer) {
                this.bindBufferTarget(buffer);
                this.bindBufferData(buffer);
                buffer.restoreStencil();
                this.onResize(buffer.width, buffer.height);
            };
            /**
             * 创建render target 对象
             * 由此类创建是为了消除创建造成的解绑效果
             */
            p.createRenderTarget = function (width, height) {
                var target = new web.WebGLRenderTarget(this.context, width, height);
                // 恢复绑定
                if (this.currentBuffer) {
                    this.bindBufferTarget(this.currentBuffer);
                }
                return target;
            };
            /**
             * 销毁绘制对象
             */
            p.destroy = function () {
                this.surface.width = this.surface.height = 0;
            };
            p.onResize = function (width, height) {
                var width = width || this.surface.width;
                var height = height || this.surface.height;
                this.projectionX = width / 2;
                this.projectionY = -height / 2;
                if (this.context) {
                    this.context.viewport(0, 0, width, height);
                }
            };
            /**
             * 改变渲染缓冲的大小并清空缓冲区
             * @param width 改变后的宽
             * @param height 改变后的高
             * @param useMaxSize 若传入true，则将改变后的尺寸与已有尺寸对比，保留较大的尺寸。
             */
            p.resize = function (width, height, useMaxSize) {
                var surface = this.surface;
                if (useMaxSize) {
                    if (surface.width < width) {
                        surface.width = width;
                    }
                    if (surface.height < height) {
                        surface.height = height;
                    }
                }
                else {
                    if (surface.width != width) {
                        surface.width = width;
                    }
                    if (surface.height != height) {
                        surface.height = height;
                    }
                }
                this.onResize();
            };
            /**
             * 改变渲染缓冲为指定大小，但保留原始图像数据
             * @param width 改变后的宽
             * @param height 改变后的高
             * @param offsetX 原始图像数据在改变后缓冲区的绘制起始位置x
             * @param offsetY 原始图像数据在改变后缓冲区的绘制起始位置y
             */
            p.resizeTo = function (width, height, offsetX, offsetY) {
                this.surface.width = width;
                this.surface.height = height;
            };
            p.initWebGL = function () {
                this.onResize();
                this.surface.addEventListener("webglcontextlost", this.handleContextLost.bind(this), false);
                this.surface.addEventListener("webglcontextrestored", this.handleContextRestored.bind(this), false);
                this.getWebGLContext();
                this.shaderManager = new web.WebGLShaderManager(this.context);
            };
            p.handleContextLost = function () {
                this.contextLost = true;
            };
            p.handleContextRestored = function () {
                this.initWebGL();
                //this.shaderManager.setContext(this.context);
                this.contextLost = false;
            };
            p.getWebGLContext = function () {
                var options = {
                    stencil: true //设置可以使用模板（用于不规则遮罩）
                };
                var gl;
                //todo 是否使用chrome源码names
                //var contextNames = ["moz-webgl", "webkit-3d", "experimental-webgl", "webgl", "3d"];
                var names = ["webgl", "experimental-webgl"];
                for (var i = 0; i < names.length; i++) {
                    try {
                        gl = this.surface.getContext(names[i], options);
                    }
                    catch (e) {
                    }
                    if (gl) {
                        break;
                    }
                }
                if (!gl) {
                    egret.$error(1021);
                }
                this.setContext(gl);
            };
            p.setContext = function (gl) {
                this.context = gl;
                gl.id = WebGLRenderContext.glContextId++;
                this.glID = gl.id;
                gl.disable(gl.DEPTH_TEST);
                gl.disable(gl.CULL_FACE);
                gl.enable(gl.BLEND);
                gl.colorMask(true, true, true, true);
            };
            p.switchDrawingTextureState = function (state) {
                if (state == this.drawingTexture) {
                    return;
                }
                var gl = this.context;
                var shader = this.shaderManager.defaultShader;
                if (shader != this.shaderManager.currentShader) {
                    return;
                }
                if (state) {
                    gl.uniform1f(shader.uPureColor, 0.0);
                }
                else {
                    gl.uniform1f(shader.uPureColor, 1.0);
                }
                this.drawingTexture = state;
            };
            WebGLRenderContext.glContextId = 0;
            return WebGLRenderContext;
        }());
        web.WebGLRenderContext = WebGLRenderContext;
        egret.registerClass(WebGLRenderContext,'egret.web.WebGLRenderContext');
    })(web = egret.web || (egret.web = {}));
})(egret || (egret = {}));
//////////////////////////////////////////////////////////////////////////////////////
//
//  Copyright (c) 2014-2015, Egret Technology Inc.
//  All rights reserved.
//  Redistribution and use in source and binary forms, with or without
//  modification, are permitted provided that the following conditions are met:
//
//     * Redistributions of source code must retain the above copyright
//       notice, this list of conditions and the following disclaimer.
//     * Redistributions in binary form must reproduce the above copyright
//       notice, this list of conditions and the following disclaimer in the
//       documentation and/or other materials provided with the distribution.
//     * Neither the name of the Egret nor the
//       names of its contributors may be used to endorse or promote products
//       derived from this software without specific prior written permission.
//
//  THIS SOFTWARE IS PROVIDED BY EGRET AND CONTRIBUTORS "AS IS" AND ANY EXPRESS
//  OR IMPLIED WARRANTIES, INCLUDING, BUT NOT LIMITED TO, THE IMPLIED WARRANTIES
//  OF MERCHANTABILITY AND FITNESS FOR A PARTICULAR PURPOSE ARE DISCLAIMED.
//  IN NO EVENT SHALL EGRET AND CONTRIBUTORS BE LIABLE FOR ANY DIRECT, INDIRECT,
//  INCIDENTAL, SPECIAL, EXEMPLARY, OR CONSEQUENTIAL DAMAGES (INCLUDING, BUT NOT
//  LIMITED TO, PROCUREMENT OF SUBSTITUTE GOODS OR SERVICES;LOSS OF USE, DATA,
//  OR PROFITS; OR BUSINESS INTERRUPTION) HOWEVER CAUSED AND ON ANY THEORY OF
//  LIABILITY, WHETHER IN CONTRACT, STRICT LIABILITY, OR TORT (INCLUDING
//  NEGLIGENCE OR OTHERWISE) ARISING IN ANY WAY OUT OF THE USE OF THIS SOFTWARE,
//  EVEN IF ADVISED OF THE POSSIBILITY OF SUCH DAMAGE.
//
//////////////////////////////////////////////////////////////////////////////////////
var egret;
(function (egret) {
    var web;
    (function (web) {
        /**
         * 创建一个canvas。
         */
        function createCanvas(width, height) {
            var canvas = document.createElement("canvas");
            if (!isNaN(width) && !isNaN(height)) {
                canvas.width = width;
                canvas.height = height;
            }
            egret.$toBitmapData(canvas);
            return canvas;
        }
        /**
         * @private
         * WebGL渲染器
         */
        var WebGLRenderBuffer = (function () {
            function WebGLRenderBuffer(width, height) {
                this.filters = [];
                /**
                 * 初始化顶点数组和缓存
                 */
                this.size = 2000;
                this.vertices = null;
                this.vertSize = 5;
                this.indices = null;
                this.$stencilList = [];
                this.stencilHandleCount = 0;
                // dirtyRegionPolicy hack
                this.dirtyRegionPolicy = true;
                this._dirtyRegionPolicy = true; // 默认设置为true，保证第一帧绘制在frameBuffer上
                this.currentBatchSize = 0;
                this.colorMatrixFilter = null;
                this.blurFilter = null;
                this.drawData = [];
                this.$drawCalls = 0;
                this.$computeDrawCall = false;
                this.bindBuffer = false;
                this.globalMatrix = new egret.Matrix();
                this.savedGlobalMatrix = new egret.Matrix();
                this._globalAlpha = 1;
                // 获取webglRenderContext
                this.renderContext = web.WebGLRenderContext.getInstance(width, height);
                // webGL上下文，未来可替换为WebGLRenderContext暴露给外层？
                this.context = this.renderContext.context;
                // buffer 对应的 render target
                this.rootRenderTarget = this.renderContext.createRenderTarget(width, height);
                // TODO 抽像WebGLState类用于管理webgl状态，包括stencil，blend，colorMask等等
                this.stencilState = false;
                this.initVertexArrayObjects();
                this.setGlobalCompositeOperation("source-over");
                // 如果是用于舞台渲染的renderBuffer，则默认添加renderTarget到renderContext中，而且是第一个
                if (this.renderContext.$bufferStack.length == 0) {
                    this.renderContext.pushBuffer(this);
                    // 画布
                    this.surface = this.renderContext.surface;
                }
                else {
                    this.surface = this.rootRenderTarget;
                }
            }
            var d = __define,c=WebGLRenderBuffer,p=c.prototype;
            p.pushFilters = function (filters) {
                this.filters.push(filters);
            };
            p.popFilters = function () {
                this.filters.pop();
            };
            p.clearFilters = function () {
                this.filters.length = 0;
            };
            p.initVertexArrayObjects = function () {
                var numVerts = this.size * 4 * this.vertSize;
                var numIndices = this.size * 6;
                this.vertices = new Float32Array(numVerts);
                this.indices = new Uint16Array(numIndices);
                for (var i = 0, j = 0; i < numIndices; i += 6, j += 4) {
                    this.indices[i + 0] = j + 0;
                    this.indices[i + 1] = j + 1;
                    this.indices[i + 2] = j + 2;
                    this.indices[i + 3] = j + 0;
                    this.indices[i + 4] = j + 2;
                    this.indices[i + 5] = j + 3;
                }
                var gl = this.context;
                this.vertexBuffer = gl.createBuffer();
                this.indexBuffer = gl.createBuffer();
            };
            p.enableStencil = function () {
                if (!this.stencilState) {
                    var gl = this.context;
                    gl.enable(gl.STENCIL_TEST);
                    this.stencilState = true;
                }
            };
            p.disableStencil = function () {
                if (this.stencilState) {
                    var gl = this.context;
                    gl.disable(gl.STENCIL_TEST);
                    this.stencilState = false;
                }
            };
            p.restoreStencil = function () {
                var gl = this.context;
                if (this.stencilState) {
                    gl.enable(gl.STENCIL_TEST);
                }
                else {
                    gl.disable(gl.STENCIL_TEST);
                }
            };
            d(p, "width"
                /**
                 * 渲染缓冲的宽度，以像素为单位。
                 * @readOnly
                 */
                ,function () {
                    return this.rootRenderTarget.width;
                }
            );
            d(p, "height"
                /**
                 * 渲染缓冲的高度，以像素为单位。
                 * @readOnly
                 */
                ,function () {
                    return this.rootRenderTarget.height;
                }
            );
            /**
             * @private
             **/
            p.$getWidth = function () {
                return this.rootRenderTarget.width;
            };
            /**
             * @private
             **/
            p.$getHeight = function () {
                return this.rootRenderTarget.height;
            };
            /**
             * 改变渲染缓冲的大小并清空缓冲区
             * @param width 改变后的宽
             * @param height 改变后的高
             * @param useMaxSize 若传入true，则将改变后的尺寸与已有尺寸对比，保留较大的尺寸。
             */
            p.resize = function (width, height, useMaxSize) {
                // render target 尺寸重置
                this.rootRenderTarget.resize(width, height);
                this.renderContext.pushBuffer(this);
                // 如果是舞台的渲染缓冲，执行resize，否则surface大小不随之改变
                if (this.renderContext.$bufferStack[0] == this) {
                    this.renderContext.resize(width, height, useMaxSize);
                }
                this.clear();
                this.renderContext.popBuffer();
            };
            /**
             * 改变渲染缓冲为指定大小，但保留原始图像数据
             * @param width 改变后的宽
             * @param height 改变后的高
             * @param offsetX 原始图像数据在改变后缓冲区的绘制起始位置x
             * @param offsetY 原始图像数据在改变后缓冲区的绘制起始位置y
             */
            p.resizeTo = function (width, height, offsetX, offsetY) {
                // TODO 这里用于cacheAsBitmap的实现
                // var oldSurface = this.surface;
                // var oldWidth = oldSurface.width;
                // var oldHeight = oldSurface.height;
                // this.renderContext.resizeTo(width, height, offsetX, offsetY);
                // renderTexture resize, copy color data
                // this.drawFrameBufferToSurface(0, 0, oldWidth, oldHeight, offsetX, offsetY, oldWidth, oldHeight, true);
            };
            p.setDirtyRegionPolicy = function (state) {
                this.dirtyRegionPolicy = (state == "on");
            };
            /**
             * 清空并设置裁切
             * @param regions 矩形列表
             * @param offsetX 矩形要加上的偏移量x
             * @param offsetY 矩形要加上的偏移量y
             */
            p.beginClip = function (regions, offsetX, offsetY) {
                // dirtyRegionPolicy hack
                if (this._dirtyRegionPolicy) {
                    this.rootRenderTarget.useFrameBuffer = true;
                    this.renderContext.bindBufferTarget(this);
                }
                else {
                    this.rootRenderTarget.useFrameBuffer = false;
                    this.renderContext.bindBufferTarget(this);
                    this.clear();
                }
                offsetX = +offsetX || 0;
                offsetY = +offsetY || 0;
                this.setTransform(1, 0, 0, 1, offsetX, offsetY);
                var length = regions.length;
                //只有一个区域且刚好为舞台大小时,不设置模板
                if (length == 1 && regions[0].minX == 0 && regions[0].minY == 0 &&
                    regions[0].width == this.rootRenderTarget.width && regions[0].height == this.rootRenderTarget.height) {
                    this.maskPushed = false;
                    this.rootRenderTarget.useFrameBuffer && this.clear();
                    return;
                }
                // 擦除脏矩形区域
                for (var i = 0; i < length; i++) {
                    var region = regions[i];
                    this.clearRect(region.minX, region.minY, region.width, region.height);
                }
                // 设置模版
                if (length > 0) {
                    this.pushMask(regions);
                    this.maskPushed = true;
                    this.offsetX = offsetX;
                    this.offsetY = offsetY;
                }
                else {
                    this.maskPushed = false;
                }
            };
            /**
             * 取消上一次设置的clip。
             */
            p.endClip = function () {
                if (this.maskPushed) {
                    this.setTransform(1, 0, 0, 1, this.offsetX, this.offsetY);
                    this.popMask();
                }
            };
            /**
             * 获取指定坐标的像素
             */
            p.getPixel = function (x, y) {
                var gl = this.context;
                var pixels = new Uint8Array(4);
                var useFrameBuffer = this.rootRenderTarget.useFrameBuffer;
                this.rootRenderTarget.useFrameBuffer = true;
                this.renderContext.pushBuffer(this);
                gl.readPixels(x, y, 1, 1, gl.RGBA, gl.UNSIGNED_BYTE, pixels);
                this.rootRenderTarget.useFrameBuffer = useFrameBuffer;
                this.renderContext.popBuffer();
                return pixels;
            };
            /**
             * 转换成base64字符串，如果图片（或者包含的图片）跨域，则返回null
             * @param type 转换的类型，如: "image/png","image/jpeg"
             */
            p.toDataURL = function (type, encoderOptions) {
                return this.renderContext.surface.toDataURL(type, encoderOptions);
            };
            /**
             * 销毁绘制对象
             */
            p.destroy = function () {
                this.renderContext.destroy();
            };
            p.onRenderFinish = function () {
                this.$drawCalls = 0;
                // 如果是舞台渲染buffer，判断脏矩形策略
                if (this.renderContext.$bufferStack.length == 1) {
                    // dirtyRegionPolicy hack
                    if (!this._dirtyRegionPolicy && this.dirtyRegionPolicy) {
                        this.drawSurfaceToFrameBuffer(0, 0, this.rootRenderTarget.width, this.rootRenderTarget.height, 0, 0, this.rootRenderTarget.width, this.rootRenderTarget.height, true);
                    }
                    if (this._dirtyRegionPolicy) {
                        this.drawFrameBufferToSurface(0, 0, this.rootRenderTarget.width, this.rootRenderTarget.height, 0, 0, this.rootRenderTarget.width, this.rootRenderTarget.height);
                    }
                    this._dirtyRegionPolicy = this.dirtyRegionPolicy;
                }
            };
            /**
             * 交换frameBuffer中的图像到surface中
             * @param width 宽度
             * @param height 高度
             */
            p.drawFrameBufferToSurface = function (sourceX, sourceY, sourceWidth, sourceHeight, destX, destY, destWidth, destHeight, clear) {
                if (clear === void 0) { clear = false; }
                var gl = this.context;
                this.rootRenderTarget.useFrameBuffer = false;
                this.renderContext.pushBuffer(this);
                var target = this.rootRenderTarget;
                gl.disable(gl.STENCIL_TEST); // 切换frameBuffer注意要禁用STENCIL_TEST
                this.setTransform(1, 0, 0, 1, 0, 0);
                this.setGlobalAlpha(1);
                this.setGlobalCompositeOperation("source-over");
                clear && this.clear();
                this.drawImage(target, sourceX, sourceY, sourceWidth, sourceHeight, destX, destY, destWidth, destHeight, sourceWidth, sourceHeight);
                this.$drawWebGL();
                this.rootRenderTarget.useFrameBuffer = true;
                this.renderContext.popBuffer();
            };
            /**
             * 交换surface的图像到frameBuffer中
             * @param width 宽度
             * @param height 高度
             */
            p.drawSurfaceToFrameBuffer = function (sourceX, sourceY, sourceWidth, sourceHeight, destX, destY, destWidth, destHeight, clear) {
                if (clear === void 0) { clear = false; }
                var gl = this.context;
                this.rootRenderTarget.useFrameBuffer = true;
                this.renderContext.pushBuffer(this);
                gl.disable(gl.STENCIL_TEST); // 切换frameBuffer注意要禁用STENCIL_TEST
                this.setTransform(1, 0, 0, 1, 0, 0);
                this.setGlobalAlpha(1);
                this.setGlobalCompositeOperation("source-over");
                clear && this.clear();
                this.drawImage(this.renderContext.surface, sourceX, sourceY, sourceWidth, sourceHeight, destX, destY, destWidth, destHeight, sourceWidth, sourceHeight);
                this.$drawWebGL();
                this.rootRenderTarget.useFrameBuffer = false;
                this.renderContext.popBuffer();
            };
            /**
             * 清空缓冲区数据
             */
            p.clear = function () {
                if (this.rootRenderTarget.width != 0 && this.rootRenderTarget.height != 0) {
                    var gl = this.context;
                    gl.colorMask(true, true, true, true);
                    gl.clearColor(0, 0, 0, 0);
                    gl.clear(gl.COLOR_BUFFER_BIT);
                }
            };
            /**
             * @private
             */
            p.clearRect = function (x, y, width, height) {
                this.setGlobalCompositeOperation("destination-out");
                this.drawRect(x, y, width, height);
                this.setGlobalCompositeOperation("source-over");
            };
            //Rendering Functions begin
            p.drawImage = function (texture, sourceX, sourceY, sourceWidth, sourceHeight, destX, destY, destWidth, destHeight, textureSourceWidth, textureSourceHeight) {
                if (this.renderContext.contextLost) {
                    return;
                }
                if (!texture) {
                    return;
                }
                //if (this.filters) {
                //    for (var i = 0; i < 1; i++) {
                //        var filter:Filter = this.filters[0];
                //        if (filter.type == "glow") {
                //            this.useGlow(image, sourceX, sourceY, sourceWidth, sourceHeight, destX, destY, destWidth, destHeight);
                //            return;
                //        }
                //    }
                //}
                var webGLTexture;
                if (texture["texture"]) {
                    // 如果是render target
                    webGLTexture = texture["texture"];
                    this.saveTransform();
                    this.transform(1, 0, 0, -1, 0, destHeight + destY * 2); // 翻转
                }
                else {
                    this.createWebGLTexture(texture);
                    webGLTexture = texture["webGLTexture"][this.renderContext.glID];
                }
                if (!webGLTexture) {
                    return;
                }
                this.drawTexture(webGLTexture, sourceX, sourceY, sourceWidth, sourceHeight, destX, destY, destWidth, destHeight, textureSourceWidth, textureSourceHeight);
                if (texture["texture"]) {
                    this.restoreTransform();
                }
            };
            /**
             * @private
             * draw a texture use default shader
             * */
            p.drawTexture = function (texture, sourceX, sourceY, sourceWidth, sourceHeight, destX, destY, destWidth, destHeight, textureWidth, textureHeight) {
                if (this.renderContext.contextLost) {
                    return;
                }
                if (!texture) {
                    return;
                }
                var webGLTexture = texture;
                if (this.currentBatchSize >= this.size - 1) {
                    this.$drawWebGL();
                }
                if (this.filters.length > 0) {
                    // 构建filters列表
                    var filters = [];
                    for (var i = 0; i < this.filters.length; i++) {
                        filters = filters.concat(this.filters[i]);
                    }
                    var len = filters.length;
                    if (len > 0) {
                        // 递归执行滤镜
                        var input = null;
                        var output = null;
                        if (len > 1) {
                            // TODO 可省略
                            input = this.createRenderBuffer(destWidth, destHeight);
                            this.drawToRenderTarget(null, webGLTexture, input, sourceX, sourceY, sourceWidth, sourceHeight, 0, 0, destWidth, destHeight, textureWidth, textureHeight);
                        }
                        for (var i = 0; i < len - 1; i++) {
                            var filter = filters[i];
                            // 要为模糊发光等改变尺寸的滤镜创建一个大一些的画布
                            var offsetX = 0;
                            var offsetY = 0;
                            var distanceX = 0;
                            var distanceY = 0;
                            if (filter.type == "blur") {
                                offsetX = filter.blurX * 0.028 * input.$getWidth();
                                offsetY = filter.blurY * 0.028 * input.$getHeight();
                            }
                            if (filter.type == "glow") {
                                offsetX = filter.blurX * 0.028 * input.$getWidth();
                                offsetY = filter.blurY * 0.028 * input.$getHeight();
                                // 计算glow滤镜需要的尺寸还需要加上偏移量，此处把glow放置在滤镜队列前面会造成影子被剪切
                                var distance = filter.distance || 0;
                                var angle = filter.angle || 0;
                                if (distance != 0 && angle != 0) {
                                    distanceX = Math.ceil(distance * egret.NumberUtils.cos(angle));
                                    distanceY = Math.ceil(distance * egret.NumberUtils.sin(angle));
                                }
                                offsetX += Math.abs(distanceX);
                                offsetY += Math.abs(distanceY);
                            }
                            output = this.createRenderBuffer(input.$getWidth() + offsetX * 2, input.$getHeight() + offsetY * 2);
                            this.drawToRenderTarget(filter, input, output, 0, 0, input.$getWidth(), input.$getHeight(), (output.$getWidth() - input.$getWidth()) / 2, (output.$getHeight() - input.$getHeight()) / 2, input.$getWidth(), input.$getHeight(), input.$getWidth(), input.$getHeight());
                            input = output;
                        }
                    }
                    // 应用最后的滤镜
                    var filter = filters[len - 1];
                    if (filter) {
                        // blur 滤镜改变尺寸, 已改为通过uv坐标映射，性能高于此方法（但需要shader做切边处理）
                        // if (filter.type == "blur") {
                        //     if(output) {
                        //         input = output;
                        //         var offsetX = filter.blurX * 0.028 * input.$getWidth();
                        //         var offsetY = filter.blurY * 0.028 * input.$getHeight();
                        //         output = this.createRenderBuffer(input.$getWidth() + offsetX * 2, input.$getHeight() + offsetY * 2);
                        //         this.drawToRenderTarget(null, input, output, 0, 0, input.$getWidth(), input.$getHeight(), (output.$getWidth() - input.$getWidth()) / 2, (output.$getHeight() - input.$getHeight()) / 2, input.$getWidth(), input.$getHeight(), input.$getWidth(), input.$getHeight());
                        //     } else {
                        //         var offsetX = filter.blurX * 0.028 * destWidth;
                        //         var offsetY = filter.blurY * 0.028 * destHeight;
                        //         output = this.createRenderBuffer(destWidth + offsetX * 2, destHeight + offsetY * 2);
                        //         this.drawToRenderTarget(null, webGLTexture, output, sourceX, sourceY, sourceWidth, sourceHeight, (output.$getWidth() - destWidth) / 2, (output.$getHeight() - destHeight) / 2, destWidth, destHeight, textureWidth, textureHeight);
                        //     }
                        // }
                        // 如果是发光滤镜，绘制光晕
                        if (filter.type == "glow") {
                            if (!output) {
                                output = this.createRenderBuffer(destWidth, destHeight);
                                this.drawToRenderTarget(null, webGLTexture, output, sourceX, sourceY, sourceWidth, sourceHeight, 0, 0, destWidth, destHeight, textureWidth, textureHeight);
                            }
                            // 会调用$drawWebGL
                            this.drawGlow(filter, output, destX, destY);
                        }
                        // 绘制output结果到舞台
                        var offsetX = 0;
                        var offsetY = 0;
                        if (output) {
                            if (filter.type == "blur") {
                                offsetX = filter.blurX * 0.028 * output.$getWidth();
                                offsetY = filter.blurY * 0.028 * output.$getHeight();
                            }
                            this.saveTransform();
                            this.transform(1, 0, 0, -1, 0, output.$getHeight() + 2 * offsetY + (destY - offsetY) * 2);
                            this.drawUvRect(-offsetX, -offsetY, output.$getWidth() + 2 * offsetX, output.$getHeight() + 2 * offsetY, destX - offsetX, destY - offsetY, output.$getWidth() + 2 * offsetX, output.$getHeight() + 2 * offsetY, output.$getWidth(), output.$getHeight());
                            this.restoreTransform();
                            this.drawData.push({ type: 0 /* TEXTURE */, texture: output["rootRenderTarget"].texture, filter: filter, count: 0 });
                        }
                        else {
                            if (filter.type == "blur") {
                                var offsetX = filter.blurX * 0.028 * destWidth;
                                var offsetY = filter.blurY * 0.028 * destHeight;
                            }
                            this.drawUvRect(sourceX - offsetX, sourceY - offsetY, sourceWidth + 2 * offsetX, sourceHeight + 2 * offsetY, destX - offsetX, destY - offsetY, destWidth + 2 * offsetX, destHeight + 2 * offsetY, textureWidth, textureHeight);
                            this.drawData.push({ type: 0 /* TEXTURE */, texture: webGLTexture, filter: filter, count: 0 });
                        }
                        this.currentBatchSize++;
                        this.drawData[this.drawData.length - 1].count++;
                        if (output) {
                            // 确保完全绘制完成后才能释放output
                            this.$drawWebGL();
                            output.clearFilters();
                            output.filterType = "";
                            renderBufferPool.push(output);
                        }
                        return;
                    }
                }
                this.filterType = "";
                this.filter = null;
                if (this.drawData.length > 0 && this.drawData[this.drawData.length - 1].type == 0 /* TEXTURE */ && webGLTexture == this.drawData[this.drawData.length - 1].texture) {
                }
                else {
                    this.drawData.push({ type: 0 /* TEXTURE */, texture: webGLTexture, count: 0 });
                }
                this.drawUvRect(sourceX, sourceY, sourceWidth, sourceHeight, destX, destY, destWidth, destHeight, textureWidth, textureHeight);
                this.currentBatchSize++;
                this.drawData[this.drawData.length - 1].count++;
            };
            /**
             * 向一个renderTarget中绘制
             * */
            p.drawToRenderTarget = function (filter, input, output, sourceX, sourceY, sourceWidth, sourceHeight, destX, destY, destWidth, destHeight, textureWidth, textureHeight, release) {
                if (release === void 0) { release = true; }
                this.renderContext.pushBuffer(output);
                output.setGlobalAlpha(1);
                output.setTransform(1, 0, 0, 1, 0, 0);
                if (filter) {
                    output.pushFilters([filter]);
                }
                if (input["rootRenderTarget"]) {
                    output.drawImage(input.rootRenderTarget, sourceX, sourceY, sourceWidth, sourceHeight, destX, destY, destWidth, destHeight, textureWidth, textureHeight);
                }
                else {
                    output.drawTexture(input, sourceX, sourceY, sourceWidth, sourceHeight, destX, destY, destWidth, destHeight, textureWidth, textureHeight);
                }
                if (filter) {
                    output.popFilters();
                }
                output.$drawWebGL();
                this.renderContext.popBuffer();
                if (input["rootRenderTarget"] && release) {
                    input.clearFilters();
                    input.filterType = "";
                    renderBufferPool.push(input);
                }
            };
            p.drawGlow = function (filter, input, destX, destY) {
                if (!this.colorMatrixFilter) {
                    this.colorMatrixFilter = new egret.ColorMatrixFilter();
                }
                if (!this.blurFilter) {
                    this.blurFilter = new egret.BlurFilter(2, 2);
                }
                var output = null;
                var offsetX = 0;
                var offsetY = 0;
                var distance = filter.distance || 0;
                var angle = filter.angle || 0;
                var distanceX = 0;
                var distanceY = 0;
                if (distance != 0 && angle != 0) {
                    distanceX = Math.ceil(distance * egret.NumberUtils.cos(angle));
                    distanceY = Math.ceil(distance * egret.NumberUtils.sin(angle));
                }
                //绘制纯色图
                this.colorMatrixFilter.matrix = [
                    0, 0, 0, 0, filter.$red,
                    0, 0, 0, 0, filter.$green,
                    0, 0, 0, 0, filter.$blue,
                    0, 0, 0, 0, filter.alpha,
                ];
                output = this.createRenderBuffer(input.$getWidth(), input.$getHeight());
                this.drawToRenderTarget(this.colorMatrixFilter, input, output, 0, 0, input.$getWidth(), input.$getHeight(), 0, 0, output.$getWidth(), output.$getHeight(), input.$getWidth(), input.$getHeight(), false);
                draw.call(this, output, distanceX - offsetX, distanceY - offsetY);
                this.$drawWebGL();
                // 应用blurX
                this.blurFilter.blurX = filter.blurX;
                this.blurFilter.blurY = 0;
                input = output;
                offsetX += filter.blurX * 0.028 * input.$getWidth();
                output = this.createRenderBuffer(input.$getWidth() + offsetX * 2, input.$getHeight());
                this.drawToRenderTarget(this.blurFilter, input, output, 0, 0, input.$getWidth(), input.$getHeight(), offsetX, 0, input.$getWidth(), input.$getHeight(), input.$getWidth(), input.$getHeight());
                draw.call(this, output, distanceX - offsetX, distanceY - offsetY);
                this.$drawWebGL();
                // 应用blurY
                this.blurFilter.blurX = 0;
                this.blurFilter.blurY = filter.blurY;
                input = output;
                offsetY += filter.blurY * 0.028 * input.$getHeight();
                output = this.createRenderBuffer(input.$getWidth(), input.$getHeight() + offsetY * 2);
                this.drawToRenderTarget(this.blurFilter, input, output, 0, 0, input.$getWidth(), input.$getHeight(), 0, offsetY, input.$getWidth(), input.$getHeight(), input.$getWidth(), input.$getHeight());
                draw.call(this, output, distanceX - offsetX, distanceY - offsetY);
                this.$drawWebGL();
                // 根据光强绘制光
                this.setGlobalCompositeOperation("lighter-in");
                for (var j = 0; j < filter.quality; j++) {
                    draw.call(this, output, distanceX - offsetX, distanceY - offsetY);
                }
                this.setGlobalCompositeOperation("source-over");
                this.$drawWebGL();
                function draw(result, offsetX, offsetY) {
                    this.saveTransform();
                    this.transform(1, 0, 0, -1, 0, result.$getHeight() + (destY + offsetY) * 2);
                    this.drawUvRect(0, 0, result.$getWidth(), result.$getHeight(), destX + offsetX, destY + offsetY, result.$getWidth(), result.$getHeight(), result.$getWidth(), result.$getHeight());
                    this.restoreTransform();
                    this.drawData.push({ type: 0 /* TEXTURE */, texture: result.rootRenderTarget.texture, count: 0 });
                    this.currentBatchSize++;
                    this.drawData[this.drawData.length - 1].count++;
                }
                output.clearFilters();
                output.filterType = "";
                renderBufferPool.push(output);
            };
            /**
             * @private
             * draw a rect use default shader
             * */
            p.drawRect = function (x, y, width, height) {
                if (this.renderContext.contextLost) {
                    return;
                }
                // TODO if needed, this rect can set a color
                if (this.currentBatchSize >= this.size - 1) {
                    this.$drawWebGL();
                    this.drawData.push({ type: 1 /* RECT */, count: 0 });
                }
                else if (this.drawData.length > 0 && this.drawData[this.drawData.length - 1].type == 1 /* RECT */) {
                }
                else {
                    this.drawData.push({ type: 1 /* RECT */, count: 0 });
                }
                this.drawUvRect(0, 0, width, height, x, y, width, height, width, height);
                this.currentBatchSize++;
                this.drawData[this.drawData.length - 1].count++;
            };
            /**
             * @private
             * draw a rect with uv attribute, just push vertices datas to array
             * */
            p.drawUvRect = function (sourceX, sourceY, sourceWidth, sourceHeight, destX, destY, destWidth, destHeight, textureWidth, textureHeight) {
                var textureSourceWidth = textureWidth;
                var textureSourceHeight = textureHeight;
                //计算出绘制矩阵，之后把矩阵还原回之前的
                var locWorldTransform = this.globalMatrix;
                var originalA = locWorldTransform.a;
                var originalB = locWorldTransform.b;
                var originalC = locWorldTransform.c;
                var originalD = locWorldTransform.d;
                var originalTx = locWorldTransform.tx;
                var originalTy = locWorldTransform.ty;
                if (destX != 0 || destY != 0) {
                    locWorldTransform.append(1, 0, 0, 1, destX, destY);
                }
                if (sourceWidth / destWidth != 1 || sourceHeight / destHeight != 1) {
                    locWorldTransform.append(destWidth / sourceWidth, 0, 0, destHeight / sourceHeight, 0, 0);
                }
                var a = locWorldTransform.a;
                var b = locWorldTransform.b;
                var c = locWorldTransform.c;
                var d = locWorldTransform.d;
                var tx = locWorldTransform.tx;
                var ty = locWorldTransform.ty;
                locWorldTransform.a = originalA;
                locWorldTransform.b = originalB;
                locWorldTransform.c = originalC;
                locWorldTransform.d = originalD;
                locWorldTransform.tx = originalTx;
                locWorldTransform.ty = originalTy;
                var width = textureSourceWidth;
                var height = textureSourceHeight;
                var w = sourceWidth;
                var h = sourceHeight;
                sourceX = sourceX / width;
                sourceY = sourceY / height;
                sourceWidth = sourceWidth / width;
                sourceHeight = sourceHeight / height;
                var vertices = this.vertices;
                var index = this.currentBatchSize * 4 * this.vertSize;
                var alpha = this._globalAlpha;
                // xy
                vertices[index++] = tx;
                vertices[index++] = ty;
                // uv
                vertices[index++] = sourceX;
                vertices[index++] = sourceY;
                // alpha
                vertices[index++] = alpha;
                // xy
                vertices[index++] = a * w + tx;
                vertices[index++] = b * w + ty;
                // uv
                vertices[index++] = sourceWidth + sourceX;
                vertices[index++] = sourceY;
                // alpha
                vertices[index++] = alpha;
                // xy
                vertices[index++] = a * w + c * h + tx;
                vertices[index++] = d * h + b * w + ty;
                // uv
                vertices[index++] = sourceWidth + sourceX;
                vertices[index++] = sourceHeight + sourceY;
                // alpha
                vertices[index++] = alpha;
                // xy
                vertices[index++] = c * h + tx;
                vertices[index++] = d * h + ty;
                // uv
                vertices[index++] = sourceX;
                vertices[index++] = sourceHeight + sourceY;
                // alpha
                vertices[index++] = alpha;
            };
            p.$drawWebGL = function () {
                if ((this.currentBatchSize == 0 && this.drawData.length == 0) || this.renderContext.contextLost) {
                    return;
                }
                this.start();
                // update the vertices data
                var gl = this.context;
                // var view = this.vertices.subarray(0, this.currentBatchSize * 4 * this.vertSize);
                // gl.bufferSubData(gl.ARRAY_BUFFER, 0, view);
                gl.bufferData(gl.ARRAY_BUFFER, this.vertices, gl.STATIC_DRAW);
                var length = this.drawData.length;
                var offset = 0;
                var shaderStarted = false;
                for (var i = 0; i < length; i++) {
                    var data = this.drawData[i];
                    // 根据filter开启shader
                    if (data.filter) {
                        var filter = data.filter;
                        if (filter != this.filter) {
                            this.filterType = filter.type;
                            this.filter = filter;
                            this.startShader();
                            shaderStarted = false;
                        }
                    }
                    else {
                        if (!shaderStarted) {
                            this.startShader();
                            shaderStarted = true;
                        }
                    }
                    switch (data.type) {
                        case 0 /* TEXTURE */:
                            offset += this.drawTextureElements(data, offset);
                            break;
                        case 1 /* RECT */:
                            offset += this.drawRectElements(data, offset);
                            break;
                        case 2 /* PUSH_MASK */:
                            offset += this.drawPushMaskElements(data, offset);
                            break;
                        case 3 /* POP_MASK */:
                            offset += this.drawPopMaskElements(data, offset);
                            break;
                        case 4 /* BLEND */:
                            var blendModeWebGL = WebGLRenderBuffer.blendModesForGL[data.value];
                            if (blendModeWebGL) {
                                this.context.blendFunc(blendModeWebGL[0], blendModeWebGL[1]);
                            }
                            break;
                        default:
                            break;
                    }
                    // add drawCall except blend type
                    if (data.type != 4 /* BLEND */) {
                        if (this.$computeDrawCall) {
                            this.$drawCalls++;
                        }
                    }
                }
                // flush draw data
                this.drawData.length = 0;
                this.currentBatchSize = 0;
                this.filter = null;
            };
            p.start = function () {
                if (this.renderContext.contextLost) {
                    return;
                }
                var gl = this.context;
                gl.activeTexture(gl.TEXTURE0);
<<<<<<< HEAD
                if (!this.bindBuffer) {
                    gl.bindBuffer(gl.ARRAY_BUFFER, this.vertexBuffer);
                    //gl.bufferData(gl.ARRAY_BUFFER, buffer.vertices, gl.DYNAMIC_DRAW);
                    this.bindBuffer = true;
                }
                // this.startShader();
            };
            p.startShader = function () {
                var gl = this.context;
                var shader;
                if (this.filterType == "colorTransform") {
                    shader = this.renderContext.shaderManager.colorTransformShader;
                    shader.uniforms.matrix.value = [
                        this.filter.matrix[0], this.filter.matrix[1], this.filter.matrix[2], this.filter.matrix[3],
                        this.filter.matrix[5], this.filter.matrix[6], this.filter.matrix[7], this.filter.matrix[8],
                        this.filter.matrix[10], this.filter.matrix[11], this.filter.matrix[12], this.filter.matrix[13],
                        this.filter.matrix[15], this.filter.matrix[16], this.filter.matrix[17], this.filter.matrix[18]
                    ];
                    shader.uniforms.colorAdd.value.x = this.filter.matrix[4];
                    shader.uniforms.colorAdd.value.y = this.filter.matrix[9];
                    shader.uniforms.colorAdd.value.z = this.filter.matrix[14];
                    shader.uniforms.colorAdd.value.w = this.filter.matrix[19];
                }
                else if (this.filterType == "blur") {
                    shader = this.renderContext.shaderManager.blurShader;
                    shader.uniforms.blur.value = { x: this.filter.blurX, y: this.filter.blurY };
                }
                else {
                    shader = this.renderContext.shaderManager.defaultShader;
                }
                this.renderContext.shaderManager.activateShader(shader);
                shader.syncUniforms();
                gl.uniform2f(shader.projectionVector, this.renderContext.projectionX, this.renderContext.projectionY);
                // set the default shader to draw texture model
                this.renderContext.switchDrawingTextureState(true);
                var stride = this.vertSize * 4;
                gl.vertexAttribPointer(shader.aVertexPosition, 2, gl.FLOAT, false, stride, 0);
                gl.vertexAttribPointer(shader.aTextureCoord, 2, gl.FLOAT, false, stride, 2 * 4);
                gl.vertexAttribPointer(shader.colorAttribute, 2, gl.FLOAT, false, stride, 4 * 4);
=======
                gl.bindBuffer(gl.ARRAY_BUFFER, this.vertexBuffer);
                gl.bindBuffer(gl.ELEMENT_ARRAY_BUFFER, this.indexBuffer);
                // set the default shader to draw texture model
                this.switchDrawingTextureState(true);
>>>>>>> bbf3736a
            };
            p.createWebGLTexture = function (texture) {
                var bitmapData = texture;
                if (!bitmapData.webGLTexture) {
                    bitmapData.webGLTexture = {};
                }
                if (!bitmapData.webGLTexture[this.renderContext.glID]) {
                    var glTexture = this.createTexture(bitmapData);
                    bitmapData.webGLTexture[this.renderContext.glID] = glTexture;
                }
            };
            // 创建一个材质，并返回，只供外部引用，内部无引用
            p.createTexture = function (bitmapData) {
                var gl = this.context;
                var glTexture = gl.createTexture();
                if (!glTexture) {
                    //先创建texture失败,然后lost事件才发出来..
                    this.renderContext.contextLost = true;
                    return;
                }
                glTexture.glContext = gl;
                gl.bindTexture(gl.TEXTURE_2D, glTexture);
                gl.pixelStorei(gl.UNPACK_PREMULTIPLY_ALPHA_WEBGL, true);
                gl.texImage2D(gl.TEXTURE_2D, 0, gl.RGBA, gl.RGBA, gl.UNSIGNED_BYTE, bitmapData);
                gl.texParameteri(gl.TEXTURE_2D, gl.TEXTURE_MAG_FILTER, gl.LINEAR);
                gl.texParameteri(gl.TEXTURE_2D, gl.TEXTURE_MIN_FILTER, gl.LINEAR);
                gl.texParameteri(gl.TEXTURE_2D, gl.TEXTURE_WRAP_S, gl.CLAMP_TO_EDGE);
                gl.texParameteri(gl.TEXTURE_2D, gl.TEXTURE_WRAP_T, gl.CLAMP_TO_EDGE);
                gl.bindTexture(gl.TEXTURE_2D, null);
                return glTexture;
            };
            p.setTransform = function (a, b, c, d, tx, ty) {
                this.globalMatrix.setTo(a, b, c, d, tx, ty);
            };
            p.transform = function (a, b, c, d, tx, ty) {
                this.globalMatrix.append(a, b, c, d, tx, ty);
            };
            p.translate = function (dx, dy) {
                this.globalMatrix.translate(dx, dy);
            };
            p.saveTransform = function () {
                this.savedGlobalMatrix.copyFrom(this.globalMatrix);
            };
            p.restoreTransform = function () {
                this.globalMatrix.copyFrom(this.savedGlobalMatrix);
            };
            p.setGlobalAlpha = function (value) {
                this._globalAlpha = value;
            };
            p.setGlobalCompositeOperation = function (value) {
                var len = this.drawData.length;
                // 有无遍历到有效绘图操作
                var drawState = false;
                for (var i = len - 1; i >= 0; i--) {
                    var data = this.drawData[i];
                    if (data) {
                        if (data.type != 4 /* BLEND */ && data.type != 2 /* PUSH_MASK */ && data.type != 3 /* POP_MASK */) {
                            drawState = true;
                        }
                        // 如果与上一次blend操作之间无有效绘图，上一次操作无效
                        if (!drawState && data.type == 4 /* BLEND */) {
                            this.drawData.splice(i, 1);
                            continue;
                        }
                        // 如果与上一次blend操作重复，本次操作无效
                        if (data.type == 4 /* BLEND */) {
                            if (data.value == value) {
                                return;
                            }
                            else {
                                break;
                            }
                        }
                    }
                }
                this.drawData.push({ type: 4 /* BLEND */, value: value });
            };
            p.pushMask = function (mask) {
                // TODO mask count
                this.$stencilList.push(mask);
                if (this.currentBatchSize >= this.size - 1) {
                    this.$drawWebGL();
                    this.drawData.push({ type: 2 /* PUSH_MASK */, pushMask: mask, count: 0 });
                }
                else {
                    this.drawData.push({ type: 2 /* PUSH_MASK */, pushMask: mask, count: 0 });
                }
                this.drawMask(mask);
            };
            p.popMask = function () {
                // TODO mask count
                var mask = this.$stencilList.pop();
                if (this.currentBatchSize >= this.size - 1) {
                    this.$drawWebGL();
                    this.drawData.push({ type: 3 /* POP_MASK */, popMask: mask, count: 0 });
                }
                else {
                    this.drawData.push({ type: 3 /* POP_MASK */, popMask: mask, count: 0 });
                }
                this.drawMask(mask);
            };
            /**
             * @private
             * draw masks with default shader
             **/
            p.drawMask = function (mask) {
                if (this.renderContext.contextLost) {
                    return;
                }
                var length = mask.length;
                if (length) {
                    for (var i = 0; i < length; i++) {
                        var item = mask[i];
                        this.drawUvRect(0, 0, item.width, item.height, item.minX, item.minY, item.width, item.height, item.width, item.height);
                        this.currentBatchSize++;
                        this.drawData[this.drawData.length - 1].count++;
                    }
                }
                else {
                    this.drawUvRect(0, 0, mask.width, mask.height, mask.x, mask.y, mask.width, mask.height, mask.width, mask.height);
                    this.currentBatchSize++;
                    this.drawData[this.drawData.length - 1].count++;
                }
            };
<<<<<<< HEAD
=======
            p.switchDrawingTextureState = function (state) {
                if (state == this.drawingTexture) {
                    return;
                }
                var gl = this.context;
                var shader;
                if (state) {
                    if (this.filterType == "colorTransform") {
                        shader = this.shaderManager.colorTransformShader;
                    }
                    else if (this.filterType == "blur") {
                        shader = this.shaderManager.blurShader;
                    }
                    else {
                        shader = this.shaderManager.defaultShader;
                    }
                }
                else {
                    shader = this.shaderManager.primitiveShader;
                }
                this.shaderManager.activateShader(shader);
                shader.syncUniforms();
                gl.uniform2f(shader.projectionVector, this.projectionX, this.projectionY);
                var stride = this.vertSize * 4;
                gl.vertexAttribPointer(shader.aVertexPosition, 2, gl.FLOAT, false, stride, 0);
                gl.vertexAttribPointer(shader.aTextureCoord, 2, gl.FLOAT, false, stride, 2 * 4);
                gl.vertexAttribPointer(shader.colorAttribute, 2, gl.FLOAT, false, stride, 4 * 4);
                this.drawingTexture = state;
            };
>>>>>>> bbf3736a
            /**
             * @private
             * draw texture elements
             **/
            p.drawTextureElements = function (data, offset) {
                this.renderContext.switchDrawingTextureState(true);
                var gl = this.context;
                gl.bindTexture(gl.TEXTURE_2D, data.texture);
                var size = data.count * 6;
                gl.drawElements(gl.TRIANGLES, size, gl.UNSIGNED_SHORT, offset * 2);
                return size;
            };
            /**
             * @private
             * draw rect elements
             **/
            p.drawRectElements = function (data, offset) {
                this.renderContext.switchDrawingTextureState(false);
                var gl = this.context;
                gl.bindTexture(gl.TEXTURE_2D, null);
                var size = data.count * 6;
                gl.drawElements(gl.TRIANGLES, size, gl.UNSIGNED_SHORT, offset * 2);
                return size;
            };
            /**
             * @private
             * draw push mask elements
             **/
            p.drawPushMaskElements = function (data, offset) {
                this.renderContext.switchDrawingTextureState(false);
                var gl = this.context;
                if (this.stencilHandleCount == 0) {
                    this.enableStencil();
                    gl.clear(gl.STENCIL_BUFFER_BIT);
                }
                var level = this.stencilHandleCount;
                this.stencilHandleCount++;
                gl.colorMask(false, false, false, false);
                gl.stencilFunc(gl.EQUAL, level, 0xFF);
                gl.stencilOp(gl.KEEP, gl.KEEP, gl.INCR);
                gl.bindTexture(gl.TEXTURE_2D, null);
                var size = data.count * 6;
                gl.drawElements(gl.TRIANGLES, size, gl.UNSIGNED_SHORT, offset * 2);
                gl.stencilFunc(gl.EQUAL, level + 1, 0xFF);
                gl.colorMask(true, true, true, true);
                gl.stencilOp(gl.KEEP, gl.KEEP, gl.KEEP);
                return size;
            };
            /**
             * @private
             * draw pop mask elements
             **/
            p.drawPopMaskElements = function (data, offset) {
                this.renderContext.switchDrawingTextureState(false);
                var gl = this.context;
                this.stencilHandleCount--;
                if (this.stencilHandleCount == 0) {
                    this.disableStencil();
                    // skip this draw
                    var size = data.count * 6;
                    return size;
                }
                else {
                    var level = this.stencilHandleCount;
                    gl.colorMask(false, false, false, false);
                    gl.stencilFunc(gl.EQUAL, level + 1, 0xFF);
                    gl.stencilOp(gl.KEEP, gl.KEEP, gl.DECR);
                    gl.bindTexture(gl.TEXTURE_2D, null);
                    var size = data.count * 6;
                    gl.drawElements(gl.TRIANGLES, size, gl.UNSIGNED_SHORT, offset * 2);
                    gl.stencilFunc(gl.EQUAL, level, 0xFF);
                    gl.colorMask(true, true, true, true);
                    gl.stencilOp(gl.KEEP, gl.KEEP, gl.KEEP);
                    return size;
                }
            };
            WebGLRenderBuffer.initBlendMode = function () {
                WebGLRenderBuffer.blendModesForGL = {};
                WebGLRenderBuffer.blendModesForGL["source-over"] = [1, 771];
                WebGLRenderBuffer.blendModesForGL["lighter"] = [770, 1];
                WebGLRenderBuffer.blendModesForGL["lighter-in"] = [770, 771];
                WebGLRenderBuffer.blendModesForGL["destination-out"] = [0, 771];
                WebGLRenderBuffer.blendModesForGL["destination-in"] = [0, 770];
            };
            /**
             * @private
             */
            p.createRenderBuffer = function (width, height) {
                var buffer = renderBufferPool.pop();
                width = Math.min(width, 1024);
                height = Math.min(height, 1024);
                if (buffer) {
                    buffer.resize(width, height);
                }
                else {
                    buffer = new WebGLRenderBuffer(width, height);
                    buffer.$computeDrawCall = false;
                }
                return buffer;
            };
            WebGLRenderBuffer.blendModesForGL = null;
            return WebGLRenderBuffer;
        }());
        web.WebGLRenderBuffer = WebGLRenderBuffer;
        egret.registerClass(WebGLRenderBuffer,'egret.web.WebGLRenderBuffer',["egret.sys.RenderBuffer"]);
        var renderBufferPool = []; //渲染缓冲区对象池
        WebGLRenderBuffer.initBlendMode();
    })(web = egret.web || (egret.web = {}));
})(egret || (egret = {}));
//////////////////////////////////////////////////////////////////////////////////////
//
//  Copyright (c) 2014-2015, Egret Technology Inc.
//  All rights reserved.
//  Redistribution and use in source and binary forms, with or without
//  modification, are permitted provided that the following conditions are met:
//
//     * Redistributions of source code must retain the above copyright
//       notice, this list of conditions and the following disclaimer.
//     * Redistributions in binary form must reproduce the above copyright
//       notice, this list of conditions and the following disclaimer in the
//       documentation and/or other materials provided with the distribution.
//     * Neither the name of the Egret nor the
//       names of its contributors may be used to endorse or promote products
//       derived from this software without specific prior written permission.
//
//  THIS SOFTWARE IS PROVIDED BY EGRET AND CONTRIBUTORS "AS IS" AND ANY EXPRESS
//  OR IMPLIED WARRANTIES, INCLUDING, BUT NOT LIMITED TO, THE IMPLIED WARRANTIES
//  OF MERCHANTABILITY AND FITNESS FOR A PARTICULAR PURPOSE ARE DISCLAIMED.
//  IN NO EVENT SHALL EGRET AND CONTRIBUTORS BE LIABLE FOR ANY DIRECT, INDIRECT,
//  INCIDENTAL, SPECIAL, EXEMPLARY, OR CONSEQUENTIAL DAMAGES (INCLUDING, BUT NOT
//  LIMITED TO, PROCUREMENT OF SUBSTITUTE GOODS OR SERVICES;LOSS OF USE, DATA,
//  OR PROFITS; OR BUSINESS INTERRUPTION) HOWEVER CAUSED AND ON ANY THEORY OF
//  LIABILITY, WHETHER IN CONTRACT, STRICT LIABILITY, OR TORT (INCLUDING
//  NEGLIGENCE OR OTHERWISE) ARISING IN ANY WAY OUT OF THE USE OF THIS SOFTWARE,
//  EVEN IF ADVISED OF THE POSSIBILITY OF SUCH DAMAGE.
//
//////////////////////////////////////////////////////////////////////////////////////
var egret;
(function (egret) {
    var web;
    (function (web) {
        var blendModes = ["source-over", "lighter", "destination-out"];
        var defaultCompositeOp = "source-over";
        var BLACK_COLOR = "#000000";
        var CAPS_STYLES = { none: 'butt', square: 'square', round: 'round' };
        var renderBufferPool = []; //渲染缓冲区对象池
        /**
         * @private
         * WebGL渲染器
         */
        var WebGLRenderer = (function () {
            function WebGLRenderer() {
                this.nestLevel = 0; //渲染的嵌套层次，0表示在调用堆栈的最外层。
            }
            var d = __define,c=WebGLRenderer,p=c.prototype;
            /**
             * 渲染一个显示对象
             * @param displayObject 要渲染的显示对象
             * @param buffer 渲染缓冲
             * @param matrix 要对显示对象整体叠加的变换矩阵
             * @param dirtyList 脏矩形列表
             * @param forRenderTexture 绘制目标是RenderTexture的标志
             * @returns drawCall触发绘制的次数
             */
            p.render = function (displayObject, buffer, matrix, dirtyList, forRenderTexture) {
                this.nestLevel++;
                var webglBuffer = buffer;
                var root = forRenderTexture ? displayObject : null;
                var needPush = webglBuffer.renderContext.currentBuffer != webglBuffer;
                if (needPush) {
                    webglBuffer.renderContext.pushBuffer(webglBuffer);
                }
                //绘制显示对象
                this.drawDisplayObject(displayObject, webglBuffer, dirtyList, matrix, null, null, root);
                webglBuffer.$drawWebGL();
                var drawCall = webglBuffer.$drawCalls;
                webglBuffer.onRenderFinish();
                if (needPush) {
                    webglBuffer.renderContext.popBuffer();
                }
                this.nestLevel--;
                if (this.nestLevel === 0) {
                    //最大缓存6个渲染缓冲
                    if (renderBufferPool.length > 6) {
                        renderBufferPool.length = 6;
                    }
                    var length = renderBufferPool.length;
                    for (var i = 0; i < length; i++) {
                        renderBufferPool[i].resize(0, 0);
                    }
                }
                return drawCall;
            };
            /**
             * @private
             * 绘制一个显示对象
             */
            p.drawDisplayObject = function (displayObject, buffer, dirtyList, matrix, displayList, clipRegion, root) {
                var drawCalls = 0;
                var node;
                var filterPushed = false;
                if (displayList && !root) {
                    if (displayList.isDirty) {
                        drawCalls += displayList.drawToSurface();
                    }
                    node = displayList.$renderNode;
                }
                else {
                    node = displayObject.$getRenderNode();
                    var filters = displayObject.$getFilters();
                    if (filters && filters.length > 0) {
                        buffer.pushFilters(filters);
                        filterPushed = true;
                    }
                }
                if (node) {
                    if (dirtyList) {
                        var renderRegion = node.renderRegion;
                        if (clipRegion && !clipRegion.intersects(renderRegion)) {
                            node.needRedraw = false;
                        }
                        else if (!node.needRedraw) {
                            var l = dirtyList.length;
                            for (var j = 0; j < l; j++) {
                                if (renderRegion.intersects(dirtyList[j])) {
                                    node.needRedraw = true;
                                    break;
                                }
                            }
                        }
                    }
                    else {
                        node.needRedraw = true;
                    }
                    if (node.needRedraw) {
                        drawCalls++;
                        var renderAlpha;
                        var m;
                        if (root) {
                            renderAlpha = displayObject.$getConcatenatedAlphaAt(root, displayObject.$getConcatenatedAlpha());
                            m = egret.Matrix.create().copyFrom(displayObject.$getConcatenatedMatrix());
                            displayObject.$getConcatenatedMatrixAt(root, m);
                            matrix.$preMultiplyInto(m, m);
                            buffer.setTransform(m.a, m.b, m.c, m.d, m.tx, m.ty);
                            egret.Matrix.release(m);
                        }
                        else {
                            renderAlpha = node.renderAlpha;
                            m = node.renderMatrix;
                            buffer.setTransform(m.a, m.b, m.c, m.d, m.tx + matrix.tx, m.ty + matrix.ty);
                        }
                        buffer.setGlobalAlpha(renderAlpha);
                        this.renderNode(node, buffer);
                        node.needRedraw = false;
                    }
                }
                if (displayList && !root) {
                    return drawCalls;
                }
                var children = displayObject.$children;
                if (children) {
                    var length = children.length;
                    for (var i = 0; i < length; i++) {
                        var child = children[i];
                        if (!child.$visible || child.$alpha <= 0 || child.$maskedObject) {
                            continue;
                        }
                        if ((child.$blendMode !== 0 ||
                            (child.$mask && (child.$mask.$parentDisplayList || root)))) {
                            drawCalls += this.drawWithClip(child, buffer, dirtyList, matrix, clipRegion, root);
                        }
                        else if (child.$scrollRect || child.$maskRect) {
                            drawCalls += this.drawWithScrollRect(child, buffer, dirtyList, matrix, clipRegion, root);
                        }
                        else {
                            if (child["isFPS"]) {
                                buffer.$drawWebGL();
                                buffer.$computeDrawCall = false;
                                this.drawDisplayObject(child, buffer, dirtyList, matrix, child.$displayList, clipRegion, root);
                                buffer.$drawWebGL();
                                buffer.$computeDrawCall = true;
                            }
                            else {
                                drawCalls += this.drawDisplayObject(child, buffer, dirtyList, matrix, child.$displayList, clipRegion, root);
                            }
                        }
                    }
                }
                if (filterPushed) {
                    buffer.popFilters();
                }
                return drawCalls;
            };
            /**
             * @private
             */
            p.drawWithClip = function (displayObject, buffer, dirtyList, matrix, clipRegion, root) {
                var drawCalls = 0;
                var hasBlendMode = (displayObject.$blendMode !== 0);
                if (hasBlendMode) {
                    var compositeOp = blendModes[displayObject.$blendMode];
                    if (!compositeOp) {
                        compositeOp = defaultCompositeOp;
                    }
                }
                var scrollRect = displayObject.$scrollRect ? displayObject.$scrollRect : displayObject.$maskRect;
                var mask = displayObject.$mask;
                var mask = displayObject.$mask;
                if (mask) {
                    var maskRenderNode = mask.$getRenderNode();
                    if (maskRenderNode) {
                        var maskRenderMatrix = maskRenderNode.renderMatrix;
                        //遮罩scaleX或scaleY为0，放弃绘制
                        if ((maskRenderMatrix.a == 0 && maskRenderMatrix.b == 0) || (maskRenderMatrix.c == 0 && maskRenderMatrix.d == 0)) {
                            return drawCalls;
                        }
                    }
                }
                //if (mask && !mask.$parentDisplayList) {
                //    mask = null; //如果遮罩不在显示列表中，放弃绘制遮罩。
                //}
                //计算scrollRect和mask的clip区域是否需要绘制，不需要就直接返回，跳过所有子项的遍历。
                var maskRegion;
                var displayMatrix = egret.Matrix.create();
                displayMatrix.copyFrom(displayObject.$getConcatenatedMatrix());
                if (displayObject.$parentDisplayList) {
                    var displayRoot = displayObject.$parentDisplayList.root;
                    var invertedMatrix;
                    if (displayRoot !== displayObject.$stage) {
                        displayObject.$getConcatenatedMatrixAt(displayRoot, displayMatrix);
                    }
                }
                if (mask) {
                    var bounds = mask.$getOriginalBounds();
                    maskRegion = egret.sys.Region.create();
                    var m = egret.Matrix.create();
                    m.copyFrom(mask.$getConcatenatedMatrix());
                    if (invertedMatrix) {
                        invertedMatrix.$preMultiplyInto(m, m);
                    }
                    maskRegion.updateRegion(bounds, m);
                    egret.Matrix.release(m);
                }
                var region;
                if (scrollRect) {
                    region = egret.sys.Region.create();
                    region.updateRegion(scrollRect, displayMatrix);
                }
                if (region && maskRegion) {
                    region.intersect(maskRegion);
                    egret.sys.Region.release(maskRegion);
                }
                else if (!region && maskRegion) {
                    region = maskRegion;
                }
                if (region) {
                    if (region.isEmpty() || (clipRegion && !clipRegion.intersects(region))) {
                        egret.sys.Region.release(region);
                        egret.Matrix.release(displayMatrix);
                        return drawCalls;
                    }
                }
                else {
                    region = egret.sys.Region.create();
                    bounds = displayObject.$getOriginalBounds();
                    region.updateRegion(bounds, displayMatrix);
                }
                var found = false;
                if (!dirtyList) {
                    found = true;
                }
                else {
                    var l = dirtyList.length;
                    for (var j = 0; j < l; j++) {
                        if (region.intersects(dirtyList[j])) {
                            found = true;
                            break;
                        }
                    }
                }
                if (!found) {
                    egret.sys.Region.release(region);
                    egret.Matrix.release(displayMatrix);
                    return drawCalls;
                }
                //没有遮罩,同时显示对象没有子项
                if (!mask && (!displayObject.$children || displayObject.$children.length == 0)) {
                    if (scrollRect) {
                        var m = displayMatrix;
                        buffer.setTransform(m.a, m.b, m.c, m.d, m.tx - region.minX, m.ty - region.minY);
                        buffer.pushMask(scrollRect);
                    }
                    var offsetM = egret.Matrix.create().setTo(1, 0, 0, 1, 0, 0);
                    //绘制显示对象
                    if (hasBlendMode) {
                        buffer.setGlobalCompositeOperation(compositeOp);
                    }
                    if (scrollRect) {
                        var m = displayMatrix;
                        displayBuffer.setTransform(m.a, m.b, m.c, m.d, m.tx - region.minX, m.ty - region.minY);
                        displayBuffer.pushMask(scrollRect);
                    }
                    drawCalls += this.drawDisplayObject(displayObject, buffer, dirtyList, offsetM, displayObject.$displayList, region, null);
                    egret.Matrix.release(offsetM);
                    if (scrollRect) {
                        displayBuffer.popMask();
                    }
                    if (hasBlendMode) {
                        buffer.setGlobalCompositeOperation(defaultCompositeOp);
                    }
                    if (scrollRect) {
                        buffer.popMask();
                    }
                    egret.sys.Region.release(region);
                    egret.Matrix.release(displayMatrix);
                    return drawCalls;
                }
                else {
                    //绘制显示对象自身，若有scrollRect，应用clip
                    var displayBuffer = this.createRenderBuffer(region.width, region.height);
                    var displayContext = displayBuffer.context;
                    displayBuffer.renderContext.pushBuffer(displayBuffer);
                    displayBuffer.setTransform(1, 0, 0, 1, -region.minX, -region.minY);
                    var offsetM = egret.Matrix.create().setTo(1, 0, 0, 1, -region.minX, -region.minY);
                    drawCalls += this.drawDisplayObject(displayObject, displayBuffer, dirtyList, offsetM, displayObject.$displayList, region, root);
                    //绘制遮罩
                    if (mask) {
                        //如果只有一次绘制或是已经被cache直接绘制到displayContext
                        //webgl暂时无法添加,因为会有边界像素没有被擦除
                        //var maskRenderNode = mask.$getRenderNode();
                        //if (maskRenderNode && maskRenderNode.$getRenderCount() == 1 || mask.$displayList) {
                        //    displayBuffer.setGlobalCompositeOperation("destination-in");
                        //    drawCalls += this.drawDisplayObject(mask, displayBuffer, dirtyList, offsetM,
                        //        mask.$displayList, region, root);
                        //}
                        //else {
                        var maskBuffer = this.createRenderBuffer(region.width, region.height);
                        var maskContext = maskBuffer.context;
                        maskBuffer.renderContext.pushBuffer(maskBuffer);
                        maskBuffer.setTransform(1, 0, 0, 1, -region.minX, -region.minY);
                        offsetM = egret.Matrix.create().setTo(1, 0, 0, 1, -region.minX, -region.minY);
                        var calls = this.drawDisplayObject(mask, maskBuffer, dirtyList, offsetM, mask.$displayList, region, root);
                        maskBuffer.$drawWebGL();
                        maskBuffer.onRenderFinish();
                        maskBuffer.renderContext.popBuffer();
                        if (calls > 0) {
                            drawCalls += calls;
                            displayBuffer.setGlobalCompositeOperation("destination-in");
                            displayBuffer.setTransform(1, 0, 0, -1, 0, maskBuffer.height);
                            displayBuffer.setGlobalAlpha(1);
                            var maskBufferWidth = maskBuffer.width;
                            var maskBufferHeight = maskBuffer.height;
                            displayBuffer.drawTexture(maskBuffer.rootRenderTarget.texture, 0, 0, maskBufferWidth, maskBufferHeight, 0, 0, maskBufferWidth, maskBufferHeight, maskBufferWidth, maskBufferHeight);
                            displayBuffer.setGlobalCompositeOperation("source-over");
                        }
                        renderBufferPool.push(maskBuffer);
                    }
                    egret.Matrix.release(offsetM);
                    displayBuffer.setGlobalCompositeOperation(defaultCompositeOp);
                    displayBuffer.$drawWebGL();
                    displayBuffer.onRenderFinish();
                    displayBuffer.renderContext.popBuffer();
                    //绘制结果到屏幕
                    if (drawCalls > 0) {
                        drawCalls++;
                        if (hasBlendMode) {
                            buffer.setGlobalCompositeOperation(compositeOp);
                        }
                        if (scrollRect) {
                            var m = displayMatrix;
                            displayBuffer.setTransform(m.a, m.b, m.c, m.d, m.tx - region.minX, m.ty - region.minY);
                            displayBuffer.pushMask(scrollRect);
                        }
                        buffer.setGlobalAlpha(1);
                        buffer.setTransform(1, 0, 0, -1, region.minX + matrix.tx, region.minY + matrix.ty + displayBuffer.height);
                        var displayBufferWidth = displayBuffer.width;
                        var displayBufferHeight = displayBuffer.height;
                        buffer.drawTexture(displayBuffer.rootRenderTarget.texture, 0, 0, displayBufferWidth, displayBufferHeight, 0, 0, displayBufferWidth, displayBufferHeight, displayBufferWidth, displayBufferHeight);
                        if (scrollRect) {
                            displayBuffer.popMask();
                        }
                        if (hasBlendMode) {
                            buffer.setGlobalCompositeOperation(defaultCompositeOp);
                        }
                    }
                    // 最后执行绘制，因为有可能displayBuffer中的texture被更改
                    // 未来可以省略此次绘制
                    buffer.$drawWebGL();
                    renderBufferPool.push(displayBuffer);
                    egret.sys.Region.release(region);
                    egret.Matrix.release(displayMatrix);
                    return drawCalls;
                }
            };
            /**
             * @private
             */
            p.drawWithScrollRect = function (displayObject, buffer, dirtyList, matrix, clipRegion, root) {
                var drawCalls = 0;
                var scrollRect = displayObject.$scrollRect ? displayObject.$scrollRect : displayObject.$maskRect;
                if (scrollRect.width == 0 || scrollRect.height == 0) {
                    return drawCalls;
                }
                var m = egret.Matrix.create();
                m.copyFrom(displayObject.$getConcatenatedMatrix());
                if (root) {
                    displayObject.$getConcatenatedMatrixAt(root, m);
                }
                else if (displayObject.$parentDisplayList) {
                    var displayRoot = displayObject.$parentDisplayList.root;
                    if (displayRoot !== displayObject.$stage) {
                        displayObject.$getConcatenatedMatrixAt(displayRoot, m);
                    }
                }
                var region = egret.sys.Region.create();
                if (!scrollRect.isEmpty()) {
                    region.updateRegion(scrollRect, m);
                }
                if (region.isEmpty() || (clipRegion && !clipRegion.intersects(region))) {
                    egret.sys.Region.release(region);
                    egret.Matrix.release(m);
                    return drawCalls;
                }
                var found = false;
                if (!dirtyList) {
                    found = true;
                }
                else {
                    var l = dirtyList.length;
                    for (var j = 0; j < l; j++) {
                        if (region.intersects(dirtyList[j])) {
                            found = true;
                            break;
                        }
                    }
                }
                if (!found) {
                    egret.sys.Region.release(region);
                    egret.Matrix.release(m);
                    return drawCalls;
                }
                //绘制显示对象自身
                buffer.setTransform(m.a, m.b, m.c, m.d, m.tx + matrix.tx, m.ty + matrix.ty);
                buffer.pushMask(scrollRect);
                drawCalls += this.drawDisplayObject(displayObject, buffer, dirtyList, matrix, displayObject.$displayList, region, root);
                buffer.setTransform(m.a, m.b, m.c, m.d, m.tx + matrix.tx, m.ty + matrix.ty);
                buffer.popMask();
                egret.sys.Region.release(region);
                egret.Matrix.release(m);
                return drawCalls;
            };
            /**
             * 将一个RenderNode对象绘制到渲染缓冲
             * @param node 要绘制的节点
             * @param buffer 渲染缓冲
             * @param matrix 要叠加的矩阵
             * @param forHitTest 绘制结果是用于碰撞检测。若为true，当渲染GraphicsNode时，会忽略透明度样式设置，全都绘制为不透明的。
             */
            p.drawNodeToBuffer = function (node, buffer, matrix, forHitTest) {
                var webglBuffer = buffer;
                //pushRenderTARGET
                webglBuffer.renderContext.pushBuffer(webglBuffer);
                webglBuffer.setTransform(matrix.a, matrix.b, matrix.c, matrix.d, matrix.tx, matrix.ty);
                this.renderNode(node, buffer, forHitTest);
                webglBuffer.$drawWebGL();
                webglBuffer.onRenderFinish();
                //popRenderTARGET
                webglBuffer.renderContext.popBuffer();
            };
            /**
             * @private
             */
            p.renderNode = function (node, buffer, forHitTest) {
                switch (node.type) {
                    case 1 /* BitmapNode */:
                        this.renderBitmap(node, buffer);
                        break;
                    case 2 /* TextNode */:
                        this.renderText(node, buffer);
                        break;
                    case 3 /* GraphicsNode */:
                        this.renderGraphics(node, buffer, forHitTest);
                        break;
                    case 4 /* GroupNode */:
                        this.renderGroup(node, buffer);
                        break;
                    case 5 /* SetTransformNode */:
                        buffer.setTransform(node.drawData[0], node.drawData[1], node.drawData[2], node.drawData[3], node.drawData[4], node.drawData[5]);
                        break;
                    case 6 /* SetAlphaNode */:
                        buffer.setGlobalAlpha(node.drawData[0]);
                        break;
                }
            };
            /**
             * @private
             */
            p.renderBitmap = function (node, buffer) {
                var image = node.image;
                //buffer.imageSmoothingEnabled = node.smoothing;
                var data = node.drawData;
                var length = data.length;
                var pos = 0;
                var m = node.matrix;
                var blendMode = node.blendMode;
                if (m) {
                    buffer.saveTransform();
                    buffer.transform(m.a, m.b, m.c, m.d, m.tx, m.ty);
                }
                if (blendMode) {
                    buffer.setGlobalCompositeOperation(blendModes[blendMode]);
                }
                while (pos < length) {
                    buffer.drawImage(image, data[pos++], data[pos++], data[pos++], data[pos++], data[pos++], data[pos++], data[pos++], data[pos++], node.imageWidth, node.imageHeight);
                }
                if (blendMode) {
                    buffer.setGlobalCompositeOperation(defaultCompositeOp);
                }
                if (m) {
                    buffer.restoreTransform();
                }
            };
            /**
             * @private
             */
            p.renderText = function (node, buffer) {
                var width = node.width - node.x;
                var height = node.height - node.y;
                if (node.drawData.length == 0) {
                    return;
                }
                if (!this.canvasRenderBuffer || !this.canvasRenderBuffer.context) {
                    this.canvasRenderer = new egret.CanvasRenderer();
                    this.canvasRenderBuffer = new web.CanvasRenderBuffer(width, height);
                }
                else {
                    this.canvasRenderBuffer.resize(width, height);
                }
                if (!this.canvasRenderBuffer.context) {
                    return;
                }
                if (node.x || node.y) {
                    if (node.dirtyRender) {
                        this.canvasRenderBuffer.context.translate(-node.x, -node.y);
                    }
                    buffer.transform(1, 0, 0, 1, node.x, node.y);
                }
                var surface = this.canvasRenderBuffer.surface;
                if (node.dirtyRender) {
                    this.canvasRenderer["renderText"](node, this.canvasRenderBuffer.context);
                    // 拷贝canvas到texture
                    var texture = node.$texture;
                    if (!texture) {
                        texture = buffer.createTexture(surface);
                        node.$texture = texture;
                    }
                    else {
                        // 重新拷贝新的图像
                        var gl = buffer.context;
                        gl.bindTexture(gl.TEXTURE_2D, texture);
                        gl.texImage2D(gl.TEXTURE_2D, 0, gl.RGBA, gl.RGBA, gl.UNSIGNED_BYTE, surface);
                        gl.bindTexture(gl.TEXTURE_2D, null);
                    }
                    // 保存材质尺寸
                    node.$textureWidth = surface.width;
                    node.$textureHeight = surface.height;
                }
                buffer.drawTexture(node.$texture, 0, 0, width, height, 0, 0, width, height, node.$textureWidth, node.$textureHeight);
                if (node.x || node.y) {
                    if (node.dirtyRender) {
                        this.canvasRenderBuffer.context.translate(node.x, node.y);
                    }
                    buffer.transform(1, 0, 0, 1, -node.x, -node.y);
                }
                node.dirtyRender = false;
            };
            /**
             * @private
             */
            p.renderGraphics = function (node, buffer, forHitTest) {
                var width = node.width;
                var height = node.height;
                if (width <= 0 || height <= 0) {
                    return;
                }
                if (!this.canvasRenderBuffer || !this.canvasRenderBuffer.context) {
                    this.canvasRenderer = new egret.CanvasRenderer();
                    this.canvasRenderBuffer = new web.CanvasRenderBuffer(width, height);
                }
                else {
                    this.canvasRenderBuffer.resize(width, height);
                }
                if (!this.canvasRenderBuffer.context) {
                    return;
                }
                if (node.x || node.y) {
                    if (node.dirtyRender || forHitTest) {
                        this.canvasRenderBuffer.context.translate(-node.x, -node.y);
                    }
                    buffer.transform(1, 0, 0, 1, node.x, node.y);
                }
                var surface = this.canvasRenderBuffer.surface;
                if (forHitTest) {
                    this.canvasRenderer["renderGraphics"](node, this.canvasRenderBuffer.context, true);
                    web.WebGLUtils.deleteWebGLTexture(surface);
                    buffer.createWebGLTexture(surface);
                    var texture = surface["webGLTexture"][buffer.renderContext.glID];
                    buffer.drawTexture(texture, 0, 0, width, height, 0, 0, width, height, surface.width, surface.height);
                }
                else {
                    if (node.dirtyRender) {
                        this.canvasRenderer["renderGraphics"](node, this.canvasRenderBuffer.context);
                        // 拷贝canvas到texture
                        var texture = node.$texture;
                        if (!texture) {
                            texture = buffer.createTexture(surface);
                            node.$texture = texture;
                        }
                        else {
                            // 重新拷贝新的图像
                            var gl = buffer.context;
                            gl.bindTexture(gl.TEXTURE_2D, texture);
                            gl.texImage2D(gl.TEXTURE_2D, 0, gl.RGBA, gl.RGBA, gl.UNSIGNED_BYTE, surface);
                            gl.bindTexture(gl.TEXTURE_2D, null);
                        }
                        // 保存材质尺寸
                        node.$textureWidth = surface.width;
                        node.$textureHeight = surface.height;
                    }
                    buffer.drawTexture(node.$texture, 0, 0, width, height, 0, 0, width, height, node.$textureWidth, node.$textureHeight);
                }
                if (node.x || node.y) {
                    if (node.dirtyRender || forHitTest) {
                        this.canvasRenderBuffer.context.translate(node.x, node.y);
                    }
                    buffer.transform(1, 0, 0, 1, -node.x, -node.y);
                }
                node.dirtyRender = false;
            };
            p.renderGroup = function (groupNode, buffer) {
                var children = groupNode.drawData;
                var length = children.length;
                for (var i = 0; i < length; i++) {
                    var node = children[i];
                    this.renderNode(node, buffer);
                }
            };
            /**
             * @private
             */
            p.createRenderBuffer = function (width, height) {
                var buffer = renderBufferPool.pop();
                if (buffer) {
                    buffer.resize(width, height, true);
                }
                else {
                    buffer = new web.WebGLRenderBuffer(width, height);
                    buffer.$computeDrawCall = false;
                }
                return buffer;
            };
            return WebGLRenderer;
        }());
        web.WebGLRenderer = WebGLRenderer;
        egret.registerClass(WebGLRenderer,'egret.web.WebGLRenderer',["egret.sys.SystemRenderer"]);
    })(web = egret.web || (egret.web = {}));
})(egret || (egret = {}));<|MERGE_RESOLUTION|>--- conflicted
+++ resolved
@@ -5775,23 +5775,6 @@
                 gl.disable(gl.CULL_FACE);
                 gl.enable(gl.BLEND);
                 gl.colorMask(true, true, true, true);
-            };
-            p.switchDrawingTextureState = function (state) {
-                if (state == this.drawingTexture) {
-                    return;
-                }
-                var gl = this.context;
-                var shader = this.shaderManager.defaultShader;
-                if (shader != this.shaderManager.currentShader) {
-                    return;
-                }
-                if (state) {
-                    gl.uniform1f(shader.uPureColor, 0.0);
-                }
-                else {
-                    gl.uniform1f(shader.uPureColor, 1.0);
-                }
-                this.drawingTexture = state;
             };
             WebGLRenderContext.glContextId = 0;
             return WebGLRenderContext;
@@ -6540,6 +6523,7 @@
                 var shaderStarted = false;
                 for (var i = 0; i < length; i++) {
                     var data = this.drawData[i];
+                    var drawingTexture = (data.type == 0 /* TEXTURE */);
                     // 根据filter开启shader
                     if (data.filter) {
                         var filter = data.filter;
@@ -6551,7 +6535,8 @@
                         }
                     }
                     else {
-                        if (!shaderStarted) {
+                        if (!shaderStarted || this.drawingTexture != drawingTexture) {
+                            this.drawingTexture = drawingTexture;
                             this.startShader();
                             shaderStarted = true;
                         }
@@ -6596,7 +6581,6 @@
                 }
                 var gl = this.context;
                 gl.activeTexture(gl.TEXTURE0);
-<<<<<<< HEAD
                 if (!this.bindBuffer) {
                     gl.bindBuffer(gl.ARRAY_BUFFER, this.vertexBuffer);
                     //gl.bufferData(gl.ARRAY_BUFFER, buffer.vertices, gl.DYNAMIC_DRAW);
@@ -6625,23 +6609,20 @@
                     shader.uniforms.blur.value = { x: this.filter.blurX, y: this.filter.blurY };
                 }
                 else {
-                    shader = this.renderContext.shaderManager.defaultShader;
+                    if (this.drawingTexture) {
+                        shader = this.renderContext.shaderManager.defaultShader;
+                    }
+                    else {
+                        shader = this.renderContext.shaderManager.primitiveShader;
+                    }
                 }
                 this.renderContext.shaderManager.activateShader(shader);
                 shader.syncUniforms();
                 gl.uniform2f(shader.projectionVector, this.renderContext.projectionX, this.renderContext.projectionY);
-                // set the default shader to draw texture model
-                this.renderContext.switchDrawingTextureState(true);
                 var stride = this.vertSize * 4;
                 gl.vertexAttribPointer(shader.aVertexPosition, 2, gl.FLOAT, false, stride, 0);
                 gl.vertexAttribPointer(shader.aTextureCoord, 2, gl.FLOAT, false, stride, 2 * 4);
                 gl.vertexAttribPointer(shader.colorAttribute, 2, gl.FLOAT, false, stride, 4 * 4);
-=======
-                gl.bindBuffer(gl.ARRAY_BUFFER, this.vertexBuffer);
-                gl.bindBuffer(gl.ELEMENT_ARRAY_BUFFER, this.indexBuffer);
-                // set the default shader to draw texture model
-                this.switchDrawingTextureState(true);
->>>>>>> bbf3736a
             };
             p.createWebGLTexture = function (texture) {
                 var bitmapData = texture;
@@ -6766,44 +6747,11 @@
                     this.drawData[this.drawData.length - 1].count++;
                 }
             };
-<<<<<<< HEAD
-=======
-            p.switchDrawingTextureState = function (state) {
-                if (state == this.drawingTexture) {
-                    return;
-                }
-                var gl = this.context;
-                var shader;
-                if (state) {
-                    if (this.filterType == "colorTransform") {
-                        shader = this.shaderManager.colorTransformShader;
-                    }
-                    else if (this.filterType == "blur") {
-                        shader = this.shaderManager.blurShader;
-                    }
-                    else {
-                        shader = this.shaderManager.defaultShader;
-                    }
-                }
-                else {
-                    shader = this.shaderManager.primitiveShader;
-                }
-                this.shaderManager.activateShader(shader);
-                shader.syncUniforms();
-                gl.uniform2f(shader.projectionVector, this.projectionX, this.projectionY);
-                var stride = this.vertSize * 4;
-                gl.vertexAttribPointer(shader.aVertexPosition, 2, gl.FLOAT, false, stride, 0);
-                gl.vertexAttribPointer(shader.aTextureCoord, 2, gl.FLOAT, false, stride, 2 * 4);
-                gl.vertexAttribPointer(shader.colorAttribute, 2, gl.FLOAT, false, stride, 4 * 4);
-                this.drawingTexture = state;
-            };
->>>>>>> bbf3736a
             /**
              * @private
              * draw texture elements
              **/
             p.drawTextureElements = function (data, offset) {
-                this.renderContext.switchDrawingTextureState(true);
                 var gl = this.context;
                 gl.bindTexture(gl.TEXTURE_2D, data.texture);
                 var size = data.count * 6;
@@ -6815,7 +6763,6 @@
              * draw rect elements
              **/
             p.drawRectElements = function (data, offset) {
-                this.renderContext.switchDrawingTextureState(false);
                 var gl = this.context;
                 gl.bindTexture(gl.TEXTURE_2D, null);
                 var size = data.count * 6;
@@ -6827,7 +6774,6 @@
              * draw push mask elements
              **/
             p.drawPushMaskElements = function (data, offset) {
-                this.renderContext.switchDrawingTextureState(false);
                 var gl = this.context;
                 if (this.stencilHandleCount == 0) {
                     this.enableStencil();
@@ -6851,7 +6797,6 @@
              * draw pop mask elements
              **/
             p.drawPopMaskElements = function (data, offset) {
-                this.renderContext.switchDrawingTextureState(false);
                 var gl = this.context;
                 this.stencilHandleCount--;
                 if (this.stencilHandleCount == 0) {
