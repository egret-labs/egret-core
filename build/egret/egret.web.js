--- conflicted
+++ resolved
@@ -1294,14 +1294,7 @@
                     return;
                 }
                 this.userPause = false;
-<<<<<<< HEAD
-
-                // video无法暂停bug
                 this.video.pause();
-
-=======
-                this.video.pause();
->>>>>>> 6c92c6fc
                 egret.stopTick(this.markDirty, this);
             };
             Object.defineProperty(WebVideo.prototype, "volume", {
