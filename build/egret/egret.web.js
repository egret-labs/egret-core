var __reflect = (this && this.__reflect) || function (p, c, t) {
    p.__class__ = c, t ? t.push(c) : t = [c], p.__types__ = p.__types__ ? t.concat(p.__types__) : t;
};
var __extends = (this && this.__extends) || (function () {
    var extendStatics = Object.setPrototypeOf ||
        ({ __proto__: [] } instanceof Array && function (d, b) { d.__proto__ = b; }) ||
        function (d, b) { for (var p in b) if (b.hasOwnProperty(p)) d[p] = b[p]; };
    return function (d, b) {
        extendStatics(d, b);
        function __() { this.constructor = d; }
        d.prototype = b === null ? Object.create(b) : (__.prototype = b.prototype, new __());
    };
})();
//////////////////////////////////////////////////////////////////////////////////////
//
//  Copyright (c) 2014-present, Egret Technology.
//  All rights reserved.
//  Redistribution and use in source and binary forms, with or without
//  modification, are permitted provided that the following conditions are met:
//
//     * Redistributions of source code must retain the above copyright
//       notice, this list of conditions and the following disclaimer.
//     * Redistributions in binary form must reproduce the above copyright
//       notice, this list of conditions and the following disclaimer in the
//       documentation and/or other materials provided with the distribution.
//     * Neither the name of the Egret nor the
//       names of its contributors may be used to endorse or promote products
//       derived from this software without specific prior written permission.
//
//  THIS SOFTWARE IS PROVIDED BY EGRET AND CONTRIBUTORS "AS IS" AND ANY EXPRESS
//  OR IMPLIED WARRANTIES, INCLUDING, BUT NOT LIMITED TO, THE IMPLIED WARRANTIES
//  OF MERCHANTABILITY AND FITNESS FOR A PARTICULAR PURPOSE ARE DISCLAIMED.
//  IN NO EVENT SHALL EGRET AND CONTRIBUTORS BE LIABLE FOR ANY DIRECT, INDIRECT,
//  INCIDENTAL, SPECIAL, EXEMPLARY, OR CONSEQUENTIAL DAMAGES (INCLUDING, BUT NOT
//  LIMITED TO, PROCUREMENT OF SUBSTITUTE GOODS OR SERVICES;LOSS OF USE, DATA,
//  OR PROFITS; OR BUSINESS INTERRUPTION) HOWEVER CAUSED AND ON ANY THEORY OF
//  LIABILITY, WHETHER IN CONTRACT, STRICT LIABILITY, OR TORT (INCLUDING
//  NEGLIGENCE OR OTHERWISE) ARISING IN ANY WAY OUT OF THE USE OF THIS SOFTWARE,
//  EVEN IF ADVISED OF THE POSSIBILITY OF SUCH DAMAGE.
//
//////////////////////////////////////////////////////////////////////////////////////
var egret;
(function (egret) {
    var web;
    (function (web) {
        /**
         * @private
         */
        var WebFps = (function (_super) {
            __extends(WebFps, _super);
            function WebFps(stage, showFPS, showLog, logFilter, styles) {
                var _this = _super.call(this) || this;
                _this.showPanle = true;
                _this.fpsHeight = 0;
                _this.WIDTH = 101;
                _this.HEIGHT = 20;
                _this.bgCanvasColor = "#18304b";
                _this.fpsFrontColor = "#18fefe";
                _this.WIDTH_COST = 50;
                _this.cost1Color = "#18fefe";
                // private cost2Color = "#ffff00";
                _this.cost3Color = "#ff0000";
                _this.arrFps = [];
                _this.arrCost = [];
                _this.arrLog = [];
                if (showFPS || showLog) {
                    if (egret.Capabilities.renderMode == 'canvas') {
                        _this.renderMode = "Canvas";
                    }
                    else {
                        _this.renderMode = "WebGL";
                    }
                    _this.panelX = styles["x"] === undefined ? 0 : parseInt(styles['x']);
                    _this.panelY = styles["y"] === undefined ? 0 : parseInt(styles['y']);
                    _this.fontColor = styles["textColor"] === undefined ? '#ffffff' : styles['textColor'].replace("0x", "#");
                    _this.fontSize = styles["size"] === undefined ? 12 : parseInt(styles['size']);
                    if (egret.Capabilities.isMobile) {
                        _this.fontSize -= 2;
                    }
                    var all = document.createElement('div');
                    all.style.position = 'absolute';
                    all.style.background = "rgba(0,0,0," + styles['bgAlpha'] + ")";
                    all.style.left = _this.panelX + 'px';
                    all.style.top = _this.panelY + 'px';
                    all.style.pointerEvents = 'none';
                    document.body.appendChild(all);
                    var container = document.createElement('div');
                    container.style.color = _this.fontColor;
                    container.style.fontSize = _this.fontSize + 'px';
                    container.style.lineHeight = _this.fontSize + 'px';
                    container.style.margin = '4px 4px 4px 4px';
                    _this.container = container;
                    all.appendChild(container);
                    if (showFPS)
                        _this.addFps();
                    if (showLog)
                        _this.addLog();
                }
                return _this;
            }
            WebFps.prototype.addFps = function () {
                var div = document.createElement('div');
                div.style.display = 'inline-block';
                this.containerFps = div;
                this.container.appendChild(div);
                var fps = document.createElement('div');
                fps.style.paddingBottom = '2px';
                this.fps = fps;
                this.containerFps.appendChild(fps);
                fps.innerHTML = "0 FPS " + this.renderMode + "<br/>min0 max0 avg0";
                var canvas = document.createElement('canvas');
                this.containerFps.appendChild(canvas);
                canvas.width = this.WIDTH;
                canvas.height = this.HEIGHT;
                this.canvasFps = canvas;
                var context = canvas.getContext('2d');
                this.contextFps = context;
                context.fillStyle = this.bgCanvasColor;
                context.fillRect(0, 0, this.WIDTH, this.HEIGHT);
                var divDatas = document.createElement('div');
                this.divDatas = divDatas;
                this.containerFps.appendChild(divDatas);
                var left = document.createElement('div');
                left.style['float'] = 'left';
                left.innerHTML = "Draw<br/>Cost";
                divDatas.appendChild(left);
                var right = document.createElement('div');
                right.style.paddingLeft = left.offsetWidth + 20 + "px";
                divDatas.appendChild(right);
                var draw = document.createElement('div');
                this.divDraw = draw;
                draw.innerHTML = "0<br/>";
                right.appendChild(draw);
                var cost = document.createElement('div');
                this.divCost = cost;
                cost.innerHTML = "<font  style=\"color:" + this.cost1Color + "\">0<font/> <font  style=\"color:" + this.cost3Color + "\">0<font/>";
                right.appendChild(cost);
                canvas = document.createElement('canvas');
                this.canvasCost = canvas;
                this.containerFps.appendChild(canvas);
                canvas.width = this.WIDTH;
                canvas.height = this.HEIGHT;
                context = canvas.getContext('2d');
                this.contextCost = context;
                context.fillStyle = this.bgCanvasColor;
                context.fillRect(0, 0, this.WIDTH, this.HEIGHT);
                context.fillStyle = "#000000";
                context.fillRect(this.WIDTH_COST, 0, 1, this.HEIGHT);
                this.fpsHeight = this.container.offsetHeight;
            };
            WebFps.prototype.addLog = function () {
                var log = document.createElement('div');
                log.style.maxWidth = document.body.clientWidth - 8 - this.panelX + 'px';
                log.style.wordWrap = "break-word";
                this.log = log;
                this.container.appendChild(log);
            };
            WebFps.prototype.update = function (datas, showLastData) {
                if (showLastData === void 0) { showLastData = false; }
                var numFps;
                var numCostTicker;
                var numCostRender;
                if (!showLastData) {
                    numFps = datas.fps;
                    numCostTicker = datas.costTicker;
                    numCostRender = datas.costRender;
                    this.lastNumDraw = datas.draw;
                    this.arrFps.push(numFps);
                    this.arrCost.push([numCostTicker, numCostRender]);
                }
                else {
                    numFps = this.arrFps[this.arrFps.length - 1];
                    numCostTicker = this.arrCost[this.arrCost.length - 1][0];
                    numCostRender = this.arrCost[this.arrCost.length - 1][1];
                }
                var fpsTotal = 0;
                var lenFps = this.arrFps.length;
                if (lenFps > 101) {
                    lenFps = 101;
                    this.arrFps.shift();
                    this.arrCost.shift();
                }
                var fpsMin = this.arrFps[0];
                var fpsMax = this.arrFps[0];
                for (var i = 0; i < lenFps; i++) {
                    var num = this.arrFps[i];
                    fpsTotal += num;
                    if (num < fpsMin)
                        fpsMin = num;
                    else if (num > fpsMax)
                        fpsMax = num;
                }
                var WIDTH = this.WIDTH;
                var HEIGHT = this.HEIGHT;
                var context = this.contextFps;
                context.drawImage(this.canvasFps, 1, 0, WIDTH - 1, HEIGHT, 0, 0, WIDTH - 1, HEIGHT);
                context.fillStyle = this.bgCanvasColor;
                context.fillRect(WIDTH - 1, 0, 1, HEIGHT);
                var lastHeight = Math.floor(numFps / 60 * 20);
                if (lastHeight < 1)
                    lastHeight = 1;
                context.fillStyle = this.fpsFrontColor;
                context.fillRect(WIDTH - 1, 20 - lastHeight, 1, lastHeight);
                var WIDTH_COST = this.WIDTH_COST;
                context = this.contextCost;
                context.drawImage(this.canvasCost, 1, 0, WIDTH_COST - 1, HEIGHT, 0, 0, WIDTH_COST - 1, HEIGHT);
                context.drawImage(this.canvasCost, WIDTH_COST + 2, 0, WIDTH_COST - 1, HEIGHT, WIDTH_COST + 1, 0, WIDTH_COST - 1, HEIGHT);
                var c1Height = Math.floor(numCostTicker / 2);
                if (c1Height < 1)
                    c1Height = 1;
                else if (c1Height > 20)
                    c1Height = 20;
                //todo lcj
                var c2Height = Math.floor(numCostRender / 2);
                if (c2Height < 1)
                    c2Height = 1;
                else if (c2Height > 20)
                    c2Height = 20;
                context.fillStyle = this.bgCanvasColor;
                context.fillRect(WIDTH_COST - 1, 0, 1, HEIGHT);
                context.fillRect(WIDTH_COST * 2, 0, 1, HEIGHT);
                context.fillRect(WIDTH_COST * 3 + 1, 0, 1, HEIGHT);
                context.fillStyle = this.cost1Color;
                context.fillRect(WIDTH_COST - 1, 20 - c1Height, 1, c1Height);
                context.fillStyle = this.cost3Color;
                context.fillRect(WIDTH_COST * 2, 20 - c2Height, 1, c2Height);
                var fpsAvg = Math.floor(fpsTotal / lenFps);
                var fpsOutput = numFps + " FPS " + this.renderMode;
                if (this.showPanle) {
                    fpsOutput += "<br/>min" + fpsMin + " max" + fpsMax + " avg" + fpsAvg;
                    this.divDraw.innerHTML = this.lastNumDraw + "<br/>";
                    this.divCost.innerHTML = "<font  style=\"color:#18fefe\">" + numCostTicker + "<font/> <font  style=\"color:#ff0000\">" + numCostRender + "<font/>";
                }
                this.fps.innerHTML = fpsOutput;
            };
            ;
            WebFps.prototype.updateInfo = function (info) {
                this.arrLog.push(info);
                this.log.innerHTML = this.arrLog.join('<br/>');
                while (document.body.clientHeight < (this.log.offsetHeight + this.fpsHeight + this.panelY + this.fontSize * 2)) {
                    this.arrLog.shift();
                    this.log.innerHTML = this.arrLog.join('<br/>');
                }
            };
            return WebFps;
        }(egret.DisplayObject));
        web.WebFps = WebFps;
        __reflect(WebFps.prototype, "egret.web.WebFps", ["egret.FPSDisplay", "egret.DisplayObject"]);
        egret.FPSDisplay = WebFps;
    })(web = egret.web || (egret.web = {}));
})(egret || (egret = {}));
//////////////////////////////////////////////////////////////////////////////////////
//
//  Copyright (c) 2014-present, Egret Technology.
//  All rights reserved.
//  Redistribution and use in source and binary forms, with or without
//  modification, are permitted provided that the following conditions are met:
//
//     * Redistributions of source code must retain the above copyright
//       notice, this list of conditions and the following disclaimer.
//     * Redistributions in binary form must reproduce the above copyright
//       notice, this list of conditions and the following disclaimer in the
//       documentation and/or other materials provided with the distribution.
//     * Neither the name of the Egret nor the
//       names of its contributors may be used to endorse or promote products
//       derived from this software without specific prior written permission.
//
//  THIS SOFTWARE IS PROVIDED BY EGRET AND CONTRIBUTORS "AS IS" AND ANY EXPRESS
//  OR IMPLIED WARRANTIES, INCLUDING, BUT NOT LIMITED TO, THE IMPLIED WARRANTIES
//  OF MERCHANTABILITY AND FITNESS FOR A PARTICULAR PURPOSE ARE DISCLAIMED.
//  IN NO EVENT SHALL EGRET AND CONTRIBUTORS BE LIABLE FOR ANY DIRECT, INDIRECT,
//  INCIDENTAL, SPECIAL, EXEMPLARY, OR CONSEQUENTIAL DAMAGES (INCLUDING, BUT NOT
//  LIMITED TO, PROCUREMENT OF SUBSTITUTE GOODS OR SERVICES;LOSS OF USE, DATA,
//  OR PROFITS; OR BUSINESS INTERRUPTION) HOWEVER CAUSED AND ON ANY THEORY OF
//  LIABILITY, WHETHER IN CONTRACT, STRICT LIABILITY, OR TORT (INCLUDING
//  NEGLIGENCE OR OTHERWISE) ARISING IN ANY WAY OUT OF THE USE OF THIS SOFTWARE,
//  EVEN IF ADVISED OF THE POSSIBILITY OF SUCH DAMAGE.
//
//////////////////////////////////////////////////////////////////////////////////////
// There is no HTMLDivElement in webkit for air
if (true && window['HTMLVideoElement'] == undefined) {
    window['HTMLVideoElement'] = HTMLDivElement;
}
var egret;
(function (egret) {
    var web;
    (function (web) {
        var className = "egret.BitmapData";
        egret.registerClass(HTMLImageElement, className);
        egret.registerClass(HTMLCanvasElement, className);
        egret.registerClass(HTMLVideoElement, className);
    })(web = egret.web || (egret.web = {}));
})(egret || (egret = {}));
(function (egret) {
    /**
     * 转换 Image，Canvas，Video 为 Egret 框架内使用的 BitmapData 对象。
     * @param data 需要转换的对象，包括HTMLImageElement|HTMLCanvasElement|HTMLVideoElement
     * @deprecated
     */
    function $toBitmapData(data) {
        data["hashCode"] = data["$hashCode"] = egret.$hashCount++;
        return data;
    }
    egret.$toBitmapData = $toBitmapData;
})(egret || (egret = {}));
//////////////////////////////////////////////////////////////////////////////////////
//
//  Copyright (c) 2014-present, Egret Technology.
//  All rights reserved.
//  Redistribution and use in source and binary forms, with or without
//  modification, are permitted provided that the following conditions are met:
//
//     * Redistributions of source code must retain the above copyright
//       notice, this list of conditions and the following disclaimer.
//     * Redistributions in binary form must reproduce the above copyright
//       notice, this list of conditions and the following disclaimer in the
//       documentation and/or other materials provided with the distribution.
//     * Neither the name of the Egret nor the
//       names of its contributors may be used to endorse or promote products
//       derived from this software without specific prior written permission.
//
//  THIS SOFTWARE IS PROVIDED BY EGRET AND CONTRIBUTORS "AS IS" AND ANY EXPRESS
//  OR IMPLIED WARRANTIES, INCLUDING, BUT NOT LIMITED TO, THE IMPLIED WARRANTIES
//  OF MERCHANTABILITY AND FITNESS FOR A PARTICULAR PURPOSE ARE DISCLAIMED.
//  IN NO EVENT SHALL EGRET AND CONTRIBUTORS BE LIABLE FOR ANY DIRECT, INDIRECT,
//  INCIDENTAL, SPECIAL, EXEMPLARY, OR CONSEQUENTIAL DAMAGES (INCLUDING, BUT NOT
//  LIMITED TO, PROCUREMENT OF SUBSTITUTE GOODS OR SERVICES;LOSS OF USE, DATA,
//  OR PROFITS; OR BUSINESS INTERRUPTION) HOWEVER CAUSED AND ON ANY THEORY OF
//  LIABILITY, WHETHER IN CONTRACT, STRICT LIABILITY, OR TORT (INCLUDING
//  NEGLIGENCE OR OTHERWISE) ARISING IN ANY WAY OUT OF THE USE OF THIS SOFTWARE,
//  EVEN IF ADVISED OF THE POSSIBILITY OF SUCH DAMAGE.
//
//////////////////////////////////////////////////////////////////////////////////////
var egret;
(function (egret) {
    var localStorage;
    (function (localStorage) {
        var web;
        (function (web) {
            /**
             * @private
             *
             * @param key
             * @returns
             */
            function getItem(key) {
                return window.localStorage.getItem(key);
            }
            /**
             * @private
             *
             * @param key
             * @param value
             * @returns
             */
            function setItem(key, value) {
                try {
                    window.localStorage.setItem(key, value);
                    return true;
                }
                catch (e) {
                    egret.$warn(1047, key, value);
                    return false;
                }
            }
            /**
             * @private
             *
             * @param key
             */
            function removeItem(key) {
                window.localStorage.removeItem(key);
            }
            /**
             * @private
             *
             */
            function clear() {
                window.localStorage.clear();
            }
            localStorage.getItem = getItem;
            localStorage.setItem = setItem;
            localStorage.removeItem = removeItem;
            localStorage.clear = clear;
        })(web = localStorage.web || (localStorage.web = {}));
    })(localStorage = egret.localStorage || (egret.localStorage = {}));
})(egret || (egret = {}));
//////////////////////////////////////////////////////////////////////////////////////
//
//  Copyright (c) 2014-present, Egret Technology.
//  All rights reserved.
//  Redistribution and use in source and binary forms, with or without
//  modification, are permitted provided that the following conditions are met:
//
//     * Redistributions of source code must retain the above copyright
//       notice, this list of conditions and the following disclaimer.
//     * Redistributions in binary form must reproduce the above copyright
//       notice, this list of conditions and the following disclaimer in the
//       documentation and/or other materials provided with the distribution.
//     * Neither the name of the Egret nor the
//       names of its contributors may be used to endorse or promote products
//       derived from this software without specific prior written permission.
//
//  THIS SOFTWARE IS PROVIDED BY EGRET AND CONTRIBUTORS "AS IS" AND ANY EXPRESS
//  OR IMPLIED WARRANTIES, INCLUDING, BUT NOT LIMITED TO, THE IMPLIED WARRANTIES
//  OF MERCHANTABILITY AND FITNESS FOR A PARTICULAR PURPOSE ARE DISCLAIMED.
//  IN NO EVENT SHALL EGRET AND CONTRIBUTORS BE LIABLE FOR ANY DIRECT, INDIRECT,
//  INCIDENTAL, SPECIAL, EXEMPLARY, OR CONSEQUENTIAL DAMAGES (INCLUDING, BUT NOT
//  LIMITED TO, PROCUREMENT OF SUBSTITUTE GOODS OR SERVICES;LOSS OF USE, DATA,
//  OR PROFITS; OR BUSINESS INTERRUPTION) HOWEVER CAUSED AND ON ANY THEORY OF
//  LIABILITY, WHETHER IN CONTRACT, STRICT LIABILITY, OR TORT (INCLUDING
//  NEGLIGENCE OR OTHERWISE) ARISING IN ANY WAY OUT OF THE USE OF THIS SOFTWARE,
//  EVEN IF ADVISED OF THE POSSIBILITY OF SUCH DAMAGE.
//
//////////////////////////////////////////////////////////////////////////////////////
var egret;
(function (egret) {
    var web;
    (function (web) {
        /**
         * @private
         * @inheritDoc
         */
        var HtmlSound = (function (_super) {
            __extends(HtmlSound, _super);
            /**
             * @private
             * @inheritDoc
             */
            function HtmlSound() {
                var _this = _super.call(this) || this;
                /**
                 * @private
                 */
                _this.loaded = false;
                return _this;
            }
            Object.defineProperty(HtmlSound.prototype, "length", {
                get: function () {
                    if (this.originAudio) {
                        return this.originAudio.duration;
                    }
                    throw new Error("sound not loaded!");
                    //return 0;
                },
                enumerable: true,
                configurable: true
            });
            /**
             * @inheritDoc
             */
            HtmlSound.prototype.load = function (url) {
                var self = this;
                this.url = url;
                if (true && !url) {
                    egret.$error(3002);
                }
                var audio = new Audio(url);
                audio.addEventListener("canplaythrough", onAudioLoaded);
                audio.addEventListener("error", onAudioError);
                var ua = navigator.userAgent.toLowerCase();
                if (ua.indexOf("firefox") >= 0) {
                    audio.autoplay = !0;
                    audio.muted = true;
                }
                audio.load();
                this.originAudio = audio;
                if (HtmlSound.clearAudios[this.url]) {
                    delete HtmlSound.clearAudios[this.url];
                }
                HtmlSound.$recycle(this.url, audio);
                function onAudioLoaded() {
                    removeListeners();
                    if (ua.indexOf("firefox") >= 0) {
                        audio.pause();
                        audio.muted = false;
                    }
                    self.loaded = true;
                    self.dispatchEventWith(egret.Event.COMPLETE);
                }
                function onAudioError() {
                    removeListeners();
                    self.dispatchEventWith(egret.IOErrorEvent.IO_ERROR);
                }
                function removeListeners() {
                    audio.removeEventListener("canplaythrough", onAudioLoaded);
                    audio.removeEventListener("error", onAudioError);
                }
            };
            /**
             * @inheritDoc
             */
            HtmlSound.prototype.play = function (startTime, loops) {
                startTime = +startTime || 0;
                loops = +loops || 0;
                if (true && this.loaded == false) {
                    egret.$error(1049);
                }
                var audio = HtmlSound.$pop(this.url);
                if (audio == null) {
                    audio = this.originAudio.cloneNode();
                }
                else {
                    //audio.load();
                }
                audio.autoplay = true;
                var channel = new web.HtmlSoundChannel(audio);
                channel.$url = this.url;
                channel.$loops = loops;
                channel.$startTime = startTime;
                channel.$play();
                egret.sys.$pushSoundChannel(channel);
                return channel;
            };
            /**
             * @inheritDoc
             */
            HtmlSound.prototype.close = function () {
                if (this.loaded == false && this.originAudio)
                    this.originAudio.src = "";
                if (this.originAudio)
                    this.originAudio = null;
                HtmlSound.$clear(this.url);
            };
            HtmlSound.$clear = function (url) {
                HtmlSound.clearAudios[url] = true;
                var array = HtmlSound.audios[url];
                if (array) {
                    array.length = 0;
                }
            };
            HtmlSound.$pop = function (url) {
                var array = HtmlSound.audios[url];
                if (array && array.length > 0) {
                    return array.pop();
                }
                return null;
            };
            HtmlSound.$recycle = function (url, audio) {
                if (HtmlSound.clearAudios[url]) {
                    return;
                }
                var array = HtmlSound.audios[url];
                if (HtmlSound.audios[url] == null) {
                    array = HtmlSound.audios[url] = [];
                }
                array.push(audio);
            };
            /**
             * Background music
             * @version Egret 2.4
             * @platform Web,Native
             * @language en_US
             */
            /**
             * 背景音乐
             * @version Egret 2.4
             * @platform Web,Native
             * @language zh_CN
             */
            HtmlSound.MUSIC = "music";
            /**
             * EFFECT
             * @version Egret 2.4
             * @platform Web,Native
             * @language en_US
             */
            /**
             * 音效
             * @version Egret 2.4
             * @platform Web,Native
             * @language zh_CN
             */
            HtmlSound.EFFECT = "effect";
            /**
             * @private
             */
            HtmlSound.audios = {};
            HtmlSound.clearAudios = {};
            return HtmlSound;
        }(egret.EventDispatcher));
        web.HtmlSound = HtmlSound;
        __reflect(HtmlSound.prototype, "egret.web.HtmlSound", ["egret.Sound"]);
    })(web = egret.web || (egret.web = {}));
})(egret || (egret = {}));
//////////////////////////////////////////////////////////////////////////////////////
//
//  Copyright (c) 2014-present, Egret Technology.
//  All rights reserved.
//  Redistribution and use in source and binary forms, with or without
//  modification, are permitted provided that the following conditions are met:
//
//     * Redistributions of source code must retain the above copyright
//       notice, this list of conditions and the following disclaimer.
//     * Redistributions in binary form must reproduce the above copyright
//       notice, this list of conditions and the following disclaimer in the
//       documentation and/or other materials provided with the distribution.
//     * Neither the name of the Egret nor the
//       names of its contributors may be used to endorse or promote products
//       derived from this software without specific prior written permission.
//
//  THIS SOFTWARE IS PROVIDED BY EGRET AND CONTRIBUTORS "AS IS" AND ANY EXPRESS
//  OR IMPLIED WARRANTIES, INCLUDING, BUT NOT LIMITED TO, THE IMPLIED WARRANTIES
//  OF MERCHANTABILITY AND FITNESS FOR A PARTICULAR PURPOSE ARE DISCLAIMED.
//  IN NO EVENT SHALL EGRET AND CONTRIBUTORS BE LIABLE FOR ANY DIRECT, INDIRECT,
//  INCIDENTAL, SPECIAL, EXEMPLARY, OR CONSEQUENTIAL DAMAGES (INCLUDING, BUT NOT
//  LIMITED TO, PROCUREMENT OF SUBSTITUTE GOODS OR SERVICES;LOSS OF USE, DATA,
//  OR PROFITS; OR BUSINESS INTERRUPTION) HOWEVER CAUSED AND ON ANY THEORY OF
//  LIABILITY, WHETHER IN CONTRACT, STRICT LIABILITY, OR TORT (INCLUDING
//  NEGLIGENCE OR OTHERWISE) ARISING IN ANY WAY OUT OF THE USE OF THIS SOFTWARE,
//  EVEN IF ADVISED OF THE POSSIBILITY OF SUCH DAMAGE.
//
//////////////////////////////////////////////////////////////////////////////////////
var egret;
(function (egret) {
    var web;
    (function (web) {
        /**
         * @private
         * @inheritDoc
         */
        var HtmlSoundChannel = (function (_super) {
            __extends(HtmlSoundChannel, _super);
            /**
             * @private
             */
            function HtmlSoundChannel(audio) {
                var _this = _super.call(this) || this;
                /**
                 * @private
                 */
                _this.$startTime = 0;
                /**
                 * @private
                 */
                _this.audio = null;
                //声音是否已经播放完成
                _this.isStopped = false;
                _this.canPlay = function () {
                    _this.audio.removeEventListener("canplay", _this.canPlay);
                    try {
                        _this.audio.currentTime = _this.$startTime;
                    }
                    catch (e) {
                    }
                    finally {
                        _this.audio.play();
                    }
                };
                /**
                 * @private
                 */
                _this.onPlayEnd = function () {
                    if (_this.$loops == 1) {
                        _this.stop();
                        _this.dispatchEventWith(egret.Event.SOUND_COMPLETE);
                        return;
                    }
                    if (_this.$loops > 0) {
                        _this.$loops--;
                    }
                    /////////////
                    //this.audio.load();
                    _this.$play();
                };
                /**
                 * @private
                 */
                _this._volume = 1;
                audio.addEventListener("ended", _this.onPlayEnd);
                _this.audio = audio;
                return _this;
            }
            HtmlSoundChannel.prototype.$play = function () {
                if (this.isStopped) {
                    egret.$error(1036);
                    return;
                }
                try {
                    //this.audio.pause();
                    this.audio.volume = this._volume;
                    this.audio.currentTime = this.$startTime;
                }
                catch (e) {
                    this.audio.addEventListener("canplay", this.canPlay);
                    return;
                }
                this.audio.play();
            };
            /**
             * @private
             * @inheritDoc
             */
            HtmlSoundChannel.prototype.stop = function () {
                if (!this.audio)
                    return;
                if (!this.isStopped) {
                    egret.sys.$popSoundChannel(this);
                }
                this.isStopped = true;
                var audio = this.audio;
                audio.removeEventListener("ended", this.onPlayEnd);
                audio.volume = 0;
                this._volume = 0;
                this.audio = null;
                var url = this.$url;
                //延迟一定时间再停止，规避chrome报错
                window.setTimeout(function () {
                    audio.pause();
                    web.HtmlSound.$recycle(url, audio);
                }, 200);
            };
            Object.defineProperty(HtmlSoundChannel.prototype, "volume", {
                /**
                 * @private
                 * @inheritDoc
                 */
                get: function () {
                    return this._volume;
                },
                /**
                 * @inheritDoc
                 */
                set: function (value) {
                    if (this.isStopped) {
                        egret.$error(1036);
                        return;
                    }
                    this._volume = value;
                    if (!this.audio)
                        return;
                    this.audio.volume = value;
                },
                enumerable: true,
                configurable: true
            });
            Object.defineProperty(HtmlSoundChannel.prototype, "position", {
                /**
                 * @private
                 * @inheritDoc
                 */
                get: function () {
                    if (!this.audio)
                        return 0;
                    return this.audio.currentTime;
                },
                enumerable: true,
                configurable: true
            });
            return HtmlSoundChannel;
        }(egret.EventDispatcher));
        web.HtmlSoundChannel = HtmlSoundChannel;
        __reflect(HtmlSoundChannel.prototype, "egret.web.HtmlSoundChannel", ["egret.SoundChannel", "egret.IEventDispatcher"]);
    })(web = egret.web || (egret.web = {}));
})(egret || (egret = {}));
//////////////////////////////////////////////////////////////////////////////////////
//
//  Copyright (c) 2014-present, Egret Technology.
//  All rights reserved.
//  Redistribution and use in source and binary forms, with or without
//  modification, are permitted provided that the following conditions are met:
//
//     * Redistributions of source code must retain the above copyright
//       notice, this list of conditions and the following disclaimer.
//     * Redistributions in binary form must reproduce the above copyright
//       notice, this list of conditions and the following disclaimer in the
//       documentation and/or other materials provided with the distribution.
//     * Neither the name of the Egret nor the
//       names of its contributors may be used to endorse or promote products
//       derived from this software without specific prior written permission.
//
//  THIS SOFTWARE IS PROVIDED BY EGRET AND CONTRIBUTORS "AS IS" AND ANY EXPRESS
//  OR IMPLIED WARRANTIES, INCLUDING, BUT NOT LIMITED TO, THE IMPLIED WARRANTIES
//  OF MERCHANTABILITY AND FITNESS FOR A PARTICULAR PURPOSE ARE DISCLAIMED.
//  IN NO EVENT SHALL EGRET AND CONTRIBUTORS BE LIABLE FOR ANY DIRECT, INDIRECT,
//  INCIDENTAL, SPECIAL, EXEMPLARY, OR CONSEQUENTIAL DAMAGES (INCLUDING, BUT NOT
//  LIMITED TO, PROCUREMENT OF SUBSTITUTE GOODS OR SERVICES;LOSS OF USE, DATA,
//  OR PROFITS; OR BUSINESS INTERRUPTION) HOWEVER CAUSED AND ON ANY THEORY OF
//  LIABILITY, WHETHER IN CONTRACT, STRICT LIABILITY, OR TORT (INCLUDING
//  NEGLIGENCE OR OTHERWISE) ARISING IN ANY WAY OUT OF THE USE OF THIS SOFTWARE,
//  EVEN IF ADVISED OF THE POSSIBILITY OF SUCH DAMAGE.
//
//////////////////////////////////////////////////////////////////////////////////////
var egret;
(function (egret) {
    var web;
    (function (web) {
        /**
         * @private
         */
        var WebAudioDecode = (function () {
            function WebAudioDecode() {
            }
            /**
             * @private
             *
             */
            WebAudioDecode.decodeAudios = function () {
                if (WebAudioDecode.decodeArr.length <= 0) {
                    return;
                }
                if (WebAudioDecode.isDecoding) {
                    return;
                }
                WebAudioDecode.isDecoding = true;
                var decodeInfo = WebAudioDecode.decodeArr.shift();
                WebAudioDecode.ctx.decodeAudioData(decodeInfo["buffer"], function (audioBuffer) {
                    decodeInfo["self"].audioBuffer = audioBuffer;
                    if (decodeInfo["success"]) {
                        decodeInfo["success"]();
                    }
                    WebAudioDecode.isDecoding = false;
                    WebAudioDecode.decodeAudios();
                }, function () {
                    alert("sound decode error: " + decodeInfo["url"] + "！\nsee http://edn.egret.com/cn/docs/page/156");
                    if (decodeInfo["fail"]) {
                        decodeInfo["fail"]();
                    }
                    WebAudioDecode.isDecoding = false;
                    WebAudioDecode.decodeAudios();
                });
            };
            /**
             * @private
             */
            WebAudioDecode.decodeArr = [];
            /**
             * @private
             */
            WebAudioDecode.isDecoding = false;
            return WebAudioDecode;
        }());
        web.WebAudioDecode = WebAudioDecode;
        __reflect(WebAudioDecode.prototype, "egret.web.WebAudioDecode");
        /**
         * @private
         * @inheritDoc
         */
        var WebAudioSound = (function (_super) {
            __extends(WebAudioSound, _super);
            /**
             * @private
             * @inheritDoc
             */
            function WebAudioSound() {
                var _this = _super.call(this) || this;
                /**
                 * @private
                 */
                _this.loaded = false;
                return _this;
            }
            Object.defineProperty(WebAudioSound.prototype, "length", {
                get: function () {
                    if (this.audioBuffer) {
                        return this.audioBuffer.duration;
                    }
                    throw new Error("sound not loaded!");
                    //return 0;
                },
                enumerable: true,
                configurable: true
            });
            /**
             * @inheritDoc
             */
            WebAudioSound.prototype.load = function (url) {
                var self = this;
                this.url = url;
                if (true && !url) {
                    egret.$error(3002);
                }
                var request = new XMLHttpRequest();
                request.open("GET", url, true);
                request.responseType = "arraybuffer";
                request.onreadystatechange = function () {
                    if (request.readyState == 4) {
                        var ioError = (request.status >= 400 || request.status == 0);
                        if (ioError) {
                            self.dispatchEventWith(egret.IOErrorEvent.IO_ERROR);
                        }
                        else {
                            WebAudioDecode.decodeArr.push({
                                "buffer": request.response,
                                "success": onAudioLoaded,
                                "fail": onAudioError,
                                "self": self,
                                "url": self.url
                            });
                            WebAudioDecode.decodeAudios();
                        }
                    }
                };
                request.send();
                function onAudioLoaded() {
                    self.loaded = true;
                    self.dispatchEventWith(egret.Event.COMPLETE);
                }
                function onAudioError() {
                    self.dispatchEventWith(egret.IOErrorEvent.IO_ERROR);
                }
            };
            /**
             * @inheritDoc
             */
            WebAudioSound.prototype.play = function (startTime, loops) {
                startTime = +startTime || 0;
                loops = +loops || 0;
                if (true && this.loaded == false) {
                    egret.$error(1049);
                }
                var channel = new web.WebAudioSoundChannel();
                channel.$url = this.url;
                channel.$loops = loops;
                channel.$audioBuffer = this.audioBuffer;
                channel.$startTime = startTime;
                channel.$play();
                egret.sys.$pushSoundChannel(channel);
                return channel;
            };
            /**
             * @inheritDoc
             */
            WebAudioSound.prototype.close = function () {
            };
            /**
             * Background music
             * @version Egret 2.4
             * @platform Web,Native
             * @language en_US
             */
            /**
             * 背景音乐
             * @version Egret 2.4
             * @platform Web,Native
             * @language zh_CN
             */
            WebAudioSound.MUSIC = "music";
            /**
             * EFFECT
             * @version Egret 2.4
             * @platform Web,Native
             * @language en_US
             */
            /**
             * 音效
             * @version Egret 2.4
             * @platform Web,Native
             * @language zh_CN
             */
            WebAudioSound.EFFECT = "effect";
            return WebAudioSound;
        }(egret.EventDispatcher));
        web.WebAudioSound = WebAudioSound;
        __reflect(WebAudioSound.prototype, "egret.web.WebAudioSound", ["egret.Sound"]);
    })(web = egret.web || (egret.web = {}));
})(egret || (egret = {}));
//////////////////////////////////////////////////////////////////////////////////////
//
//  Copyright (c) 2014-present, Egret Technology.
//  All rights reserved.
//  Redistribution and use in source and binary forms, with or without
//  modification, are permitted provided that the following conditions are met:
//
//     * Redistributions of source code must retain the above copyright
//       notice, this list of conditions and the following disclaimer.
//     * Redistributions in binary form must reproduce the above copyright
//       notice, this list of conditions and the following disclaimer in the
//       documentation and/or other materials provided with the distribution.
//     * Neither the name of the Egret nor the
//       names of its contributors may be used to endorse or promote products
//       derived from this software without specific prior written permission.
//
//  THIS SOFTWARE IS PROVIDED BY EGRET AND CONTRIBUTORS "AS IS" AND ANY EXPRESS
//  OR IMPLIED WARRANTIES, INCLUDING, BUT NOT LIMITED TO, THE IMPLIED WARRANTIES
//  OF MERCHANTABILITY AND FITNESS FOR A PARTICULAR PURPOSE ARE DISCLAIMED.
//  IN NO EVENT SHALL EGRET AND CONTRIBUTORS BE LIABLE FOR ANY DIRECT, INDIRECT,
//  INCIDENTAL, SPECIAL, EXEMPLARY, OR CONSEQUENTIAL DAMAGES (INCLUDING, BUT NOT
//  LIMITED TO, PROCUREMENT OF SUBSTITUTE GOODS OR SERVICES;LOSS OF USE, DATA,
//  OR PROFITS; OR BUSINESS INTERRUPTION) HOWEVER CAUSED AND ON ANY THEORY OF
//  LIABILITY, WHETHER IN CONTRACT, STRICT LIABILITY, OR TORT (INCLUDING
//  NEGLIGENCE OR OTHERWISE) ARISING IN ANY WAY OUT OF THE USE OF THIS SOFTWARE,
//  EVEN IF ADVISED OF THE POSSIBILITY OF SUCH DAMAGE.
//
//////////////////////////////////////////////////////////////////////////////////////
var egret;
(function (egret) {
    var web;
    (function (web) {
        /**
         * @private
         * @inheritDoc
         */
        var WebAudioSoundChannel = (function (_super) {
            __extends(WebAudioSoundChannel, _super);
            /**
             * @private
             */
            function WebAudioSoundChannel() {
                var _this = _super.call(this) || this;
                /**
                 * @private
                 */
                _this.$startTime = 0;
                /**
                 * @private
                 */
                _this.bufferSource = null;
                /**
                 * @private
                 */
                _this.context = web.WebAudioDecode.ctx;
                //声音是否已经播放完成
                _this.isStopped = false;
                /**
                 * @private
                 */
                _this._currentTime = 0;
                /**
                 * @private
                 */
                _this._volume = 1;
                /**
                 * @private
                 */
                _this.onPlayEnd = function () {
                    if (_this.$loops == 1) {
                        _this.stop();
                        _this.dispatchEventWith(egret.Event.SOUND_COMPLETE);
                        return;
                    }
                    if (_this.$loops > 0) {
                        _this.$loops--;
                    }
                    /////////////
                    _this.$play();
                };
                /**
                 * @private
                 */
                _this._startTime = 0;
                if (_this.context["createGain"]) {
                    _this.gain = _this.context["createGain"]();
                }
                else {
                    _this.gain = _this.context["createGainNode"]();
                }
                return _this;
            }
            WebAudioSoundChannel.prototype.$play = function () {
                if (this.isStopped) {
                    egret.$error(1036);
                    return;
                }
                if (this.bufferSource) {
                    this.bufferSource.onended = null;
                    this.bufferSource = null;
                }
                var context = this.context;
                var gain = this.gain;
                var bufferSource = context.createBufferSource();
                this.bufferSource = bufferSource;
                bufferSource.buffer = this.$audioBuffer;
                bufferSource.connect(gain);
                gain.connect(context.destination);
                bufferSource.onended = this.onPlayEnd;
                this._startTime = Date.now();
                this.gain.gain.value = this._volume;
                bufferSource.start(0, this.$startTime);
                this._currentTime = 0;
            };
            WebAudioSoundChannel.prototype.stop = function () {
                if (this.bufferSource) {
                    var sourceNode = this.bufferSource;
                    if (sourceNode.stop) {
                        sourceNode.stop(0);
                    }
                    else {
                        sourceNode.noteOff(0);
                    }
                    sourceNode.onended = null;
                    sourceNode.disconnect();
                    this.bufferSource = null;
                    this.$audioBuffer = null;
                }
                if (!this.isStopped) {
                    egret.sys.$popSoundChannel(this);
                }
                this.isStopped = true;
            };
            Object.defineProperty(WebAudioSoundChannel.prototype, "volume", {
                /**
                 * @private
                 * @inheritDoc
                 */
                get: function () {
                    return this._volume;
                },
                /**
                 * @inheritDoc
                 */
                set: function (value) {
                    if (this.isStopped) {
                        egret.$error(1036);
                        return;
                    }
                    this._volume = value;
                    this.gain.gain.value = value;
                },
                enumerable: true,
                configurable: true
            });
            Object.defineProperty(WebAudioSoundChannel.prototype, "position", {
                /**
                 * @private
                 * @inheritDoc
                 */
                get: function () {
                    if (this.bufferSource) {
                        return (Date.now() - this._startTime) / 1000 + this.$startTime;
                    }
                    return 0;
                },
                enumerable: true,
                configurable: true
            });
            return WebAudioSoundChannel;
        }(egret.EventDispatcher));
        web.WebAudioSoundChannel = WebAudioSoundChannel;
        __reflect(WebAudioSoundChannel.prototype, "egret.web.WebAudioSoundChannel", ["egret.SoundChannel", "egret.IEventDispatcher"]);
    })(web = egret.web || (egret.web = {}));
})(egret || (egret = {}));
//////////////////////////////////////////////////////////////////////////////////////
//
//  Copyright (c) 2014-present, Egret Technology.
//  All rights reserved.
//  Redistribution and use in source and binary forms, with or without
//  modification, are permitted provided that the following conditions are met:
//
//     * Redistributions of source code must retain the above copyright
//       notice, this list of conditions and the following disclaimer.
//     * Redistributions in binary form must reproduce the above copyright
//       notice, this list of conditions and the following disclaimer in the
//       documentation and/or other materials provided with the distribution.
//     * Neither the name of the Egret nor the
//       names of its contributors may be used to endorse or promote products
//       derived from this software without specific prior written permission.
//
//  THIS SOFTWARE IS PROVIDED BY EGRET AND CONTRIBUTORS "AS IS" AND ANY EXPRESS
//  OR IMPLIED WARRANTIES, INCLUDING, BUT NOT LIMITED TO, THE IMPLIED WARRANTIES
//  OF MERCHANTABILITY AND FITNESS FOR A PARTICULAR PURPOSE ARE DISCLAIMED.
//  IN NO EVENT SHALL EGRET AND CONTRIBUTORS BE LIABLE FOR ANY DIRECT, INDIRECT,
//  INCIDENTAL, SPECIAL, EXEMPLARY, OR CONSEQUENTIAL DAMAGES (INCLUDING, BUT NOT
//  LIMITED TO, PROCUREMENT OF SUBSTITUTE GOODS OR SERVICES;LOSS OF USE, DATA,
//  OR PROFITS; OR BUSINESS INTERRUPTION) HOWEVER CAUSED AND ON ANY THEORY OF
//  LIABILITY, WHETHER IN CONTRACT, STRICT LIABILITY, OR TORT (INCLUDING
//  NEGLIGENCE OR OTHERWISE) ARISING IN ANY WAY OUT OF THE USE OF THIS SOFTWARE,
//  EVEN IF ADVISED OF THE POSSIBILITY OF SUCH DAMAGE.
//
//////////////////////////////////////////////////////////////////////////////////////
var egret;
(function (egret) {
    var web;
    (function (web) {
        /**
         * @private
         * @inheritDoc
         */
        var WebVideo = (function (_super) {
            __extends(WebVideo, _super);
            /**
             * @inheritDoc
             */
            function WebVideo(url, cache) {
                if (cache === void 0) { cache = true; }
                var _this = _super.call(this) || this;
                /**
                 * @private
                 */
                _this.loaded = false;
                /**
                 * @private
                 */
                _this.closed = false;
                /**
                 * @private
                 */
                _this.heightSet = NaN;
                /**
                 * @private
                 */
                _this.widthSet = NaN;
                /**
                 * @private
                 * pc上视频卡住的时候不能暂停
                 */
                _this.waiting = false;
                /**
                 * @private
                 * 用户是否设置了 pause
                 */
                _this.userPause = false;
                /**
                 * @private
                 * 用户是否设置了 play
                 */
                _this.userPlay = false;
                _this.isPlayed = false;
                _this.screenChanged = function (e) {
                    var isfullscreen = document.fullscreenEnabled || document.webkitIsFullScreen;
                    if (!isfullscreen) {
                        _this.checkFullScreen(false);
                        if (!egret.Capabilities.isMobile) {
                            _this._fullscreen = isfullscreen;
                        }
                    }
                };
                _this._fullscreen = true;
                /**
                 * @private
                 *
                 */
                _this.onVideoLoaded = function () {
                    _this.video.removeEventListener("canplay", _this.onVideoLoaded);
                    var video = _this.video;
                    _this.loaded = true;
                    //video.pause();
                    if (_this.posterData) {
                        _this.posterData.width = _this.getPlayWidth();
                        _this.posterData.height = _this.getPlayHeight();
                    }
                    video.width = video.videoWidth;
                    video.height = video.videoHeight;
                    window.setTimeout(function () {
                        _this.dispatchEventWith(egret.Event.COMPLETE);
                    }, 200);
                };
                _this.$renderNode = new egret.sys.BitmapNode();
                _this.src = url;
                _this.once(egret.Event.ADDED_TO_STAGE, _this.loadPoster, _this);
                if (url) {
                    _this.load();
                }
                return _this;
            }
            /**
             * @inheritDoc
             */
            WebVideo.prototype.load = function (url, cache) {
                var _this = this;
                if (cache === void 0) { cache = true; }
                url = url || this.src;
                this.src = url;
                if (true && !url) {
                    egret.$error(3002);
                }
                if (this.video && this.video.src == url) {
                    return;
                }
                var video;
                if (!this.video || egret.Capabilities.isMobile) {
                    video = document.createElement("video");
                    this.video = video;
                    video.controls = null;
                }
                else {
                    video = this.video;
                }
                video.src = url;
                video.setAttribute("autoplay", "autoplay");
                video.setAttribute("webkit-playsinline", "true");
                video.addEventListener("canplay", this.onVideoLoaded);
                video.addEventListener("error", function () { return _this.onVideoError(); });
                video.addEventListener("ended", function () { return _this.onVideoEnded(); });
                var firstPause = false;
                video.addEventListener("canplay", function () {
                    _this.waiting = false;
                    if (!firstPause) {
                        firstPause = true;
                        video.pause();
                    }
                    else {
                        if (_this.userPause) {
                            _this.pause();
                        }
                        else if (_this.userPlay) {
                            _this.play();
                        }
                    }
                });
                video.addEventListener("waiting", function () {
                    _this.waiting = true;
                });
                video.load();
                this.videoPlay();
                video.style.position = "absolute";
                video.style.top = "0px";
                video.style.zIndex = "-88888";
                video.style.left = "0px";
                video.height = 1;
                video.width = 1;
            };
            /**
             * @inheritDoc
             */
            WebVideo.prototype.play = function (startTime, loop) {
                var _this = this;
                if (loop === void 0) { loop = false; }
                if (this.loaded == false) {
                    this.load(this.src);
                    this.once(egret.Event.COMPLETE, function (e) { return _this.play(startTime, loop); }, this);
                    return;
                }
                this.isPlayed = true;
                var video = this.video;
                if (startTime != undefined)
                    video.currentTime = +startTime || 0;
                video.loop = !!loop;
                if (egret.Capabilities.isMobile) {
                    video.style.zIndex = "-88888"; //移动端，就算设置成最小，只要全屏，都会在最上层，而且在自动退出去后，不担心挡住canvas
                }
                else {
                    video.style.zIndex = "9999";
                }
                video.style.position = "absolute";
                video.style.top = "0px";
                video.style.left = "0px";
                video.height = video.videoHeight;
                video.width = video.videoWidth;
                if (egret.Capabilities.os != "Windows PC" && egret.Capabilities.os != "Mac OS") {
                    window.setTimeout(function () {
                        video.width = 0;
                    }, 1000);
                }
                this.checkFullScreen(this._fullscreen);
            };
            WebVideo.prototype.videoPlay = function () {
                this.userPause = false;
                if (this.waiting) {
                    this.userPlay = true;
                    return;
                }
                this.userPlay = false;
                this.video.play();
            };
            WebVideo.prototype.checkFullScreen = function (playFullScreen) {
                var video = this.video;
                if (playFullScreen) {
                    if (video.parentElement == null) {
                        video.removeAttribute("webkit-playsinline");
                        document.body.appendChild(video);
                    }
                    egret.stopTick(this.markDirty, this);
                    this.goFullscreen();
                }
                else {
                    if (video.parentElement != null) {
                        video.parentElement.removeChild(video);
                    }
                    video.setAttribute("webkit-playsinline", "true");
                    this.setFullScreenMonitor(false);
                    egret.startTick(this.markDirty, this);
                    if (egret.Capabilities.isMobile) {
                        this.video.currentTime = 0;
                        this.onVideoEnded();
                        return;
                    }
                }
                this.videoPlay();
            };
            WebVideo.prototype.goFullscreen = function () {
                var video = this.video;
                var fullscreenType;
                fullscreenType = egret.web.getPrefixStyleName('requestFullscreen', video);
                if (!video[fullscreenType]) {
                    fullscreenType = egret.web.getPrefixStyleName('requestFullScreen', video);
                    if (!video[fullscreenType]) {
                        return true;
                    }
                }
                video.removeAttribute("webkit-playsinline");
                video[fullscreenType]();
                this.setFullScreenMonitor(true);
                return true;
            };
            WebVideo.prototype.setFullScreenMonitor = function (use) {
                var video = this.video;
                if (use) {
                    video.addEventListener("mozfullscreenchange", this.screenChanged);
                    video.addEventListener("webkitfullscreenchange", this.screenChanged);
                    video.addEventListener("mozfullscreenerror", this.screenError);
                    video.addEventListener("webkitfullscreenerror", this.screenError);
                }
                else {
                    video.removeEventListener("mozfullscreenchange", this.screenChanged);
                    video.removeEventListener("webkitfullscreenchange", this.screenChanged);
                    video.removeEventListener("mozfullscreenerror", this.screenError);
                    video.removeEventListener("webkitfullscreenerror", this.screenError);
                }
            };
            WebVideo.prototype.screenError = function () {
                egret.$error(3014);
            };
            WebVideo.prototype.exitFullscreen = function () {
                //退出全屏
                if (document['exitFullscreen']) {
                    document['exitFullscreen']();
                }
                else if (document['msExitFullscreen']) {
                    document['msExitFullscreen']();
                }
                else if (document['mozCancelFullScreen']) {
                    document['mozCancelFullScreen']();
                }
                else if (document['oCancelFullScreen']) {
                    document['oCancelFullScreen']();
                }
                else if (document['webkitExitFullscreen']) {
                    document['webkitExitFullscreen']();
                }
                else {
                }
            };
            /**
             * @private
             *
             */
            WebVideo.prototype.onVideoEnded = function () {
                this.pause();
                this.isPlayed = false;
                this.dispatchEventWith(egret.Event.ENDED);
            };
            /**
             * @private
             *
             */
            WebVideo.prototype.onVideoError = function () {
                this.dispatchEventWith(egret.IOErrorEvent.IO_ERROR);
            };
            /**
             * @inheritDoc
             */
            WebVideo.prototype.close = function () {
                var _this = this;
                this.closed = true;
                this.video.removeEventListener("canplay", this.onVideoLoaded);
                this.video.removeEventListener("error", function () { return _this.onVideoError(); });
                this.video.removeEventListener("ended", function () { return _this.onVideoEnded(); });
                this.pause();
                if (this.loaded == false && this.video)
                    this.video.src = "";
                if (this.video && this.video.parentElement) {
                    this.video.parentElement.removeChild(this.video);
                    this.video = null;
                }
                this.loaded = false;
            };
            /**
             * @inheritDoc
             */
            WebVideo.prototype.pause = function () {
                this.userPlay = false;
                if (this.waiting) {
                    this.userPause = true;
                    return;
                }
                this.userPause = false;
                egret.stopTick(this.markDirty, this);
            };
            Object.defineProperty(WebVideo.prototype, "volume", {
                /**
                 * @inheritDoc
                 */
                get: function () {
                    if (!this.video)
                        return 1;
                    return this.video.volume;
                },
                /**
                 * @inheritDoc
                 */
                set: function (value) {
                    if (!this.video)
                        return;
                    this.video.volume = value;
                },
                enumerable: true,
                configurable: true
            });
            Object.defineProperty(WebVideo.prototype, "position", {
                /**
                 * @inheritDoc
                 */
                get: function () {
                    if (!this.video)
                        return 0;
                    return this.video.currentTime;
                },
                /**
                 * @inheritDoc
                 */
                set: function (value) {
                    if (!this.video)
                        return;
                    this.video.currentTime = value;
                },
                enumerable: true,
                configurable: true
            });
            Object.defineProperty(WebVideo.prototype, "fullscreen", {
                /**
                 * @inheritDoc
                 */
                get: function () {
                    return this._fullscreen;
                },
                /**
                 * @inheritDoc
                 */
                set: function (value) {
                    if (egret.Capabilities.isMobile) {
                        return;
                    }
                    this._fullscreen = !!value;
                    if (this.video && this.video.paused == false) {
                        this.checkFullScreen(this._fullscreen);
                    }
                },
                enumerable: true,
                configurable: true
            });
            Object.defineProperty(WebVideo.prototype, "bitmapData", {
                /**
                 * @inheritDoc
                 */
                get: function () {
                    if (!this.video || !this.loaded)
                        return null;
                    if (!this._bitmapData) {
                        this.video.width = this.video.videoWidth;
                        this.video.height = this.video.videoHeight;
                        this._bitmapData = new egret.BitmapData(this.video);
                        this._bitmapData.$deleteSource = false;
                    }
                    return this._bitmapData;
                },
                enumerable: true,
                configurable: true
            });
            WebVideo.prototype.loadPoster = function () {
                var _this = this;
                var poster = this.poster;
                if (!poster)
                    return;
                var imageLoader = new egret.ImageLoader();
                imageLoader.once(egret.Event.COMPLETE, function (e) {
                    var posterData = imageLoader.data;
                    _this.posterData = imageLoader.data;
                    _this.posterData.width = _this.getPlayWidth();
                    _this.posterData.height = _this.getPlayHeight();
                }, this);
                imageLoader.load(poster);
            };
            /**
             * @private
             */
            WebVideo.prototype.$measureContentBounds = function (bounds) {
                var bitmapData = this.bitmapData;
                var posterData = this.posterData;
                if (bitmapData) {
                    bounds.setTo(0, 0, this.getPlayWidth(), this.getPlayHeight());
                }
                else if (posterData) {
                    bounds.setTo(0, 0, this.getPlayWidth(), this.getPlayHeight());
                }
                else {
                    bounds.setEmpty();
                }
            };
            WebVideo.prototype.getPlayWidth = function () {
                if (!isNaN(this.widthSet)) {
                    return this.widthSet;
                }
                if (this.bitmapData) {
                    return this.bitmapData.width;
                }
                if (this.posterData) {
                    return this.posterData.width;
                }
                return NaN;
            };
            WebVideo.prototype.getPlayHeight = function () {
                if (!isNaN(this.heightSet)) {
                    return this.heightSet;
                }
                if (this.bitmapData) {
                    return this.bitmapData.height;
                }
                if (this.posterData) {
                    return this.posterData.height;
                }
                return NaN;
            };
            /**
             * @private
             */
            WebVideo.prototype.$updateRenderNode = function () {
                var node = this.$renderNode;
                var bitmapData = this.bitmapData;
                var posterData = this.posterData;
                var width = this.getPlayWidth();
                var height = this.getPlayHeight();
                if ((!this.isPlayed || egret.Capabilities.isMobile) && posterData) {
                    node.image = posterData;
                    node.imageWidth = width;
                    node.imageHeight = height;
                    node.drawImage(0, 0, posterData.width, posterData.height, 0, 0, width, height);
                }
                else if (this.isPlayed && bitmapData) {
                    node.image = bitmapData;
                    node.imageWidth = bitmapData.width;
                    node.imageHeight = bitmapData.height;
                    egret.WebGLUtils.deleteWebGLTexture(bitmapData.webGLTexture);
                    bitmapData.webGLTexture = null;
                    node.drawImage(0, 0, bitmapData.width, bitmapData.height, 0, 0, width, height);
                }
            };
            WebVideo.prototype.markDirty = function () {
                this.$renderDirty = true;
                return true;
            };
            /**
             * @private
             * 设置显示高度
             */
            WebVideo.prototype.$setHeight = function (value) {
                this.heightSet = +value || 0;
                _super.prototype.$setHeight.call(this, value);
            };
            /**
             * @private
             * 设置显示宽度
             */
            WebVideo.prototype.$setWidth = function (value) {
                this.widthSet = +value || 0;
                _super.prototype.$setWidth.call(this, value);
            };
            Object.defineProperty(WebVideo.prototype, "paused", {
                get: function () {
                    if (this.video) {
                        return this.video.paused;
                    }
                    return true;
                },
                enumerable: true,
                configurable: true
            });
            Object.defineProperty(WebVideo.prototype, "length", {
                /**
                 * @inheritDoc
                 */
                get: function () {
                    if (this.video) {
                        return this.video.duration;
                    }
                    throw new Error("Video not loaded!");
                },
                enumerable: true,
                configurable: true
            });
            return WebVideo;
        }(egret.DisplayObject));
        web.WebVideo = WebVideo;
        __reflect(WebVideo.prototype, "egret.web.WebVideo", ["egret.Video", "egret.DisplayObject"]);
        egret.Video = WebVideo;
    })(web = egret.web || (egret.web = {}));
})(egret || (egret = {}));
//////////////////////////////////////////////////////////////////////////////////////
//
//  Copyright (c) 2014-present, Egret Technology.
//  All rights reserved.
//  Redistribution and use in source and binary forms, with or without
//  modification, are permitted provided that the following conditions are met:
//
//     * Redistributions of source code must retain the above copyright
//       notice, this list of conditions and the following disclaimer.
//     * Redistributions in binary form must reproduce the above copyright
//       notice, this list of conditions and the following disclaimer in the
//       documentation and/or other materials provided with the distribution.
//     * Neither the name of the Egret nor the
//       names of its contributors may be used to endorse or promote products
//       derived from this software without specific prior written permission.
//
//  THIS SOFTWARE IS PROVIDED BY EGRET AND CONTRIBUTORS "AS IS" AND ANY EXPRESS
//  OR IMPLIED WARRANTIES, INCLUDING, BUT NOT LIMITED TO, THE IMPLIED WARRANTIES
//  OF MERCHANTABILITY AND FITNESS FOR A PARTICULAR PURPOSE ARE DISCLAIMED.
//  IN NO EVENT SHALL EGRET AND CONTRIBUTORS BE LIABLE FOR ANY DIRECT, INDIRECT,
//  INCIDENTAL, SPECIAL, EXEMPLARY, OR CONSEQUENTIAL DAMAGES (INCLUDING, BUT NOT
//  LIMITED TO, PROCUREMENT OF SUBSTITUTE GOODS OR SERVICES;LOSS OF USE, DATA,
//  OR PROFITS; OR BUSINESS INTERRUPTION) HOWEVER CAUSED AND ON ANY THEORY OF
//  LIABILITY, WHETHER IN CONTRACT, STRICT LIABILITY, OR TORT (INCLUDING
//  NEGLIGENCE OR OTHERWISE) ARISING IN ANY WAY OUT OF THE USE OF THIS SOFTWARE,
//  EVEN IF ADVISED OF THE POSSIBILITY OF SUCH DAMAGE.
//
//////////////////////////////////////////////////////////////////////////////////////
var egret;
(function (egret) {
    var web;
    (function (web) {
        /**
         * @private
         */
        var WebHttpRequest = (function (_super) {
            __extends(WebHttpRequest, _super);
            /**
             * @private
             */
            function WebHttpRequest() {
                var _this = _super.call(this) || this;
                /**
                 * @private
                 */
                _this._url = "";
                _this._method = "";
                return _this;
            }
            Object.defineProperty(WebHttpRequest.prototype, "response", {
                /**
                 * @private
                 * 本次请求返回的数据，数据类型根据responseType设置的值确定。
                 */
                get: function () {
                    if (!this._xhr) {
                        return null;
                    }
                    if (this._xhr.response != undefined) {
                        return this._xhr.response;
                    }
                    if (this._responseType == "text") {
                        return this._xhr.responseText;
                    }
                    if (this._responseType == "arraybuffer" && /msie 9.0/i.test(navigator.userAgent)) {
                        var w = window;
                        return w.convertResponseBodyToText(this._xhr["responseBody"]);
                    }
                    if (this._responseType == "document") {
                        return this._xhr.responseXML;
                    }
                    /*if (this._xhr.responseXML) {
                        return this._xhr.responseXML;
                    }
                    if (this._xhr.responseText != undefined) {
                        return this._xhr.responseText;
                    }*/
                    return null;
                },
                enumerable: true,
                configurable: true
            });
            Object.defineProperty(WebHttpRequest.prototype, "responseType", {
                /**
                 * @private
                 * 设置返回的数据格式，请使用 HttpResponseType 里定义的枚举值。设置非法的值或不设置，都将使用HttpResponseType.TEXT。
                 */
                get: function () {
                    return this._responseType;
                },
                set: function (value) {
                    this._responseType = value;
                },
                enumerable: true,
                configurable: true
            });
            Object.defineProperty(WebHttpRequest.prototype, "withCredentials", {
                /**
                 * @private
                 * 表明在进行跨站(cross-site)的访问控制(Access-Control)请求时，是否使用认证信息(例如cookie或授权的header)。 默认为 false。(这个标志不会影响同站的请求)
                 */
                get: function () {
                    return this._withCredentials;
                },
                set: function (value) {
                    this._withCredentials = value;
                },
                enumerable: true,
                configurable: true
            });
            /**
             * @private
             *
             * @returns
             */
            WebHttpRequest.prototype.getXHR = function () {
                if (window["XMLHttpRequest"]) {
                    return new window["XMLHttpRequest"]();
                }
                else {
                    return new ActiveXObject("MSXML2.XMLHTTP");
                }
            };
            /**
             * @private
             * 初始化一个请求.注意，若在已经发出请求的对象上调用此方法，相当于立即调用abort().
             * @param url 该请求所要访问的URL该请求所要访问的URL
             * @param method 请求所使用的HTTP方法， 请使用 HttpMethod 定义的枚举值.
             */
            WebHttpRequest.prototype.open = function (url, method) {
                if (method === void 0) { method = "GET"; }
                this._url = url;
                this._method = method;
                if (this._xhr) {
                    this._xhr.abort();
                    this._xhr = null;
                }
                this._xhr = this.getXHR(); //new XMLHttpRequest();
                this._xhr.onreadystatechange = this.onReadyStateChange.bind(this);
                this._xhr.onprogress = this.updateProgress.bind(this);
                this._xhr.open(this._method, this._url, true);
            };
            /**
             * @private
             * 发送请求.
             * @param data 需要发送的数据
             */
            WebHttpRequest.prototype.send = function (data) {
                if (this._responseType != null) {
                    this._xhr.responseType = this._responseType;
                }
                if (this._withCredentials != null) {
                    this._xhr.withCredentials = this._withCredentials;
                }
                if (this.headerObj) {
                    for (var key in this.headerObj) {
                        this._xhr.setRequestHeader(key, this.headerObj[key]);
                    }
                }
                this._xhr.send(data);
            };
            /**
             * @private
             * 如果请求已经被发送,则立刻中止请求.
             */
            WebHttpRequest.prototype.abort = function () {
                if (this._xhr) {
                    this._xhr.abort();
                }
            };
            /**
             * @private
             * 返回所有响应头信息(响应头名和值), 如果响应头还没接受,则返回"".
             */
            WebHttpRequest.prototype.getAllResponseHeaders = function () {
                if (!this._xhr) {
                    return null;
                }
                var result = this._xhr.getAllResponseHeaders();
                return result ? result : "";
            };
            /**
             * @private
             * 给指定的HTTP请求头赋值.在这之前,您必须确认已经调用 open() 方法打开了一个url.
             * @param header 将要被赋值的请求头名称.
             * @param value 给指定的请求头赋的值.
             */
            WebHttpRequest.prototype.setRequestHeader = function (header, value) {
                if (!this.headerObj) {
                    this.headerObj = {};
                }
                this.headerObj[header] = value;
            };
            /**
             * @private
             * 返回指定的响应头的值, 如果响应头还没被接受,或该响应头不存在,则返回"".
             * @param header 要返回的响应头名称
             */
            WebHttpRequest.prototype.getResponseHeader = function (header) {
                if (!this._xhr) {
                    return null;
                }
                var result = this._xhr.getResponseHeader(header);
                return result ? result : "";
            };
            /**
             * @private
             */
            WebHttpRequest.prototype.onReadyStateChange = function () {
                var xhr = this._xhr;
                if (xhr.readyState == 4) {
                    var ioError_1 = (xhr.status >= 400 || xhr.status == 0);
                    var url_1 = this._url;
                    var self_1 = this;
                    window.setTimeout(function () {
                        if (ioError_1) {
                            if (true && !self_1.hasEventListener(egret.IOErrorEvent.IO_ERROR)) {
                                egret.$error(1011, url_1);
                            }
                            self_1.dispatchEventWith(egret.IOErrorEvent.IO_ERROR);
                        }
                        else {
                            self_1.dispatchEventWith(egret.Event.COMPLETE);
                        }
                    }, 0);
                }
            };
            /**
             * @private
             */
            WebHttpRequest.prototype.updateProgress = function (event) {
                if (event.lengthComputable) {
                    egret.ProgressEvent.dispatchProgressEvent(this, egret.ProgressEvent.PROGRESS, event.loaded, event.total);
                }
            };
            return WebHttpRequest;
        }(egret.EventDispatcher));
        web.WebHttpRequest = WebHttpRequest;
        __reflect(WebHttpRequest.prototype, "egret.web.WebHttpRequest", ["egret.HttpRequest"]);
        egret.HttpRequest = WebHttpRequest;
    })(web = egret.web || (egret.web = {}));
})(egret || (egret = {}));
//////////////////////////////////////////////////////////////////////////////////////
//
//  Copyright (c) 2014-present, Egret Technology.
//  All rights reserved.
//  Redistribution and use in source and binary forms, with or without
//  modification, are permitted provided that the following conditions are met:
//
//     * Redistributions of source code must retain the above copyright
//       notice, this list of conditions and the following disclaimer.
//     * Redistributions in binary form must reproduce the above copyright
//       notice, this list of conditions and the following disclaimer in the
//       documentation and/or other materials provided with the distribution.
//     * Neither the name of the Egret nor the
//       names of its contributors may be used to endorse or promote products
//       derived from this software without specific prior written permission.
//
//  THIS SOFTWARE IS PROVIDED BY EGRET AND CONTRIBUTORS "AS IS" AND ANY EXPRESS
//  OR IMPLIED WARRANTIES, INCLUDING, BUT NOT LIMITED TO, THE IMPLIED WARRANTIES
//  OF MERCHANTABILITY AND FITNESS FOR A PARTICULAR PURPOSE ARE DISCLAIMED.
//  IN NO EVENT SHALL EGRET AND CONTRIBUTORS BE LIABLE FOR ANY DIRECT, INDIRECT,
//  INCIDENTAL, SPECIAL, EXEMPLARY, OR CONSEQUENTIAL DAMAGES (INCLUDING, BUT NOT
//  LIMITED TO, PROCUREMENT OF SUBSTITUTE GOODS OR SERVICES;LOSS OF USE, DATA,
//  OR PROFITS; OR BUSINESS INTERRUPTION) HOWEVER CAUSED AND ON ANY THEORY OF
//  LIABILITY, WHETHER IN CONTRACT, STRICT LIABILITY, OR TORT (INCLUDING
//  NEGLIGENCE OR OTHERWISE) ARISING IN ANY WAY OUT OF THE USE OF THIS SOFTWARE,
//  EVEN IF ADVISED OF THE POSSIBILITY OF SUCH DAMAGE.
//
//////////////////////////////////////////////////////////////////////////////////////
var egret;
(function (egret) {
    var web;
    (function (web) {
        var winURL = window["URL"] || window["webkitURL"];
        /**
         * @private
         * ImageLoader 类可用于加载图像（JPG、PNG 或 GIF）文件。使用 load() 方法来启动加载。被加载的图像对象数据将存储在 ImageLoader.data 属性上 。
         */
        var WebImageLoader = (function (_super) {
            __extends(WebImageLoader, _super);
            function WebImageLoader() {
                var _this = _super !== null && _super.apply(this, arguments) || this;
                /**
                 * @private
                 * 使用 load() 方法加载成功的 BitmapData 图像数据。
                 */
                _this.data = null;
                /**
                 * @private
                 * 当从其他站点加载一个图片时，指定是否启用跨域资源共享(CORS)，默认值为null。
                 * 可以设置为"anonymous","use-credentials"或null,设置为其他值将等同于"anonymous"。
                 */
                _this._crossOrigin = null;
                /**
                 * @private
                 * 标记crossOrigin有没有被设置过,设置过之后使用设置的属性
                 */
                _this._hasCrossOriginSet = false;
                /**
                 * @private
                 */
                _this.currentImage = null;
                /**
                 * @private
                 */
                _this.request = null;
                return _this;
            }
            Object.defineProperty(WebImageLoader.prototype, "crossOrigin", {
                get: function () {
                    return this._crossOrigin;
                },
                set: function (value) {
                    this._hasCrossOriginSet = true;
                    this._crossOrigin = value;
                },
                enumerable: true,
                configurable: true
            });
            /**
             * @private
             * 启动一次图像加载。注意：若之前已经调用过加载请求，重新调用 load() 将终止先前的请求，并开始新的加载。
             * @param url 要加载的图像文件的地址。
             */
            WebImageLoader.prototype.load = function (url) {
                if (web.Html5Capatibility._canUseBlob
                    && url.indexOf("wxLocalResource:") != 0 //微信专用不能使用 blob
                    && url.indexOf("data:") != 0
                    && url.indexOf("http:") != 0
                    && url.indexOf("https:") != 0) {
                    var request = this.request;
                    if (!request) {
                        request = this.request = new egret.web.WebHttpRequest();
                        request.addEventListener(egret.Event.COMPLETE, this.onBlobLoaded, this);
                        request.addEventListener(egret.IOErrorEvent.IO_ERROR, this.onBlobError, this);
                        request.responseType = "blob";
                    }
                    if (true) {
                        this.currentURL = url;
                    }
                    request.open(url);
                    request.send();
                }
                else {
                    this.loadImage(url);
                }
            };
            /**
             * @private
             */
            WebImageLoader.prototype.onBlobLoaded = function (event) {
                var blob = this.request.response;
                this.request = undefined;
                this.loadImage(winURL.createObjectURL(blob));
            };
            /**
             * @private
             */
            WebImageLoader.prototype.onBlobError = function (event) {
                this.dispatchIOError(this.currentURL);
                this.request = undefined;
            };
            /**
             * @private
             */
            WebImageLoader.prototype.loadImage = function (src) {
                var image = new Image();
                this.data = null;
                this.currentImage = image;
                if (this._hasCrossOriginSet) {
                    if (this._crossOrigin) {
                        image.crossOrigin = this._crossOrigin;
                    }
                }
                else {
                    if (WebImageLoader.crossOrigin) {
                        image.crossOrigin = WebImageLoader.crossOrigin;
                    }
                }
                /*else {
                    if (image.hasAttribute("crossOrigin")) {//兼容猎豹
                        image.removeAttribute("crossOrigin");
                    }
                }*/
                image.onload = this.onImageComplete.bind(this);
                image.onerror = this.onLoadError.bind(this);
                image.src = src;
            };
            /**
             * @private
             */
            WebImageLoader.prototype.onImageComplete = function (event) {
                var image = this.getImage(event);
                if (!image) {
                    return;
                }
                this.data = new egret.BitmapData(image);
                var self = this;
                window.setTimeout(function () {
                    self.dispatchEventWith(egret.Event.COMPLETE);
                }, 0);
            };
            /**
             * @private
             */
            WebImageLoader.prototype.onLoadError = function (event) {
                var image = this.getImage(event);
                if (!image) {
                    return;
                }
                this.dispatchIOError(image.src);
            };
            WebImageLoader.prototype.dispatchIOError = function (url) {
                var self = this;
                window.setTimeout(function () {
                    if (true && !self.hasEventListener(egret.IOErrorEvent.IO_ERROR)) {
                        egret.$error(1011, url);
                    }
                    self.dispatchEventWith(egret.IOErrorEvent.IO_ERROR);
                }, 0);
            };
            /**
             * @private
             */
            WebImageLoader.prototype.getImage = function (event) {
                var image = event.target;
                var url = image.src;
                if (url.indexOf("blob:") == 0) {
                    try {
                        winURL.revokeObjectURL(image.src);
                    }
                    catch (e) {
                        egret.$warn(1037);
                    }
                }
                image.onerror = null;
                image.onload = null;
                if (this.currentImage !== image) {
                    return null;
                }
                this.currentImage = null;
                return image;
            };
            /**
             * @private
             * 指定是否启用跨域资源共享,如果ImageLoader实例有设置过crossOrigin属性将使用设置的属性
             */
            WebImageLoader.crossOrigin = null;
            return WebImageLoader;
        }(egret.EventDispatcher));
        web.WebImageLoader = WebImageLoader;
        __reflect(WebImageLoader.prototype, "egret.web.WebImageLoader", ["egret.ImageLoader"]);
        egret.ImageLoader = WebImageLoader;
    })(web = egret.web || (egret.web = {}));
})(egret || (egret = {}));
//////////////////////////////////////////////////////////////////////////////////////
//
//  Copyright (c) 2014-present, Egret Technology.
//  All rights reserved.
//  Redistribution and use in source and binary forms, with or without
//  modification, are permitted provided that the following conditions are met:
//
//     * Redistributions of source code must retain the above copyright
//       notice, this list of conditions and the following disclaimer.
//     * Redistributions in binary form must reproduce the above copyright
//       notice, this list of conditions and the following disclaimer in the
//       documentation and/or other materials provided with the distribution.
//     * Neither the name of the Egret nor the
//       names of its contributors may be used to endorse or promote products
//       derived from this software without specific prior written permission.
//
//  THIS SOFTWARE IS PROVIDED BY EGRET AND CONTRIBUTORS "AS IS" AND ANY EXPRESS
//  OR IMPLIED WARRANTIES, INCLUDING, BUT NOT LIMITED TO, THE IMPLIED WARRANTIES
//  OF MERCHANTABILITY AND FITNESS FOR A PARTICULAR PURPOSE ARE DISCLAIMED.
//  IN NO EVENT SHALL EGRET AND CONTRIBUTORS BE LIABLE FOR ANY DIRECT, INDIRECT,
//  INCIDENTAL, SPECIAL, EXEMPLARY, OR CONSEQUENTIAL DAMAGES (INCLUDING, BUT NOT
//  LIMITED TO, PROCUREMENT OF SUBSTITUTE GOODS OR SERVICES;LOSS OF USE, DATA,
//  OR PROFITS; OR BUSINESS INTERRUPTION) HOWEVER CAUSED AND ON ANY THEORY OF
//  LIABILITY, WHETHER IN CONTRACT, STRICT LIABILITY, OR TORT (INCLUDING
//  NEGLIGENCE OR OTHERWISE) ARISING IN ANY WAY OUT OF THE USE OF THIS SOFTWARE,
//  EVEN IF ADVISED OF THE POSSIBILITY OF SUCH DAMAGE.
//
//////////////////////////////////////////////////////////////////////////////////////
var egret;
(function (egret) {
    var web;
    (function (web) {
        /**
         * @classdesc
         * @extends egret.StageText
         * @private
         */
        var HTML5StageText = (function (_super) {
            __extends(HTML5StageText, _super);
            /**
             * @private
             */
            function HTML5StageText() {
                var _this = _super.call(this) || this;
                /**
                 * @private
                 */
                _this._isNeedShow = false;
                /**
                 * @private
                 */
                _this.inputElement = null;
                /**
                 * @private
                 */
                _this.inputDiv = null;
                /**
                 * @private
                 */
                _this._gscaleX = 0;
                /**
                 * @private
                 */
                _this._gscaleY = 0;
                /**
                 * @private
                 */
                _this.textValue = "";
                /**
                 * @private
                 */
                _this.colorValue = 0xffffff;
                /**
                 * @private
                 */
                _this._styleInfoes = {};
                return _this;
            }
            /**
             * @private
             *
             * @param textfield
             */
            HTML5StageText.prototype.$setTextField = function (textfield) {
                this.$textfield = textfield;
                return true;
            };
            /**
             * @private
             *
             */
            HTML5StageText.prototype.$addToStage = function () {
                this.htmlInput = egret.web.$getTextAdapter(this.$textfield);
            };
            /**
             * @private
             *
             */
            HTML5StageText.prototype._initElement = function () {
                var point = this.$textfield.localToGlobal(0, 0);
                var x = point.x;
                var y = point.y;
                // let m = this.$textfield.$renderNode.renderMatrix;
                // let cX = m.a;
                // let cY = m.d;
                var scaleX = this.htmlInput.$scaleX;
                var scaleY = this.htmlInput.$scaleY;
                this.inputDiv.style.left = x * scaleX + "px";
                this.inputDiv.style.top = y * scaleY + "px";
                if (this.$textfield.multiline && this.$textfield.height > this.$textfield.size) {
                    this.inputDiv.style.top = (y) * scaleY + "px";
                    this.inputElement.style.top = (-this.$textfield.lineSpacing / 2) * scaleY + "px";
                }
                else {
                    this.inputDiv.style.top = y * scaleY + "px";
                    this.inputElement.style.top = 0 + "px";
                }
                var node = this.$textfield;
                var cX = 1;
                var cY = 1;
                var rotation = 0;
                while (node.parent) {
                    cX *= node.scaleX;
                    cY *= node.scaleY;
                    rotation += node.rotation;
                    node = node.parent;
                }
                var transformKey = egret.web.getPrefixStyleName("transform");
                this.inputDiv.style[transformKey] = "rotate(" + rotation + "deg)";
                this._gscaleX = scaleX * cX;
                this._gscaleY = scaleY * cY;
            };
            /**
             * @private
             *
             */
            HTML5StageText.prototype.$show = function () {
                if (!this.htmlInput.isCurrentStageText(this)) {
                    this.inputElement = this.htmlInput.getInputElement(this);
                    if (!this.$textfield.multiline) {
                        this.inputElement.type = this.$textfield.inputType;
                    }
                    else {
                        this.inputElement.type = "text";
                    }
                    this.inputDiv = this.htmlInput._inputDIV;
                }
                else {
                    this.inputElement.onblur = null;
                }
                this.htmlInput._needShow = true;
                //标记当前文本被选中
                this._isNeedShow = true;
                this._initElement();
            };
            /**
             * @private
             *
             */
            HTML5StageText.prototype.onBlurHandler = function () {
                this.htmlInput.clearInputElement();
                window.scrollTo(0, 0);
            };
            /**
             * @private
             *
             */
            HTML5StageText.prototype.executeShow = function () {
                var self = this;
                //打开
                this.inputElement.value = this.$getText();
                if (this.inputElement.onblur == null) {
                    this.inputElement.onblur = this.onBlurHandler.bind(this);
                }
                this.$resetStageText();
                if (this.$textfield.maxChars > 0) {
                    this.inputElement.setAttribute("maxlength", this.$textfield.maxChars);
                }
                else {
                    this.inputElement.removeAttribute("maxlength");
                }
                this.inputElement.selectionStart = this.inputElement.value.length;
                this.inputElement.selectionEnd = this.inputElement.value.length;
                this.inputElement.focus();
            };
            /**
             * @private
             */
            HTML5StageText.prototype.$hide = function () {
                if (this.htmlInput) {
                    this.htmlInput.disconnectStageText(this);
                }
            };
            /**
             * @private
             *
             * @returns
             */
            HTML5StageText.prototype.$getText = function () {
                if (!this.textValue) {
                    this.textValue = "";
                }
                return this.textValue;
            };
            /**
             * @private
             *
             * @param value
             */
            HTML5StageText.prototype.$setText = function (value) {
                this.textValue = value;
                this.resetText();
                return true;
            };
            /**
             * @private
             *
             */
            HTML5StageText.prototype.resetText = function () {
                if (this.inputElement) {
                    this.inputElement.value = this.textValue;
                }
            };
            HTML5StageText.prototype.$setColor = function (value) {
                this.colorValue = value;
                this.resetColor();
                return true;
            };
            /**
             * @private
             *
             */
            HTML5StageText.prototype.resetColor = function () {
                if (this.inputElement) {
                    this.setElementStyle("color", egret.toColorString(this.colorValue));
                }
            };
            HTML5StageText.prototype.$onBlur = function () {
                if (web.Html5Capatibility._System_OS == web.SystemOSType.WPHONE) {
                    egret.Event.dispatchEvent(this, "updateText", false);
                }
            };
            /**
             * @private
             *
             */
            HTML5StageText.prototype._onInput = function () {
                var self = this;
                if (web.Html5Capatibility._System_OS == web.SystemOSType.WPHONE) {
                    var values = this.$textfield.$TextField;
                    if (values[35 /* restrictAnd */] == null && values[36 /* restrictNot */] == null) {
                        self.textValue = self.inputElement.value;
                        egret.Event.dispatchEvent(self, "updateText", false);
                    }
                    else {
                        window.setTimeout(function () {
                            if (self.inputElement && self.inputElement.selectionStart && self.inputElement.selectionEnd) {
                                if (self.inputElement.selectionStart == self.inputElement.selectionEnd) {
                                    self.textValue = self.inputElement.value;
                                    egret.Event.dispatchEvent(self, "updateText", false);
                                }
                            }
                        }, 0);
                    }
                }
                else {
                    window.setTimeout(function () {
                        if (self.inputElement && self.inputElement.selectionStart == self.inputElement.selectionEnd) {
                            self.textValue = self.inputElement.value;
                            egret.Event.dispatchEvent(self, "updateText", false);
                        }
                    }, 0);
                }
            };
            HTML5StageText.prototype.setAreaHeight = function () {
                var textfield = this.$textfield;
                if (textfield.multiline) {
                    var textheight = egret.TextFieldUtils.$getTextHeight(textfield);
                    if (textfield.height <= textfield.size) {
                        this.setElementStyle("height", (textfield.size) * this._gscaleY + "px");
                        this.setElementStyle("padding", "0px");
                        this.setElementStyle("lineHeight", (textfield.size) * this._gscaleY + "px");
                    }
                    else if (textfield.height < textheight) {
                        this.setElementStyle("height", (textfield.height) * this._gscaleY + "px");
                        this.setElementStyle("padding", "0px");
                        this.setElementStyle("lineHeight", (textfield.size + textfield.lineSpacing) * this._gscaleY + "px");
                    }
                    else {
                        this.setElementStyle("height", (textheight + textfield.lineSpacing) * this._gscaleY + "px");
                        var rap = (textfield.height - textheight) * this._gscaleY;
                        var valign = egret.TextFieldUtils.$getValign(textfield);
                        var top_1 = rap * valign;
                        var bottom = rap - top_1;
                        this.setElementStyle("padding", top_1 + "px 0px " + bottom + "px 0px");
                        this.setElementStyle("lineHeight", (textfield.size + textfield.lineSpacing) * this._gscaleY + "px");
                    }
                }
            };
            /**
             * @private
             *
             * @param e
             */
            HTML5StageText.prototype._onClickHandler = function (e) {
                if (this._isNeedShow) {
                    e.stopImmediatePropagation();
                    //e.preventDefault();
                    this._isNeedShow = false;
                    this.executeShow();
                    this.dispatchEvent(new egret.Event("focus"));
                }
            };
            /**
             * @private
             *
             */
            HTML5StageText.prototype._onDisconnect = function () {
                this.inputElement = null;
                this.dispatchEvent(new egret.Event("blur"));
            };
            /**
             * @private
             *
             * @param style
             * @param value
             */
            HTML5StageText.prototype.setElementStyle = function (style, value) {
                if (this.inputElement) {
                    if (this._styleInfoes[style] != value) {
                        this.inputElement.style[style] = value;
                        //this._styleInfoes[style] = value;
                    }
                }
            };
            /**
             * @private
             *
             */
            HTML5StageText.prototype.$removeFromStage = function () {
                if (this.inputElement) {
                    this.htmlInput.disconnectStageText(this);
                }
            };
            /**
             * 修改位置
             * @private
             */
            HTML5StageText.prototype.$resetStageText = function () {
                if (this.inputElement) {
                    var textfield = this.$textfield;
                    this.setElementStyle("fontFamily", textfield.fontFamily);
                    this.setElementStyle("fontStyle", textfield.italic ? "italic" : "normal");
                    this.setElementStyle("fontWeight", textfield.bold ? "bold" : "normal");
                    this.setElementStyle("textAlign", textfield.textAlign);
                    this.setElementStyle("fontSize", textfield.size * this._gscaleY + "px");
                    this.setElementStyle("color", egret.toColorString(textfield.textColor));
                    var tw = void 0;
                    if (textfield.stage) {
                        tw = textfield.localToGlobal(0, 0).x;
                        tw = Math.min(textfield.width, textfield.stage.stageWidth - tw);
                    }
                    else {
                        tw = textfield.width;
                    }
                    this.setElementStyle("width", tw * this._gscaleX + "px");
                    this.setElementStyle("verticalAlign", textfield.verticalAlign);
                    if (textfield.multiline) {
                        this.setAreaHeight();
                    }
                    else {
                        this.setElementStyle("lineHeight", (textfield.size) * this._gscaleY + "px");
                        if (textfield.height < textfield.size) {
                            this.setElementStyle("height", (textfield.size) * this._gscaleY + "px");
                            var bottom = (textfield.size / 2) * this._gscaleY;
                            this.setElementStyle("padding", "0px 0px " + bottom + "px 0px");
                        }
                        else {
                            this.setElementStyle("height", (textfield.size) * this._gscaleY + "px");
                            var rap = (textfield.height - textfield.size) * this._gscaleY;
                            var valign = egret.TextFieldUtils.$getValign(textfield);
                            var top_2 = rap * valign;
                            var bottom = rap - top_2;
                            if (bottom < textfield.size / 2 * this._gscaleY) {
                                bottom = textfield.size / 2 * this._gscaleY;
                            }
                            this.setElementStyle("padding", top_2 + "px 0px " + bottom + "px 0px");
                        }
                    }
                    this.inputDiv.style.clip = "rect(0px " + (textfield.width * this._gscaleX) + "px " + (textfield.height * this._gscaleY) + "px 0px)";
                    this.inputDiv.style.height = textfield.height * this._gscaleY + "px";
                    this.inputDiv.style.width = tw * this._gscaleX + "px";
                }
            };
            return HTML5StageText;
        }(egret.EventDispatcher));
        web.HTML5StageText = HTML5StageText;
        __reflect(HTML5StageText.prototype, "egret.web.HTML5StageText", ["egret.StageText"]);
        egret.StageText = HTML5StageText;
    })(web = egret.web || (egret.web = {}));
})(egret || (egret = {}));
(function (egret) {
    var web;
    (function (web) {
        /**
         * @private
         */
        var HTMLInput = (function () {
            function HTMLInput() {
                /**
                 * @private
                 */
                this._needShow = false;
                /**
                 * @private
                 */
                this.$scaleX = 1;
                /**
                 * @private
                 */
                this.$scaleY = 1;
            }
            /**
             * @private
             *
             * @returns
             */
            HTMLInput.prototype.isInputOn = function () {
                return this._stageText != null;
            };
            /**
             * @private
             *
             * @param stageText
             * @returns
             */
            HTMLInput.prototype.isCurrentStageText = function (stageText) {
                return this._stageText == stageText;
            };
            /**
             * @private
             *
             * @param dom
             */
            HTMLInput.prototype.initValue = function (dom) {
                dom.style.position = "absolute";
                dom.style.left = "0px";
                dom.style.top = "0px";
                dom.style.border = "none";
                dom.style.padding = "0";
            };
            /**
             * @private
             *
             */
            HTMLInput.prototype.$updateSize = function () {
                if (!this.canvas) {
                    return;
                }
                this.$scaleX = egret.sys.DisplayList.$canvasScaleX;
                this.$scaleY = egret.sys.DisplayList.$canvasScaleY;
                this.StageDelegateDiv.style.left = this.canvas.style.left;
                this.StageDelegateDiv.style.top = this.canvas.style.top;
                var transformKey = egret.web.getPrefixStyleName("transform");
                this.StageDelegateDiv.style[transformKey] = this.canvas.style[transformKey];
                this.StageDelegateDiv.style[egret.web.getPrefixStyleName("transformOrigin")] = "0% 0% 0px";
            };
            /**
             * @private
             *
             * @param container
             * @param canvas
             * @returns
             */
            HTMLInput.prototype._initStageDelegateDiv = function (container, canvas) {
                this.canvas = canvas;
                var self = this;
                var stageDelegateDiv;
                if (!stageDelegateDiv) {
                    stageDelegateDiv = document.createElement("div");
                    this.StageDelegateDiv = stageDelegateDiv;
                    stageDelegateDiv.id = "StageDelegateDiv";
                    container.appendChild(stageDelegateDiv);
                    self.initValue(stageDelegateDiv);
                    self._inputDIV = document.createElement("div");
                    self.initValue(self._inputDIV);
                    self._inputDIV.style.width = "0px";
                    self._inputDIV.style.height = "0px";
                    self._inputDIV.style.left = 0 + "px";
                    self._inputDIV.style.top = "-100px";
                    self._inputDIV.style[egret.web.getPrefixStyleName("transformOrigin")] = "0% 0% 0px";
                    stageDelegateDiv.appendChild(self._inputDIV);
                    this.canvas.addEventListener("click", function (e) {
                        if (self._needShow) {
                            self._needShow = false;
                            self._stageText._onClickHandler(e);
                            self.show();
                        }
                        else {
                            if (self._inputElement) {
                                self.clearInputElement();
                                self._inputElement.blur();
                                self._inputElement = null;
                            }
                        }
                    });
                    self.initInputElement(true);
                    self.initInputElement(false);
                }
            };
            //初始化输入框
            HTMLInput.prototype.initInputElement = function (multiline) {
                var self = this;
                //增加1个空的textarea
                var inputElement;
                if (multiline) {
                    inputElement = document.createElement("textarea");
                    inputElement.style["resize"] = "none";
                    self._multiElement = inputElement;
                    inputElement.id = "egretTextarea";
                }
                else {
                    inputElement = document.createElement("input");
                    self._simpleElement = inputElement;
                    inputElement.id = "egretInput";
                }
                inputElement.type = "text";
                self._inputDIV.appendChild(inputElement);
                inputElement.setAttribute("tabindex", "-1");
                inputElement.style.width = "1px";
                inputElement.style.height = "12px";
                self.initValue(inputElement);
                inputElement.style.outline = "thin";
                inputElement.style.background = "none";
                inputElement.style.overflow = "hidden";
                inputElement.style.wordBreak = "break-all";
                //隐藏输入框
                inputElement.style.opacity = 0;
                inputElement.oninput = function () {
                    if (self._stageText) {
                        self._stageText._onInput();
                    }
                };
            };
            /**
             * @private
             *
             */
            HTMLInput.prototype.show = function () {
                var self = this;
                var inputElement = self._inputElement;
                //隐藏输入框
                egret.$callAsync(function () {
                    inputElement.style.opacity = 1;
                }, self);
            };
            /**
             * @private
             *
             * @param stageText
             */
            HTMLInput.prototype.disconnectStageText = function (stageText) {
                if (this._stageText == null || this._stageText == stageText) {
                    this.clearInputElement();
                    if (this._inputElement) {
                        this._inputElement.blur();
                    }
                }
            };
            /**
             * @private
             *
             */
            HTMLInput.prototype.clearInputElement = function () {
                var self = this;
                if (self._inputElement) {
                    self._inputElement.value = "";
                    self._inputElement.onblur = null;
                    self._inputElement.style.width = "1px";
                    self._inputElement.style.height = "12px";
                    self._inputElement.style.left = "0px";
                    self._inputElement.style.top = "0px";
                    self._inputElement.style.opacity = 0;
                    var otherElement = void 0;
                    if (self._simpleElement == self._inputElement) {
                        otherElement = self._multiElement;
                    }
                    else {
                        otherElement = self._simpleElement;
                    }
                    otherElement.style.display = "block";
                    self._inputDIV.style.left = 0 + "px";
                    self._inputDIV.style.top = "-100px";
                    self._inputDIV.style.height = 0 + "px";
                    self._inputDIV.style.width = 0 + "px";
                }
                if (self._stageText) {
                    self._stageText._onDisconnect();
                    self._stageText = null;
                    this.canvas['userTyping'] = false;
                }
            };
            /**
             * @private
             *
             * @param stageText
             * @returns
             */
            HTMLInput.prototype.getInputElement = function (stageText) {
                var self = this;
                self.clearInputElement();
                self._stageText = stageText;
                this.canvas['userTyping'] = true;
                if (self._stageText.$textfield.multiline) {
                    self._inputElement = self._multiElement;
                }
                else {
                    self._inputElement = self._simpleElement;
                }
                var otherElement;
                if (self._simpleElement == self._inputElement) {
                    otherElement = self._multiElement;
                }
                else {
                    otherElement = self._simpleElement;
                }
                otherElement.style.display = "none";
                return self._inputElement;
            };
            return HTMLInput;
        }());
        web.HTMLInput = HTMLInput;
        __reflect(HTMLInput.prototype, "egret.web.HTMLInput");
    })(web = egret.web || (egret.web = {}));
})(egret || (egret = {}));
(function (egret) {
    var web;
    (function (web) {
        var stageToTextLayerMap = {};
        var stageToCanvasMap = {};
        var stageToContainerMap = {};
        /**
         * @private
         * 获取
         */
        function $getTextAdapter(textfield) {
            var stageHash = textfield.stage ? textfield.stage.$hashCode : 0;
            var adapter = stageToTextLayerMap[stageHash];
            var canvas = stageToCanvasMap[stageHash];
            var container = stageToContainerMap[stageHash];
            if (canvas && container) {
                //adapter._initStageDelegateDiv(container, canvas);
                //adapter.$updateSize();
                delete stageToCanvasMap[stageHash];
                delete stageToContainerMap[stageHash];
            }
            return adapter;
        }
        web.$getTextAdapter = $getTextAdapter;
        /**
         * @private
         */
        function $cacheTextAdapter(adapter, stage, container, canvas) {
            adapter._initStageDelegateDiv(container, canvas);
            stageToTextLayerMap[stage.$hashCode] = adapter;
            stageToCanvasMap[stage.$hashCode] = canvas;
            stageToContainerMap[stage.$hashCode] = container;
        }
        web.$cacheTextAdapter = $cacheTextAdapter;
    })(web = egret.web || (egret.web = {}));
})(egret || (egret = {}));
//////////////////////////////////////////////////////////////////////////////////////
//
//  Copyright (c) 2014-present, Egret Technology.
//  All rights reserved.
//  Redistribution and use in source and binary forms, with or without
//  modification, are permitted provided that the following conditions are met:
//
//     * Redistributions of source code must retain the above copyright
//       notice, this list of conditions and the following disclaimer.
//     * Redistributions in binary form must reproduce the above copyright
//       notice, this list of conditions and the following disclaimer in the
//       documentation and/or other materials provided with the distribution.
//     * Neither the name of the Egret nor the
//       names of its contributors may be used to endorse or promote products
//       derived from this software without specific prior written permission.
//
//  THIS SOFTWARE IS PROVIDED BY EGRET AND CONTRIBUTORS "AS IS" AND ANY EXPRESS
//  OR IMPLIED WARRANTIES, INCLUDING, BUT NOT LIMITED TO, THE IMPLIED WARRANTIES
//  OF MERCHANTABILITY AND FITNESS FOR A PARTICULAR PURPOSE ARE DISCLAIMED.
//  IN NO EVENT SHALL EGRET AND CONTRIBUTORS BE LIABLE FOR ANY DIRECT, INDIRECT,
//  INCIDENTAL, SPECIAL, EXEMPLARY, OR CONSEQUENTIAL DAMAGES (INCLUDING, BUT NOT
//  LIMITED TO, PROCUREMENT OF SUBSTITUTE GOODS OR SERVICES;LOSS OF USE, DATA,
//  OR PROFITS; OR BUSINESS INTERRUPTION) HOWEVER CAUSED AND ON ANY THEORY OF
//  LIABILITY, WHETHER IN CONTRACT, STRICT LIABILITY, OR TORT (INCLUDING
//  NEGLIGENCE OR OTHERWISE) ARISING IN ANY WAY OUT OF THE USE OF THIS SOFTWARE,
//  EVEN IF ADVISED OF THE POSSIBILITY OF SUCH DAMAGE.
//
//////////////////////////////////////////////////////////////////////////////////////
var egret;
(function (egret) {
    var web;
    (function (web) {
        /**
         * @private
         */
        var context = null;
        /**
         * @private
         */
        var fontCache = {};
        /**
         * 测量文本在指定样式下的宽度。
         * @param text 要测量的文本内容。
         * @param fontFamily 字体名称
         * @param fontSize 字体大小
         * @param bold 是否粗体
         * @param italic 是否斜体
         */
        function measureText(text, fontFamily, fontSize, bold, italic) {
            if (!context) {
                createContext();
            }
            var font = "";
            if (italic)
                font += "italic ";
            if (bold)
                font += "bold ";
            font += (fontSize || 12) + "px ";
            font += (fontFamily || "Arial");
            context.font = font;
            return context.measureText(text).width;
        }
        /**
         * @private
         */
        function createContext() {
            context = egret.sys.canvasHitTestBuffer.context;
            context.textAlign = "left";
            context.textBaseline = "middle";
        }
        egret.sys.measureText = measureText;
    })(web = egret.web || (egret.web = {}));
})(egret || (egret = {}));
//////////////////////////////////////////////////////////////////////////////////////
//
//  Copyright (c) 2014-present, Egret Technology.
//  All rights reserved.
//  Redistribution and use in source and binary forms, with or without
//  modification, are permitted provided that the following conditions are met:
//
//     * Redistributions of source code must retain the above copyright
//       notice, this list of conditions and the following disclaimer.
//     * Redistributions in binary form must reproduce the above copyright
//       notice, this list of conditions and the following disclaimer in the
//       documentation and/or other materials provided with the distribution.
//     * Neither the name of the Egret nor the
//       names of its contributors may be used to endorse or promote products
//       derived from this software without specific prior written permission.
//
//  THIS SOFTWARE IS PROVIDED BY EGRET AND CONTRIBUTORS "AS IS" AND ANY EXPRESS
//  OR IMPLIED WARRANTIES, INCLUDING, BUT NOT LIMITED TO, THE IMPLIED WARRANTIES
//  OF MERCHANTABILITY AND FITNESS FOR A PARTICULAR PURPOSE ARE DISCLAIMED.
//  IN NO EVENT SHALL EGRET AND CONTRIBUTORS BE LIABLE FOR ANY DIRECT, INDIRECT,
//  INCIDENTAL, SPECIAL, EXEMPLARY, OR CONSEQUENTIAL DAMAGES (INCLUDING, BUT NOT
//  LIMITED TO, PROCUREMENT OF SUBSTITUTE GOODS OR SERVICES;LOSS OF USE, DATA,
//  OR PROFITS; OR BUSINESS INTERRUPTION) HOWEVER CAUSED AND ON ANY THEORY OF
//  LIABILITY, WHETHER IN CONTRACT, STRICT LIABILITY, OR TORT (INCLUDING
//  NEGLIGENCE OR OTHERWISE) ARISING IN ANY WAY OUT OF THE USE OF THIS SOFTWARE,
//  EVEN IF ADVISED OF THE POSSIBILITY OF SUCH DAMAGE.
//
//////////////////////////////////////////////////////////////////////////////////////
var egret;
(function (egret) {
    var web;
    (function (web) {
        /**
         * 创建一个canvas。
         */
        function createCanvas(width, height) {
            var canvas = document.createElement("canvas");
            if (!isNaN(width) && !isNaN(height)) {
                canvas.width = width;
                canvas.height = height;
            }
            var context = canvas.getContext("2d");
            if (context["imageSmoothingEnabled"] === undefined) {
                var keys = ["webkitImageSmoothingEnabled", "mozImageSmoothingEnabled", "msImageSmoothingEnabled"];
                var key_1;
                for (var i = keys.length - 1; i >= 0; i--) {
                    key_1 = keys[i];
                    if (context[key_1] !== void 0) {
                        break;
                    }
                }
                try {
                    Object.defineProperty(context, "imageSmoothingEnabled", {
                        get: function () {
                            return this[key_1];
                        },
                        set: function (value) {
                            this[key_1] = value;
                        }
                    });
                }
                catch (e) {
                    context["imageSmoothingEnabled"] = context[key_1];
                }
            }
            return canvas;
        }
        var sharedCanvas;
        /**
         * @private
         * Canvas2D渲染缓冲
         */
        var CanvasRenderBuffer = (function () {
            function CanvasRenderBuffer(width, height, root) {
                this.surface = createCanvas(width, height);
                this.context = this.surface.getContext("2d");
                if (this.context) {
                    this.context.$offsetX = 0;
                    this.context.$offsetY = 0;
                }
            }
            Object.defineProperty(CanvasRenderBuffer.prototype, "width", {
                /**
                 * 渲染缓冲的宽度，以像素为单位。
                 * @readOnly
                 */
                get: function () {
                    return this.surface.width;
                },
                enumerable: true,
                configurable: true
            });
            Object.defineProperty(CanvasRenderBuffer.prototype, "height", {
                /**
                 * 渲染缓冲的高度，以像素为单位。
                 * @readOnly
                 */
                get: function () {
                    return this.surface.height;
                },
                enumerable: true,
                configurable: true
            });
            /**
             * 改变渲染缓冲的大小并清空缓冲区
             * @param width 改变后的宽
             * @param height 改变后的高
             * @param useMaxSize 若传入true，则将改变后的尺寸与已有尺寸对比，保留较大的尺寸。
             */
            CanvasRenderBuffer.prototype.resize = function (width, height, useMaxSize) {
                var surface = this.surface;
                if (useMaxSize) {
                    var change = false;
                    if (surface.width < width) {
                        surface.width = width;
                        change = true;
                    }
                    if (surface.height < height) {
                        surface.height = height;
                        change = true;
                    }
                    //尺寸没有变化时,将绘制属性重置
                    if (!change) {
                        this.context.globalCompositeOperation = "source-over";
                        this.context.setTransform(1, 0, 0, 1, 0, 0);
                        this.context.globalAlpha = 1;
                    }
                }
                else {
                    if (surface.width != width) {
                        surface.width = width;
                    }
                    if (surface.height != height) {
                        surface.height = height;
                    }
                }
                this.clear();
            };
            /**
<<<<<<< HEAD
=======
             * 改变渲染缓冲为指定大小，但保留原始图像数据
             * @param width 改变后的宽
             * @param height 改变后的高
             * @param offsetX 原始图像数据在改变后缓冲区的绘制起始位置x
             * @param offsetY 原始图像数据在改变后缓冲区的绘制起始位置y
             */
            CanvasRenderBuffer.prototype.resizeTo = function (width, height, offsetX, offsetY) {
                if (!sharedCanvas) {
                    sharedCanvas = createCanvas();
                }
                var oldContext = this.context;
                var oldSurface = this.surface;
                var newSurface = sharedCanvas;
                var newContext = newSurface.getContext("2d");
                sharedCanvas = oldSurface;
                this.context = newContext;
                this.surface = newSurface;
                newSurface.width = Math.max(width, 257);
                newSurface.height = Math.max(height, 257);
                newContext.setTransform(1, 0, 0, 1, 0, 0);
                newContext.drawImage(oldSurface, offsetX, offsetY);
                oldSurface.height = 1;
                oldSurface.width = 1;
            };
            CanvasRenderBuffer.prototype.setDirtyRegionPolicy = function (state) {
            };
            /**
             * 清空并设置裁切
             * @param regions 矩形列表
             * @param offsetX 矩形要加上的偏移量x
             * @param offsetY 矩形要加上的偏移量y
             */
            CanvasRenderBuffer.prototype.beginClip = function (regions, offsetX, offsetY) {
                offsetX = +offsetX || 0;
                offsetY = +offsetY || 0;
                var canvasScaleX = egret.sys.DisplayList.$canvasScaleX;
                var canvasScaleY = egret.sys.DisplayList.$canvasScaleY;
                var context = this.context;
                context.save();
                context.beginPath();
                context.setTransform(canvasScaleX, 0, 0, canvasScaleY, offsetX * canvasScaleX, offsetY * canvasScaleY);
                var length = regions.length;
                for (var i = 0; i < length; i++) {
                    var region = regions[i];
                    context.clearRect(region.minX, region.minY, region.width, region.height);
                    context.rect(region.minX, region.minY, region.width, region.height);
                }
                context.clip();
            };
            /**
             * 取消上一次设置的clip。
             */
            CanvasRenderBuffer.prototype.endClip = function () {
                this.context.restore();
            };
            /**
>>>>>>> 08677cbd
             * 获取指定区域的像素
             */
            CanvasRenderBuffer.prototype.getPixels = function (x, y, width, height) {
                if (width === void 0) { width = 1; }
                if (height === void 0) { height = 1; }
                return this.context.getImageData(x, y, width, height).data;
            };
            /**
             * 转换成base64字符串，如果图片（或者包含的图片）跨域，则返回null
             * @param type 转换的类型，如: "image/png","image/jpeg"
             */
            CanvasRenderBuffer.prototype.toDataURL = function (type, encoderOptions) {
                return this.surface.toDataURL(type, encoderOptions);
            };
            /**
             * 清空缓冲区数据
             */
            CanvasRenderBuffer.prototype.clear = function () {
                this.context.setTransform(1, 0, 0, 1, 0, 0);
                this.context.clearRect(0, 0, this.surface.width, this.surface.height);
            };
            /**
             * 销毁绘制对象
             */
            CanvasRenderBuffer.prototype.destroy = function () {
                this.surface.width = this.surface.height = 0;
            };
            return CanvasRenderBuffer;
        }());
        web.CanvasRenderBuffer = CanvasRenderBuffer;
        __reflect(CanvasRenderBuffer.prototype, "egret.web.CanvasRenderBuffer", ["egret.sys.RenderBuffer"]);
    })(web = egret.web || (egret.web = {}));
})(egret || (egret = {}));
//////////////////////////////////////////////////////////////////////////////////////
//
//  Copyright (c) 2014-present, Egret Technology.
//  All rights reserved.
//  Redistribution and use in source and binary forms, with or without
//  modification, are permitted provided this the following conditions are met:
//
//     * Redistributions of source code must retain the above copyright
//       notice, this list of conditions and the following disclaimer.
//     * Redistributions in binary form must reproduce the above copyright
//       notice, this list of conditions and the following disclaimer in the
//       documentation and/or other materials provided with the distribution.
//     * Neither the name of the Egret nor the
//       names of its contributors may be used to endorse or promote products
//       derived from this software without specific prior written permission.
//
//  THIS SOFTWARE IS PROVIDED BY EGRET AND CONTRIBUTORS "AS IS" AND ANY EXPRESS
//  OR IMPLIED WARRANTIES, INCLUDING, BUT NOT LIMITED TO, THE IMPLIED WARRANTIES
//  OF MERCHANTABILITY AND FITNESS FOR A PARTICULAR PURPOSE ARE DISCLAIMED.
//  IN NO EVENT SHALL EGRET AND CONTRIBUTORS BE LIABLE FOR ANY DIRECT, INDIRECT,
//  INCIDENTAL, SPECIAL, EXEMPLARY, OR CONSEQUENTIAL DAMAGES (INCLUDING, BUT NOT
//  LIMITED TO, PROCUREMENT OF SUBSTITUTE GOODS OR SERVICES;LOSS OF USE, DATA,
//  OR PROFITS; OR BUSINESS INTERRUPTION) HOWEVER CAUSED AND ON ANY THEORY OF
//  LIABILITY, WHETHER IN CONTRACT, STRICT LIABILITY, OR TORT (INCLUDING
//  NEGLIGENCE OR OTHERWISE) ARISING IN ANY WAY OUT OF THE USE OF THIS SOFTWARE,
//  EVEN IF ADVISED OF THE POSSIBILITY OF SUCH DAMAGE.
//
//////////////////////////////////////////////////////////////////////////////////////
var egret;
(function (egret) {
    var web;
    (function (web) {
        /**
         * @private
         */
        var WebTouchHandler = (function (_super) {
            __extends(WebTouchHandler, _super);
            /**
             * @private
             */
            function WebTouchHandler(stage, canvas) {
                var _this = _super.call(this) || this;
                /**
                 * @private
                 */
                _this.onTouchBegin = function (event) {
                    var location = _this.getLocation(event);
                    _this.touch.onTouchBegin(location.x, location.y, event.identifier);
                };
                /**
                 * @private
                 */
                _this.onTouchMove = function (event) {
                    var location = _this.getLocation(event);
                    _this.touch.onTouchMove(location.x, location.y, event.identifier);
                };
                /**
                 * @private
                 */
                _this.onTouchEnd = function (event) {
                    var location = _this.getLocation(event);
                    _this.touch.onTouchEnd(location.x, location.y, event.identifier);
                };
                /**
                 * @private
                 */
                _this.scaleX = 1;
                /**
                 * @private
                 */
                _this.scaleY = 1;
                /**
                 * @private
                 */
                _this.rotation = 0;
                _this.canvas = canvas;
                _this.touch = new egret.sys.TouchHandler(stage);
                _this.addListeners();
                return _this;
            }
            /**
             * @private
             * 添加事件监听
             */
            WebTouchHandler.prototype.addListeners = function () {
                var _this = this;
                if (window.navigator.msPointerEnabled) {
                    this.canvas.addEventListener("MSPointerDown", function (event) {
                        event.identifier = event.pointerId;
                        _this.onTouchBegin(event);
                        _this.prevent(event);
                    }, false);
                    this.canvas.addEventListener("MSPointerMove", function (event) {
                        event.identifier = event.pointerId;
                        _this.onTouchMove(event);
                        _this.prevent(event);
                    }, false);
                    this.canvas.addEventListener("MSPointerUp", function (event) {
                        event.identifier = event.pointerId;
                        _this.onTouchEnd(event);
                        _this.prevent(event);
                    }, false);
                }
                else {
                    if (!egret.Capabilities.$isMobile) {
                        this.addMouseListener();
                    }
                    this.addTouchListener();
                }
            };
            /**
             * @private
             *
             */
            WebTouchHandler.prototype.addMouseListener = function () {
                this.canvas.addEventListener("mousedown", this.onTouchBegin);
                this.canvas.addEventListener("mousemove", this.onTouchMove);
                this.canvas.addEventListener("mouseup", this.onTouchEnd);
            };
            /**
             * @private
             *
             */
            WebTouchHandler.prototype.addTouchListener = function () {
                var _this = this;
                this.canvas.addEventListener("touchstart", function (event) {
                    var l = event.changedTouches.length;
                    for (var i = 0; i < l; i++) {
                        _this.onTouchBegin(event.changedTouches[i]);
                    }
                    _this.prevent(event);
                }, false);
                this.canvas.addEventListener("touchmove", function (event) {
                    var l = event.changedTouches.length;
                    for (var i = 0; i < l; i++) {
                        _this.onTouchMove(event.changedTouches[i]);
                    }
                    _this.prevent(event);
                }, false);
                this.canvas.addEventListener("touchend", function (event) {
                    var l = event.changedTouches.length;
                    for (var i = 0; i < l; i++) {
                        _this.onTouchEnd(event.changedTouches[i]);
                    }
                    _this.prevent(event);
                }, false);
                this.canvas.addEventListener("touchcancel", function (event) {
                    var l = event.changedTouches.length;
                    for (var i = 0; i < l; i++) {
                        _this.onTouchEnd(event.changedTouches[i]);
                    }
                    _this.prevent(event);
                }, false);
            };
            /**
             * @private
             */
            WebTouchHandler.prototype.prevent = function (event) {
                event.stopPropagation();
                if (event["isScroll"] != true && !this.canvas['userTyping']) {
                    event.preventDefault();
                }
            };
            /**
             * @private
             */
            WebTouchHandler.prototype.getLocation = function (event) {
                event.identifier = +event.identifier || 0;
                var doc = document.documentElement;
                var box = this.canvas.getBoundingClientRect();
                var left = box.left + window.pageXOffset - doc.clientLeft;
                var top = box.top + window.pageYOffset - doc.clientTop;
                var x = event.pageX - left, newx = x;
                var y = event.pageY - top, newy = y;
                if (this.rotation == 90) {
                    newx = y;
                    newy = box.width - x;
                }
                else if (this.rotation == -90) {
                    newx = box.height - y;
                    newy = x;
                }
                newx = newx / this.scaleX;
                newy = newy / this.scaleY;
                return egret.$TempPoint.setTo(Math.round(newx), Math.round(newy));
            };
            /**
             * @private
             * 更新屏幕当前的缩放比例，用于计算准确的点击位置。
             * @param scaleX 水平方向的缩放比例。
             * @param scaleY 垂直方向的缩放比例。
             */
            WebTouchHandler.prototype.updateScaleMode = function (scaleX, scaleY, rotation) {
                this.scaleX = scaleX;
                this.scaleY = scaleY;
                this.rotation = rotation;
            };
            /**
             * @private
             * 更新同时触摸点的数量
             */
            WebTouchHandler.prototype.$updateMaxTouches = function () {
                this.touch.$initMaxTouches();
            };
            return WebTouchHandler;
        }(egret.HashObject));
        web.WebTouchHandler = WebTouchHandler;
        __reflect(WebTouchHandler.prototype, "egret.web.WebTouchHandler");
    })(web = egret.web || (egret.web = {}));
})(egret || (egret = {}));
//////////////////////////////////////////////////////////////////////////////////////
//
//  Copyright (c) 2014-present, Egret Technology.
//  All rights reserved.
//  Redistribution and use in source and binary forms, with or without
//  modification, are permitted provided that the following conditions are met:
//
//     * Redistributions of source code must retain the above copyright
//       notice, this list of conditions and the following disclaimer.
//     * Redistributions in binary form must reproduce the above copyright
//       notice, this list of conditions and the following disclaimer in the
//       documentation and/or other materials provided with the distribution.
//     * Neither the name of the Egret nor the
//       names of its contributors may be used to endorse or promote products
//       derived from this software without specific prior written permission.
//
//  THIS SOFTWARE IS PROVIDED BY EGRET AND CONTRIBUTORS "AS IS" AND ANY EXPRESS
//  OR IMPLIED WARRANTIES, INCLUDING, BUT NOT LIMITED TO, THE IMPLIED WARRANTIES
//  OF MERCHANTABILITY AND FITNESS FOR A PARTICULAR PURPOSE ARE DISCLAIMED.
//  IN NO EVENT SHALL EGRET AND CONTRIBUTORS BE LIABLE FOR ANY DIRECT, INDIRECT,
//  INCIDENTAL, SPECIAL, EXEMPLARY, OR CONSEQUENTIAL DAMAGES (INCLUDING, BUT NOT
//  LIMITED TO, PROCUREMENT OF SUBSTITUTE GOODS OR SERVICES;LOSS OF USE, DATA,
//  OR PROFITS; OR BUSINESS INTERRUPTION) HOWEVER CAUSED AND ON ANY THEORY OF
//  LIABILITY, WHETHER IN CONTRACT, STRICT LIABILITY, OR TORT (INCLUDING
//  NEGLIGENCE OR OTHERWISE) ARISING IN ANY WAY OUT OF THE USE OF THIS SOFTWARE,
//  EVEN IF ADVISED OF THE POSSIBILITY OF SUCH DAMAGE.
//
//////////////////////////////////////////////////////////////////////////////////////
var egret;
(function (egret) {
    var web;
    (function (web) {
        /**
         * @private
         */
        web.WebLifeCycleHandler = function (context) {
            var handleVisibilityChange = function () {
                if (!document[hidden]) {
                    context.resume();
                }
                else {
                    context.pause();
                }
            };
            window.addEventListener("focus", context.resume, false);
            window.addEventListener("blur", context.pause, false);
            var hidden, visibilityChange;
            if (typeof document.hidden !== "undefined") {
                hidden = "hidden";
                visibilityChange = "visibilitychange";
            }
            else if (typeof document["mozHidden"] !== "undefined") {
                hidden = "mozHidden";
                visibilityChange = "mozvisibilitychange";
            }
            else if (typeof document["msHidden"] !== "undefined") {
                hidden = "msHidden";
                visibilityChange = "msvisibilitychange";
            }
            else if (typeof document["webkitHidden"] !== "undefined") {
                hidden = "webkitHidden";
                visibilityChange = "webkitvisibilitychange";
            }
            else if (typeof document["oHidden"] !== "undefined") {
                hidden = "oHidden";
                visibilityChange = "ovisibilitychange";
            }
            if ("onpageshow" in window && "onpagehide" in window) {
                window.addEventListener("pageshow", context.resume, false);
                window.addEventListener("pagehide", context.pause, false);
            }
            if (hidden && visibilityChange) {
                document.addEventListener(visibilityChange, handleVisibilityChange, false);
            }
            var ua = navigator.userAgent;
            var isWX = /micromessenger/gi.test(ua);
            var isQQBrowser = /mqq/ig.test(ua);
            var isQQ = /mobile.*qq/gi.test(ua);
            if (isQQ || isWX) {
                isQQBrowser = false;
            }
            if (isQQBrowser) {
                var browser = window["browser"] || {};
                browser.execWebFn = browser.execWebFn || {};
                browser.execWebFn.postX5GamePlayerMessage = function (event) {
                    var eventType = event.type;
                    if (eventType == "app_enter_background") {
                        context.pause();
                    }
                    else if (eventType == "app_enter_foreground") {
                        context.resume();
                    }
                };
                window["browser"] = browser;
            }
        };
    })(web = egret.web || (egret.web = {}));
})(egret || (egret = {}));
//////////////////////////////////////////////////////////////////////////////////////
//
//  Copyright (c) 2014-present, Egret Technology.
//  All rights reserved.
//  Redistribution and use in source and binary forms, with or without
//  modification, are permitted provided that the following conditions are met:
//
//     * Redistributions of source code must retain the above copyright
//       notice, this list of conditions and the following disclaimer.
//     * Redistributions in binary form must reproduce the above copyright
//       notice, this list of conditions and the following disclaimer in the
//       documentation and/or other materials provided with the distribution.
//     * Neither the name of the Egret nor the
//       names of its contributors may be used to endorse or promote products
//       derived from this software without specific prior written permission.
//
//  THIS SOFTWARE IS PROVIDED BY EGRET AND CONTRIBUTORS "AS IS" AND ANY EXPRESS
//  OR IMPLIED WARRANTIES, INCLUDING, BUT NOT LIMITED TO, THE IMPLIED WARRANTIES
//  OF MERCHANTABILITY AND FITNESS FOR A PARTICULAR PURPOSE ARE DISCLAIMED.
//  IN NO EVENT SHALL EGRET AND CONTRIBUTORS BE LIABLE FOR ANY DIRECT, INDIRECT,
//  INCIDENTAL, SPECIAL, EXEMPLARY, OR CONSEQUENTIAL DAMAGES (INCLUDING, BUT NOT
//  LIMITED TO, PROCUREMENT OF SUBSTITUTE GOODS OR SERVICES;LOSS OF USE, DATA,
//  OR PROFITS; OR BUSINESS INTERRUPTION) HOWEVER CAUSED AND ON ANY THEORY OF
//  LIABILITY, WHETHER IN CONTRACT, STRICT LIABILITY, OR TORT (INCLUDING
//  NEGLIGENCE OR OTHERWISE) ARISING IN ANY WAY OUT OF THE USE OF THIS SOFTWARE,
//  EVEN IF ADVISED OF THE POSSIBILITY OF SUCH DAMAGE.
//
//////////////////////////////////////////////////////////////////////////////////////
var egret;
(function (egret) {
    var web;
    (function (web) {
        /**
         * @private
         */
        var AudioType = (function () {
            function AudioType() {
            }
            /**
             * @private
             */
            AudioType.WEB_AUDIO = 2;
            /**
             * @private
             */
            AudioType.HTML5_AUDIO = 3;
            return AudioType;
        }());
        web.AudioType = AudioType;
        __reflect(AudioType.prototype, "egret.web.AudioType");
        /**
         * @private
         */
        var SystemOSType = (function () {
            function SystemOSType() {
            }
            /**
             * @private
             */
            SystemOSType.WPHONE = 1;
            /**
             * @private
             */
            SystemOSType.IOS = 2;
            /**
             * @private
             */
            SystemOSType.ADNROID = 3;
            return SystemOSType;
        }());
        web.SystemOSType = SystemOSType;
        __reflect(SystemOSType.prototype, "egret.web.SystemOSType");
        /**
         * html5兼容性配置
         * @private
         */
        var Html5Capatibility = (function (_super) {
            __extends(Html5Capatibility, _super);
            /**
             * @private
             */
            function Html5Capatibility() {
                return _super.call(this) || this;
            }
            /**
             * @private
             *
             */
            Html5Capatibility.$init = function () {
                var ua = navigator.userAgent.toLowerCase();
                Html5Capatibility.ua = ua;
                egret.Capabilities.$isMobile = (ua.indexOf('mobile') != -1 || ua.indexOf('android') != -1);
                Html5Capatibility._canUseBlob = false;
                var canUseWebAudio = window["AudioContext"] || window["webkitAudioContext"] || window["mozAudioContext"];
                if (canUseWebAudio) {
                    try {
                        //防止某些chrome版本创建异常问题
                        web.WebAudioDecode.ctx = new (window["AudioContext"] || window["webkitAudioContext"] || window["mozAudioContext"])();
                    }
                    catch (e) {
                        canUseWebAudio = false;
                    }
                }
                var audioType = Html5Capatibility._audioType;
                var checkAudioType;
                if ((audioType == AudioType.WEB_AUDIO && canUseWebAudio) || audioType == AudioType.HTML5_AUDIO) {
                    checkAudioType = false;
                    Html5Capatibility.setAudioType(audioType);
                }
                else {
                    checkAudioType = true;
                    Html5Capatibility.setAudioType(AudioType.HTML5_AUDIO);
                }
                if (ua.indexOf("windows phone") >= 0) {
                    Html5Capatibility._System_OS = SystemOSType.WPHONE;
                    egret.Capabilities.$os = "Windows Phone";
                }
                else if (ua.indexOf("android") >= 0) {
                    egret.Capabilities.$os = "Android";
                    Html5Capatibility._System_OS = SystemOSType.ADNROID;
                    if (checkAudioType && canUseWebAudio) {
                        Html5Capatibility.setAudioType(AudioType.WEB_AUDIO);
                    }
                }
                else if (ua.indexOf("iphone") >= 0 || ua.indexOf("ipad") >= 0 || ua.indexOf("ipod") >= 0) {
                    egret.Capabilities.$os = "iOS";
                    Html5Capatibility._System_OS = SystemOSType.IOS;
                    if (Html5Capatibility.getIOSVersion() >= 7) {
                        Html5Capatibility._canUseBlob = true;
                        if (checkAudioType && canUseWebAudio) {
                            Html5Capatibility.setAudioType(AudioType.WEB_AUDIO);
                        }
                    }
                }
                else {
                    if (ua.indexOf("windows nt") != -1) {
                        egret.Capabilities.$os = "Windows PC";
                    }
                    else if (ua.indexOf("mac os") != -1) {
                        egret.Capabilities.$os = "Mac OS";
                    }
                }
                var winURL = window["URL"] || window["webkitURL"];
                if (!winURL) {
                    Html5Capatibility._canUseBlob = false;
                }
                if (ua.indexOf("egretnative") >= 0) {
                    Html5Capatibility.setAudioType(AudioType.HTML5_AUDIO);
                    Html5Capatibility._canUseBlob = true;
                }
                egret.Sound = Html5Capatibility._AudioClass;
            };
            Html5Capatibility.setAudioType = function (type) {
                Html5Capatibility._audioType = type;
                switch (type) {
                    case AudioType.WEB_AUDIO:
                        Html5Capatibility._AudioClass = egret.web.WebAudioSound;
                        break;
                    case AudioType.HTML5_AUDIO:
                        Html5Capatibility._AudioClass = egret.web.HtmlSound;
                        break;
                }
            };
            /**
             * @private
             * 获取ios版本
             * @returns {string}
             */
            Html5Capatibility.getIOSVersion = function () {
                var value = Html5Capatibility.ua.toLowerCase().match(/cpu [^\d]*\d.*like mac os x/)[0];
                return parseInt(value.match(/\d+(_\d)*/)[0]) || 0;
            };
            /**
             * @private
             *
             */
            Html5Capatibility.checkHtml5Support = function () {
                var language = (navigator.language || navigator["browserLanguage"]).toLowerCase();
                var strings = language.split("-");
                if (strings.length > 1) {
                    strings[1] = strings[1].toUpperCase();
                }
                egret.Capabilities.$language = strings.join("-");
            };
            //当前浏览器版本是否支持blob
            Html5Capatibility._canUseBlob = false;
            //当前浏览器版本是否支持webaudio
            Html5Capatibility._audioType = 0;
            /**
             * @private
             */
            Html5Capatibility._System_OS = 0;
            /**
             * @private
             */
            Html5Capatibility.ua = "";
            return Html5Capatibility;
        }(egret.HashObject));
        web.Html5Capatibility = Html5Capatibility;
        __reflect(Html5Capatibility.prototype, "egret.web.Html5Capatibility");
        /**
         * @private
         */
        var currentPrefix = null;
        /**
         * @private
         */
        function getPrefixStyleName(name, element) {
            var header = "";
            if (element != null) {
                header = getPrefix(name, element);
            }
            else {
                if (currentPrefix == null) {
                    var tempStyle = document.createElement('div').style;
                    currentPrefix = getPrefix("transform", tempStyle);
                }
                header = currentPrefix;
            }
            if (header == "") {
                return name;
            }
            return header + name.charAt(0).toUpperCase() + name.substring(1, name.length);
        }
        web.getPrefixStyleName = getPrefixStyleName;
        /**
         * @private
         */
        function getPrefix(name, element) {
            if (name in element) {
                return "";
            }
            name = name.charAt(0).toUpperCase() + name.substring(1, name.length);
            var transArr = ["webkit", "ms", "Moz", "O"];
            for (var i = 0; i < transArr.length; i++) {
                var tempStyle = transArr[i] + name;
                if (tempStyle in element) {
                    return transArr[i];
                }
            }
            return "";
        }
        web.getPrefix = getPrefix;
    })(web = egret.web || (egret.web = {}));
})(egret || (egret = {}));
//////////////////////////////////////////////////////////////////////////////////////
//
//  Copyright (c) 2014-present, Egret Technology.
//  All rights reserved.
//  Redistribution and use in source and binary forms, with or without
//  modification, are permitted provided that the following conditions are met:
//
//     * Redistributions of source code must retain the above copyright
//       notice, this list of conditions and the following disclaimer.
//     * Redistributions in binary form must reproduce the above copyright
//       notice, this list of conditions and the following disclaimer in the
//       documentation and/or other materials provided with the distribution.
//     * Neither the name of the Egret nor the
//       names of its contributors may be used to endorse or promote products
//       derived from this software without specific prior written permission.
//
//  THIS SOFTWARE IS PROVIDED BY EGRET AND CONTRIBUTORS "AS IS" AND ANY EXPRESS
//  OR IMPLIED WARRANTIES, INCLUDING, BUT NOT LIMITED TO, THE IMPLIED WARRANTIES
//  OF MERCHANTABILITY AND FITNESS FOR A PARTICULAR PURPOSE ARE DISCLAIMED.
//  IN NO EVENT SHALL EGRET AND CONTRIBUTORS BE LIABLE FOR ANY DIRECT, INDIRECT,
//  INCIDENTAL, SPECIAL, EXEMPLARY, OR CONSEQUENTIAL DAMAGES (INCLUDING, BUT NOT
//  LIMITED TO, PROCUREMENT OF SUBSTITUTE GOODS OR SERVICES;LOSS OF USE, DATA,
//  OR PROFITS; OR BUSINESS INTERRUPTION) HOWEVER CAUSED AND ON ANY THEORY OF
//  LIABILITY, WHETHER IN CONTRACT, STRICT LIABILITY, OR TORT (INCLUDING
//  NEGLIGENCE OR OTHERWISE) ARISING IN ANY WAY OUT OF THE USE OF THIS SOFTWARE,
//  EVEN IF ADVISED OF THE POSSIBILITY OF SUCH DAMAGE.
//
//////////////////////////////////////////////////////////////////////////////////////
var egret;
(function (egret) {
    var web;
    (function (web) {
        var customContext;
        var context = {
            setAutoClear: function (value) {
                web.WebGLRenderBuffer.autoClear = value;
            },
            save: function () {
                // do nothing
            },
            restore: function () {
                var context = web.WebGLRenderContext.getInstance(0, 0);
                var gl = context.context;
                gl.bindBuffer(gl.ARRAY_BUFFER, context["vertexBuffer"]);
                gl.bindBuffer(gl.ELEMENT_ARRAY_BUFFER, context["indexBuffer"]);
                gl.activeTexture(gl.TEXTURE0);
                context.currentProgram = null;
                context["bindIndices"] = false;
                var buffer = context.$bufferStack[1];
                context["activateBuffer"](buffer);
                gl.enable(gl.BLEND);
                context["setBlendMode"]("source-over");
            }
        };
        function setRendererContext(custom) {
            custom.onStart(context);
            customContext = custom;
        }
        egret.setRendererContext = setRendererContext;
        /**
         * @private
         * 刷新所有Egret播放器的显示区域尺寸。仅当使用外部JavaScript代码动态修改了Egret容器大小时，需要手动调用此方法刷新显示区域。
         * 当网页尺寸发生改变时此方法会自动被调用。
         */
        function updateAllScreens() {
            if (!isRunning) {
                return;
            }
            var containerList = document.querySelectorAll(".egret-player");
            var length = containerList.length;
            for (var i = 0; i < length; i++) {
                var container = containerList[i];
                var player = container["egret-player"];
                player.updateScreenSize();
            }
        }
        var isRunning = false;
        /**
         * @private
         * 网页加载完成，实例化页面中定义的Egret标签
         */
        function runEgret(options) {
            if (isRunning) {
                return;
            }
            isRunning = true;
            if (!options) {
                options = {};
            }
            web.Html5Capatibility._audioType = options.audioType;
            web.Html5Capatibility.$init();
            // WebGL上下文参数自定义
            if (options.renderMode == "webgl") {
                // WebGL抗锯齿默认关闭，提升PC及某些平台性能
                var antialias = options.antialias;
                web.WebGLRenderContext.antialias = !!antialias;
                // WebGLRenderContext.antialias = (typeof antialias == undefined) ? true : antialias;
            }
            egret.sys.CanvasRenderBuffer = web.CanvasRenderBuffer;
            setRenderMode(options.renderMode);
            var canvasScaleFactor;
            if (options.canvasScaleFactor) {
                canvasScaleFactor = options.canvasScaleFactor;
            }
            else if (options.calculateCanvasScaleFactor) {
                canvasScaleFactor = options.calculateCanvasScaleFactor(egret.sys.canvasHitTestBuffer.context);
            }
            else {
                //based on : https://github.com/jondavidjohn/hidpi-canvas-polyfill
                var context_1 = egret.sys.canvasHitTestBuffer.context;
                var backingStore = context_1.backingStorePixelRatio ||
                    context_1.webkitBackingStorePixelRatio ||
                    context_1.mozBackingStorePixelRatio ||
                    context_1.msBackingStorePixelRatio ||
                    context_1.oBackingStorePixelRatio ||
                    context_1.backingStorePixelRatio || 1;
                canvasScaleFactor = (window.devicePixelRatio || 1) / backingStore;
            }
            egret.sys.DisplayList.$canvasScaleFactor = canvasScaleFactor;
            var ticker = egret.ticker;
            startTicker(ticker);
            if (options.screenAdapter) {
                egret.sys.screenAdapter = options.screenAdapter;
            }
            else if (!egret.sys.screenAdapter) {
                egret.sys.screenAdapter = new egret.sys.DefaultScreenAdapter();
            }
            var list = document.querySelectorAll(".egret-player");
            var length = list.length;
            for (var i = 0; i < length; i++) {
                var container = list[i];
                var player = new web.WebPlayer(container, options);
                container["egret-player"] = player;
            }
            window.addEventListener("resize", function () {
                if (isNaN(resizeTimer)) {
                    resizeTimer = window.setTimeout(doResize, 300);
                }
            });
        }
        /**
         * 设置渲染模式。"auto","webgl","canvas"
         * @param renderMode
         */
        function setRenderMode(renderMode) {
            if (renderMode == "webgl" && egret.WebGLUtils.checkCanUseWebGL()) {
                egret.sys.RenderBuffer = web.WebGLRenderBuffer;
                egret.sys.systemRenderer = new web.WebGLRenderer();
                egret.sys.canvasRenderer = new egret.CanvasRenderer();
                egret.sys.customHitTestBuffer = new web.WebGLRenderBuffer(3, 3);
                egret.sys.canvasHitTestBuffer = new web.CanvasRenderBuffer(3, 3);
                egret.Capabilities.$renderMode = "webgl";
            }
            else {
                egret.sys.RenderBuffer = web.CanvasRenderBuffer;
                egret.sys.systemRenderer = new egret.CanvasRenderer();
                egret.sys.canvasRenderer = egret.sys.systemRenderer;
                egret.sys.customHitTestBuffer = new web.CanvasRenderBuffer(3, 3);
                egret.sys.canvasHitTestBuffer = egret.sys.customHitTestBuffer;
                egret.Capabilities.$renderMode = "canvas";
            }
        }
        /**
         * @private
         * 启动心跳计时器。
         */
        function startTicker(ticker) {
            var requestAnimationFrame = window["requestAnimationFrame"] ||
                window["webkitRequestAnimationFrame"] ||
                window["mozRequestAnimationFrame"] ||
                window["oRequestAnimationFrame"] ||
                window["msRequestAnimationFrame"];
            if (!requestAnimationFrame) {
                requestAnimationFrame = function (callback) {
                    return window.setTimeout(callback, 1000 / 60);
                };
            }
            requestAnimationFrame(onTick);
            function onTick() {
                if (customContext) {
                    customContext.onRender(context);
                }
                ticker.update();
                requestAnimationFrame(onTick);
            }
        }
        //覆盖原生的isNaN()方法实现，在不同浏览器上有2~10倍性能提升。
        window["isNaN"] = function (value) {
            value = +value;
            return value !== value;
        };
        egret.runEgret = runEgret;
        egret.updateAllScreens = updateAllScreens;
        var resizeTimer = NaN;
        function doResize() {
            resizeTimer = NaN;
            egret.updateAllScreens();
            if (customContext) {
                customContext.onResize(context);
            }
        }
    })(web = egret.web || (egret.web = {}));
})(egret || (egret = {}));
if (true) {
    var language = navigator.language || navigator["browserLanguage"] || "en_US";
    language = language.replace("-", "_");
    if (language in egret.$locale_strings)
        egret.$language = language;
}
//////////////////////////////////////////////////////////////////////////////////////
//
//  Copyright (c) 2014-present, Egret Technology.
//  All rights reserved.
//  Redistribution and use in source and binary forms, with or without
//  modification, are permitted provided that the following conditions are met:
//
//     * Redistributions of source code must retain the above copyright
//       notice, this list of conditions and the following disclaimer.
//     * Redistributions in binary form must reproduce the above copyright
//       notice, this list of conditions and the following disclaimer in the
//       documentation and/or other materials provided with the distribution.
//     * Neither the name of the Egret nor the
//       names of its contributors may be used to endorse or promote products
//       derived from this software without specific prior written permission.
//
//  THIS SOFTWARE IS PROVIDED BY EGRET AND CONTRIBUTORS "AS IS" AND ANY EXPRESS
//  OR IMPLIED WARRANTIES, INCLUDING, BUT NOT LIMITED TO, THE IMPLIED WARRANTIES
//  OF MERCHANTABILITY AND FITNESS FOR A PARTICULAR PURPOSE ARE DISCLAIMED.
//  IN NO EVENT SHALL EGRET AND CONTRIBUTORS BE LIABLE FOR ANY DIRECT, INDIRECT,
//  INCIDENTAL, SPECIAL, EXEMPLARY, OR CONSEQUENTIAL DAMAGES (INCLUDING, BUT NOT
//  LIMITED TO, PROCUREMENT OF SUBSTITUTE GOODS OR SERVICES;LOSS OF USE, DATA,
//  OR PROFITS; OR BUSINESS INTERRUPTION) HOWEVER CAUSED AND ON ANY THEORY OF
//  LIABILITY, WHETHER IN CONTRACT, STRICT LIABILITY, OR TORT (INCLUDING
//  NEGLIGENCE OR OTHERWISE) ARISING IN ANY WAY OUT OF THE USE OF THIS SOFTWARE,
//  EVEN IF ADVISED OF THE POSSIBILITY OF SUCH DAMAGE.
//
//////////////////////////////////////////////////////////////////////////////////////
var egret;
(function (egret) {
    var web;
    (function (web) {
        /**
         * @private
         */
        var WebCapability = (function () {
            function WebCapability() {
            }
            /**
             * @private
             * 检测系统属性
             */
            WebCapability.detect = function () {
                var capabilities = egret.Capabilities;
                var ua = navigator.userAgent.toLowerCase();
                capabilities.$isMobile = (ua.indexOf('mobile') != -1 || ua.indexOf('android') != -1);
                if (capabilities.$isMobile) {
                    if (ua.indexOf("windows") < 0 && (ua.indexOf("iphone") != -1 || ua.indexOf("ipad") != -1 || ua.indexOf("ipod") != -1)) {
                        capabilities.$os = "iOS";
                    }
                    else if (ua.indexOf("android") != -1 && ua.indexOf("linux") != -1) {
                        capabilities.$os = "Android";
                    }
                    else if (ua.indexOf("windows") != -1) {
                        capabilities.$os = "Windows Phone";
                    }
                }
                else {
                    if (ua.indexOf("windows nt") != -1) {
                        capabilities.$os = "Windows PC";
                    }
                    else if (ua.indexOf("mac os") != -1) {
                        capabilities.$os = "Mac OS";
                    }
                }
                var language = (navigator.language || navigator["browserLanguage"]).toLowerCase();
                var strings = language.split("-");
                if (strings.length > 1) {
                    strings[1] = strings[1].toUpperCase();
                }
                capabilities.$language = strings.join("-");
                WebCapability.injectUIntFixOnIE9();
            };
            WebCapability.injectUIntFixOnIE9 = function () {
                if (/msie 9.0/i.test(navigator.userAgent) && !/opera/i.test(navigator.userAgent)) {
                    var IEBinaryToArray_ByteStr_Script = "<!-- IEBinaryToArray_ByteStr -->\r\n" +
                        "<script type='text/vbscript' language='VBScript'>\r\n" +
                        "Function IEBinaryToArray_ByteStr(Binary)\r\n" +
                        "   IEBinaryToArray_ByteStr = CStr(Binary)\r\n" +
                        "End Function\r\n" +
                        "Function IEBinaryToArray_ByteStr_Last(Binary)\r\n" +
                        "   Dim lastIndex\r\n" +
                        "   lastIndex = LenB(Binary)\r\n" +
                        "   if lastIndex mod 2 Then\r\n" +
                        "       IEBinaryToArray_ByteStr_Last = Chr( AscB( MidB( Binary, lastIndex, 1 ) ) )\r\n" +
                        "   Else\r\n" +
                        "       IEBinaryToArray_ByteStr_Last = " + '""' + "\r\n" +
                        "   End If\r\n" +
                        "End Function\r\n" + "<\/script>\r\n" +
                        "<!-- convertResponseBodyToText -->\r\n" +
                        "<script>\r\n" +
                        "let convertResponseBodyToText = function (binary) {\r\n" +
                        "   let byteMapping = {};\r\n" +
                        "   for ( let i = 0; i < 256; i++ ) {\r\n" +
                        "       for ( let j = 0; j < 256; j++ ) {\r\n" +
                        "           byteMapping[ String.fromCharCode( i + j * 256 ) ] =\r\n" +
                        "           String.fromCharCode(i) + String.fromCharCode(j);\r\n" +
                        "       }\r\n" +
                        "   }\r\n" +
                        "   let rawBytes = IEBinaryToArray_ByteStr(binary);\r\n" +
                        "   let lastChr = IEBinaryToArray_ByteStr_Last(binary);\r\n" +
                        "   return rawBytes.replace(/[\\s\\S]/g," +
                        "                           function( match ) { return byteMapping[match]; }) + lastChr;\r\n" +
                        "};\r\n" +
                        "<\/script>\r\n";
                    document.write(IEBinaryToArray_ByteStr_Script);
                }
            };
            return WebCapability;
        }());
        web.WebCapability = WebCapability;
        __reflect(WebCapability.prototype, "egret.web.WebCapability");
        WebCapability.detect();
    })(web = egret.web || (egret.web = {}));
})(egret || (egret = {}));
//////////////////////////////////////////////////////////////////////////////////////
//
//  Copyright (c) 2014-present, Egret Technology.
//  All rights reserved.
//  Redistribution and use in source and binary forms, with or without
//  modification, are permitted provided that the following conditions are met:
//
//     * Redistributions of source code must retain the above copyright
//       notice, this list of conditions and the following disclaimer.
//     * Redistributions in binary form must reproduce the above copyright
//       notice, this list of conditions and the following disclaimer in the
//       documentation and/or other materials provided with the distribution.
//     * Neither the name of the Egret nor the
//       names of its contributors may be used to endorse or promote products
//       derived from this software without specific prior written permission.
//
//  THIS SOFTWARE IS PROVIDED BY EGRET AND CONTRIBUTORS "AS IS" AND ANY EXPRESS
//  OR IMPLIED WARRANTIES, INCLUDING, BUT NOT LIMITED TO, THE IMPLIED WARRANTIES
//  OF MERCHANTABILITY AND FITNESS FOR A PARTICULAR PURPOSE ARE DISCLAIMED.
//  IN NO EVENT SHALL EGRET AND CONTRIBUTORS BE LIABLE FOR ANY DIRECT, INDIRECT,
//  INCIDENTAL, SPECIAL, EXEMPLARY, OR CONSEQUENTIAL DAMAGES (INCLUDING, BUT NOT
//  LIMITED TO, PROCUREMENT OF SUBSTITUTE GOODS OR SERVICES;LOSS OF USE, DATA,
//  OR PROFITS; OR BUSINESS INTERRUPTION) HOWEVER CAUSED AND ON ANY THEORY OF
//  LIABILITY, WHETHER IN CONTRACT, STRICT LIABILITY, OR TORT (INCLUDING
//  NEGLIGENCE OR OTHERWISE) ARISING IN ANY WAY OUT OF THE USE OF THIS SOFTWARE,
//  EVEN IF ADVISED OF THE POSSIBILITY OF SUCH DAMAGE.
//
//////////////////////////////////////////////////////////////////////////////////////
var egret;
(function (egret) {
    var web;
    (function (web) {
        /**
         * @private
         */
        var WebExternalInterface = (function () {
            function WebExternalInterface() {
            }
            /**
             * @private
             * @param functionName
             * @param value
             */
            WebExternalInterface.call = function (functionName, value) {
            };
            /**
             * @private
             * @param functionName
             * @param listener
             */
            WebExternalInterface.addCallback = function (functionName, listener) {
            };
            return WebExternalInterface;
        }());
        web.WebExternalInterface = WebExternalInterface;
        __reflect(WebExternalInterface.prototype, "egret.web.WebExternalInterface", ["egret.ExternalInterface"]);
        var ua = navigator.userAgent.toLowerCase();
        if (ua.indexOf("egretnative") < 0) {
            egret.ExternalInterface = WebExternalInterface;
        }
    })(web = egret.web || (egret.web = {}));
})(egret || (egret = {}));
(function (egret) {
    var web;
    (function (web) {
        var callBackDic = {};
        /**
         * @private
         */
        var NativeExternalInterface = (function () {
            function NativeExternalInterface() {
            }
            NativeExternalInterface.call = function (functionName, value) {
                var data = {};
                data.functionName = functionName;
                data.value = value;
                egret_native.sendInfoToPlugin(JSON.stringify(data));
            };
            NativeExternalInterface.addCallback = function (functionName, listener) {
                callBackDic[functionName] = listener;
            };
            return NativeExternalInterface;
        }());
        web.NativeExternalInterface = NativeExternalInterface;
        __reflect(NativeExternalInterface.prototype, "egret.web.NativeExternalInterface", ["egret.ExternalInterface"]);
        /**
         * @private
         * @param info
         */
        function onReceivedPluginInfo(info) {
            var data = JSON.parse(info);
            var functionName = data.functionName;
            var listener = callBackDic[functionName];
            if (listener) {
                var value = data.value;
                listener.call(null, value);
            }
            else {
                egret.$warn(1050, functionName);
            }
        }
        var ua = navigator.userAgent.toLowerCase();
        if (ua.indexOf("egretnative") >= 0) {
            egret.ExternalInterface = NativeExternalInterface;
            egret_native.receivedPluginInfo = onReceivedPluginInfo;
        }
    })(web = egret.web || (egret.web = {}));
})(egret || (egret = {}));
(function (egret) {
    var web;
    (function (web) {
        var callBackDic = {};
        /**
         * @private
         */
        var WebViewExternalInterface = (function () {
            function WebViewExternalInterface() {
            }
            WebViewExternalInterface.call = function (functionName, value) {
                __global.ExternalInterface.call(functionName, value);
            };
            WebViewExternalInterface.addCallback = function (functionName, listener) {
                callBackDic[functionName] = listener;
            };
            WebViewExternalInterface.invokeCallback = function (functionName, value) {
                var listener = callBackDic[functionName];
                if (listener) {
                    listener.call(null, value);
                }
                else {
                    egret.$warn(1050, functionName);
                }
            };
            return WebViewExternalInterface;
        }());
        web.WebViewExternalInterface = WebViewExternalInterface;
        __reflect(WebViewExternalInterface.prototype, "egret.web.WebViewExternalInterface", ["egret.ExternalInterface"]);
        var ua = navigator.userAgent.toLowerCase();
        if (ua.indexOf("egretwebview") >= 0) {
            egret.ExternalInterface = WebViewExternalInterface;
        }
    })(web = egret.web || (egret.web = {}));
})(egret || (egret = {}));
//////////////////////////////////////////////////////////////////////////////////////
//
//  Copyright (c) 2014-present, Egret Technology.
//  All rights reserved.
//  Redistribution and use in source and binary forms, with or without
//  modification, are permitted provided that the following conditions are met:
//
//     * Redistributions of source code must retain the above copyright
//       notice, this list of conditions and the following disclaimer.
//     * Redistributions in binary form must reproduce the above copyright
//       notice, this list of conditions and the following disclaimer in the
//       documentation and/or other materials provided with the distribution.
//     * Neither the name of the Egret nor the
//       names of its contributors may be used to endorse or promote products
//       derived from this software without specific prior written permission.
//
//  THIS SOFTWARE IS PROVIDED BY EGRET AND CONTRIBUTORS "AS IS" AND ANY EXPRESS
//  OR IMPLIED WARRANTIES, INCLUDING, BUT NOT LIMITED TO, THE IMPLIED WARRANTIES
//  OF MERCHANTABILITY AND FITNESS FOR A PARTICULAR PURPOSE ARE DISCLAIMED.
//  IN NO EVENT SHALL EGRET AND CONTRIBUTORS BE LIABLE FOR ANY DIRECT, INDIRECT,
//  INCIDENTAL, SPECIAL, EXEMPLARY, OR CONSEQUENTIAL DAMAGES (INCLUDING, BUT NOT
//  LIMITED TO, PROCUREMENT OF SUBSTITUTE GOODS OR SERVICES;LOSS OF USE, DATA,
//  OR PROFITS; OR BUSINESS INTERRUPTION) HOWEVER CAUSED AND ON ANY THEORY OF
//  LIABILITY, WHETHER IN CONTRACT, STRICT LIABILITY, OR TORT (INCLUDING
//  NEGLIGENCE OR OTHERWISE) ARISING IN ANY WAY OUT OF THE USE OF THIS SOFTWARE,
//  EVEN IF ADVISED OF THE POSSIBILITY OF SUCH DAMAGE.
//
//////////////////////////////////////////////////////////////////////////////////////
var egret;
(function (egret) {
    var web;
    (function (web) {
        /**
         * @private
         */
        function getOption(key) {
            if (window.location) {
                var search = location.search;
                if (search == "") {
                    return "";
                }
                search = search.slice(1);
                var searchArr = search.split("&");
                var length_1 = searchArr.length;
                for (var i = 0; i < length_1; i++) {
                    var str = searchArr[i];
                    var arr = str.split("=");
                    if (arr[0] == key) {
                        return arr[1];
                    }
                }
            }
            return "";
        }
        web.getOption = getOption;
        egret.getOption = getOption;
    })(web = egret.web || (egret.web = {}));
})(egret || (egret = {}));
//////////////////////////////////////////////////////////////////////////////////////
//
//  Copyright (c) 2014-present, Egret Technology.
//  All rights reserved.
//  Redistribution and use in source and binary forms, with or without
//  modification, are permitted provided that the following conditions are met:
//
//     * Redistributions of source code must retain the above copyright
//       notice, this list of conditions and the following disclaimer.
//     * Redistributions in binary form must reproduce the above copyright
//       notice, this list of conditions and the following disclaimer in the
//       documentation and/or other materials provided with the distribution.
//     * Neither the name of the Egret nor the
//       names of its contributors may be used to endorse or promote products
//       derived from this software without specific prior written permission.
//
//  THIS SOFTWARE IS PROVIDED BY EGRET AND CONTRIBUTORS "AS IS" AND ANY EXPRESS
//  OR IMPLIED WARRANTIES, INCLUDING, BUT NOT LIMITED TO, THE IMPLIED WARRANTIES
//  OF MERCHANTABILITY AND FITNESS FOR A PARTICULAR PURPOSE ARE DISCLAIMED.
//  IN NO EVENT SHALL EGRET AND CONTRIBUTORS BE LIABLE FOR ANY DIRECT, INDIRECT,
//  INCIDENTAL, SPECIAL, EXEMPLARY, OR CONSEQUENTIAL DAMAGES (INCLUDING, BUT NOT
//  LIMITED TO, PROCUREMENT OF SUBSTITUTE GOODS OR SERVICES;LOSS OF USE, DATA,
//  OR PROFITS; OR BUSINESS INTERRUPTION) HOWEVER CAUSED AND ON ANY THEORY OF
//  LIABILITY, WHETHER IN CONTRACT, STRICT LIABILITY, OR TORT (INCLUDING
//  NEGLIGENCE OR OTHERWISE) ARISING IN ANY WAY OUT OF THE USE OF THIS SOFTWARE,
//  EVEN IF ADVISED OF THE POSSIBILITY OF SUCH DAMAGE.
//
//////////////////////////////////////////////////////////////////////////////////////
var egret;
(function (egret) {
    var web;
    (function (web) {
        /**
         * @private
         */
        var WebPlayer = (function (_super) {
            __extends(WebPlayer, _super);
            function WebPlayer(container, options) {
                var _this = _super.call(this) || this;
                _this.init(container, options);
                _this.initOrientation();
                return _this;
            }
            WebPlayer.prototype.init = function (container, options) {
                var option = this.readOption(container, options);
                var stage = new egret.Stage();
                stage.$screen = this;
                stage.$scaleMode = option.scaleMode;
                stage.$orientation = option.orientation;
                stage.$maxTouches = option.maxTouches;
                stage.frameRate = option.frameRate;
                stage.textureScaleFactor = option.textureScaleFactor;
                var buffer = new egret.sys.RenderBuffer(undefined, undefined, true);
                var canvas = buffer.surface;
                this.attachCanvas(container, canvas);
                var webTouch = new web.WebTouchHandler(stage, canvas);
                var player = new egret.sys.Player(buffer, stage, option.entryClassName);
                egret.lifecycle.stage = stage;
                egret.lifecycle.addLifecycleListener(web.WebLifeCycleHandler);
                var webInput = new web.HTMLInput();
                if (option.showFPS || option.showLog) {
                    player.displayFPS(option.showFPS, option.showLog, option.logFilter, option.fpsStyles);
                }
                this.playerOption = option;
                this.container = container;
                this.canvas = canvas;
                this.stage = stage;
                this.player = player;
                this.webTouchHandler = webTouch;
                this.webInput = webInput;
                egret.web.$cacheTextAdapter(webInput, stage, container, canvas);
                this.updateScreenSize();
                this.updateMaxTouches();
                player.start();
            };
            WebPlayer.prototype.initOrientation = function () {
                var self = this;
                window.addEventListener("orientationchange", function () {
                    window.setTimeout(function () {
                        egret.StageOrientationEvent.dispatchStageOrientationEvent(self.stage, egret.StageOrientationEvent.ORIENTATION_CHANGE);
                    }, 350);
                });
            };
            /**
             * 读取初始化参数
             */
            WebPlayer.prototype.readOption = function (container, options) {
                var option = {};
                option.entryClassName = container.getAttribute("data-entry-class");
                option.scaleMode = container.getAttribute("data-scale-mode") || egret.StageScaleMode.NO_SCALE;
                option.frameRate = +container.getAttribute("data-frame-rate") || 30;
                option.contentWidth = +container.getAttribute("data-content-width") || 480;
                option.contentHeight = +container.getAttribute("data-content-height") || 800;
                option.orientation = container.getAttribute("data-orientation") || egret.OrientationMode.AUTO;
                option.maxTouches = +container.getAttribute("data-multi-fingered") || 2;
                option.textureScaleFactor = +container.getAttribute("texture-scale-factor") || 1;
                option.showFPS = container.getAttribute("data-show-fps") == "true";
                var styleStr = container.getAttribute("data-show-fps-style") || "";
                var stylesArr = styleStr.split(",");
                var styles = {};
                for (var i = 0; i < stylesArr.length; i++) {
                    var tempStyleArr = stylesArr[i].split(":");
                    styles[tempStyleArr[0]] = tempStyleArr[1];
                }
                option.fpsStyles = styles;
                option.showLog = container.getAttribute("data-show-log") == "true";
                option.logFilter = container.getAttribute("data-log-filter");
                return option;
            };
            /**
             * @private
             * 添加canvas到container。
             */
            WebPlayer.prototype.attachCanvas = function (container, canvas) {
                var style = canvas.style;
                style.cursor = "inherit";
                style.position = "absolute";
                style.top = "0";
                style.bottom = "0";
                style.left = "0";
                style.right = "0";
                container.appendChild(canvas);
                style = container.style;
                style.overflow = "hidden";
                style.position = "absolute";
            };
            /**
             * @private
             * 更新播放器视口尺寸
             */
            WebPlayer.prototype.updateScreenSize = function () {
                var canvas = this.canvas;
                if (canvas['userTyping'])
                    return;
                var option = this.playerOption;
                var screenRect = this.container.getBoundingClientRect();
                var top = 0;
                var boundingClientWidth = screenRect.width;
                var boundingClientHeight = screenRect.height;
                if (screenRect.top < 0) {
                    boundingClientHeight += screenRect.top;
                    top = -screenRect.top;
                }
                var shouldRotate = false;
                var orientation = this.stage.$orientation;
                if (orientation != egret.OrientationMode.AUTO) {
                    shouldRotate = orientation != egret.OrientationMode.PORTRAIT && boundingClientHeight > boundingClientWidth
                        || orientation == egret.OrientationMode.PORTRAIT && boundingClientWidth > boundingClientHeight;
                }
                var screenWidth = shouldRotate ? boundingClientHeight : boundingClientWidth;
                var screenHeight = shouldRotate ? boundingClientWidth : boundingClientHeight;
                egret.Capabilities.$boundingClientWidth = screenWidth;
                egret.Capabilities.$boundingClientHeight = screenHeight;
                var stageSize = egret.sys.screenAdapter.calculateStageSize(this.stage.$scaleMode, screenWidth, screenHeight, option.contentWidth, option.contentHeight);
                var stageWidth = stageSize.stageWidth;
                var stageHeight = stageSize.stageHeight;
                var displayWidth = stageSize.displayWidth;
                var displayHeight = stageSize.displayHeight;
                canvas.style[egret.web.getPrefixStyleName("transformOrigin")] = "0% 0% 0px";
                if (canvas.width != stageWidth) {
                    canvas.width = stageWidth;
                }
                if (canvas.height != stageHeight) {
                    canvas.height = stageHeight;
                }
                var rotation = 0;
                if (shouldRotate) {
                    if (orientation == egret.OrientationMode.LANDSCAPE) {
                        rotation = 90;
                        canvas.style.top = top + (boundingClientHeight - displayWidth) / 2 + "px";
                        canvas.style.left = (boundingClientWidth + displayHeight) / 2 + "px";
                    }
                    else {
                        rotation = -90;
                        canvas.style.top = top + (boundingClientHeight + displayWidth) / 2 + "px";
                        canvas.style.left = (boundingClientWidth - displayHeight) / 2 + "px";
                    }
                }
                else {
                    canvas.style.top = top + (boundingClientHeight - displayHeight) / 2 + "px";
                    canvas.style.left = (boundingClientWidth - displayWidth) / 2 + "px";
                }
                var scalex = displayWidth / stageWidth, scaley = displayHeight / stageHeight;
                var canvasScaleX = scalex * egret.sys.DisplayList.$canvasScaleFactor;
                var canvasScaleY = scaley * egret.sys.DisplayList.$canvasScaleFactor;
                if (egret.Capabilities.$renderMode == "canvas") {
                    canvasScaleX = Math.ceil(canvasScaleX);
                    canvasScaleY = Math.ceil(canvasScaleY);
                }
                var m = new egret.Matrix();
                m.scale(scalex / canvasScaleX, scaley / canvasScaleY);
                m.rotate(rotation * Math.PI / 180);
                var transform = "matrix(" + m.a + "," + m.b + "," + m.c + "," + m.d + "," + m.tx + "," + m.ty + ")";
                canvas.style[egret.web.getPrefixStyleName("transform")] = transform;
                egret.sys.DisplayList.$setCanvasScale(canvasScaleX, canvasScaleY);
                this.webTouchHandler.updateScaleMode(scalex, scaley, rotation);
                this.webInput.$updateSize();
                this.player.updateStageSize(stageWidth, stageHeight); //不要在这个方法后面修改属性
            };
            WebPlayer.prototype.setContentSize = function (width, height) {
                var option = this.playerOption;
                option.contentWidth = width;
                option.contentHeight = height;
                this.updateScreenSize();
            };
            /**
             * @private
             * 更新触摸数量
             */
            WebPlayer.prototype.updateMaxTouches = function () {
                this.webTouchHandler.$updateMaxTouches();
            };
            return WebPlayer;
        }(egret.HashObject));
        web.WebPlayer = WebPlayer;
        __reflect(WebPlayer.prototype, "egret.web.WebPlayer", ["egret.sys.Screen"]);
    })(web = egret.web || (egret.web = {}));
})(egret || (egret = {}));
//////////////////////////////////////////////////////////////////////////////////////
//
//  Copyright (c) 2014-present, Egret Technology.
//  All rights reserved.
//  Redistribution and use in source and binary forms, with or without
//  modification, are permitted provided that the following conditions are met:
//
//     * Redistributions of source code must retain the above copyright
//       notice, this list of conditions and the following disclaimer.
//     * Redistributions in binary form must reproduce the above copyright
//       notice, this list of conditions and the following disclaimer in the
//       documentation and/or other materials provided with the distribution.
//     * Neither the name of the Egret nor the
//       names of its contributors may be used to endorse or promote products
//       derived from this software without specific prior written permission.
//
//  THIS SOFTWARE IS PROVIDED BY EGRET AND CONTRIBUTORS "AS IS" AND ANY EXPRESS
//  OR IMPLIED WARRANTIES, INCLUDING, BUT NOT LIMITED TO, THE IMPLIED WARRANTIES
//  OF MERCHANTABILITY AND FITNESS FOR A PARTICULAR PURPOSE ARE DISCLAIMED.
//  IN NO EVENT SHALL EGRET AND CONTRIBUTORS BE LIABLE FOR ANY DIRECT, INDIRECT,
//  INCIDENTAL, SPECIAL, EXEMPLARY, OR CONSEQUENTIAL DAMAGES (INCLUDING, BUT NOT
//  LIMITED TO, PROCUREMENT OF SUBSTITUTE GOODS OR SERVICES;LOSS OF USE, DATA,
//  OR PROFITS; OR BUSINESS INTERRUPTION) HOWEVER CAUSED AND ON ANY THEORY OF
//  LIABILITY, WHETHER IN CONTRACT, STRICT LIABILITY, OR TORT (INCLUDING
//  NEGLIGENCE OR OTHERWISE) ARISING IN ANY WAY OUT OF THE USE OF THIS SOFTWARE,
//  EVEN IF ADVISED OF THE POSSIBILITY OF SUCH DAMAGE.
//
//////////////////////////////////////////////////////////////////////////////////////
var egret;
(function (egret) {
    var web;
    (function (web) {
        var sharedCanvas;
        var sharedContext;
        /**
         * @private
         */
        function convertImageToCanvas(texture, rect) {
            if (!sharedCanvas) {
                sharedCanvas = document.createElement("canvas");
                sharedContext = sharedCanvas.getContext("2d");
            }
            var w = texture.$getTextureWidth();
            var h = texture.$getTextureHeight();
            if (rect == null) {
                rect = egret.$TempRectangle;
                rect.x = 0;
                rect.y = 0;
                rect.width = w;
                rect.height = h;
            }
            rect.x = Math.min(rect.x, w - 1);
            rect.y = Math.min(rect.y, h - 1);
            rect.width = Math.min(rect.width, w - rect.x);
            rect.height = Math.min(rect.height, h - rect.y);
            var iWidth = rect.width;
            var iHeight = rect.height;
            var surface = sharedCanvas;
            surface["style"]["width"] = iWidth + "px";
            surface["style"]["height"] = iHeight + "px";
            sharedCanvas.width = iWidth;
            sharedCanvas.height = iHeight;
            if (egret.Capabilities.$renderMode == "webgl") {
                var renderTexture = void 0;
                //webgl下非RenderTexture纹理先画到RenderTexture
                if (!texture.$renderBuffer) {
                    renderTexture = new egret.RenderTexture();
                    renderTexture.drawToTexture(new egret.Bitmap(texture));
                }
                else {
                    renderTexture = texture;
                }
                //从RenderTexture中读取像素数据，填入canvas
                var pixels = renderTexture.$renderBuffer.getPixels(rect.x, rect.y, iWidth, iHeight);
                var imageData = new ImageData(iWidth, iHeight);
                for (var i = 0; i < pixels.length; i++) {
                    imageData.data[i] = pixels[i];
                }
                sharedContext.putImageData(imageData, 0, 0);
                if (!texture.$renderBuffer) {
                    renderTexture.dispose();
                }
                return surface;
            }
            else {
                var bitmapData = texture;
                var offsetX = Math.round(bitmapData.$offsetX);
                var offsetY = Math.round(bitmapData.$offsetY);
                var bitmapWidth = bitmapData.$bitmapWidth;
                var bitmapHeight = bitmapData.$bitmapHeight;
                sharedContext.drawImage(bitmapData.$bitmapData.source, bitmapData.$bitmapX + rect.x / egret.$TextureScaleFactor, bitmapData.$bitmapY + rect.y / egret.$TextureScaleFactor, bitmapWidth * rect.width / w, bitmapHeight * rect.height / h, offsetX, offsetY, rect.width, rect.height);
                return surface;
            }
        }
        /**
         * @private
         */
        function toDataURL(type, rect, encoderOptions) {
            try {
                var surface = convertImageToCanvas(this, rect);
                var result = surface.toDataURL(type, encoderOptions);
                return result;
            }
            catch (e) {
                egret.$error(1033);
            }
            return null;
        }
        /**
         * 有些杀毒软件认为 saveToFile 可能是一个病毒文件
         */
        function eliFoTevas(type, filePath, rect, encoderOptions) {
            var base64 = toDataURL.call(this, type, rect, encoderOptions);
            if (base64 == null) {
                return;
            }
            var href = base64.replace(/^data:image[^;]*/, "data:image/octet-stream");
            var aLink = document.createElement('a');
            aLink['download'] = filePath;
            aLink.href = href;
            var evt = document.createEvent('MouseEvents');
            evt.initMouseEvent('click', true, false, window, 0, 0, 0, 0, 0, false, false, false, false, 0, null);
            aLink.dispatchEvent(evt);
        }
        function getPixel32(x, y) {
            egret.$warn(1041, "getPixel32", "getPixels");
            return this.getPixels(x, y);
        }
        function getPixels(x, y, width, height) {
            if (width === void 0) { width = 1; }
            if (height === void 0) { height = 1; }
            try {
                var surface = convertImageToCanvas(this);
                var result = sharedContext.getImageData(x, y, width, height).data;
                return result;
            }
            catch (e) {
                egret.$error(1039);
            }
        }
        egret.Texture.prototype.toDataURL = toDataURL;
        egret.Texture.prototype.saveToFile = eliFoTevas;
        egret.Texture.prototype.getPixel32 = getPixel32;
        egret.Texture.prototype.getPixels = getPixels;
    })(web = egret.web || (egret.web = {}));
})(egret || (egret = {}));
//////////////////////////////////////////////////////////////////////////////////////
//
//  Copyright (c) 2014-present, Egret Technology.
//  All rights reserved.
//  Redistribution and use in source and binary forms, with or without
//  modification, are permitted provided that the following conditions are met:
//
//     * Redistributions of source code must retain the above copyright
//       notice, this list of conditions and the following disclaimer.
//     * Redistributions in binary form must reproduce the above copyright
//       notice, this list of conditions and the following disclaimer in the
//       documentation and/or other materials provided with the distribution.
//     * Neither the name of the Egret nor the
//       names of its contributors may be used to endorse or promote products
//       derived from this software without specific prior written permission.
//
//  THIS SOFTWARE IS PROVIDED BY EGRET AND CONTRIBUTORS "AS IS" AND ANY EXPRESS
//  OR IMPLIED WARRANTIES, INCLUDING, BUT NOT LIMITED TO, THE IMPLIED WARRANTIES
//  OF MERCHANTABILITY AND FITNESS FOR A PARTICULAR PURPOSE ARE DISCLAIMED.
//  IN NO EVENT SHALL EGRET AND CONTRIBUTORS BE LIABLE FOR ANY DIRECT, INDIRECT,
//  INCIDENTAL, SPECIAL, EXEMPLARY, OR CONSEQUENTIAL DAMAGES (INCLUDING, BUT NOT
//  LIMITED TO, PROCUREMENT OF SUBSTITUTE GOODS OR SERVICES;LOSS OF USE, DATA,
//  OR PROFITS; OR BUSINESS INTERRUPTION) HOWEVER CAUSED AND ON ANY THEORY OF
//  LIABILITY, WHETHER IN CONTRACT, STRICT LIABILITY, OR TORT (INCLUDING
//  NEGLIGENCE OR OTHERWISE) ARISING IN ANY WAY OUT OF THE USE OF THIS SOFTWARE,
//  EVEN IF ADVISED OF THE POSSIBILITY OF SUCH DAMAGE.
//
//////////////////////////////////////////////////////////////////////////////////////
var egret;
(function (egret) {
    var web;
    (function (web) {
        /**
         * @private
         * XML节点基类
         */
        var XMLNode = (function () {
            /**
             * @private
             */
            function XMLNode(nodeType, parent) {
                this.nodeType = nodeType;
                this.parent = parent;
            }
            return XMLNode;
        }());
        web.XMLNode = XMLNode;
        __reflect(XMLNode.prototype, "egret.web.XMLNode");
        /**
         * @private
         * XML节点对象
         */
        var XML = (function (_super) {
            __extends(XML, _super);
            /**
             * @private
             */
            function XML(localName, parent, prefix, namespace, name) {
                var _this = _super.call(this, 1, parent) || this;
                /**
                 * @private
                 * 当前节点上的属性列表
                 */
                _this.attributes = {};
                /**
                 * @private
                 * 当前节点的子节点列表
                 */
                _this.children = [];
                _this.localName = localName;
                _this.prefix = prefix;
                _this.namespace = namespace;
                _this.name = name;
                return _this;
            }
            return XML;
        }(XMLNode));
        web.XML = XML;
        __reflect(XML.prototype, "egret.web.XML");
        /**
         * @private
         * XML文本节点
         */
        var XMLText = (function (_super) {
            __extends(XMLText, _super);
            /**
             * @private
             */
            function XMLText(text, parent) {
                var _this = _super.call(this, 3, parent) || this;
                _this.text = text;
                return _this;
            }
            return XMLText;
        }(XMLNode));
        web.XMLText = XMLText;
        __reflect(XMLText.prototype, "egret.web.XMLText");
        var parser = new DOMParser();
        /**
         * @private
         * 解析字符串为XML对象
         * @param text 要解析的字符串
         */
        function parse(text) {
            var xmlDoc = parser.parseFromString(text, "text/xml");
            var length = xmlDoc.childNodes.length;
            for (var i = 0; i < length; i++) {
                var node = xmlDoc.childNodes[i];
                if (node.nodeType == 1) {
                    return parseNode(node, null);
                }
            }
            return null;
        }
        /**
         * @private
         * 解析一个节点
         */
        function parseNode(node, parent) {
            if (node.localName == "parsererror") {
                throw new Error(node.textContent);
            }
            var xml = new XML(node.localName, parent, node["prefix"], node.namespaceURI, node.nodeName);
            var nodeAttributes = node.attributes;
            var attributes = xml.attributes;
            var length = nodeAttributes.length;
            for (var i = 0; i < length; i++) {
                var attributeNode = nodeAttributes[i];
                var name_1 = attributeNode.name;
                if (name_1.indexOf("xmlns:") == 0) {
                    continue;
                }
                attributes[name_1] = attributeNode.value;
                xml["$" + name_1] = attributeNode.value;
            }
            var childNodes = node.childNodes;
            length = childNodes.length;
            var children = xml.children;
            for (var i = 0; i < length; i++) {
                var childNode = childNodes[i];
                var nodeType = childNode.nodeType;
                var childXML = null;
                if (nodeType == 1) {
                    childXML = parseNode(childNode, xml);
                }
                else if (nodeType == 3) {
                    var text = childNode.textContent.trim();
                    if (text) {
                        childXML = new XMLText(text, xml);
                    }
                }
                if (childXML) {
                    children.push(childXML);
                }
            }
            return xml;
        }
        egret.XML = { parse: parse };
    })(web = egret.web || (egret.web = {}));
})(egret || (egret = {}));
var egret;
(function (egret) {
    var web;
    (function (web) {
        /**
         * @private
         */
        var WebDeviceOrientation = (function (_super) {
            __extends(WebDeviceOrientation, _super);
            function WebDeviceOrientation() {
                var _this = _super !== null && _super.apply(this, arguments) || this;
                /**
                 * @private
                 */
                _this.onChange = function (e) {
                    var event = new egret.OrientationEvent(egret.Event.CHANGE);
                    event.beta = e.beta;
                    event.gamma = e.gamma;
                    event.alpha = e.alpha;
                    _this.dispatchEvent(event);
                };
                return _this;
            }
            /**
             * @private
             *
             */
            WebDeviceOrientation.prototype.start = function () {
                window.addEventListener("deviceorientation", this.onChange);
            };
            /**
             * @private
             *
             */
            WebDeviceOrientation.prototype.stop = function () {
                window.removeEventListener("deviceorientation", this.onChange);
            };
            return WebDeviceOrientation;
        }(egret.EventDispatcher));
        web.WebDeviceOrientation = WebDeviceOrientation;
        __reflect(WebDeviceOrientation.prototype, "egret.web.WebDeviceOrientation", ["egret.DeviceOrientation"]);
    })(web = egret.web || (egret.web = {}));
})(egret || (egret = {}));
egret.DeviceOrientation = egret.web.WebDeviceOrientation;
var egret;
(function (egret) {
    var web;
    (function (web) {
        /**
         * @private
         */
        var WebGeolocation = (function (_super) {
            __extends(WebGeolocation, _super);
            /**
             * @private
             */
            function WebGeolocation(option) {
                var _this = _super.call(this) || this;
                /**
                 * @private
                 */
                _this.onUpdate = function (position) {
                    var event = new egret.GeolocationEvent(egret.Event.CHANGE);
                    var coords = position.coords;
                    event.altitude = coords.altitude;
                    event.heading = coords.heading;
                    event.accuracy = coords.accuracy;
                    event.latitude = coords.latitude;
                    event.longitude = coords.longitude;
                    event.speed = coords.speed;
                    event.altitudeAccuracy = coords.altitudeAccuracy;
                    _this.dispatchEvent(event);
                };
                /**
                 * @private
                 */
                _this.onError = function (error) {
                    var errorType = egret.GeolocationEvent.UNAVAILABLE;
                    if (error.code == error.PERMISSION_DENIED)
                        errorType = egret.GeolocationEvent.PERMISSION_DENIED;
                    var event = new egret.GeolocationEvent(egret.IOErrorEvent.IO_ERROR);
                    event.errorType = errorType;
                    event.errorMessage = error.message;
                    _this.dispatchEvent(event);
                };
                _this.geolocation = navigator.geolocation;
                return _this;
            }
            /**
             * @private
             *
             */
            WebGeolocation.prototype.start = function () {
                var geo = this.geolocation;
                if (geo)
                    this.watchId = geo.watchPosition(this.onUpdate, this.onError);
                else
                    this.onError({
                        code: 2,
                        message: egret.sys.tr(3004),
                        PERMISSION_DENIED: 1,
                        POSITION_UNAVAILABLE: 2
                    });
            };
            /**
             * @private
             *
             */
            WebGeolocation.prototype.stop = function () {
                var geo = this.geolocation;
                geo.clearWatch(this.watchId);
            };
            return WebGeolocation;
        }(egret.EventDispatcher));
        web.WebGeolocation = WebGeolocation;
        __reflect(WebGeolocation.prototype, "egret.web.WebGeolocation", ["egret.Geolocation"]);
        egret.Geolocation = egret.web.WebGeolocation;
    })(web = egret.web || (egret.web = {}));
})(egret || (egret = {}));
var egret;
(function (egret) {
    var web;
    (function (web) {
        /**
         * @private
         */
        var WebMotion = (function (_super) {
            __extends(WebMotion, _super);
            function WebMotion() {
                var _this = _super !== null && _super.apply(this, arguments) || this;
                /**
                 * @private
                 */
                _this.onChange = function (e) {
                    var event = new egret.MotionEvent(egret.Event.CHANGE);
                    var acceleration = {
                        x: e.acceleration.x,
                        y: e.acceleration.y,
                        z: e.acceleration.z
                    };
                    var accelerationIncludingGravity = {
                        x: e.accelerationIncludingGravity.x,
                        y: e.accelerationIncludingGravity.y,
                        z: e.accelerationIncludingGravity.z
                    };
                    var rotation = {
                        alpha: e.rotationRate.alpha,
                        beta: e.rotationRate.beta,
                        gamma: e.rotationRate.gamma
                    };
                    event.acceleration = acceleration;
                    event.accelerationIncludingGravity = accelerationIncludingGravity;
                    event.rotationRate = rotation;
                    _this.dispatchEvent(event);
                };
                return _this;
            }
            /**
             * @private
             *
             */
            WebMotion.prototype.start = function () {
                window.addEventListener("devicemotion", this.onChange);
            };
            /**
             * @private
             *
             */
            WebMotion.prototype.stop = function () {
                window.removeEventListener("devicemotion", this.onChange);
            };
            return WebMotion;
        }(egret.EventDispatcher));
        web.WebMotion = WebMotion;
        __reflect(WebMotion.prototype, "egret.web.WebMotion", ["egret.Motion"]);
        egret.Motion = egret.web.WebMotion;
    })(web = egret.web || (egret.web = {}));
})(egret || (egret = {}));
//////////////////////////////////////////////////////////////////////////////////////
//
//  Copyright (c) 2014-present, Egret Technology.
//  All rights reserved.
//  Redistribution and use in source and binary forms, with or without
//  modification, are permitted provided that the following conditions are met:
//
//     * Redistributions of source code must retain the above copyright
//       notice, this list of conditions and the following disclaimer.
//     * Redistributions in binary form must reproduce the above copyright
//       notice, this list of conditions and the following disclaimer in the
//       documentation and/or other materials provided with the distribution.
//     * Neither the name of the Egret nor the
//       names of its contributors may be used to endorse or promote products
//       derived from this software without specific prior written permission.
//
//  THIS SOFTWARE IS PROVIDED BY EGRET AND CONTRIBUTORS "AS IS" AND ANY EXPRESS
//  OR IMPLIED WARRANTIES, INCLUDING, BUT NOT LIMITED TO, THE IMPLIED WARRANTIES
//  OF MERCHANTABILITY AND FITNESS FOR A PARTICULAR PURPOSE ARE DISCLAIMED.
//  IN NO EVENT SHALL EGRET AND CONTRIBUTORS BE LIABLE FOR ANY DIRECT, INDIRECT,
//  INCIDENTAL, SPECIAL, EXEMPLARY, OR CONSEQUENTIAL DAMAGES (INCLUDING, BUT NOT
//  LIMITED TO, PROCUREMENT OF SUBSTITUTE GOODS OR SERVICES;LOSS OF USE, DATA,
//  OR PROFITS; OR BUSINESS INTERRUPTION) HOWEVER CAUSED AND ON ANY THEORY OF
//  LIABILITY, WHETHER IN CONTRACT, STRICT LIABILITY, OR TORT (INCLUDING
//  NEGLIGENCE OR OTHERWISE) ARISING IN ANY WAY OUT OF THE USE OF THIS SOFTWARE,
//  EVEN IF ADVISED OF THE POSSIBILITY OF SUCH DAMAGE.
//
//////////////////////////////////////////////////////////////////////////////////////
var egret;
(function (egret) {
    var web;
    (function (web) {
        if (true) {
            var logFuncs_1;
            function setLogLevel(logType) {
                if (logFuncs_1 == null) {
                    logFuncs_1 = {
                        "error": console.error,
                        "debug": console.debug,
                        "warn": console.warn,
                        "info": console.info,
                        "log": console.log
                    };
                }
                switch (logType) {
                    case egret.Logger.OFF:
                        console.error = function () {
                        };
                    case egret.Logger.ERROR:
                        console.warn = function () {
                        };
                    case egret.Logger.WARN:
                        console.info = function () {
                        };
                        console.log = function () {
                        };
                    case egret.Logger.INFO:
                        console.debug = function () {
                        };
                    default:
                        break;
                }
                switch (logType) {
                    case egret.Logger.ALL:
                    case egret.Logger.DEBUG:
                        console.debug = logFuncs_1["debug"];
                    case egret.Logger.INFO:
                        console.log = logFuncs_1["log"];
                        console.info = logFuncs_1["info"];
                    case egret.Logger.WARN:
                        console.warn = logFuncs_1["warn"];
                    case egret.Logger.ERROR:
                        console.error = logFuncs_1["error"];
                    default:
                        break;
                }
            }
            Object.defineProperty(egret.Logger, "logLevel", {
                set: setLogLevel,
                enumerable: true,
                configurable: true
            });
        }
    })(web = egret.web || (egret.web = {}));
})(egret || (egret = {}));
//////////////////////////////////////////////////////////////////////////////////////
//
//  Copyright (c) 2014-present, Egret Technology.
//  All rights reserved.
//  Redistribution and use in source and binary forms, with or without
//  modification, are permitted provided that the following conditions are met:
//
//     * Redistributions of source code must retain the above copyright
//       notice, this list of conditions and the following disclaimer.
//     * Redistributions in binary form must reproduce the above copyright
//       notice, this list of conditions and the following disclaimer in the
//       documentation and/or other materials provided with the distribution.
//     * Neither the name of the Egret nor the
//       names of its contributors may be used to endorse or promote products
//       derived from this software without specific prior written permission.
//
//  THIS SOFTWARE IS PROVIDED BY EGRET AND CONTRIBUTORS "AS IS" AND ANY EXPRESS
//  OR IMPLIED WARRANTIES, INCLUDING, BUT NOT LIMITED TO, THE IMPLIED WARRANTIES
//  OF MERCHANTABILITY AND FITNESS FOR A PARTICULAR PURPOSE ARE DISCLAIMED.
//  IN NO EVENT SHALL EGRET AND CONTRIBUTORS BE LIABLE FOR ANY DIRECT, INDIRECT,
//  INCIDENTAL, SPECIAL, EXEMPLARY, OR CONSEQUENTIAL DAMAGES (INCLUDING, BUT NOT
//  LIMITED TO, PROCUREMENT OF SUBSTITUTE GOODS OR SERVICES;LOSS OF USE, DATA,
//  OR PROFITS; OR BUSINESS INTERRUPTION) HOWEVER CAUSED AND ON ANY THEORY OF
//  LIABILITY, WHETHER IN CONTRACT, STRICT LIABILITY, OR TORT (INCLUDING
//  NEGLIGENCE OR OTHERWISE) ARISING IN ANY WAY OUT OF THE USE OF THIS SOFTWARE,
//  EVEN IF ADVISED OF THE POSSIBILITY OF SUCH DAMAGE.
//
//////////////////////////////////////////////////////////////////////////////////////
var egret;
(function (egret) {
    var web;
    (function (web) {
        /**
         * @private
         * 绘制指令管理器
         * 用来维护drawData数组
         */
        var WebGLDrawCmdManager = (function () {
            function WebGLDrawCmdManager() {
                /**
                 * 用于缓存绘制命令的数组
                 */
                this.drawData = [];
                this.drawDataLen = 0;
            }
            /**
             * 压入绘制矩形指令
             */
            WebGLDrawCmdManager.prototype.pushDrawRect = function () {
                if (this.drawDataLen == 0 || this.drawData[this.drawDataLen - 1].type != 1 /* RECT */) {
                    var data = this.drawData[this.drawDataLen] || {};
                    data.type = 1 /* RECT */;
                    data.count = 0;
                    this.drawData[this.drawDataLen] = data;
                    this.drawDataLen++;
                }
                this.drawData[this.drawDataLen - 1].count += 2;
            };
            /**
             * 压入绘制texture指令
             */
            WebGLDrawCmdManager.prototype.pushDrawTexture = function (texture, count, filter, textureWidth, textureHeight) {
                if (count === void 0) { count = 2; }
                if (filter) {
                    // 目前有滤镜的情况下不会合并绘制
                    var data = this.drawData[this.drawDataLen] || {};
                    data.type = 0 /* TEXTURE */;
                    data.texture = texture;
                    data.filter = filter;
                    data.count = count;
                    data.textureWidth = textureWidth;
                    data.textureHeight = textureHeight;
                    this.drawData[this.drawDataLen] = data;
                    this.drawDataLen++;
                }
                else {
                    if (this.drawDataLen == 0 || this.drawData[this.drawDataLen - 1].type != 0 /* TEXTURE */ || texture != this.drawData[this.drawDataLen - 1].texture || this.drawData[this.drawDataLen - 1].filter) {
                        var data = this.drawData[this.drawDataLen] || {};
                        data.type = 0 /* TEXTURE */;
                        data.texture = texture;
                        data.count = 0;
                        this.drawData[this.drawDataLen] = data;
                        this.drawDataLen++;
                    }
                    this.drawData[this.drawDataLen - 1].count += count;
                }
            };
            WebGLDrawCmdManager.prototype.pushChangeSmoothing = function (texture, smoothing) {
                texture["smoothing"] = smoothing;
                var data = this.drawData[this.drawDataLen] || {};
                data.type = 10 /* SMOOTHING */;
                data.texture = texture;
                data.smoothing = smoothing;
                this.drawData[this.drawDataLen] = data;
                this.drawDataLen++;
            };
            /**
             * 压入pushMask指令
             */
            WebGLDrawCmdManager.prototype.pushPushMask = function (count) {
                if (count === void 0) { count = 1; }
                var data = this.drawData[this.drawDataLen] || {};
                data.type = 2 /* PUSH_MASK */;
                data.count = count * 2;
                this.drawData[this.drawDataLen] = data;
                this.drawDataLen++;
            };
            /**
             * 压入popMask指令
             */
            WebGLDrawCmdManager.prototype.pushPopMask = function (count) {
                if (count === void 0) { count = 1; }
                var data = this.drawData[this.drawDataLen] || {};
                data.type = 3 /* POP_MASK */;
                data.count = count * 2;
                this.drawData[this.drawDataLen] = data;
                this.drawDataLen++;
            };
            /**
             * 压入混色指令
             */
            WebGLDrawCmdManager.prototype.pushSetBlend = function (value) {
                var len = this.drawDataLen;
                // 有无遍历到有效绘图操作
                var drawState = false;
                for (var i = len - 1; i >= 0; i--) {
                    var data = this.drawData[i];
                    if (data) {
                        if (data.type == 0 /* TEXTURE */ || data.type == 1 /* RECT */) {
                            drawState = true;
                        }
                        // 如果与上一次blend操作之间无有效绘图，上一次操作无效
                        if (!drawState && data.type == 4 /* BLEND */) {
                            this.drawData.splice(i, 1);
                            this.drawDataLen--;
                            continue;
                        }
                        // 如果与上一次blend操作重复，本次操作无效
                        if (data.type == 4 /* BLEND */) {
                            if (data.value == value) {
                                return;
                            }
                            else {
                                break;
                            }
                        }
                    }
                }
                var _data = this.drawData[this.drawDataLen] || {};
                _data.type = 4 /* BLEND */;
                _data.value = value;
                this.drawData[this.drawDataLen] = _data;
                this.drawDataLen++;
            };
            /*
             * 压入resize render target命令
             */
            WebGLDrawCmdManager.prototype.pushResize = function (buffer, width, height) {
                var data = this.drawData[this.drawDataLen] || {};
                data.type = 5 /* RESIZE_TARGET */;
                data.buffer = buffer;
                data.width = width;
                data.height = height;
                this.drawData[this.drawDataLen] = data;
                this.drawDataLen++;
            };
            /*
             * 压入clear color命令
             */
            WebGLDrawCmdManager.prototype.pushClearColor = function () {
                var data = this.drawData[this.drawDataLen] || {};
                data.type = 6 /* CLEAR_COLOR */;
                this.drawData[this.drawDataLen] = data;
                this.drawDataLen++;
            };
            /**
             * 压入激活buffer命令
             */
            WebGLDrawCmdManager.prototype.pushActivateBuffer = function (buffer) {
                var len = this.drawDataLen;
                // 有无遍历到有效绘图操作
                var drawState = false;
                for (var i = len - 1; i >= 0; i--) {
                    var data = this.drawData[i];
                    if (data) {
                        if (data.type != 4 /* BLEND */ && data.type != 7 /* ACT_BUFFER */) {
                            drawState = true;
                        }
                        // 如果与上一次buffer操作之间无有效绘图，上一次操作无效
                        if (!drawState && data.type == 7 /* ACT_BUFFER */) {
                            this.drawData.splice(i, 1);
                            this.drawDataLen--;
                            continue;
                        }
                        // 如果与上一次buffer操作重复，本次操作无效
                        // if(data.type == DRAWABLE_TYPE.ACT_BUFFER) {
                        //     if(data.buffer == buffer) {
                        //         return;
                        //     } else {
                        //         break;
                        //     }
                        // }
                    }
                }
                var _data = this.drawData[this.drawDataLen] || {};
                _data.type = 7 /* ACT_BUFFER */;
                _data.buffer = buffer;
                _data.width = buffer.rootRenderTarget.width;
                _data.height = buffer.rootRenderTarget.height;
                this.drawData[this.drawDataLen] = _data;
                this.drawDataLen++;
            };
            /*
             * 压入enabel scissor命令
             */
            WebGLDrawCmdManager.prototype.pushEnableScissor = function (x, y, width, height) {
                var data = this.drawData[this.drawDataLen] || {};
                data.type = 8 /* ENABLE_SCISSOR */;
                data.x = x;
                data.y = y;
                data.width = width;
                data.height = height;
                this.drawData[this.drawDataLen] = data;
                this.drawDataLen++;
            };
            /*
             * 压入disable scissor命令
             */
            WebGLDrawCmdManager.prototype.pushDisableScissor = function () {
                var data = this.drawData[this.drawDataLen] || {};
                data.type = 9 /* DISABLE_SCISSOR */;
                this.drawData[this.drawDataLen] = data;
                this.drawDataLen++;
            };
            /**
             * 清空命令数组
             */
            WebGLDrawCmdManager.prototype.clear = function () {
                for (var i = 0; i < this.drawDataLen; i++) {
                    var data = this.drawData[i];
                    data.type = 0;
                    data.count = 0;
                    data.texture = null;
                    data.filter = null;
                    data.uv = null;
                    data.value = "";
                    data.buffer = null;
                    data.width = 0;
                    data.height = 0;
                }
                this.drawDataLen = 0;
            };
            return WebGLDrawCmdManager;
        }());
        web.WebGLDrawCmdManager = WebGLDrawCmdManager;
        __reflect(WebGLDrawCmdManager.prototype, "egret.web.WebGLDrawCmdManager");
    })(web = egret.web || (egret.web = {}));
})(egret || (egret = {}));
//////////////////////////////////////////////////////////////////////////////////////
//
//  Copyright (c) 2014-present, Egret Technology.
//  All rights reserved.
//  Redistribution and use in source and binary forms, with or without
//  modification, are permitted provided that the following conditions are met:
//
//     * Redistributions of source code must retain the above copyright
//       notice, this list of conditions and the following disclaimer.
//     * Redistributions in binary form must reproduce the above copyright
//       notice, this list of conditions and the following disclaimer in the
//       documentation and/or other materials provided with the distribution.
//     * Neither the name of the Egret nor the
//       names of its contributors may be used to endorse or promote products
//       derived from this software without specific prior written permission.
//
//  THIS SOFTWARE IS PROVIDED BY EGRET AND CONTRIBUTORS "AS IS" AND ANY EXPRESS
//  OR IMPLIED WARRANTIES, INCLUDING, BUT NOT LIMITED TO, THE IMPLIED WARRANTIES
//  OF MERCHANTABILITY AND FITNESS FOR A PARTICULAR PURPOSE ARE DISCLAIMED.
//  IN NO EVENT SHALL EGRET AND CONTRIBUTORS BE LIABLE FOR ANY DIRECT, INDIRECT,
//  INCIDENTAL, SPECIAL, EXEMPLARY, OR CONSEQUENTIAL DAMAGES (INCLUDING, BUT NOT
//  LIMITED TO, PROCUREMENT OF SUBSTITUTE GOODS OR SERVICES;LOSS OF USE, DATA,
//  OR PROFITS; OR BUSINESS INTERRUPTION) HOWEVER CAUSED AND ON ANY THEORY OF
//  LIABILITY, WHETHER IN CONTRACT, STRICT LIABILITY, OR TORT (INCLUDING
//  NEGLIGENCE OR OTHERWISE) ARISING IN ANY WAY OUT OF THE USE OF THIS SOFTWARE,
//  EVEN IF ADVISED OF THE POSSIBILITY OF SUCH DAMAGE.
//
//////////////////////////////////////////////////////////////////////////////////////
var egret;
(function (egret) {
    var web;
    (function (web) {
        /**
         * @private
         * 顶点数组管理对象
         * 用来维护顶点数组
         */
        var WebGLVertexArrayObject = (function () {
            function WebGLVertexArrayObject() {
                this.size = 2000;
                this.vertexMaxSize = this.size * 4;
                this.indicesMaxSize = this.size * 6;
                this.vertSize = 5;
                this.vertices = null;
                this.indices = null;
                this.indicesForMesh = null;
                this.vertexIndex = 0;
                this.indexIndex = 0;
                this.hasMesh = false;
                var numVerts = this.vertexMaxSize * this.vertSize;
                var numIndices = this.indicesMaxSize;
                this.vertices = new Float32Array(numVerts);
                this.indices = new Uint16Array(numIndices);
                this.indicesForMesh = new Uint16Array(numIndices);
                for (var i = 0, j = 0; i < numIndices; i += 6, j += 4) {
                    this.indices[i + 0] = j + 0;
                    this.indices[i + 1] = j + 1;
                    this.indices[i + 2] = j + 2;
                    this.indices[i + 3] = j + 0;
                    this.indices[i + 4] = j + 2;
                    this.indices[i + 5] = j + 3;
                }
            }
            /**
             * 是否达到最大缓存数量
             */
            WebGLVertexArrayObject.prototype.reachMaxSize = function (vertexCount, indexCount) {
                if (vertexCount === void 0) { vertexCount = 4; }
                if (indexCount === void 0) { indexCount = 6; }
                return this.vertexIndex > this.vertexMaxSize - vertexCount || this.indexIndex > this.indicesMaxSize - indexCount;
            };
            /**
             * 获取缓存完成的顶点数组
             */
            WebGLVertexArrayObject.prototype.getVertices = function () {
                var view = this.vertices.subarray(0, this.vertexIndex * this.vertSize);
                return view;
            };
            /**
             * 获取缓存完成的索引数组
             */
            WebGLVertexArrayObject.prototype.getIndices = function () {
                return this.indices;
            };
            /**
             * 获取缓存完成的mesh索引数组
             */
            WebGLVertexArrayObject.prototype.getMeshIndices = function () {
                return this.indicesForMesh;
            };
            /**
             * 切换成mesh索引缓存方式
             */
            WebGLVertexArrayObject.prototype.changeToMeshIndices = function () {
                if (!this.hasMesh) {
                    // 拷贝默认index信息到for mesh中
                    for (var i = 0, l = this.indexIndex; i < l; ++i) {
                        this.indicesForMesh[i] = this.indices[i];
                    }
                    this.hasMesh = true;
                }
            };
            WebGLVertexArrayObject.prototype.isMesh = function () {
                return this.hasMesh;
            };
            /**
             * 默认构成矩形
             */
            // private defaultMeshVertices = [0, 0, 1, 0, 1, 1, 0, 1];
            // private defaultMeshUvs = [
            //     0, 0,
            //     1, 0,
            //     1, 1,
            //     0, 1
            // ];
            // private defaultMeshIndices = [0, 1, 2, 0, 2, 3];
            /**
             * 缓存一组顶点
             */
            WebGLVertexArrayObject.prototype.cacheArrays = function (buffer, sourceX, sourceY, sourceWidth, sourceHeight, destX, destY, destWidth, destHeight, textureSourceWidth, textureSourceHeight, meshUVs, meshVertices, meshIndices, rotated) {
                var alpha = buffer.globalAlpha;
                //计算出绘制矩阵，之后把矩阵还原回之前的
                var locWorldTransform = buffer.globalMatrix;
                var a = locWorldTransform.a;
                var b = locWorldTransform.b;
                var c = locWorldTransform.c;
                var d = locWorldTransform.d;
                var tx = locWorldTransform.tx;
                var ty = locWorldTransform.ty;
                var offsetX = buffer.$offsetX;
                var offsetY = buffer.$offsetY;
                if (offsetX != 0 || offsetY != 0) {
                    tx = offsetX * a + offsetY * c + tx;
                    ty = offsetX * b + offsetY * d + ty;
                }
                if (!meshVertices) {
                    if (destX != 0 || destY != 0) {
                        tx = destX * a + destY * c + tx;
                        ty = destX * b + destY * d + ty;
                    }
                    var a1 = destWidth / sourceWidth;
                    if (a1 != 1) {
                        a = a1 * a;
                        b = a1 * b;
                    }
                    var d1 = destHeight / sourceHeight;
                    if (d1 != 1) {
                        c = d1 * c;
                        d = d1 * d;
                    }
                }
                if (meshVertices) {
                    // 计算索引位置与赋值
                    var vertices = this.vertices;
                    var index = this.vertexIndex * this.vertSize;
                    // 缓存顶点数组
                    var i = 0, iD = 0, l = 0;
                    var u = 0, v = 0, x = 0, y = 0;
                    for (i = 0, l = meshUVs.length; i < l; i += 2) {
                        iD = i * 5 / 2;
                        x = meshVertices[i];
                        y = meshVertices[i + 1];
                        u = meshUVs[i];
                        v = meshUVs[i + 1];
                        // xy
                        vertices[index + iD + 0] = a * x + c * y + tx;
                        vertices[index + iD + 1] = b * x + d * y + ty;
                        // uv
                        vertices[index + iD + 2] = (sourceX + u * sourceWidth) / textureSourceWidth;
                        vertices[index + iD + 3] = (sourceY + v * sourceHeight) / textureSourceHeight;
                        // alpha
                        vertices[index + iD + 4] = alpha;
                    }
                    // 缓存索引数组
                    if (this.hasMesh) {
                        for (var i_1 = 0, l_1 = meshIndices.length; i_1 < l_1; ++i_1) {
                            this.indicesForMesh[this.indexIndex + i_1] = meshIndices[i_1] + this.vertexIndex;
                        }
                    }
                    this.vertexIndex += meshUVs.length / 2;
                    this.indexIndex += meshIndices.length;
                }
                else {
                    var width = textureSourceWidth;
                    var height = textureSourceHeight;
                    var w = sourceWidth;
                    var h = sourceHeight;
                    sourceX = sourceX / width;
                    sourceY = sourceY / height;
                    var vertices = this.vertices;
                    var index = this.vertexIndex * this.vertSize;
                    if (rotated) {
                        var temp = sourceWidth;
                        sourceWidth = sourceHeight / width;
                        sourceHeight = temp / height;
                        // xy
                        vertices[index++] = tx;
                        vertices[index++] = ty;
                        // uv
                        vertices[index++] = sourceWidth + sourceX;
                        vertices[index++] = sourceY;
                        // alpha
                        vertices[index++] = alpha;
                        // xy
                        vertices[index++] = a * w + tx;
                        vertices[index++] = b * w + ty;
                        // uv
                        vertices[index++] = sourceWidth + sourceX;
                        vertices[index++] = sourceHeight + sourceY;
                        // alpha
                        vertices[index++] = alpha;
                        // xy
                        vertices[index++] = a * w + c * h + tx;
                        vertices[index++] = d * h + b * w + ty;
                        // uv
                        vertices[index++] = sourceX;
                        vertices[index++] = sourceHeight + sourceY;
                        // alpha
                        vertices[index++] = alpha;
                        // xy
                        vertices[index++] = c * h + tx;
                        vertices[index++] = d * h + ty;
                        // uv
                        vertices[index++] = sourceX;
                        vertices[index++] = sourceY;
                        // alpha
                        vertices[index++] = alpha;
                    }
                    else {
                        sourceWidth = sourceWidth / width;
                        sourceHeight = sourceHeight / height;
                        // xy
                        vertices[index++] = tx;
                        vertices[index++] = ty;
                        // uv
                        vertices[index++] = sourceX;
                        vertices[index++] = sourceY;
                        // alpha
                        vertices[index++] = alpha;
                        // xy
                        vertices[index++] = a * w + tx;
                        vertices[index++] = b * w + ty;
                        // uv
                        vertices[index++] = sourceWidth + sourceX;
                        vertices[index++] = sourceY;
                        // alpha
                        vertices[index++] = alpha;
                        // xy
                        vertices[index++] = a * w + c * h + tx;
                        vertices[index++] = d * h + b * w + ty;
                        // uv
                        vertices[index++] = sourceWidth + sourceX;
                        vertices[index++] = sourceHeight + sourceY;
                        // alpha
                        vertices[index++] = alpha;
                        // xy
                        vertices[index++] = c * h + tx;
                        vertices[index++] = d * h + ty;
                        // uv
                        vertices[index++] = sourceX;
                        vertices[index++] = sourceHeight + sourceY;
                        // alpha
                        vertices[index++] = alpha;
                    }
                    // 缓存索引数组
                    if (this.hasMesh) {
                        var indicesForMesh = this.indicesForMesh;
                        indicesForMesh[this.indexIndex + 0] = 0 + this.vertexIndex;
                        indicesForMesh[this.indexIndex + 1] = 1 + this.vertexIndex;
                        indicesForMesh[this.indexIndex + 2] = 2 + this.vertexIndex;
                        indicesForMesh[this.indexIndex + 3] = 0 + this.vertexIndex;
                        indicesForMesh[this.indexIndex + 4] = 2 + this.vertexIndex;
                        indicesForMesh[this.indexIndex + 5] = 3 + this.vertexIndex;
                    }
                    this.vertexIndex += 4;
                    this.indexIndex += 6;
                }
            };
            WebGLVertexArrayObject.prototype.clear = function () {
                this.hasMesh = false;
                this.vertexIndex = 0;
                this.indexIndex = 0;
            };
            return WebGLVertexArrayObject;
        }());
        web.WebGLVertexArrayObject = WebGLVertexArrayObject;
        __reflect(WebGLVertexArrayObject.prototype, "egret.web.WebGLVertexArrayObject");
    })(web = egret.web || (egret.web = {}));
})(egret || (egret = {}));
//////////////////////////////////////////////////////////////////////////////////////
//
//  Copyright (c) 2014-present, Egret Technology.
//  All rights reserved.
//  Redistribution and use in source and binary forms, with or without
//  modification, are permitted provided that the following conditions are met:
//
//     * Redistributions of source code must retain the above copyright
//       notice, this list of conditions and the following disclaimer.
//     * Redistributions in binary form must reproduce the above copyright
//       notice, this list of conditions and the following disclaimer in the
//       documentation and/or other materials provided with the distribution.
//     * Neither the name of the Egret nor the
//       names of its contributors may be used to endorse or promote products
//       derived from this software without specific prior written permission.
//
//  THIS SOFTWARE IS PROVIDED BY EGRET AND CONTRIBUTORS "AS IS" AND ANY EXPRESS
//  OR IMPLIED WARRANTIES, INCLUDING, BUT NOT LIMITED TO, THE IMPLIED WARRANTIES
//  OF MERCHANTABILITY AND FITNESS FOR A PARTICULAR PURPOSE ARE DISCLAIMED.
//  IN NO EVENT SHALL EGRET AND CONTRIBUTORS BE LIABLE FOR ANY DIRECT, INDIRECT,
//  INCIDENTAL, SPECIAL, EXEMPLARY, OR CONSEQUENTIAL DAMAGES (INCLUDING, BUT NOT
//  LIMITED TO, PROCUREMENT OF SUBSTITUTE GOODS OR SERVICES;LOSS OF USE, DATA,
//  OR PROFITS; OR BUSINESS INTERRUPTION) HOWEVER CAUSED AND ON ANY THEORY OF
//  LIABILITY, WHETHER IN CONTRACT, STRICT LIABILITY, OR TORT (INCLUDING
//  NEGLIGENCE OR OTHERWISE) ARISING IN ANY WAY OUT OF THE USE OF THIS SOFTWARE,
//  EVEN IF ADVISED OF THE POSSIBILITY OF SUCH DAMAGE.
//
//////////////////////////////////////////////////////////////////////////////////////
var egret;
(function (egret) {
    var web;
    (function (web) {
        /**
         * @private
         * WebGLRenderTarget类
         * 一个WebGL渲染目标，拥有一个frame buffer和texture
         */
        var WebGLRenderTarget = (function (_super) {
            __extends(WebGLRenderTarget, _super);
            function WebGLRenderTarget(gl, width, height) {
                var _this = _super.call(this) || this;
                // 清除色
                _this.clearColor = [0, 0, 0, 0];
                // 是否启用frame buffer, 默认为true
                _this.useFrameBuffer = true;
                _this.gl = gl;
                // 如果尺寸为 0 chrome会报警
                _this.width = width || 1;
                _this.height = height || 1;
                return _this;
            }
            /**
             * 重置render target的尺寸
             */
            WebGLRenderTarget.prototype.resize = function (width, height) {
                var gl = this.gl;
                this.width = width;
                this.height = height;
                if (this.frameBuffer) {
                    // 设置texture尺寸
                    gl.bindTexture(gl.TEXTURE_2D, this.texture);
                    gl.texImage2D(gl.TEXTURE_2D, 0, gl.RGBA, width, height, 0, gl.RGBA, gl.UNSIGNED_BYTE, null);
                    // gl.bindTexture(gl.TEXTURE_2D, null);
                }
                if (this.stencilBuffer) {
                    gl.deleteRenderbuffer(this.stencilBuffer);
                    this.stencilBuffer = null;
                }
            };
            /**
             * 激活此render target
             */
            WebGLRenderTarget.prototype.activate = function () {
                var gl = this.gl;
                gl.bindFramebuffer(gl.FRAMEBUFFER, this.getFrameBuffer());
            };
            /**
             * 获取frame buffer
             */
            WebGLRenderTarget.prototype.getFrameBuffer = function () {
                if (!this.useFrameBuffer) {
                    return null;
                }
                return this.frameBuffer;
            };
            WebGLRenderTarget.prototype.initFrameBuffer = function () {
                if (!this.frameBuffer) {
                    var gl = this.gl;
                    // 创建材质
                    this.texture = this.createTexture();
                    // 创建frame buffer
                    this.frameBuffer = gl.createFramebuffer();
                    gl.bindFramebuffer(gl.FRAMEBUFFER, this.frameBuffer);
                    // 绑定材质
                    gl.framebufferTexture2D(gl.FRAMEBUFFER, gl.COLOR_ATTACHMENT0, gl.TEXTURE_2D, this.texture, 0);
                }
            };
            /**
             * 创建材质
             * TODO 创建材质的方法可以合并
             */
            WebGLRenderTarget.prototype.createTexture = function () {
                var gl = this.gl;
                var texture = gl.createTexture();
                gl.bindTexture(gl.TEXTURE_2D, texture);
                gl.texImage2D(gl.TEXTURE_2D, 0, gl.RGBA, this.width, this.height, 0, gl.RGBA, gl.UNSIGNED_BYTE, null);
                gl.texParameteri(gl.TEXTURE_2D, gl.TEXTURE_MAG_FILTER, gl.LINEAR);
                gl.texParameteri(gl.TEXTURE_2D, gl.TEXTURE_MIN_FILTER, gl.LINEAR);
                gl.texParameteri(gl.TEXTURE_2D, gl.TEXTURE_WRAP_S, gl.CLAMP_TO_EDGE);
                gl.texParameteri(gl.TEXTURE_2D, gl.TEXTURE_WRAP_T, gl.CLAMP_TO_EDGE);
                return texture;
            };
            /**
             * 清除render target颜色缓存
             */
            WebGLRenderTarget.prototype.clear = function (bind) {
                var gl = this.gl;
                if (bind) {
                    this.activate();
                }
                gl.colorMask(true, true, true, true);
                gl.clearColor(this.clearColor[0], this.clearColor[1], this.clearColor[2], this.clearColor[3]);
                gl.clear(gl.COLOR_BUFFER_BIT);
            };
            WebGLRenderTarget.prototype.enabledStencil = function () {
                if (!this.frameBuffer || this.stencilBuffer) {
                    return;
                }
                var gl = this.gl;
                // 设置render buffer的尺寸
                gl.bindFramebuffer(gl.FRAMEBUFFER, this.frameBuffer); // 是否需要强制绑定？
                // 绑定stencil buffer
                this.stencilBuffer = gl.createRenderbuffer();
                gl.bindRenderbuffer(gl.RENDERBUFFER, this.stencilBuffer);
                gl.renderbufferStorage(gl.RENDERBUFFER, gl.DEPTH_STENCIL, this.width, this.height);
                gl.framebufferRenderbuffer(gl.FRAMEBUFFER, gl.DEPTH_STENCIL_ATTACHMENT, gl.RENDERBUFFER, this.stencilBuffer);
                // 此处不解绑是否会造成bug？
                // gl.bindFramebuffer(gl.FRAMEBUFFER, null);
            };
            return WebGLRenderTarget;
        }(egret.HashObject));
        web.WebGLRenderTarget = WebGLRenderTarget;
        __reflect(WebGLRenderTarget.prototype, "egret.web.WebGLRenderTarget");
    })(web = egret.web || (egret.web = {}));
})(egret || (egret = {}));
//////////////////////////////////////////////////////////////////////////////////////
//
//  Copyright (c) 2014-present, Egret Technology.
//  All rights reserved.
//  Redistribution and use in source and binary forms, with or without
//  modification, are permitted provided that the following conditions are met:
//
//     * Redistributions of source code must retain the above copyright
//       notice, this list of conditions and the following disclaimer.
//     * Redistributions in binary form must reproduce the above copyright
//       notice, this list of conditions and the following disclaimer in the
//       documentation and/or other materials provided with the distribution.
//     * Neither the name of the Egret nor the
//       names of its contributors may be used to endorse or promote products
//       derived from this software without specific prior written permission.
//
//  THIS SOFTWARE IS PROVIDED BY EGRET AND CONTRIBUTORS "AS IS" AND ANY EXPRESS
//  OR IMPLIED WARRANTIES, INCLUDING, BUT NOT LIMITED TO, THE IMPLIED WARRANTIES
//  OF MERCHANTABILITY AND FITNESS FOR A PARTICULAR PURPOSE ARE DISCLAIMED.
//  IN NO EVENT SHALL EGRET AND CONTRIBUTORS BE LIABLE FOR ANY DIRECT, INDIRECT,
//  INCIDENTAL, SPECIAL, EXEMPLARY, OR CONSEQUENTIAL DAMAGES (INCLUDING, BUT NOT
//  LIMITED TO, PROCUREMENT OF SUBSTITUTE GOODS OR SERVICES;LOSS OF USE, DATA,
//  OR PROFITS; OR BUSINESS INTERRUPTION) HOWEVER CAUSED AND ON ANY THEORY OF
//  LIABILITY, WHETHER IN CONTRACT, STRICT LIABILITY, OR TORT (INCLUDING
//  NEGLIGENCE OR OTHERWISE) ARISING IN ANY WAY OUT OF THE USE OF THIS SOFTWARE,
//  EVEN IF ADVISED OF THE POSSIBILITY OF SUCH DAMAGE.
//
//////////////////////////////////////////////////////////////////////////////////////
var egret;
(function (egret) {
    var web;
    (function (web) {
        /**
         * 创建一个canvas。
         */
        function createCanvas(width, height) {
            var canvas = document.createElement("canvas");
            if (!isNaN(width) && !isNaN(height)) {
                canvas.width = width;
                canvas.height = height;
            }
            return canvas;
        }
        /**
         * @private
         * WebGL上下文对象，提供简单的绘图接口
         * 抽象出此类，以实现共用一个context
         */
        var WebGLRenderContext = (function () {
            function WebGLRenderContext(width, height) {
                this.glID = null;
                this.projectionX = NaN;
                this.projectionY = NaN;
                this.contextLost = false;
                this.$scissorState = false;
                this.vertSize = 5;
                this.surface = createCanvas(width, height);
                this.initWebGL();
                this.$bufferStack = [];
                var gl = this.context;
                this.vertexBuffer = gl.createBuffer();
                this.indexBuffer = gl.createBuffer();
                gl.bindBuffer(gl.ARRAY_BUFFER, this.vertexBuffer);
                gl.bindBuffer(gl.ELEMENT_ARRAY_BUFFER, this.indexBuffer);
                this.drawCmdManager = new web.WebGLDrawCmdManager();
                this.vao = new web.WebGLVertexArrayObject();
                this.setGlobalCompositeOperation("source-over");
            }
            WebGLRenderContext.getInstance = function (width, height) {
                if (this.instance) {
                    return this.instance;
                }
                this.instance = new WebGLRenderContext(width, height);
                return this.instance;
            };
            /**
             * 推入一个RenderBuffer并绑定
             */
            WebGLRenderContext.prototype.pushBuffer = function (buffer) {
                this.$bufferStack.push(buffer);
                if (buffer != this.currentBuffer) {
                    if (this.currentBuffer) {
                        // this.$drawWebGL();
                    }
                    this.drawCmdManager.pushActivateBuffer(buffer);
                }
                this.currentBuffer = buffer;
            };
            /**
             * 推出一个RenderBuffer并绑定上一个RenderBuffer
             */
            WebGLRenderContext.prototype.popBuffer = function () {
                // 如果只剩下一个buffer，则不执行pop操作
                // 保证舞台buffer永远在最开始
                if (this.$bufferStack.length <= 1) {
                    return;
                }
                var buffer = this.$bufferStack.pop();
                var lastBuffer = this.$bufferStack[this.$bufferStack.length - 1];
                // 重新绑定
                if (buffer != lastBuffer) {
                    // this.$drawWebGL();
                    this.drawCmdManager.pushActivateBuffer(lastBuffer);
                }
                this.currentBuffer = lastBuffer;
            };
            /**
             * 启用RenderBuffer
             */
            WebGLRenderContext.prototype.activateBuffer = function (buffer) {
                buffer.rootRenderTarget.activate();
                if (!this.bindIndices) {
                    this.uploadIndicesArray(this.vao.getIndices());
                }
                buffer.restoreStencil();
                buffer.restoreScissor();
                this.onResize(buffer.width, buffer.height);
            };
            /**
             * 上传顶点数据
             */
            WebGLRenderContext.prototype.uploadVerticesArray = function (array) {
                var gl = this.context;
                gl.bufferData(gl.ARRAY_BUFFER, array, gl.STREAM_DRAW);
                // gl.bufferSubData(gl.ARRAY_BUFFER, 0, array);
            };
            /**
             * 上传索引数据
             */
            WebGLRenderContext.prototype.uploadIndicesArray = function (array) {
                var gl = this.context;
                gl.bufferData(gl.ELEMENT_ARRAY_BUFFER, array, gl.STATIC_DRAW);
                this.bindIndices = true;
            };
            /**
             * 销毁绘制对象
             */
            WebGLRenderContext.prototype.destroy = function () {
                this.surface.width = this.surface.height = 0;
            };
            WebGLRenderContext.prototype.onResize = function (width, height) {
                width = width || this.surface.width;
                height = height || this.surface.height;
                this.projectionX = width / 2;
                this.projectionY = -height / 2;
                if (this.context) {
                    this.context.viewport(0, 0, width, height);
                }
            };
            /**
             * 改变渲染缓冲的大小并清空缓冲区
             * @param width 改变后的宽
             * @param height 改变后的高
             * @param useMaxSize 若传入true，则将改变后的尺寸与已有尺寸对比，保留较大的尺寸。
             */
            WebGLRenderContext.prototype.resize = function (width, height, useMaxSize) {
                var surface = this.surface;
                if (useMaxSize) {
                    if (surface.width < width) {
                        surface.width = width;
                    }
                    if (surface.height < height) {
                        surface.height = height;
                    }
                }
                else {
                    if (surface.width != width) {
                        surface.width = width;
                    }
                    if (surface.height != height) {
                        surface.height = height;
                    }
                }
                this.onResize();
            };
            WebGLRenderContext.prototype.initWebGL = function () {
                this.onResize();
                this.surface.addEventListener("webglcontextlost", this.handleContextLost.bind(this), false);
                this.surface.addEventListener("webglcontextrestored", this.handleContextRestored.bind(this), false);
                this.getWebGLContext();
                var gl = this.context;
                this.$maxTextureSize = gl.getParameter(gl.MAX_TEXTURE_SIZE);
            };
            WebGLRenderContext.prototype.handleContextLost = function () {
                this.contextLost = true;
            };
            WebGLRenderContext.prototype.handleContextRestored = function () {
                this.initWebGL();
                this.contextLost = false;
            };
            WebGLRenderContext.prototype.getWebGLContext = function () {
                var options = {
                    antialias: WebGLRenderContext.antialias,
                    stencil: true //设置可以使用模板（用于不规则遮罩）
                };
                var gl;
                //todo 是否使用chrome源码names
                //let contextNames = ["moz-webgl", "webkit-3d", "experimental-webgl", "webgl", "3d"];
                var names = ["webgl", "experimental-webgl"];
                for (var i = 0; i < names.length; i++) {
                    try {
                        gl = this.surface.getContext(names[i], options);
                    }
                    catch (e) {
                    }
                    if (gl) {
                        break;
                    }
                }
                if (!gl) {
                    egret.$error(1021);
                }
                this.setContext(gl);
            };
            WebGLRenderContext.prototype.setContext = function (gl) {
                this.context = gl;
                gl.id = WebGLRenderContext.glContextId++;
                this.glID = gl.id;
                gl.disable(gl.DEPTH_TEST);
                gl.disable(gl.CULL_FACE);
                gl.enable(gl.BLEND);
                gl.colorMask(true, true, true, true);
                // 目前只使用0号材质单元，默认开启
                gl.activeTexture(gl.TEXTURE0);
            };
            /**
             * 开启模版检测
             */
            WebGLRenderContext.prototype.enableStencilTest = function () {
                var gl = this.context;
                gl.enable(gl.STENCIL_TEST);
            };
            /**
             * 关闭模版检测
             */
            WebGLRenderContext.prototype.disableStencilTest = function () {
                var gl = this.context;
                gl.disable(gl.STENCIL_TEST);
            };
            /**
             * 开启scissor检测
             */
            WebGLRenderContext.prototype.enableScissorTest = function (rect) {
                var gl = this.context;
                gl.enable(gl.SCISSOR_TEST);
                gl.scissor(rect.x, rect.y, rect.width, rect.height);
            };
            /**
             * 关闭scissor检测
             */
            WebGLRenderContext.prototype.disableScissorTest = function () {
                var gl = this.context;
                gl.disable(gl.SCISSOR_TEST);
            };
            /**
             * 获取像素信息
             */
            WebGLRenderContext.prototype.getPixels = function (x, y, width, height, pixels) {
                var gl = this.context;
                gl.readPixels(x, y, width, height, gl.RGBA, gl.UNSIGNED_BYTE, pixels);
            };
            /**
             * 创建一个WebGLTexture
             */
            WebGLRenderContext.prototype.createTexture = function (bitmapData) {
                var gl = this.context;
                var texture = gl.createTexture();
                if (!texture) {
                    //先创建texture失败,然后lost事件才发出来..
                    this.contextLost = true;
                    return;
                }
                texture.glContext = gl;
                gl.bindTexture(gl.TEXTURE_2D, texture);
                gl.pixelStorei(gl.UNPACK_PREMULTIPLY_ALPHA_WEBGL, 1);
                gl.texImage2D(gl.TEXTURE_2D, 0, gl.RGBA, gl.RGBA, gl.UNSIGNED_BYTE, bitmapData);
                gl.texParameteri(gl.TEXTURE_2D, gl.TEXTURE_MAG_FILTER, gl.LINEAR);
                gl.texParameteri(gl.TEXTURE_2D, gl.TEXTURE_MIN_FILTER, gl.LINEAR);
                gl.texParameteri(gl.TEXTURE_2D, gl.TEXTURE_WRAP_S, gl.CLAMP_TO_EDGE);
                gl.texParameteri(gl.TEXTURE_2D, gl.TEXTURE_WRAP_T, gl.CLAMP_TO_EDGE);
                return texture;
            };
            WebGLRenderContext.prototype.createTextureFromCompressedData = function (data, width, height, levels, internalFormat) {
                return null;
            };
            /**
             * 更新材质的bitmapData
             */
            WebGLRenderContext.prototype.updateTexture = function (texture, bitmapData) {
                var gl = this.context;
                gl.bindTexture(gl.TEXTURE_2D, texture);
                gl.texImage2D(gl.TEXTURE_2D, 0, gl.RGBA, gl.RGBA, gl.UNSIGNED_BYTE, bitmapData);
            };
            /**
             * 获取一个WebGLTexture
             * 如果有缓存的texture返回缓存的texture，如果没有则创建并缓存texture
             */
            WebGLRenderContext.prototype.getWebGLTexture = function (bitmapData) {
                if (!bitmapData.webGLTexture) {
                    if (bitmapData.format == "image") {
                        bitmapData.webGLTexture = this.createTexture(bitmapData.source);
                    }
                    else if (bitmapData.format == "pvr") {
                        bitmapData.webGLTexture = this.createTextureFromCompressedData(bitmapData.source.pvrtcData, bitmapData.width, bitmapData.height, bitmapData.source.mipmapsCount, bitmapData.source.format);
                    }
                    if (bitmapData.$deleteSource && bitmapData.webGLTexture) {
                        bitmapData.source = null;
                    }
                    //todo 默认值
                    bitmapData.webGLTexture["smoothing"] = true;
                }
                return bitmapData.webGLTexture;
            };
            /**
             * 清除矩形区域
             */
            WebGLRenderContext.prototype.clearRect = function (x, y, width, height) {
                if (x != 0 || y != 0 || width != this.surface.width || height != this.surface.height) {
                    var buffer = this.currentBuffer;
                    if (buffer.$hasScissor) {
                        this.setGlobalCompositeOperation("destination-out");
                        this.drawRect(x, y, width, height);
                        this.setGlobalCompositeOperation("source-over");
                    }
                    else {
                        var m = buffer.globalMatrix;
                        if (m.b == 0 && m.c == 0) {
                            x = x * m.a + m.tx;
                            y = y * m.d + m.ty;
                            width = width * m.a;
                            height = height * m.d;
                            this.enableScissor(x, -y - height + buffer.height, width, height);
                            this.clear();
                            this.disableScissor();
                        }
                        else {
                            this.setGlobalCompositeOperation("destination-out");
                            this.drawRect(x, y, width, height);
                            this.setGlobalCompositeOperation("source-over");
                        }
                    }
                }
                else {
                    this.clear();
                }
            };
            /**
             * 设置混色
             */
            WebGLRenderContext.prototype.setGlobalCompositeOperation = function (value) {
                this.drawCmdManager.pushSetBlend(value);
            };
            /**
             * 绘制图片，image参数可以是BitmapData或者renderTarget
             */
            WebGLRenderContext.prototype.drawImage = function (image, sourceX, sourceY, sourceWidth, sourceHeight, destX, destY, destWidth, destHeight, imageSourceWidth, imageSourceHeight, rotated, smoothing) {
                var buffer = this.currentBuffer;
                if (this.contextLost || !image || !buffer) {
                    return;
                }
                var texture;
                var offsetX;
                var offsetY;
                if (image["texture"] || (image.source && image.source["texture"])) {
                    // 如果是render target
                    texture = image["texture"] || image.source["texture"];
                    buffer.saveTransform();
                    offsetX = buffer.$offsetX;
                    offsetY = buffer.$offsetY;
                    buffer.useOffset();
                    buffer.transform(1, 0, 0, -1, 0, destHeight + destY * 2); // 翻转
                }
                else if (!image.source && !image.webGLTexture) {
                    return;
                }
                else {
                    texture = this.getWebGLTexture(image);
                }
                if (!texture) {
                    return;
                }
                this.drawTexture(texture, sourceX, sourceY, sourceWidth, sourceHeight, destX, destY, destWidth, destHeight, imageSourceWidth, imageSourceHeight, undefined, undefined, undefined, undefined, rotated, smoothing);
                if (image.source && image.source["texture"]) {
                    buffer.$offsetX = offsetX;
                    buffer.$offsetY = offsetY;
                    buffer.restoreTransform();
                }
            };
            /**
             * 绘制Mesh
             */
            WebGLRenderContext.prototype.drawMesh = function (image, sourceX, sourceY, sourceWidth, sourceHeight, destX, destY, destWidth, destHeight, imageSourceWidth, imageSourceHeight, meshUVs, meshVertices, meshIndices, bounds, rotated, smoothing) {
                var buffer = this.currentBuffer;
                if (this.contextLost || !image || !buffer) {
                    return;
                }
                var texture;
                var offsetX;
                var offsetY;
                if (image["texture"] || (image.source && image.source["texture"])) {
                    // 如果是render target
                    texture = image["texture"] || image.source["texture"];
                    buffer.saveTransform();
                    offsetX = buffer.$offsetX;
                    offsetY = buffer.$offsetY;
                    buffer.useOffset();
                    buffer.transform(1, 0, 0, -1, 0, destHeight + destY * 2); // 翻转
                }
                else if (!image.source && !image.webGLTexture) {
                    return;
                }
                else {
                    texture = this.getWebGLTexture(image);
                }
                if (!texture) {
                    return;
                }
                this.drawTexture(texture, sourceX, sourceY, sourceWidth, sourceHeight, destX, destY, destWidth, destHeight, imageSourceWidth, imageSourceHeight, meshUVs, meshVertices, meshIndices, bounds, rotated, smoothing);
                if (image["texture"] || (image.source && image.source["texture"])) {
                    buffer.$offsetX = offsetX;
                    buffer.$offsetY = offsetY;
                    buffer.restoreTransform();
                }
            };
            /**
             * 绘制材质
             */
            WebGLRenderContext.prototype.drawTexture = function (texture, sourceX, sourceY, sourceWidth, sourceHeight, destX, destY, destWidth, destHeight, textureWidth, textureHeight, meshUVs, meshVertices, meshIndices, bounds, rotated, smoothing) {
                var buffer = this.currentBuffer;
                if (this.contextLost || !texture || !buffer) {
                    return;
                }
                if (meshVertices && meshIndices) {
                    if (this.vao.reachMaxSize(meshVertices.length / 2, meshIndices.length)) {
                        this.$drawWebGL();
                    }
                }
                else {
                    if (this.vao.reachMaxSize()) {
                        this.$drawWebGL();
                    }
                }
                if (smoothing != undefined && texture["smoothing"] != smoothing) {
                    this.drawCmdManager.pushChangeSmoothing(texture, smoothing);
                }
                if (meshUVs) {
                    this.vao.changeToMeshIndices();
                }
                var count = meshIndices ? meshIndices.length / 3 : 2;
                // 应用$filter，因为只可能是colorMatrixFilter，最后两个参数可不传
                this.drawCmdManager.pushDrawTexture(texture, count, this.$filter);
                this.vao.cacheArrays(buffer, sourceX, sourceY, sourceWidth, sourceHeight, destX, destY, destWidth, destHeight, textureWidth, textureHeight, meshUVs, meshVertices, meshIndices, rotated);
            };
            /**
             * 绘制矩形（仅用于遮罩擦除等）
             */
            WebGLRenderContext.prototype.drawRect = function (x, y, width, height) {
                var buffer = this.currentBuffer;
                if (this.contextLost || !buffer) {
                    return;
                }
                if (this.vao.reachMaxSize()) {
                    this.$drawWebGL();
                }
                this.drawCmdManager.pushDrawRect();
                this.vao.cacheArrays(buffer, 0, 0, width, height, x, y, width, height, width, height);
            };
            /**
             * 绘制遮罩
             */
            WebGLRenderContext.prototype.pushMask = function (x, y, width, height) {
                var buffer = this.currentBuffer;
                if (this.contextLost || !buffer) {
                    return;
                }
                buffer.$stencilList.push({ x: x, y: y, width: width, height: height });
                if (this.vao.reachMaxSize()) {
                    this.$drawWebGL();
                }
                this.drawCmdManager.pushPushMask();
                this.vao.cacheArrays(buffer, 0, 0, width, height, x, y, width, height, width, height);
            };
            /**
             * 恢复遮罩
             */
            WebGLRenderContext.prototype.popMask = function () {
                var buffer = this.currentBuffer;
                if (this.contextLost || !buffer) {
                    return;
                }
                var mask = buffer.$stencilList.pop();
                if (this.vao.reachMaxSize()) {
                    this.$drawWebGL();
                }
                this.drawCmdManager.pushPopMask();
                this.vao.cacheArrays(buffer, 0, 0, mask.width, mask.height, mask.x, mask.y, mask.width, mask.height, mask.width, mask.height);
            };
            /**
             * 清除颜色缓存
             */
            WebGLRenderContext.prototype.clear = function () {
                this.drawCmdManager.pushClearColor();
            };
            /**
             * 开启scissor test
             */
            WebGLRenderContext.prototype.enableScissor = function (x, y, width, height) {
                var buffer = this.currentBuffer;
                this.drawCmdManager.pushEnableScissor(x, y, width, height);
                buffer.$hasScissor = true;
            };
            /**
             * 关闭scissor test
             */
            WebGLRenderContext.prototype.disableScissor = function () {
                var buffer = this.currentBuffer;
                this.drawCmdManager.pushDisableScissor();
                buffer.$hasScissor = false;
            };
            WebGLRenderContext.prototype.$drawWebGL = function () {
                if (this.drawCmdManager.drawDataLen == 0 || this.contextLost) {
                    return;
                }
                this.uploadVerticesArray(this.vao.getVertices());
                // 有mesh，则使用indicesForMesh
                if (this.vao.isMesh()) {
                    this.uploadIndicesArray(this.vao.getMeshIndices());
                }
                var length = this.drawCmdManager.drawDataLen;
                var offset = 0;
                for (var i = 0; i < length; i++) {
                    var data = this.drawCmdManager.drawData[i];
                    offset = this.drawData(data, offset);
                    // 计算draw call
                    if (data.type == 7 /* ACT_BUFFER */) {
                        this.activatedBuffer = data.buffer;
                    }
                    if (data.type == 0 /* TEXTURE */ || data.type == 1 /* RECT */ || data.type == 2 /* PUSH_MASK */ || data.type == 3 /* POP_MASK */) {
                        if (this.activatedBuffer && this.activatedBuffer.$computeDrawCall) {
                            this.activatedBuffer.$drawCalls++;
                        }
                    }
                }
                // 切换回默认indices
                if (this.vao.isMesh()) {
                    this.uploadIndicesArray(this.vao.getIndices());
                }
                // 清空数据
                this.drawCmdManager.clear();
                this.vao.clear();
            };
            /**
             * 执行绘制命令
             */
            WebGLRenderContext.prototype.drawData = function (data, offset) {
                if (!data) {
                    return;
                }
                var gl = this.context;
                var program;
                var filter = data.filter;
                switch (data.type) {
                    case 0 /* TEXTURE */:
                        if (filter) {
                            if (filter.type === "custom") {
                                program = web.EgretWebGLProgram.getProgram(gl, filter.$vertexSrc, filter.$fragmentSrc, filter.$shaderKey);
                            }
                            else if (filter.type === "colorTransform") {
                                program = web.EgretWebGLProgram.getProgram(gl, web.EgretShaderLib.default_vert, web.EgretShaderLib.colorTransform_frag, "colorTransform");
                            }
                            else if (filter.type === "blurX") {
                                program = web.EgretWebGLProgram.getProgram(gl, web.EgretShaderLib.default_vert, web.EgretShaderLib.blur_frag, "blur");
                            }
                            else if (filter.type === "blurY") {
                                program = web.EgretWebGLProgram.getProgram(gl, web.EgretShaderLib.default_vert, web.EgretShaderLib.blur_frag, "blur");
                            }
                            else if (filter.type === "glow") {
                                program = web.EgretWebGLProgram.getProgram(gl, web.EgretShaderLib.default_vert, web.EgretShaderLib.glow_frag, "glow");
                            }
                        }
                        else {
                            program = web.EgretWebGLProgram.getProgram(gl, web.EgretShaderLib.default_vert, web.EgretShaderLib.texture_frag, "texture");
                        }
                        this.activeProgram(gl, program);
                        this.syncUniforms(program, filter, data.textureWidth, data.textureHeight);
                        offset += this.drawTextureElements(data, offset);
                        break;
                    case 1 /* RECT */:
                        program = web.EgretWebGLProgram.getProgram(gl, web.EgretShaderLib.default_vert, web.EgretShaderLib.primitive_frag, "primitive");
                        this.activeProgram(gl, program);
                        this.syncUniforms(program, filter, data.textureWidth, data.textureHeight);
                        offset += this.drawRectElements(data, offset);
                        break;
                    case 2 /* PUSH_MASK */:
                        program = web.EgretWebGLProgram.getProgram(gl, web.EgretShaderLib.default_vert, web.EgretShaderLib.primitive_frag, "primitive");
                        this.activeProgram(gl, program);
                        this.syncUniforms(program, filter, data.textureWidth, data.textureHeight);
                        offset += this.drawPushMaskElements(data, offset);
                        break;
                    case 3 /* POP_MASK */:
                        program = web.EgretWebGLProgram.getProgram(gl, web.EgretShaderLib.default_vert, web.EgretShaderLib.primitive_frag, "primitive");
                        this.activeProgram(gl, program);
                        this.syncUniforms(program, filter, data.textureWidth, data.textureHeight);
                        offset += this.drawPopMaskElements(data, offset);
                        break;
                    case 4 /* BLEND */:
                        this.setBlendMode(data.value);
                        break;
                    case 5 /* RESIZE_TARGET */:
                        data.buffer.rootRenderTarget.resize(data.width, data.height);
                        this.onResize(data.width, data.height);
                        break;
                    case 6 /* CLEAR_COLOR */:
                        if (this.activatedBuffer) {
                            var target = this.activatedBuffer.rootRenderTarget;
                            if (target.width != 0 || target.height != 0) {
                                target.clear(true);
                            }
                        }
                        break;
                    case 7 /* ACT_BUFFER */:
                        this.activateBuffer(data.buffer);
                        break;
                    case 8 /* ENABLE_SCISSOR */:
                        var buffer = this.activatedBuffer;
                        if (buffer) {
                            if (buffer.rootRenderTarget) {
                                buffer.rootRenderTarget.enabledStencil();
                            }
                            buffer.enableScissor(data.x, data.y, data.width, data.height);
                        }
                        break;
                    case 9 /* DISABLE_SCISSOR */:
                        buffer = this.activatedBuffer;
                        if (buffer) {
                            buffer.disableScissor();
                        }
                        break;
                    case 10 /* SMOOTHING */:
                        gl.bindTexture(gl.TEXTURE_2D, data.texture);
                        if (data.smoothing) {
                            gl.texParameteri(gl.TEXTURE_2D, gl.TEXTURE_MAG_FILTER, gl.LINEAR);
                            gl.texParameteri(gl.TEXTURE_2D, gl.TEXTURE_MIN_FILTER, gl.LINEAR);
                        }
                        else {
                            gl.texParameteri(gl.TEXTURE_2D, gl.TEXTURE_MAG_FILTER, gl.NEAREST);
                            gl.texParameteri(gl.TEXTURE_2D, gl.TEXTURE_MIN_FILTER, gl.NEAREST);
                        }
                        break;
                    default:
                        break;
                }
                return offset;
            };
            WebGLRenderContext.prototype.activeProgram = function (gl, program) {
                if (program != this.currentProgram) {
                    gl.useProgram(program.id);
                    // 目前所有attribute buffer的绑定方法都是一致的
                    var attribute = program.attributes;
                    for (var key in attribute) {
                        if (key === "aVertexPosition") {
                            gl.vertexAttribPointer(attribute["aVertexPosition"].location, 2, gl.FLOAT, false, 5 * 4, 0);
                            gl.enableVertexAttribArray(attribute["aVertexPosition"].location);
                        }
                        else if (key === "aTextureCoord") {
                            gl.vertexAttribPointer(attribute["aTextureCoord"].location, 2, gl.FLOAT, false, 5 * 4, 2 * 4);
                            gl.enableVertexAttribArray(attribute["aTextureCoord"].location);
                        }
                        else if (key === "aColor") {
                            gl.vertexAttribPointer(attribute["aColor"].location, 1, gl.FLOAT, false, 5 * 4, 4 * 4);
                            gl.enableVertexAttribArray(attribute["aColor"].location);
                        }
                    }
                    this.currentProgram = program;
                }
            };
            WebGLRenderContext.prototype.syncUniforms = function (program, filter, textureWidth, textureHeight) {
                var uniforms = program.uniforms;
                var isCustomFilter = filter && filter.type === "custom";
                for (var key in uniforms) {
                    if (key === "projectionVector") {
                        uniforms[key].setValue({ x: this.projectionX, y: this.projectionY });
                    }
                    else if (key === "uTextureSize") {
                        uniforms[key].setValue({ x: textureWidth, y: textureHeight });
                    }
                    else if (key === "uSampler") {
                    }
                    else {
                        var value = filter.$uniforms[key];
                        if (value !== undefined) {
                            uniforms[key].setValue(value);
                        }
                        else {
                            // egret.warn("filter custom: uniform " + key + " not defined!");
                        }
                    }
                }
            };
            /**
             * 画texture
             **/
            WebGLRenderContext.prototype.drawTextureElements = function (data, offset) {
                var gl = this.context;
                gl.bindTexture(gl.TEXTURE_2D, data.texture);
                var size = data.count * 3;
                gl.drawElements(gl.TRIANGLES, size, gl.UNSIGNED_SHORT, offset * 2);
                return size;
            };
            /**
             * @private
             * 画rect
             **/
            WebGLRenderContext.prototype.drawRectElements = function (data, offset) {
                var gl = this.context;
                // gl.bindTexture(gl.TEXTURE_2D, null);
                var size = data.count * 3;
                gl.drawElements(gl.TRIANGLES, size, gl.UNSIGNED_SHORT, offset * 2);
                return size;
            };
            /**
             * 画push mask
             **/
            WebGLRenderContext.prototype.drawPushMaskElements = function (data, offset) {
                var gl = this.context;
                var size = data.count * 3;
                var buffer = this.activatedBuffer;
                if (buffer) {
                    if (buffer.rootRenderTarget) {
                        buffer.rootRenderTarget.enabledStencil();
                    }
                    if (buffer.stencilHandleCount == 0) {
                        buffer.enableStencil();
                        gl.clear(gl.STENCIL_BUFFER_BIT); // clear
                    }
                    var level = buffer.stencilHandleCount;
                    buffer.stencilHandleCount++;
                    gl.colorMask(false, false, false, false);
                    gl.stencilFunc(gl.EQUAL, level, 0xFF);
                    gl.stencilOp(gl.KEEP, gl.KEEP, gl.INCR);
                    // gl.bindTexture(gl.TEXTURE_2D, null);
                    gl.drawElements(gl.TRIANGLES, size, gl.UNSIGNED_SHORT, offset * 2);
                    gl.stencilFunc(gl.EQUAL, level + 1, 0xFF);
                    gl.colorMask(true, true, true, true);
                    gl.stencilOp(gl.KEEP, gl.KEEP, gl.KEEP);
                }
                return size;
            };
            /**
             * 画pop mask
             **/
            WebGLRenderContext.prototype.drawPopMaskElements = function (data, offset) {
                var gl = this.context;
                var size = data.count * 3;
                var buffer = this.activatedBuffer;
                if (buffer) {
                    buffer.stencilHandleCount--;
                    if (buffer.stencilHandleCount == 0) {
                        buffer.disableStencil(); // skip this draw
                    }
                    else {
                        var level = buffer.stencilHandleCount;
                        gl.colorMask(false, false, false, false);
                        gl.stencilFunc(gl.EQUAL, level + 1, 0xFF);
                        gl.stencilOp(gl.KEEP, gl.KEEP, gl.DECR);
                        // gl.bindTexture(gl.TEXTURE_2D, null);
                        gl.drawElements(gl.TRIANGLES, size, gl.UNSIGNED_SHORT, offset * 2);
                        gl.stencilFunc(gl.EQUAL, level, 0xFF);
                        gl.colorMask(true, true, true, true);
                        gl.stencilOp(gl.KEEP, gl.KEEP, gl.KEEP);
                    }
                }
                return size;
            };
            /**
             * 设置混色
             */
            WebGLRenderContext.prototype.setBlendMode = function (value) {
                var gl = this.context;
                var blendModeWebGL = WebGLRenderContext.blendModesForGL[value];
                if (blendModeWebGL) {
                    gl.blendFunc(blendModeWebGL[0], blendModeWebGL[1]);
                }
            };
            /**
             * 应用滤镜绘制给定的render target
             * 此方法不会导致input被释放，所以如果需要释放input，需要调用此方法后手动调用release
             */
            WebGLRenderContext.prototype.drawTargetWidthFilters = function (filters, input) {
                var originInput = input, filtersLen = filters.length, output;
                // 应用前面的滤镜
                if (filtersLen > 1) {
                    for (var i = 0; i < filtersLen - 1; i++) {
                        var filter_1 = filters[i];
                        var width = input.rootRenderTarget.width;
                        var height = input.rootRenderTarget.height;
                        output = web.WebGLRenderBuffer.create(width, height);
                        output.setTransform(1, 0, 0, 1, 0, 0);
                        output.globalAlpha = 1;
                        this.drawToRenderTarget(filter_1, input, output);
                        if (input != originInput) {
                            web.WebGLRenderBuffer.release(input);
                        }
                        input = output;
                    }
                }
                // 应用最后一个滤镜并绘制到当前场景中
                var filter = filters[filtersLen - 1];
                this.drawToRenderTarget(filter, input, this.currentBuffer);
                // 释放掉用于交换的buffer
                if (input != originInput) {
                    web.WebGLRenderBuffer.release(input);
                }
            };
            /**
             * 向一个renderTarget中绘制
             * */
            WebGLRenderContext.prototype.drawToRenderTarget = function (filter, input, output) {
                if (this.contextLost) {
                    return;
                }
                if (this.vao.reachMaxSize()) {
                    this.$drawWebGL();
                }
                this.pushBuffer(output);
                var originInput = input, temp, width = input.rootRenderTarget.width, height = input.rootRenderTarget.height;
                // 模糊滤镜分别处理blurX与blurY
                if (filter.type == "blur") {
                    var blurXFilter = filter.blurXFilter;
                    var blurYFilter = filter.blurYFilter;
                    if (blurXFilter.blurX != 0 && blurYFilter.blurY != 0) {
                        temp = web.WebGLRenderBuffer.create(width, height);
                        temp.setTransform(1, 0, 0, 1, 0, 0);
                        temp.globalAlpha = 1;
                        this.drawToRenderTarget(filter.blurXFilter, input, temp);
                        if (input != originInput) {
                            web.WebGLRenderBuffer.release(input);
                        }
                        input = temp;
                        filter = blurYFilter;
                    }
                    else {
                        filter = blurXFilter.blurX === 0 ? blurYFilter : blurXFilter;
                    }
                }
                // 绘制input结果到舞台
                output.saveTransform();
                output.transform(1, 0, 0, -1, 0, height);
                this.vao.cacheArrays(output, 0, 0, width, height, 0, 0, width, height, width, height);
                output.restoreTransform();
                this.drawCmdManager.pushDrawTexture(input.rootRenderTarget.texture, 2, filter, width, height);
                // 释放掉input
                if (input != originInput) {
                    web.WebGLRenderBuffer.release(input);
                }
                this.popBuffer();
            };
            WebGLRenderContext.initBlendMode = function () {
                WebGLRenderContext.blendModesForGL = {};
                WebGLRenderContext.blendModesForGL["source-over"] = [1, 771];
                WebGLRenderContext.blendModesForGL["lighter"] = [1, 1];
                WebGLRenderContext.blendModesForGL["lighter-in"] = [770, 771];
                WebGLRenderContext.blendModesForGL["destination-out"] = [0, 771];
                WebGLRenderContext.blendModesForGL["destination-in"] = [0, 770];
            };
            WebGLRenderContext.glContextId = 0;
            WebGLRenderContext.blendModesForGL = null;
            return WebGLRenderContext;
        }());
        web.WebGLRenderContext = WebGLRenderContext;
        __reflect(WebGLRenderContext.prototype, "egret.web.WebGLRenderContext");
        WebGLRenderContext.initBlendMode();
    })(web = egret.web || (egret.web = {}));
})(egret || (egret = {}));
//////////////////////////////////////////////////////////////////////////////////////
//
//  Copyright (c) 2014-present, Egret Technology.
//  All rights reserved.
//  Redistribution and use in source and binary forms, with or without
//  modification, are permitted provided that the following conditions are met:
//
//     * Redistributions of source code must retain the above copyright
//       notice, this list of conditions and the following disclaimer.
//     * Redistributions in binary form must reproduce the above copyright
//       notice, this list of conditions and the following disclaimer in the
//       documentation and/or other materials provided with the distribution.
//     * Neither the name of the Egret nor the
//       names of its contributors may be used to endorse or promote products
//       derived from this software without specific prior written permission.
//
//  THIS SOFTWARE IS PROVIDED BY EGRET AND CONTRIBUTORS "AS IS" AND ANY EXPRESS
//  OR IMPLIED WARRANTIES, INCLUDING, BUT NOT LIMITED TO, THE IMPLIED WARRANTIES
//  OF MERCHANTABILITY AND FITNESS FOR A PARTICULAR PURPOSE ARE DISCLAIMED.
//  IN NO EVENT SHALL EGRET AND CONTRIBUTORS BE LIABLE FOR ANY DIRECT, INDIRECT,
//  INCIDENTAL, SPECIAL, EXEMPLARY, OR CONSEQUENTIAL DAMAGES (INCLUDING, BUT NOT
//  LIMITED TO, PROCUREMENT OF SUBSTITUTE GOODS OR SERVICES;LOSS OF USE, DATA,
//  OR PROFITS; OR BUSINESS INTERRUPTION) HOWEVER CAUSED AND ON ANY THEORY OF
//  LIABILITY, WHETHER IN CONTRACT, STRICT LIABILITY, OR TORT (INCLUDING
//  NEGLIGENCE OR OTHERWISE) ARISING IN ANY WAY OUT OF THE USE OF THIS SOFTWARE,
//  EVEN IF ADVISED OF THE POSSIBILITY OF SUCH DAMAGE.
//
//////////////////////////////////////////////////////////////////////////////////////
var egret;
(function (egret) {
    var web;
    (function (web) {
        /**
         * @private
         * WebGL渲染缓存
         */
        var WebGLRenderBuffer = (function (_super) {
            __extends(WebGLRenderBuffer, _super);
            function WebGLRenderBuffer(width, height, root) {
                var _this = _super.call(this) || this;
                _this.globalAlpha = 1;
                /**
                 * stencil state
                 * 模版开关状态
                 */
                _this.stencilState = false;
                _this.$stencilList = [];
                _this.stencilHandleCount = 0;
                /**
                 * scissor state
                 * scissor 开关状态
                 */
                _this.$scissorState = false;
                _this.scissorRect = new egret.Rectangle();
                _this.$hasScissor = false;
                _this.$drawCalls = 0;
                _this.$computeDrawCall = false;
                _this.globalMatrix = new egret.Matrix();
                _this.savedGlobalMatrix = new egret.Matrix();
                _this.$offsetX = 0;
                _this.$offsetY = 0;
                // 获取webglRenderContext
                _this.context = web.WebGLRenderContext.getInstance(width, height);
                // buffer 对应的 render target
                _this.rootRenderTarget = new web.WebGLRenderTarget(_this.context.context, 3, 3);
                if (width && height) {
                    _this.resize(width, height);
                }
                // 如果是第一个加入的buffer，说明是舞台buffer
                _this.root = root;
                // 如果是用于舞台渲染的renderBuffer，则默认添加renderTarget到renderContext中，而且是第一个
                if (_this.root) {
                    _this.context.pushBuffer(_this);
                    // 画布
                    _this.surface = _this.context.surface;
                    _this.$computeDrawCall = true;
                }
                else {
                    // 由于创建renderTarget造成的frameBuffer绑定，这里重置绑定
                    var lastBuffer = _this.context.activatedBuffer;
                    if (lastBuffer) {
                        lastBuffer.rootRenderTarget.activate();
                    }
                    _this.rootRenderTarget.initFrameBuffer();
                    _this.surface = _this.rootRenderTarget;
                }
                return _this;
            }
            WebGLRenderBuffer.prototype.enableStencil = function () {
                if (!this.stencilState) {
                    this.context.enableStencilTest();
                    this.stencilState = true;
                }
            };
            WebGLRenderBuffer.prototype.disableStencil = function () {
                if (this.stencilState) {
                    this.context.disableStencilTest();
                    this.stencilState = false;
                }
            };
            WebGLRenderBuffer.prototype.restoreStencil = function () {
                if (this.stencilState) {
                    this.context.enableStencilTest();
                }
                else {
                    this.context.disableStencilTest();
                }
            };
            WebGLRenderBuffer.prototype.enableScissor = function (x, y, width, height) {
                if (!this.$scissorState) {
                    this.$scissorState = true;
                    this.scissorRect.setTo(x, y, width, height);
                    this.context.enableScissorTest(this.scissorRect);
                }
            };
            WebGLRenderBuffer.prototype.disableScissor = function () {
                if (this.$scissorState) {
                    this.$scissorState = false;
                    this.scissorRect.setEmpty();
                    this.context.disableScissorTest();
                }
            };
            WebGLRenderBuffer.prototype.restoreScissor = function () {
                if (this.$scissorState) {
                    this.context.enableScissorTest(this.scissorRect);
                }
                else {
                    this.context.disableScissorTest();
                }
            };
            Object.defineProperty(WebGLRenderBuffer.prototype, "width", {
                /**
                 * 渲染缓冲的宽度，以像素为单位。
                 * @readOnly
                 */
                get: function () {
                    return this.rootRenderTarget.width;
                },
                enumerable: true,
                configurable: true
            });
            Object.defineProperty(WebGLRenderBuffer.prototype, "height", {
                /**
                 * 渲染缓冲的高度，以像素为单位。
                 * @readOnly
                 */
                get: function () {
                    return this.rootRenderTarget.height;
                },
                enumerable: true,
                configurable: true
            });
            /**
             * 改变渲染缓冲的大小并清空缓冲区
             * @param width 改变后的宽
             * @param height 改变后的高
             * @param useMaxSize 若传入true，则将改变后的尺寸与已有尺寸对比，保留较大的尺寸。
             */
            WebGLRenderBuffer.prototype.resize = function (width, height, useMaxSize) {
                this.context.pushBuffer(this);
                width = width || 1;
                height = height || 1;
                // render target 尺寸重置
                if (width != this.rootRenderTarget.width || height != this.rootRenderTarget.height) {
                    this.context.drawCmdManager.pushResize(this, width, height);
                    // 同步更改宽高
                    this.rootRenderTarget.width = width;
                    this.rootRenderTarget.height = height;
                }
                // 如果是舞台的渲染缓冲，执行resize，否则surface大小不随之改变
                if (this.root) {
                    this.context.resize(width, height, useMaxSize);
                }
                this.context.clear();
                this.context.popBuffer();
            };
            /**
             * 获取指定区域的像素
             */
            WebGLRenderBuffer.prototype.getPixels = function (x, y, width, height) {
                if (width === void 0) { width = 1; }
                if (height === void 0) { height = 1; }
                var pixels = new Uint8Array(4 * width * height);
                var useFrameBuffer = this.rootRenderTarget.useFrameBuffer;
                this.rootRenderTarget.useFrameBuffer = true;
                this.rootRenderTarget.activate();
                this.context.getPixels(x, y, width, height, pixels);
                this.rootRenderTarget.useFrameBuffer = useFrameBuffer;
                this.rootRenderTarget.activate();
                //图像反转
                var result = new Uint8Array(4 * width * height);
                for (var i = 0; i < height; i++) {
                    for (var j = 0; j < width; j++) {
                        result[(width * (height - i - 1) + j) * 4] = pixels[(width * i + j) * 4];
                        result[(width * (height - i - 1) + j) * 4 + 1] = pixels[(width * i + j) * 4 + 1];
                        result[(width * (height - i - 1) + j) * 4 + 2] = pixels[(width * i + j) * 4 + 2];
                        result[(width * (height - i - 1) + j) * 4 + 3] = pixels[(width * i + j) * 4 + 3];
                    }
                }
                return result;
            };
            /**
             * 转换成base64字符串，如果图片（或者包含的图片）跨域，则返回null
             * @param type 转换的类型，如: "image/png","image/jpeg"
             */
            WebGLRenderBuffer.prototype.toDataURL = function (type, encoderOptions) {
                return this.context.surface.toDataURL(type, encoderOptions);
            };
            /**
             * 销毁绘制对象
             */
            WebGLRenderBuffer.prototype.destroy = function () {
                this.context.destroy();
            };
            WebGLRenderBuffer.prototype.onRenderFinish = function () {
                this.$drawCalls = 0;
            };
            /**
             * 交换frameBuffer中的图像到surface中
             * @param width 宽度
             * @param height 高度
             */
            WebGLRenderBuffer.prototype.drawFrameBufferToSurface = function (sourceX, sourceY, sourceWidth, sourceHeight, destX, destY, destWidth, destHeight, clear) {
                if (clear === void 0) { clear = false; }
                this.rootRenderTarget.useFrameBuffer = false;
                this.rootRenderTarget.activate();
                this.context.disableStencilTest(); // 切换frameBuffer注意要禁用STENCIL_TEST
                this.context.disableScissorTest();
                this.setTransform(1, 0, 0, 1, 0, 0);
                this.globalAlpha = 1;
                this.context.setGlobalCompositeOperation("source-over");
                clear && this.context.clear();
                this.context.drawImage(this.rootRenderTarget, sourceX, sourceY, sourceWidth, sourceHeight, destX, destY, destWidth, destHeight, sourceWidth, sourceHeight, false);
                this.context.$drawWebGL();
                this.rootRenderTarget.useFrameBuffer = true;
                this.rootRenderTarget.activate();
                this.restoreStencil();
                this.restoreScissor();
            };
            /**
             * 交换surface的图像到frameBuffer中
             * @param width 宽度
             * @param height 高度
             */
            WebGLRenderBuffer.prototype.drawSurfaceToFrameBuffer = function (sourceX, sourceY, sourceWidth, sourceHeight, destX, destY, destWidth, destHeight, clear) {
                if (clear === void 0) { clear = false; }
                this.rootRenderTarget.useFrameBuffer = true;
                this.rootRenderTarget.activate();
                this.context.disableStencilTest(); // 切换frameBuffer注意要禁用STENCIL_TEST
                this.context.disableScissorTest();
                this.setTransform(1, 0, 0, 1, 0, 0);
                this.globalAlpha = 1;
                this.context.setGlobalCompositeOperation("source-over");
                clear && this.context.clear();
                this.context.drawImage(this.context.surface, sourceX, sourceY, sourceWidth, sourceHeight, destX, destY, destWidth, destHeight, sourceWidth, sourceHeight, false);
                this.context.$drawWebGL();
                this.rootRenderTarget.useFrameBuffer = false;
                this.rootRenderTarget.activate();
                this.restoreStencil();
                this.restoreScissor();
            };
            /**
             * 清空缓冲区数据
             */
            WebGLRenderBuffer.prototype.clear = function () {
                this.context.pushBuffer(this);
                this.context.clear();
                this.context.popBuffer();
            };
            WebGLRenderBuffer.prototype.setTransform = function (a, b, c, d, tx, ty) {
                // this.globalMatrix.setTo(a, b, c, d, tx, ty);
                var matrix = this.globalMatrix;
                matrix.a = a;
                matrix.b = b;
                matrix.c = c;
                matrix.d = d;
                matrix.tx = tx;
                matrix.ty = ty;
            };
            WebGLRenderBuffer.prototype.transform = function (a, b, c, d, tx, ty) {
                var matrix = this.globalMatrix;
                var a1 = matrix.a;
                var b1 = matrix.b;
                var c1 = matrix.c;
                var d1 = matrix.d;
                if (a != 1 || b != 0 || c != 0 || d != 1) {
                    matrix.a = a * a1 + b * c1;
                    matrix.b = a * b1 + b * d1;
                    matrix.c = c * a1 + d * c1;
                    matrix.d = c * b1 + d * d1;
                }
                matrix.tx = tx * a1 + ty * c1 + matrix.tx;
                matrix.ty = tx * b1 + ty * d1 + matrix.ty;
            };
            WebGLRenderBuffer.prototype.translate = function (dx, dy) {
                var matrix = this.globalMatrix;
                matrix.tx += dx;
                matrix.ty += dy;
            };
            WebGLRenderBuffer.prototype.useOffset = function () {
                var self = this;
                if (self.$offsetX != 0 || self.$offsetY != 0) {
                    self.globalMatrix.append(1, 0, 0, 1, self.$offsetX, self.$offsetY);
                    self.$offsetX = self.$offsetY = 0;
                }
            };
            WebGLRenderBuffer.prototype.saveTransform = function () {
                var matrix = this.globalMatrix;
                var sMatrix = this.savedGlobalMatrix;
                sMatrix.a = matrix.a;
                sMatrix.b = matrix.b;
                sMatrix.c = matrix.c;
                sMatrix.d = matrix.d;
                sMatrix.tx = matrix.tx;
                sMatrix.ty = matrix.ty;
            };
            WebGLRenderBuffer.prototype.restoreTransform = function () {
                var matrix = this.globalMatrix;
                var sMatrix = this.savedGlobalMatrix;
                matrix.a = sMatrix.a;
                matrix.b = sMatrix.b;
                matrix.c = sMatrix.c;
                matrix.d = sMatrix.d;
                matrix.tx = sMatrix.tx;
                matrix.ty = sMatrix.ty;
            };
            /**
             * 创建一个buffer实例
             */
            WebGLRenderBuffer.create = function (width, height) {
                var buffer = renderBufferPool.pop();
                // width = Math.min(width, 1024);
                // height = Math.min(height, 1024);
                if (buffer) {
                    buffer.resize(width, height);
                    var matrix = buffer.globalMatrix;
                    matrix.a = 1;
                    matrix.b = 0;
                    matrix.c = 0;
                    matrix.d = 1;
                    matrix.tx = 0;
                    matrix.ty = 0;
                    buffer.globalAlpha = 1;
                    buffer.$offsetX = 0;
                    buffer.$offsetY = 0;
                }
                else {
                    buffer = new WebGLRenderBuffer(width, height);
                    buffer.$computeDrawCall = false;
                }
                return buffer;
            };
            /**
             * 回收一个buffer实例
             */
            WebGLRenderBuffer.release = function (buffer) {
                renderBufferPool.push(buffer);
            };
            WebGLRenderBuffer.autoClear = true;
            return WebGLRenderBuffer;
        }(egret.HashObject));
        web.WebGLRenderBuffer = WebGLRenderBuffer;
        __reflect(WebGLRenderBuffer.prototype, "egret.web.WebGLRenderBuffer", ["egret.sys.RenderBuffer"]);
        var renderBufferPool = []; //渲染缓冲区对象池
    })(web = egret.web || (egret.web = {}));
})(egret || (egret = {}));
//////////////////////////////////////////////////////////////////////////////////////
//
//  Copyright (c) 2014-present, Egret Technology.
//  All rights reserved.
//  Redistribution and use in source and binary forms, with or without
//  modification, are permitted provided that the following conditions are met:
//
//     * Redistributions of source code must retain the above copyright
//       notice, this list of conditions and the following disclaimer.
//     * Redistributions in binary form must reproduce the above copyright
//       notice, this list of conditions and the following disclaimer in the
//       documentation and/or other materials provided with the distribution.
//     * Neither the name of the Egret nor the
//       names of its contributors may be used to endorse or promote products
//       derived from this software without specific prior written permission.
//
//  THIS SOFTWARE IS PROVIDED BY EGRET AND CONTRIBUTORS "AS IS" AND ANY EXPRESS
//  OR IMPLIED WARRANTIES, INCLUDING, BUT NOT LIMITED TO, THE IMPLIED WARRANTIES
//  OF MERCHANTABILITY AND FITNESS FOR A PARTICULAR PURPOSE ARE DISCLAIMED.
//  IN NO EVENT SHALL EGRET AND CONTRIBUTORS BE LIABLE FOR ANY DIRECT, INDIRECT,
//  INCIDENTAL, SPECIAL, EXEMPLARY, OR CONSEQUENTIAL DAMAGES (INCLUDING, BUT NOT
//  LIMITED TO, PROCUREMENT OF SUBSTITUTE GOODS OR SERVICES;LOSS OF USE, DATA,
//  OR PROFITS; OR BUSINESS INTERRUPTION) HOWEVER CAUSED AND ON ANY THEORY OF
//  LIABILITY, WHETHER IN CONTRACT, STRICT LIABILITY, OR TORT (INCLUDING
//  NEGLIGENCE OR OTHERWISE) ARISING IN ANY WAY OUT OF THE USE OF THIS SOFTWARE,
//  EVEN IF ADVISED OF THE POSSIBILITY OF SUCH DAMAGE.
//
//////////////////////////////////////////////////////////////////////////////////////
var egret;
(function (egret) {
    var web;
    (function (web) {
        var blendModes = ["source-over", "lighter", "destination-out"];
        var defaultCompositeOp = "source-over";
        var BLACK_COLOR = "#000000";
        var CAPS_STYLES = { none: 'butt', square: 'square', round: 'round' };
        var renderBufferPool = []; //渲染缓冲区对象池
        /**
         * @private
         * WebGL渲染器
         */
        var WebGLRenderer = (function () {
            function WebGLRenderer() {
                this.nestLevel = 0; //渲染的嵌套层次，0表示在调用堆栈的最外层。
            }
            /**
             * 渲染一个显示对象
             * @param displayObject 要渲染的显示对象
             * @param buffer 渲染缓冲
             * @param matrix 要对显示对象整体叠加的变换矩阵
             * @param dirtyList 脏矩形列表
             * @param forRenderTexture 绘制目标是RenderTexture的标志
             * @returns drawCall触发绘制的次数
             */
            WebGLRenderer.prototype.render = function (displayObject, buffer, matrix, forRenderTexture) {
                this.nestLevel++;
                var webglBuffer = buffer;
                var webglBufferContext = webglBuffer.context;
                var root = forRenderTexture ? displayObject : null;
                webglBufferContext.pushBuffer(webglBuffer);
                //绘制显示对象
                webglBuffer.transform(matrix.a, matrix.b, matrix.c, matrix.d, 0, 0);
                this.drawDisplayObject(displayObject, webglBuffer, matrix.tx, matrix.ty, true);
                webglBufferContext.$drawWebGL();
                var drawCall = webglBuffer.$drawCalls;
                webglBuffer.onRenderFinish();
                webglBufferContext.popBuffer();
                var invert = egret.Matrix.create();
                matrix.$invertInto(invert);
                webglBuffer.transform(invert.a, invert.b, invert.c, invert.d, 0, 0);
                egret.Matrix.release(invert);
                this.nestLevel--;
                if (this.nestLevel === 0) {
                    //最大缓存6个渲染缓冲
                    if (renderBufferPool.length > 6) {
                        renderBufferPool.length = 6;
                    }
                    var length_2 = renderBufferPool.length;
                    for (var i = 0; i < length_2; i++) {
                        renderBufferPool[i].resize(0, 0);
                    }
                }
                return drawCall;
            };
            /**
             * @private
             * 绘制一个显示对象
             */
            WebGLRenderer.prototype.drawDisplayObject = function (displayObject, buffer, offsetX, offsetY, isStage) {
                var drawCalls = 0;
                var node;
                var displayList = displayObject.$displayList;
                if (displayList && !isStage) {
                    if (displayObject.$cacheDirty || displayObject.$renderDirty ||
                        displayList.$canvasScaleX != egret.sys.DisplayList.$canvasScaleX ||
                        displayList.$canvasScaleY != egret.sys.DisplayList.$canvasScaleY) {
                        drawCalls += displayList.drawToSurface();
                    }
                    node = displayList.$renderNode;
                }
                else {
                    if (displayObject.$renderDirty) {
                        node = displayObject.$getRenderNode();
                    }
                    else {
                        node = displayObject.$renderNode;
                    }
                }
                displayObject.$cacheDirty = false;
                if (node) {
                    drawCalls++;
                    buffer.$offsetX = offsetX;
                    buffer.$offsetY = offsetY;
                    switch (node.type) {
                        case 1 /* BitmapNode */:
                            this.renderBitmap(node, buffer);
                            break;
                        case 2 /* TextNode */:
                            this.renderText(node, buffer);
                            break;
                        case 3 /* GraphicsNode */:
                            this.renderGraphics(node, buffer);
                            break;
                        case 4 /* GroupNode */:
                            this.renderGroup(node, buffer);
                            break;
                        case 5 /* MeshNode */:
                            this.renderMesh(node, buffer);
                            break;
                        case 6 /* NormalBitmapNode */:
                            this.renderNormalBitmap(node, buffer);
                            break;
                    }
                    buffer.$offsetX = 0;
                    buffer.$offsetY = 0;
                }
                if (displayList && !isStage) {
                    return drawCalls;
                }
                var children = displayObject.$children;
                if (children) {
                    var length_3 = children.length;
                    for (var i = 0; i < length_3; i++) {
                        var child = children[i];
                        var offsetX2 = void 0;
                        var offsetY2 = void 0;
                        var tempAlpha = void 0;
                        if (child.$alpha != 1) {
                            tempAlpha = buffer.globalAlpha;
                            buffer.globalAlpha *= child.$alpha;
                        }
                        var savedMatrix = void 0;
                        if (child.$useTranslate) {
                            var m = child.$getMatrix();
                            offsetX2 = offsetX + child.$x;
                            offsetY2 = offsetY + child.$y;
                            var m2 = buffer.globalMatrix;
                            savedMatrix = egret.Matrix.create();
                            savedMatrix.a = m2.a;
                            savedMatrix.b = m2.b;
                            savedMatrix.c = m2.c;
                            savedMatrix.d = m2.d;
                            savedMatrix.tx = m2.tx;
                            savedMatrix.ty = m2.ty;
                            buffer.transform(m.a, m.b, m.c, m.d, offsetX2, offsetY2);
                            offsetX2 = -child.$anchorOffsetX;
                            offsetY2 = -child.$anchorOffsetY;
                        }
                        else {
                            offsetX2 = offsetX + child.$x - child.$anchorOffsetX;
                            offsetY2 = offsetY + child.$y - child.$anchorOffsetY;
                        }
                        switch (child.$renderMode) {
                            case 1 /* NONE */:
                                break;
                            case 2 /* FILTER */:
                                drawCalls += this.drawWithFilter(child, buffer, offsetX2, offsetY2);
                                break;
                            case 3 /* CLIP */:
                                drawCalls += this.drawWithClip(child, buffer, offsetX2, offsetY2);
                                break;
                            case 4 /* SCROLLRECT */:
                                drawCalls += this.drawWithScrollRect(child, buffer, offsetX2, offsetY2);
                                break;
                            default:
                                drawCalls += this.drawDisplayObject(child, buffer, offsetX2, offsetY2);
                                break;
                        }
                        if (tempAlpha) {
                            buffer.globalAlpha = tempAlpha;
                        }
                        if (savedMatrix) {
                            var m = buffer.globalMatrix;
                            m.a = savedMatrix.a;
                            m.b = savedMatrix.b;
                            m.c = savedMatrix.c;
                            m.d = savedMatrix.d;
                            m.tx = savedMatrix.tx;
                            m.ty = savedMatrix.ty;
                            egret.Matrix.release(savedMatrix);
                        }
                    }
                }
                return drawCalls;
            };
            /**
             * @private
             */
            WebGLRenderer.prototype.drawWithFilter = function (displayObject, buffer, offsetX, offsetY) {
                var drawCalls = 0;
                if (displayObject.$children && displayObject.$children.length == 0 && (!displayObject.$renderNode || displayObject.$renderNode.$getRenderCount() == 0)) {
                    return;
                }
                var filters = displayObject.$filters;
                var hasBlendMode = (displayObject.$blendMode !== 0);
                var compositeOp;
                if (hasBlendMode) {
                    compositeOp = blendModes[displayObject.$blendMode];
                    if (!compositeOp) {
                        compositeOp = defaultCompositeOp;
                    }
                }
                var displayBounds = displayObject.$getOriginalBounds();
                if (displayBounds.width <= 0 || displayBounds.height <= 0) {
                    return drawCalls;
                }
                if (!displayObject.mask && filters.length == 1 && (filters[0].type == "colorTransform" || (filters[0].type === "custom" && filters[0].padding === 0))) {
                    var childrenDrawCount = this.getRenderCount(displayObject);
                    if (!displayObject.$children || childrenDrawCount == 1) {
                        if (hasBlendMode) {
                            buffer.context.setGlobalCompositeOperation(compositeOp);
                        }
                        buffer.context.$filter = filters[0];
                        if (displayObject.$mask) {
                            drawCalls += this.drawWithClip(displayObject, buffer, offsetX, offsetY);
                        }
                        else if (displayObject.$scrollRect || displayObject.$maskRect) {
                            drawCalls += this.drawWithScrollRect(displayObject, buffer, offsetX, offsetY);
                        }
                        else {
                            drawCalls += this.drawDisplayObject(displayObject, buffer, offsetX, offsetY);
                        }
                        buffer.context.$filter = null;
                        if (hasBlendMode) {
                            buffer.context.setGlobalCompositeOperation(defaultCompositeOp);
                        }
                        return drawCalls;
                    }
                }
                // 为显示对象创建一个新的buffer
                var displayBuffer = this.createRenderBuffer(displayBounds.width, displayBounds.height);
                displayBuffer.context.pushBuffer(displayBuffer);
                //todo 可以优化减少draw次数
                if (displayObject.$mask) {
                    drawCalls += this.drawWithClip(displayObject, displayBuffer, -displayBounds.x, -displayBounds.y);
                }
                else if (displayObject.$scrollRect || displayObject.$maskRect) {
                    drawCalls += this.drawWithScrollRect(displayObject, displayBuffer, -displayBounds.x, -displayBounds.y);
                }
                else {
                    drawCalls += this.drawDisplayObject(displayObject, displayBuffer, -displayBounds.x, -displayBounds.y);
                }
                displayBuffer.context.popBuffer();
                //绘制结果到屏幕
                if (drawCalls > 0) {
                    if (hasBlendMode) {
                        buffer.context.setGlobalCompositeOperation(compositeOp);
                    }
                    drawCalls++;
                    // 绘制结果的时候，应用滤镜
                    buffer.$offsetX = offsetX + displayBounds.x;
                    buffer.$offsetY = offsetY + displayBounds.y;
                    buffer.context.drawTargetWidthFilters(filters, displayBuffer);
                    if (hasBlendMode) {
                        buffer.context.setGlobalCompositeOperation(defaultCompositeOp);
                    }
                }
                renderBufferPool.push(displayBuffer);
                return drawCalls;
            };
            WebGLRenderer.prototype.getRenderCount = function (displayObject) {
                var childrenDrawCount = 0;
                if (displayObject.$children) {
                    for (var _i = 0, _a = displayObject.$children; _i < _a.length; _i++) {
                        var child = _a[_i];
                        var node = child.$getRenderNode();
                        if (node) {
                            childrenDrawCount += node.$getRenderCount();
                        }
                        if (child.$children) {
                            childrenDrawCount += this.getRenderCount(child);
                        }
                    }
                }
                return childrenDrawCount;
            };
            /**
             * @private
             */
            WebGLRenderer.prototype.drawWithClip = function (displayObject, buffer, offsetX, offsetY) {
                var drawCalls = 0;
                var hasBlendMode = (displayObject.$blendMode !== 0);
                var compositeOp;
                if (hasBlendMode) {
                    compositeOp = blendModes[displayObject.$blendMode];
                    if (!compositeOp) {
                        compositeOp = defaultCompositeOp;
                    }
                }
                var scrollRect = displayObject.$scrollRect ? displayObject.$scrollRect : displayObject.$maskRect;
                var mask = displayObject.$mask;
                if (mask) {
                    var maskRenderMatrix = mask.$getMatrix();
                    //遮罩scaleX或scaleY为0，放弃绘制
                    if ((maskRenderMatrix.a == 0 && maskRenderMatrix.b == 0) || (maskRenderMatrix.c == 0 && maskRenderMatrix.d == 0)) {
                        return drawCalls;
                    }
                }
                //没有遮罩,同时显示对象没有子项
                if (!mask && (!displayObject.$children || displayObject.$children.length == 0)) {
                    if (scrollRect) {
                        buffer.context.pushMask(scrollRect.x + offsetX, scrollRect.y + offsetY, scrollRect.width, scrollRect.height);
                    }
                    //绘制显示对象
                    if (hasBlendMode) {
                        buffer.context.setGlobalCompositeOperation(compositeOp);
                    }
                    drawCalls += this.drawDisplayObject(displayObject, buffer, offsetX, offsetY);
                    if (hasBlendMode) {
                        buffer.context.setGlobalCompositeOperation(defaultCompositeOp);
                    }
                    if (scrollRect) {
                        buffer.context.popMask();
                    }
                    return drawCalls;
                }
                else {
                    var displayBounds = displayObject.$getOriginalBounds();
                    //绘制显示对象自身，若有scrollRect，应用clip
                    var displayBuffer = this.createRenderBuffer(displayBounds.width, displayBounds.height);
                    displayBuffer.context.pushBuffer(displayBuffer);
                    drawCalls += this.drawDisplayObject(displayObject, displayBuffer, -displayBounds.x, -displayBounds.y);
                    //绘制遮罩
                    if (mask) {
                        var maskBuffer = this.createRenderBuffer(displayBounds.width, displayBounds.height);
                        maskBuffer.context.pushBuffer(maskBuffer);
                        var maskMatrix = egret.Matrix.create();
                        maskMatrix.copyFrom(mask.$getConcatenatedMatrix());
                        mask.$getConcatenatedMatrixAt(displayObject, maskMatrix);
                        maskBuffer.setTransform(maskMatrix.a, maskMatrix.b, maskMatrix.c, maskMatrix.d, maskMatrix.tx, maskMatrix.ty);
                        egret.Matrix.release(maskMatrix);
                        drawCalls += this.drawDisplayObject(mask, maskBuffer, -displayBounds.x, -displayBounds.y);
                        maskBuffer.context.popBuffer();
                        displayBuffer.context.setGlobalCompositeOperation("destination-in");
                        displayBuffer.setTransform(1, 0, 0, -1, 0, maskBuffer.height);
                        displayBuffer.globalAlpha = 1;
                        var maskBufferWidth = maskBuffer.rootRenderTarget.width;
                        var maskBufferHeight = maskBuffer.rootRenderTarget.height;
                        displayBuffer.context.drawTexture(maskBuffer.rootRenderTarget.texture, 0, 0, maskBufferWidth, maskBufferHeight, 0, 0, maskBufferWidth, maskBufferHeight, maskBufferWidth, maskBufferHeight);
                        displayBuffer.setTransform(1, 0, 0, 1, 0, 0);
                        displayBuffer.context.setGlobalCompositeOperation("source-over");
                        renderBufferPool.push(maskBuffer);
                    }
                    displayBuffer.context.setGlobalCompositeOperation(defaultCompositeOp);
                    displayBuffer.context.popBuffer();
                    //绘制结果到屏幕
                    if (drawCalls > 0) {
                        drawCalls++;
                        if (hasBlendMode) {
                            buffer.context.setGlobalCompositeOperation(compositeOp);
                        }
                        if (scrollRect) {
                            buffer.context.pushMask(scrollRect.x + offsetX, scrollRect.y + offsetY, scrollRect.width, scrollRect.height);
                        }
                        buffer.globalAlpha = 1;
                        var savedMatrix = egret.Matrix.create();
                        var curMatrix = buffer.globalMatrix;
                        savedMatrix.a = curMatrix.a;
                        savedMatrix.b = curMatrix.b;
                        savedMatrix.c = curMatrix.c;
                        savedMatrix.d = curMatrix.d;
                        savedMatrix.tx = curMatrix.tx;
                        savedMatrix.ty = curMatrix.ty;
                        buffer.setTransform(egret.sys.DisplayList.$canvasScaleX, 0, 0, -egret.sys.DisplayList.$canvasScaleY, (offsetX + displayBounds.x) * egret.sys.DisplayList.$canvasScaleX, (offsetY + displayBounds.y + displayBuffer.height) * egret.sys.DisplayList.$canvasScaleY);
                        var displayBufferWidth = displayBuffer.rootRenderTarget.width;
                        var displayBufferHeight = displayBuffer.rootRenderTarget.height;
                        buffer.context.drawTexture(displayBuffer.rootRenderTarget.texture, 0, 0, displayBufferWidth, displayBufferHeight, 0, 0, displayBufferWidth, displayBufferHeight, displayBufferWidth, displayBufferHeight);
                        if (scrollRect) {
                            displayBuffer.context.popMask();
                        }
                        if (hasBlendMode) {
                            buffer.context.setGlobalCompositeOperation(defaultCompositeOp);
                        }
                        var matrix = buffer.globalMatrix;
                        matrix.a = savedMatrix.a;
                        matrix.b = savedMatrix.b;
                        matrix.c = savedMatrix.c;
                        matrix.d = savedMatrix.d;
                        matrix.tx = savedMatrix.tx;
                        matrix.ty = savedMatrix.ty;
                        egret.Matrix.release(savedMatrix);
                    }
                    renderBufferPool.push(displayBuffer);
                    return drawCalls;
                }
            };
            /**
             * @private
             */
            WebGLRenderer.prototype.drawWithScrollRect = function (displayObject, buffer, offsetX, offsetY) {
                var drawCalls = 0;
                var scrollRect = displayObject.$scrollRect ? displayObject.$scrollRect : displayObject.$maskRect;
                if (scrollRect.isEmpty()) {
                    return drawCalls;
                }
                if (displayObject.$scrollRect) {
                    offsetX -= scrollRect.x;
                    offsetY -= scrollRect.y;
                }
                var m = buffer.globalMatrix;
                var context = buffer.context;
                var scissor = false;
                if (buffer.$hasScissor || m.b != 0 || m.c != 0) {
                    buffer.context.pushMask(scrollRect.x + offsetX, scrollRect.y + offsetY, scrollRect.width, scrollRect.height);
                }
                else {
                    var a = m.a;
                    var d = m.d;
                    var tx = m.tx;
                    var ty = m.ty;
                    var x = scrollRect.x + offsetX;
                    var y = scrollRect.y + offsetY;
                    var xMax = x + scrollRect.width;
                    var yMax = y + scrollRect.height;
                    var minX = void 0, minY = void 0, maxX = void 0, maxY = void 0;
                    //优化，通常情况下不缩放的对象占多数，直接加上偏移量即可。
                    if (a == 1.0 && d == 1.0) {
                        minX = x + tx;
                        minY = y + ty;
                        maxX = xMax + tx;
                        maxY = yMax + ty;
                    }
                    else {
                        var x0 = a * x + tx;
                        var y0 = d * y + ty;
                        var x1 = a * xMax + tx;
                        var y1 = d * y + ty;
                        var x2 = a * xMax + tx;
                        var y2 = d * yMax + ty;
                        var x3 = a * x + tx;
                        var y3 = d * yMax + ty;
                        var tmp = 0;
                        if (x0 > x1) {
                            tmp = x0;
                            x0 = x1;
                            x1 = tmp;
                        }
                        if (x2 > x3) {
                            tmp = x2;
                            x2 = x3;
                            x3 = tmp;
                        }
                        minX = (x0 < x2 ? x0 : x2);
                        maxX = (x1 > x3 ? x1 : x3);
                        if (y0 > y1) {
                            tmp = y0;
                            y0 = y1;
                            y1 = tmp;
                        }
                        if (y2 > y3) {
                            tmp = y2;
                            y2 = y3;
                            y3 = tmp;
                        }
                        minY = (y0 < y2 ? y0 : y2);
                        maxY = (y1 > y3 ? y1 : y3);
                    }
                    context.enableScissor(minX, -maxY + buffer.height, maxX - minX, maxY - minY);
                    scissor = true;
                }
                drawCalls += this.drawDisplayObject(displayObject, buffer, offsetX, offsetY);
                if (scissor) {
                    context.disableScissor();
                }
                else {
                    context.popMask();
                }
                return drawCalls;
            };
            /**
             * 将一个RenderNode对象绘制到渲染缓冲
             * @param node 要绘制的节点
             * @param buffer 渲染缓冲
             * @param matrix 要叠加的矩阵
             * @param forHitTest 绘制结果是用于碰撞检测。若为true，当渲染GraphicsNode时，会忽略透明度样式设置，全都绘制为不透明的。
             */
            WebGLRenderer.prototype.drawNodeToBuffer = function (node, buffer, matrix, forHitTest) {
                var webglBuffer = buffer;
                //pushRenderTARGET
                webglBuffer.context.pushBuffer(webglBuffer);
                webglBuffer.setTransform(matrix.a, matrix.b, matrix.c, matrix.d, matrix.tx, matrix.ty);
                this.renderNode(node, buffer, 0, 0, forHitTest);
                webglBuffer.context.$drawWebGL();
                webglBuffer.onRenderFinish();
                //popRenderTARGET
                webglBuffer.context.popBuffer();
            };
            /**
             * 将一个DisplayObject绘制到渲染缓冲，用于RenderTexture绘制
             * @param displayObject 要绘制的显示对象
             * @param buffer 渲染缓冲
             * @param matrix 要叠加的矩阵
             */
            WebGLRenderer.prototype.drawDisplayToBuffer = function (displayObject, buffer, matrix) {
                buffer.context.pushBuffer(buffer);
                if (matrix) {
                    buffer.setTransform(matrix.a, matrix.b, matrix.c, matrix.d, matrix.tx, matrix.ty);
                }
                var node;
                if (displayObject.$renderDirty) {
                    node = displayObject.$getRenderNode();
                }
                else {
                    node = displayObject.$renderNode;
                }
                var drawCalls = 0;
                if (node) {
                    drawCalls++;
                    switch (node.type) {
                        case 1 /* BitmapNode */:
                            this.renderBitmap(node, buffer);
                            break;
                        case 2 /* TextNode */:
                            this.renderText(node, buffer);
                            break;
                        case 3 /* GraphicsNode */:
                            this.renderGraphics(node, buffer);
                            break;
                        case 4 /* GroupNode */:
                            this.renderGroup(node, buffer);
                            break;
                        case 5 /* MeshNode */:
                            this.renderMesh(node, buffer);
                            break;
                        case 6 /* NormalBitmapNode */:
                            this.renderNormalBitmap(node, buffer);
                            break;
                    }
                }
                var children = displayObject.$children;
                if (children) {
                    var length_4 = children.length;
                    for (var i = 0; i < length_4; i++) {
                        var child = children[i];
                        switch (child.$renderMode) {
                            case 1 /* NONE */:
                                break;
                            case 2 /* FILTER */:
                                drawCalls += this.drawWithFilter(child, buffer, 0, 0);
                                break;
                            case 3 /* CLIP */:
                                drawCalls += this.drawWithClip(child, buffer, 0, 0);
                                break;
                            case 4 /* SCROLLRECT */:
                                drawCalls += this.drawWithScrollRect(child, buffer, 0, 0);
                                break;
                            default:
                                drawCalls += this.drawDisplayObject(child, buffer, 0, 0);
                                break;
                        }
                    }
                }
                buffer.context.$drawWebGL();
                buffer.onRenderFinish();
                buffer.context.popBuffer();
                return drawCalls;
            };
            /**
             * @private
             */
            WebGLRenderer.prototype.renderNode = function (node, buffer, offsetX, offsetY, forHitTest) {
                buffer.$offsetX = offsetX;
                buffer.$offsetY = offsetY;
                switch (node.type) {
                    case 1 /* BitmapNode */:
                        this.renderBitmap(node, buffer);
                        break;
                    case 2 /* TextNode */:
                        this.renderText(node, buffer);
                        break;
                    case 3 /* GraphicsNode */:
                        this.renderGraphics(node, buffer, forHitTest);
                        break;
                    case 4 /* GroupNode */:
                        this.renderGroup(node, buffer);
                        break;
                    case 5 /* MeshNode */:
                        this.renderMesh(node, buffer);
                        break;
                    case 6 /* NormalBitmapNode */:
                        this.renderNormalBitmap(node, buffer);
                        break;
                }
            };
            /**
             * @private
             */
            WebGLRenderer.prototype.renderNormalBitmap = function (node, buffer) {
                var image = node.image;
                if (!image) {
                    return;
                }
                buffer.context.drawImage(image, node.sourceX, node.sourceY, node.sourceW, node.sourceH, node.drawX, node.drawY, node.drawW, node.drawH, node.imageWidth, node.imageHeight, node.rotated, node.smoothing);
            };
            /**
             * @private
             */
            WebGLRenderer.prototype.renderBitmap = function (node, buffer) {
                var image = node.image;
                if (!image) {
                    return;
                }
                //buffer.imageSmoothingEnabled = node.smoothing;
                var data = node.drawData;
                var length = data.length;
                var pos = 0;
                var m = node.matrix;
                var blendMode = node.blendMode;
                var alpha = node.alpha;
                var savedMatrix;
                var offsetX;
                var offsetY;
                if (m) {
                    savedMatrix = egret.Matrix.create();
                    var curMatrix = buffer.globalMatrix;
                    savedMatrix.a = curMatrix.a;
                    savedMatrix.b = curMatrix.b;
                    savedMatrix.c = curMatrix.c;
                    savedMatrix.d = curMatrix.d;
                    savedMatrix.tx = curMatrix.tx;
                    savedMatrix.ty = curMatrix.ty;
                    offsetX = buffer.$offsetX;
                    offsetY = buffer.$offsetY;
                    buffer.useOffset();
                    buffer.transform(m.a, m.b, m.c, m.d, m.tx, m.ty);
                }
                //这里不考虑嵌套
                if (blendMode) {
                    buffer.context.setGlobalCompositeOperation(blendModes[blendMode]);
                }
                var originAlpha;
                if (alpha == alpha) {
                    originAlpha = buffer.globalAlpha;
                    buffer.globalAlpha *= alpha;
                }
                if (node.filter) {
                    buffer.context.$filter = node.filter;
                    while (pos < length) {
                        buffer.context.drawImage(image, data[pos++], data[pos++], data[pos++], data[pos++], data[pos++], data[pos++], data[pos++], data[pos++], node.imageWidth, node.imageHeight, node.rotated, node.smoothing);
                    }
                    buffer.context.$filter = null;
                }
                else {
                    while (pos < length) {
                        buffer.context.drawImage(image, data[pos++], data[pos++], data[pos++], data[pos++], data[pos++], data[pos++], data[pos++], data[pos++], node.imageWidth, node.imageHeight, node.rotated, node.smoothing);
                    }
                }
                if (blendMode) {
                    buffer.context.setGlobalCompositeOperation(defaultCompositeOp);
                }
                if (alpha == alpha) {
                    buffer.globalAlpha = originAlpha;
                }
                if (m) {
                    var matrix = buffer.globalMatrix;
                    matrix.a = savedMatrix.a;
                    matrix.b = savedMatrix.b;
                    matrix.c = savedMatrix.c;
                    matrix.d = savedMatrix.d;
                    matrix.tx = savedMatrix.tx;
                    matrix.ty = savedMatrix.ty;
                    buffer.$offsetX = offsetX;
                    buffer.$offsetY = offsetY;
                    egret.Matrix.release(savedMatrix);
                }
            };
            /**
             * @private
             */
            WebGLRenderer.prototype.renderMesh = function (node, buffer) {
                var image = node.image;
                //buffer.imageSmoothingEnabled = node.smoothing;
                var data = node.drawData;
                var length = data.length;
                var pos = 0;
                var m = node.matrix;
                var blendMode = node.blendMode;
                var alpha = node.alpha;
                var savedMatrix;
                var offsetX;
                var offsetY;
                if (m) {
                    savedMatrix = egret.Matrix.create();
                    var curMatrix = buffer.globalMatrix;
                    savedMatrix.a = curMatrix.a;
                    savedMatrix.b = curMatrix.b;
                    savedMatrix.c = curMatrix.c;
                    savedMatrix.d = curMatrix.d;
                    savedMatrix.tx = curMatrix.tx;
                    savedMatrix.ty = curMatrix.ty;
                    offsetX = buffer.$offsetX;
                    offsetY = buffer.$offsetY;
                    buffer.useOffset();
                    buffer.transform(m.a, m.b, m.c, m.d, m.tx, m.ty);
                }
                //这里不考虑嵌套
                if (blendMode) {
                    buffer.context.setGlobalCompositeOperation(blendModes[blendMode]);
                }
                var originAlpha;
                if (alpha == alpha) {
                    originAlpha = buffer.globalAlpha;
                    buffer.globalAlpha *= alpha;
                }
                if (node.filter) {
                    buffer.context.$filter = node.filter;
                    while (pos < length) {
                        buffer.context.drawMesh(image, data[pos++], data[pos++], data[pos++], data[pos++], data[pos++], data[pos++], data[pos++], data[pos++], node.imageWidth, node.imageHeight, node.uvs, node.vertices, node.indices, node.bounds, node.rotated, node.smoothing);
                    }
                    buffer.context.$filter = null;
                }
                else {
                    while (pos < length) {
                        buffer.context.drawMesh(image, data[pos++], data[pos++], data[pos++], data[pos++], data[pos++], data[pos++], data[pos++], data[pos++], node.imageWidth, node.imageHeight, node.uvs, node.vertices, node.indices, node.bounds, node.rotated, node.smoothing);
                    }
                }
                if (blendMode) {
                    buffer.context.setGlobalCompositeOperation(defaultCompositeOp);
                }
                if (alpha == alpha) {
                    buffer.globalAlpha = originAlpha;
                }
                if (m) {
                    var matrix = buffer.globalMatrix;
                    matrix.a = savedMatrix.a;
                    matrix.b = savedMatrix.b;
                    matrix.c = savedMatrix.c;
                    matrix.d = savedMatrix.d;
                    matrix.tx = savedMatrix.tx;
                    matrix.ty = savedMatrix.ty;
                    buffer.$offsetX = offsetX;
                    buffer.$offsetY = offsetY;
                    egret.Matrix.release(savedMatrix);
                }
            };
            /**
             * @private
             */
            WebGLRenderer.prototype.renderText = function (node, buffer) {
                var width = node.width - node.x;
                var height = node.height - node.y;
                if (width <= 0 || height <= 0 || !width || !height || node.drawData.length == 0) {
                    return;
                }
                var canvasScaleX = egret.sys.DisplayList.$canvasScaleX;
                var canvasScaleY = egret.sys.DisplayList.$canvasScaleY;
                var maxTextureSize = buffer.context.$maxTextureSize;
                if (width * canvasScaleX > maxTextureSize) {
                    canvasScaleX *= maxTextureSize / (width * canvasScaleX);
                }
                if (height * canvasScaleY > maxTextureSize) {
                    canvasScaleY *= maxTextureSize / (height * canvasScaleY);
                }
                width *= canvasScaleX;
                height *= canvasScaleY;
                var x = node.x * canvasScaleX;
                var y = node.y * canvasScaleY;
                if (node.$canvasScaleX != canvasScaleX || node.$canvasScaleY != canvasScaleY) {
                    node.$canvasScaleX = canvasScaleX;
                    node.$canvasScaleY = canvasScaleY;
                    node.dirtyRender = true;
                }
                if (!this.canvasRenderBuffer || !this.canvasRenderBuffer.context) {
                    this.canvasRenderer = new egret.CanvasRenderer();
                    this.canvasRenderBuffer = new web.CanvasRenderBuffer(width, height);
                }
                else if (node.dirtyRender) {
                    this.canvasRenderBuffer.resize(width, height);
                }
                if (!this.canvasRenderBuffer.context) {
                    return;
                }
                if (canvasScaleX != 1 || canvasScaleY != 1) {
                    this.canvasRenderBuffer.context.setTransform(canvasScaleX, 0, 0, canvasScaleY, 0, 0);
                }
                if (x || y) {
                    if (node.dirtyRender) {
                        this.canvasRenderBuffer.context.setTransform(canvasScaleX, 0, 0, canvasScaleY, -x, -y);
                    }
                    buffer.transform(1, 0, 0, 1, x / canvasScaleX, y / canvasScaleY);
                }
                else if (canvasScaleX != 1 || canvasScaleY != 1) {
                    this.canvasRenderBuffer.context.setTransform(canvasScaleX, 0, 0, canvasScaleY, 0, 0);
                }
                if (node.dirtyRender) {
                    var surface = this.canvasRenderBuffer.surface;
                    this.canvasRenderer.renderText(node, this.canvasRenderBuffer.context);
                    // 拷贝canvas到texture
                    var texture = node.$texture;
                    if (!texture) {
                        texture = buffer.context.createTexture(surface);
                        node.$texture = texture;
                    }
                    else {
                        // 重新拷贝新的图像
                        buffer.context.updateTexture(texture, surface);
                    }
                    // 保存材质尺寸
                    node.$textureWidth = surface.width;
                    node.$textureHeight = surface.height;
                }
                var textureWidth = node.$textureWidth;
                var textureHeight = node.$textureHeight;
                buffer.context.drawTexture(node.$texture, 0, 0, textureWidth, textureHeight, 0, 0, textureWidth / canvasScaleX, textureHeight / canvasScaleY, textureWidth, textureHeight);
                if (x || y) {
                    if (node.dirtyRender) {
                        this.canvasRenderBuffer.context.setTransform(canvasScaleX, 0, 0, canvasScaleY, 0, 0);
                    }
                    buffer.transform(1, 0, 0, 1, -x / canvasScaleX, -y / canvasScaleY);
                }
                node.dirtyRender = false;
            };
            /**
             * @private
             */
            WebGLRenderer.prototype.renderGraphics = function (node, buffer, forHitTest) {
                var width = node.width;
                var height = node.height;
                if (width <= 0 || height <= 0 || !width || !height || node.drawData.length == 0) {
                    return;
                }
                var canvasScaleX = egret.sys.DisplayList.$canvasScaleX;
                var canvasScaleY = egret.sys.DisplayList.$canvasScaleY;
                if (width * canvasScaleX < 1 || height * canvasScaleY < 1) {
                    canvasScaleX = canvasScaleY = 1;
                }
                if (node.$canvasScaleX != canvasScaleX || node.$canvasScaleY != canvasScaleY) {
                    node.$canvasScaleX = canvasScaleX;
                    node.$canvasScaleY = canvasScaleY;
                    node.dirtyRender = true;
                }
                width *= canvasScaleX;
                height *= canvasScaleY;
                if (!this.canvasRenderBuffer || !this.canvasRenderBuffer.context) {
                    this.canvasRenderer = new egret.CanvasRenderer();
                    this.canvasRenderBuffer = new web.CanvasRenderBuffer(width, height);
                }
                else if (node.dirtyRender || forHitTest) {
                    this.canvasRenderBuffer.resize(width, height);
                }
                if (!this.canvasRenderBuffer.context) {
                    return;
                }
                if (canvasScaleX != 1 || canvasScaleY != 1) {
                    this.canvasRenderBuffer.context.setTransform(canvasScaleX, 0, 0, canvasScaleY, 0, 0);
                }
                if (node.x || node.y) {
                    if (node.dirtyRender || forHitTest) {
                        this.canvasRenderBuffer.context.translate(-node.x, -node.y);
                    }
                    buffer.transform(1, 0, 0, 1, node.x, node.y);
                }
                var surface = this.canvasRenderBuffer.surface;
                if (forHitTest) {
                    this.canvasRenderer.renderGraphics(node, this.canvasRenderBuffer.context, true);
                    egret.WebGLUtils.deleteWebGLTexture(surface);
                    var texture = buffer.context.getWebGLTexture(surface);
                    buffer.context.drawTexture(texture, 0, 0, width, height, 0, 0, width, height, surface.width, surface.height);
                }
                else {
                    if (node.dirtyRender) {
                        this.canvasRenderer.renderGraphics(node, this.canvasRenderBuffer.context);
                        // 拷贝canvas到texture
                        var texture = node.$texture;
                        if (!texture) {
                            texture = buffer.context.createTexture(surface);
                            node.$texture = texture;
                        }
                        else {
                            // 重新拷贝新的图像
                            buffer.context.updateTexture(texture, surface);
                        }
                        // 保存材质尺寸
                        node.$textureWidth = surface.width;
                        node.$textureHeight = surface.height;
                    }
                    var textureWidth = node.$textureWidth;
                    var textureHeight = node.$textureHeight;
                    buffer.context.drawTexture(node.$texture, 0, 0, textureWidth, textureHeight, 0, 0, textureWidth / canvasScaleX, textureHeight / canvasScaleY, textureWidth, textureHeight);
                }
                if (node.x || node.y) {
                    if (node.dirtyRender || forHitTest) {
                        this.canvasRenderBuffer.context.translate(node.x, node.y);
                    }
                    buffer.transform(1, 0, 0, 1, -node.x, -node.y);
                }
                if (!forHitTest) {
                    node.dirtyRender = false;
                }
            };
            WebGLRenderer.prototype.renderGroup = function (groupNode, buffer) {
                var m = groupNode.matrix;
                var savedMatrix;
                var offsetX;
                var offsetY;
                if (m) {
                    savedMatrix = egret.Matrix.create();
                    var curMatrix = buffer.globalMatrix;
                    savedMatrix.a = curMatrix.a;
                    savedMatrix.b = curMatrix.b;
                    savedMatrix.c = curMatrix.c;
                    savedMatrix.d = curMatrix.d;
                    savedMatrix.tx = curMatrix.tx;
                    savedMatrix.ty = curMatrix.ty;
                    offsetX = buffer.$offsetX;
                    offsetY = buffer.$offsetY;
                    buffer.useOffset();
                    buffer.transform(m.a, m.b, m.c, m.d, m.tx, m.ty);
                }
                var children = groupNode.drawData;
                var length = children.length;
                for (var i = 0; i < length; i++) {
                    var node = children[i];
                    this.renderNode(node, buffer, buffer.$offsetX, buffer.$offsetY);
                }
                if (m) {
                    var matrix = buffer.globalMatrix;
                    matrix.a = savedMatrix.a;
                    matrix.b = savedMatrix.b;
                    matrix.c = savedMatrix.c;
                    matrix.d = savedMatrix.d;
                    matrix.tx = savedMatrix.tx;
                    matrix.ty = savedMatrix.ty;
                    buffer.$offsetX = offsetX;
                    buffer.$offsetY = offsetY;
                    egret.Matrix.release(savedMatrix);
                }
            };
            /**
             * @private
             */
            WebGLRenderer.prototype.createRenderBuffer = function (width, height) {
                var buffer = renderBufferPool.pop();
                if (buffer) {
                    buffer.resize(width, height);
                }
                else {
                    buffer = new web.WebGLRenderBuffer(width, height);
                    buffer.$computeDrawCall = false;
                }
                return buffer;
            };
            return WebGLRenderer;
        }());
        web.WebGLRenderer = WebGLRenderer;
        __reflect(WebGLRenderer.prototype, "egret.web.WebGLRenderer", ["egret.sys.SystemRenderer"]);
    })(web = egret.web || (egret.web = {}));
})(egret || (egret = {}));
//////////////////////////////////////////////////////////////////////////////////////
//
//  Copyright (c) 2014-present, Egret Technology.
//  All rights reserved.
//  Redistribution and use in source and binary forms, with or without
//  modification, are permitted provided that the following conditions are met:
//
//     * Redistributions of source code must retain the above copyright
//       notice, this list of conditions and the following disclaimer.
//     * Redistributions in binary form must reproduce the above copyright
//       notice, this list of conditions and the following disclaimer in the
//       documentation and/or other materials provided with the distribution.
//     * Neither the name of the Egret nor the
//       names of its contributors may be used to endorse or promote products
//       derived from this software without specific prior written permission.
//
//  THIS SOFTWARE IS PROVIDED BY EGRET AND CONTRIBUTORS "AS IS" AND ANY EXPRESS
//  OR IMPLIED WARRANTIES, INCLUDING, BUT NOT LIMITED TO, THE IMPLIED WARRANTIES
//  OF MERCHANTABILITY AND FITNESS FOR A PARTICULAR PURPOSE ARE DISCLAIMED.
//  IN NO EVENT SHALL EGRET AND CONTRIBUTORS BE LIABLE FOR ANY DIRECT, INDIRECT,
//  INCIDENTAL, SPECIAL, EXEMPLARY, OR CONSEQUENTIAL DAMAGES (INCLUDING, BUT NOT
//  LIMITED TO, PROCUREMENT OF SUBSTITUTE GOODS OR SERVICES;LOSS OF USE, DATA,
//  OR PROFITS; OR BUSINESS INTERRUPTION) HOWEVER CAUSED AND ON ANY THEORY OF
//  LIABILITY, WHETHER IN CONTRACT, STRICT LIABILITY, OR TORT (INCLUDING
//  NEGLIGENCE OR OTHERWISE) ARISING IN ANY WAY OUT OF THE USE OF THIS SOFTWARE,
//  EVEN IF ADVISED OF THE POSSIBILITY OF SUCH DAMAGE.
//
//////////////////////////////////////////////////////////////////////////////////////
var egret;
(function (egret) {
    var web;
    (function (web) {
        /**
         * @private
         */
        var WEBGL_ATTRIBUTE_TYPE;
        (function (WEBGL_ATTRIBUTE_TYPE) {
            WEBGL_ATTRIBUTE_TYPE[WEBGL_ATTRIBUTE_TYPE["FLOAT_VEC2"] = 35664] = "FLOAT_VEC2";
            WEBGL_ATTRIBUTE_TYPE[WEBGL_ATTRIBUTE_TYPE["FLOAT_VEC3"] = 35665] = "FLOAT_VEC3";
            WEBGL_ATTRIBUTE_TYPE[WEBGL_ATTRIBUTE_TYPE["FLOAT_VEC4"] = 35666] = "FLOAT_VEC4";
            WEBGL_ATTRIBUTE_TYPE[WEBGL_ATTRIBUTE_TYPE["FLOAT"] = 5126] = "FLOAT";
            WEBGL_ATTRIBUTE_TYPE[WEBGL_ATTRIBUTE_TYPE["BYTE"] = 65535] = "BYTE";
            WEBGL_ATTRIBUTE_TYPE[WEBGL_ATTRIBUTE_TYPE["UNSIGNED_BYTE"] = 5121] = "UNSIGNED_BYTE";
            WEBGL_ATTRIBUTE_TYPE[WEBGL_ATTRIBUTE_TYPE["UNSIGNED_SHORT"] = 5123] = "UNSIGNED_SHORT";
        })(WEBGL_ATTRIBUTE_TYPE = web.WEBGL_ATTRIBUTE_TYPE || (web.WEBGL_ATTRIBUTE_TYPE = {}));
        /**
         * @private
         */
        var EgretWebGLAttribute = (function () {
            function EgretWebGLAttribute(gl, program, attributeData) {
                this.gl = gl;
                this.name = attributeData.name;
                this.type = attributeData.type;
                this.size = attributeData.size;
                this.location = gl.getAttribLocation(program, this.name);
                this.count = 0;
                this.initCount(gl);
                this.format = gl.FLOAT;
                this.initFormat(gl);
            }
            EgretWebGLAttribute.prototype.initCount = function (gl) {
                var type = this.type;
                switch (type) {
                    case WEBGL_ATTRIBUTE_TYPE.FLOAT:
                    case WEBGL_ATTRIBUTE_TYPE.BYTE:
                    case WEBGL_ATTRIBUTE_TYPE.UNSIGNED_BYTE:
                    case WEBGL_ATTRIBUTE_TYPE.UNSIGNED_SHORT:
                        this.count = 1;
                        break;
                    case WEBGL_ATTRIBUTE_TYPE.FLOAT_VEC2:
                        this.count = 2;
                        break;
                    case WEBGL_ATTRIBUTE_TYPE.FLOAT_VEC3:
                        this.count = 3;
                        break;
                    case WEBGL_ATTRIBUTE_TYPE.FLOAT_VEC4:
                        this.count = 4;
                        break;
                }
            };
            EgretWebGLAttribute.prototype.initFormat = function (gl) {
                var type = this.type;
                switch (type) {
                    case WEBGL_ATTRIBUTE_TYPE.FLOAT:
                    case WEBGL_ATTRIBUTE_TYPE.FLOAT_VEC2:
                    case WEBGL_ATTRIBUTE_TYPE.FLOAT_VEC3:
                    case WEBGL_ATTRIBUTE_TYPE.FLOAT_VEC4:
                        this.format = gl.FLOAT;
                        break;
                    case WEBGL_ATTRIBUTE_TYPE.UNSIGNED_BYTE:
                        this.format = gl.UNSIGNED_BYTE;
                        break;
                    case WEBGL_ATTRIBUTE_TYPE.UNSIGNED_SHORT:
                        this.format = gl.UNSIGNED_SHORT;
                        break;
                    case WEBGL_ATTRIBUTE_TYPE.BYTE:
                        this.format = gl.BYTE;
                        break;
                }
            };
            return EgretWebGLAttribute;
        }());
        web.EgretWebGLAttribute = EgretWebGLAttribute;
        __reflect(EgretWebGLAttribute.prototype, "egret.web.EgretWebGLAttribute");
    })(web = egret.web || (egret.web = {}));
})(egret || (egret = {}));
//////////////////////////////////////////////////////////////////////////////////////
//
//  Copyright (c) 2014-present, Egret Technology.
//  All rights reserved.
//  Redistribution and use in source and binary forms, with or without
//  modification, are permitted provided that the following conditions are met:
//
//     * Redistributions of source code must retain the above copyright
//       notice, this list of conditions and the following disclaimer.
//     * Redistributions in binary form must reproduce the above copyright
//       notice, this list of conditions and the following disclaimer in the
//       documentation and/or other materials provided with the distribution.
//     * Neither the name of the Egret nor the
//       names of its contributors may be used to endorse or promote products
//       derived from this software without specific prior written permission.
//
//  THIS SOFTWARE IS PROVIDED BY EGRET AND CONTRIBUTORS "AS IS" AND ANY EXPRESS
//  OR IMPLIED WARRANTIES, INCLUDING, BUT NOT LIMITED TO, THE IMPLIED WARRANTIES
//  OF MERCHANTABILITY AND FITNESS FOR A PARTICULAR PURPOSE ARE DISCLAIMED.
//  IN NO EVENT SHALL EGRET AND CONTRIBUTORS BE LIABLE FOR ANY DIRECT, INDIRECT,
//  INCIDENTAL, SPECIAL, EXEMPLARY, OR CONSEQUENTIAL DAMAGES (INCLUDING, BUT NOT
//  LIMITED TO, PROCUREMENT OF SUBSTITUTE GOODS OR SERVICES;LOSS OF USE, DATA,
//  OR PROFITS; OR BUSINESS INTERRUPTION) HOWEVER CAUSED AND ON ANY THEORY OF
//  LIABILITY, WHETHER IN CONTRACT, STRICT LIABILITY, OR TORT (INCLUDING
//  NEGLIGENCE OR OTHERWISE) ARISING IN ANY WAY OUT OF THE USE OF THIS SOFTWARE,
//  EVEN IF ADVISED OF THE POSSIBILITY OF SUCH DAMAGE.
//
//////////////////////////////////////////////////////////////////////////////////////
var egret;
(function (egret) {
    var web;
    (function (web) {
        function loadShader(gl, type, source) {
            var shader = gl.createShader(type);
            gl.shaderSource(shader, source);
            gl.compileShader(shader);
            var compiled = gl.getShaderParameter(shader, gl.COMPILE_STATUS);
            if (!compiled) {
                console.log("shader not compiled!");
                console.log(gl.getShaderInfoLog(shader));
            }
            return shader;
        }
        function createWebGLProgram(gl, vertexShader, fragmentShader) {
            var program = gl.createProgram();
            gl.attachShader(program, vertexShader);
            gl.attachShader(program, fragmentShader);
            gl.linkProgram(program);
            return program;
        }
        function extractAttributes(gl, program) {
            var attributes = {};
            var totalAttributes = gl.getProgramParameter(program, gl.ACTIVE_ATTRIBUTES);
            for (var i = 0; i < totalAttributes; i++) {
                var attribData = gl.getActiveAttrib(program, i);
                var name_2 = attribData.name;
                var attribute = new web.EgretWebGLAttribute(gl, program, attribData);
                attributes[name_2] = attribute;
            }
            return attributes;
        }
        function extractUniforms(gl, program) {
            var uniforms = {};
            var totalUniforms = gl.getProgramParameter(program, gl.ACTIVE_UNIFORMS);
            for (var i = 0; i < totalUniforms; i++) {
                var uniformData = gl.getActiveUniform(program, i);
                var name_3 = uniformData.name;
                var uniform = new web.EgretWebGLUniform(gl, program, uniformData);
                uniforms[name_3] = uniform;
            }
            return uniforms;
        }
        /**
         * @private
         */
        var EgretWebGLProgram = (function () {
            function EgretWebGLProgram(gl, vertSource, fragSource) {
                this.vshaderSource = vertSource;
                this.fshaderSource = fragSource;
                this.vertexShader = loadShader(gl, gl.VERTEX_SHADER, this.vshaderSource);
                this.fragmentShader = loadShader(gl, gl.FRAGMENT_SHADER, this.fshaderSource);
                this.id = createWebGLProgram(gl, this.vertexShader, this.fragmentShader);
                this.uniforms = extractUniforms(gl, this.id);
                this.attributes = extractAttributes(gl, this.id);
            }
            /**
             * 获取所需的WebGL Program
             * @param key {string} 对于唯一的program程序，对应唯一的key
             */
            EgretWebGLProgram.getProgram = function (gl, vertSource, fragSource, key) {
                if (!this.programCache[key]) {
                    this.programCache[key] = new EgretWebGLProgram(gl, vertSource, fragSource);
                }
                return this.programCache[key];
            };
            EgretWebGLProgram.deleteProgram = function (gl, vertSource, fragSource, key) {
                // TODO delete
            };
            EgretWebGLProgram.programCache = {};
            return EgretWebGLProgram;
        }());
        web.EgretWebGLProgram = EgretWebGLProgram;
        __reflect(EgretWebGLProgram.prototype, "egret.web.EgretWebGLProgram");
    })(web = egret.web || (egret.web = {}));
})(egret || (egret = {}));
//////////////////////////////////////////////////////////////////////////////////////
//
//  Copyright (c) 2014-present, Egret Technology.
//  All rights reserved.
//  Redistribution and use in source and binary forms, with or without
//  modification, are permitted provided that the following conditions are met:
//
//     * Redistributions of source code must retain the above copyright
//       notice, this list of conditions and the following disclaimer.
//     * Redistributions in binary form must reproduce the above copyright
//       notice, this list of conditions and the following disclaimer in the
//       documentation and/or other materials provided with the distribution.
//     * Neither the name of the Egret nor the
//       names of its contributors may be used to endorse or promote products
//       derived from this software without specific prior written permission.
//
//  THIS SOFTWARE IS PROVIDED BY EGRET AND CONTRIBUTORS "AS IS" AND ANY EXPRESS
//  OR IMPLIED WARRANTIES, INCLUDING, BUT NOT LIMITED TO, THE IMPLIED WARRANTIES
//  OF MERCHANTABILITY AND FITNESS FOR A PARTICULAR PURPOSE ARE DISCLAIMED.
//  IN NO EVENT SHALL EGRET AND CONTRIBUTORS BE LIABLE FOR ANY DIRECT, INDIRECT,
//  INCIDENTAL, SPECIAL, EXEMPLARY, OR CONSEQUENTIAL DAMAGES (INCLUDING, BUT NOT
//  LIMITED TO, PROCUREMENT OF SUBSTITUTE GOODS OR SERVICES;LOSS OF USE, DATA,
//  OR PROFITS; OR BUSINESS INTERRUPTION) HOWEVER CAUSED AND ON ANY THEORY OF
//  LIABILITY, WHETHER IN CONTRACT, STRICT LIABILITY, OR TORT (INCLUDING
//  NEGLIGENCE OR OTHERWISE) ARISING IN ANY WAY OUT OF THE USE OF THIS SOFTWARE,
//  EVEN IF ADVISED OF THE POSSIBILITY OF SUCH DAMAGE.
//
//////////////////////////////////////////////////////////////////////////////////////
var egret;
(function (egret) {
    var web;
    (function (web) {
        /**
         * @private
         */
        var WEBGL_UNIFORM_TYPE;
        (function (WEBGL_UNIFORM_TYPE) {
            WEBGL_UNIFORM_TYPE[WEBGL_UNIFORM_TYPE["FLOAT_VEC2"] = 35664] = "FLOAT_VEC2";
            WEBGL_UNIFORM_TYPE[WEBGL_UNIFORM_TYPE["FLOAT_VEC3"] = 35665] = "FLOAT_VEC3";
            WEBGL_UNIFORM_TYPE[WEBGL_UNIFORM_TYPE["FLOAT_VEC4"] = 35666] = "FLOAT_VEC4";
            WEBGL_UNIFORM_TYPE[WEBGL_UNIFORM_TYPE["INT_VEC2"] = 35667] = "INT_VEC2";
            WEBGL_UNIFORM_TYPE[WEBGL_UNIFORM_TYPE["INT_VEC3"] = 35668] = "INT_VEC3";
            WEBGL_UNIFORM_TYPE[WEBGL_UNIFORM_TYPE["INT_VEC4"] = 35669] = "INT_VEC4";
            WEBGL_UNIFORM_TYPE[WEBGL_UNIFORM_TYPE["BOOL"] = 35670] = "BOOL";
            WEBGL_UNIFORM_TYPE[WEBGL_UNIFORM_TYPE["BOOL_VEC2"] = 35671] = "BOOL_VEC2";
            WEBGL_UNIFORM_TYPE[WEBGL_UNIFORM_TYPE["BOOL_VEC3"] = 35672] = "BOOL_VEC3";
            WEBGL_UNIFORM_TYPE[WEBGL_UNIFORM_TYPE["BOOL_VEC4"] = 35673] = "BOOL_VEC4";
            WEBGL_UNIFORM_TYPE[WEBGL_UNIFORM_TYPE["FLOAT_MAT2"] = 35674] = "FLOAT_MAT2";
            WEBGL_UNIFORM_TYPE[WEBGL_UNIFORM_TYPE["FLOAT_MAT3"] = 35675] = "FLOAT_MAT3";
            WEBGL_UNIFORM_TYPE[WEBGL_UNIFORM_TYPE["FLOAT_MAT4"] = 35676] = "FLOAT_MAT4";
            WEBGL_UNIFORM_TYPE[WEBGL_UNIFORM_TYPE["SAMPLER_2D"] = 35678] = "SAMPLER_2D";
            WEBGL_UNIFORM_TYPE[WEBGL_UNIFORM_TYPE["SAMPLER_CUBE"] = 35680] = "SAMPLER_CUBE";
            WEBGL_UNIFORM_TYPE[WEBGL_UNIFORM_TYPE["BYTE"] = 65535] = "BYTE";
            WEBGL_UNIFORM_TYPE[WEBGL_UNIFORM_TYPE["UNSIGNED_BYTE"] = 5121] = "UNSIGNED_BYTE";
            WEBGL_UNIFORM_TYPE[WEBGL_UNIFORM_TYPE["SHORT"] = 5122] = "SHORT";
            WEBGL_UNIFORM_TYPE[WEBGL_UNIFORM_TYPE["UNSIGNED_SHORT"] = 5123] = "UNSIGNED_SHORT";
            WEBGL_UNIFORM_TYPE[WEBGL_UNIFORM_TYPE["INT"] = 5124] = "INT";
            WEBGL_UNIFORM_TYPE[WEBGL_UNIFORM_TYPE["UNSIGNED_INT"] = 5125] = "UNSIGNED_INT";
            WEBGL_UNIFORM_TYPE[WEBGL_UNIFORM_TYPE["FLOAT"] = 5126] = "FLOAT";
        })(WEBGL_UNIFORM_TYPE = web.WEBGL_UNIFORM_TYPE || (web.WEBGL_UNIFORM_TYPE = {}));
        /**
         * @private
         */
        var EgretWebGLUniform = (function () {
            function EgretWebGLUniform(gl, program, uniformData) {
                this.gl = gl;
                this.name = uniformData.name;
                this.type = uniformData.type;
                this.size = uniformData.size;
                this.location = gl.getUniformLocation(program, this.name);
                this.setDefaultValue();
                this.generateSetValue();
                this.generateUpload();
            }
            EgretWebGLUniform.prototype.setDefaultValue = function () {
                var type = this.type;
                switch (type) {
                    case WEBGL_UNIFORM_TYPE.FLOAT:
                    case WEBGL_UNIFORM_TYPE.SAMPLER_2D:
                    case WEBGL_UNIFORM_TYPE.SAMPLER_CUBE:
                    case WEBGL_UNIFORM_TYPE.BOOL:
                    case WEBGL_UNIFORM_TYPE.INT:
                        this.value = 0;
                        break;
                    case WEBGL_UNIFORM_TYPE.FLOAT_VEC2:
                    case WEBGL_UNIFORM_TYPE.BOOL_VEC2:
                    case WEBGL_UNIFORM_TYPE.INT_VEC2:
                        this.value = [0, 0];
                        break;
                    case WEBGL_UNIFORM_TYPE.FLOAT_VEC3:
                    case WEBGL_UNIFORM_TYPE.BOOL_VEC3:
                    case WEBGL_UNIFORM_TYPE.INT_VEC3:
                        this.value = [0, 0, 0];
                        break;
                    case WEBGL_UNIFORM_TYPE.FLOAT_VEC4:
                    case WEBGL_UNIFORM_TYPE.BOOL_VEC4:
                    case WEBGL_UNIFORM_TYPE.INT_VEC4:
                        this.value = [0, 0, 0, 0];
                        break;
                    case WEBGL_UNIFORM_TYPE.FLOAT_MAT2:
                        this.value = new Float32Array([
                            1, 0,
                            0, 1
                        ]);
                        break;
                    case WEBGL_UNIFORM_TYPE.FLOAT_MAT3:
                        this.value = new Float32Array([
                            1, 0, 0,
                            0, 1, 0,
                            0, 0, 1
                        ]);
                        break;
                    case WEBGL_UNIFORM_TYPE.FLOAT_MAT4:
                        this.value = new Float32Array([
                            1, 0, 0, 0,
                            0, 1, 0, 0,
                            0, 0, 1, 0,
                            0, 0, 0, 1
                        ]);
                        break;
                }
            };
            EgretWebGLUniform.prototype.generateSetValue = function () {
                var type = this.type;
                switch (type) {
                    case WEBGL_UNIFORM_TYPE.FLOAT:
                    case WEBGL_UNIFORM_TYPE.SAMPLER_2D:
                    case WEBGL_UNIFORM_TYPE.SAMPLER_CUBE:
                    case WEBGL_UNIFORM_TYPE.BOOL:
                    case WEBGL_UNIFORM_TYPE.INT:
                        this.setValue = function (value) {
                            var notEqual = this.value !== value;
                            this.value = value;
                            notEqual && this.upload();
                        };
                        break;
                    case WEBGL_UNIFORM_TYPE.FLOAT_VEC2:
                    case WEBGL_UNIFORM_TYPE.BOOL_VEC2:
                    case WEBGL_UNIFORM_TYPE.INT_VEC2:
                        this.setValue = function (value) {
                            var notEqual = this.value[0] !== value.x || this.value[1] !== value.y;
                            this.value[0] = value.x;
                            this.value[1] = value.y;
                            notEqual && this.upload();
                        };
                        break;
                    case WEBGL_UNIFORM_TYPE.FLOAT_VEC3:
                    case WEBGL_UNIFORM_TYPE.BOOL_VEC3:
                    case WEBGL_UNIFORM_TYPE.INT_VEC3:
                        this.setValue = function (value) {
                            this.value[0] = value.x;
                            this.value[1] = value.y;
                            this.value[2] = value.z;
                            this.upload();
                        };
                        break;
                    case WEBGL_UNIFORM_TYPE.FLOAT_VEC4:
                    case WEBGL_UNIFORM_TYPE.BOOL_VEC4:
                    case WEBGL_UNIFORM_TYPE.INT_VEC4:
                        this.setValue = function (value) {
                            this.value[0] = value.x;
                            this.value[1] = value.y;
                            this.value[2] = value.z;
                            this.value[3] = value.w;
                            this.upload();
                        };
                        break;
                    case WEBGL_UNIFORM_TYPE.FLOAT_MAT2:
                    case WEBGL_UNIFORM_TYPE.FLOAT_MAT3:
                    case WEBGL_UNIFORM_TYPE.FLOAT_MAT4:
                        this.setValue = function (value) {
                            this.value.set(value);
                            this.upload();
                        };
                        break;
                }
            };
            EgretWebGLUniform.prototype.generateUpload = function () {
                var gl = this.gl;
                var type = this.type;
                var location = this.location;
                switch (type) {
                    case WEBGL_UNIFORM_TYPE.FLOAT:
                        this.upload = function () {
                            var value = this.value;
                            gl.uniform1f(location, value);
                        };
                        break;
                    case WEBGL_UNIFORM_TYPE.FLOAT_VEC2:
                        this.upload = function () {
                            var value = this.value;
                            gl.uniform2f(location, value[0], value[1]);
                        };
                        break;
                    case WEBGL_UNIFORM_TYPE.FLOAT_VEC3:
                        this.upload = function () {
                            var value = this.value;
                            gl.uniform3f(location, value[0], value[1], value[2]);
                        };
                        break;
                    case WEBGL_UNIFORM_TYPE.FLOAT_VEC4:
                        this.upload = function () {
                            var value = this.value;
                            gl.uniform4f(location, value[0], value[1], value[2], value[3]);
                        };
                        break;
                    case WEBGL_UNIFORM_TYPE.SAMPLER_2D:
                    case WEBGL_UNIFORM_TYPE.SAMPLER_CUBE:
                    case WEBGL_UNIFORM_TYPE.BOOL:
                    case WEBGL_UNIFORM_TYPE.INT:
                        this.upload = function () {
                            var value = this.value;
                            gl.uniform1i(location, value);
                        };
                        break;
                    case WEBGL_UNIFORM_TYPE.BOOL_VEC2:
                    case WEBGL_UNIFORM_TYPE.INT_VEC2:
                        this.upload = function () {
                            var value = this.value;
                            gl.uniform2i(location, value[0], value[1]);
                        };
                        break;
                    case WEBGL_UNIFORM_TYPE.BOOL_VEC3:
                    case WEBGL_UNIFORM_TYPE.INT_VEC3:
                        this.upload = function () {
                            var value = this.value;
                            gl.uniform3i(location, value[0], value[1], value[2]);
                        };
                        break;
                    case WEBGL_UNIFORM_TYPE.BOOL_VEC4:
                    case WEBGL_UNIFORM_TYPE.INT_VEC4:
                        this.upload = function () {
                            var value = this.value;
                            gl.uniform4i(location, value[0], value[1], value[2], value[3]);
                        };
                        break;
                    case WEBGL_UNIFORM_TYPE.FLOAT_MAT2:
                        this.upload = function () {
                            var value = this.value;
                            gl.uniformMatrix2fv(location, false, value);
                        };
                        break;
                    case WEBGL_UNIFORM_TYPE.FLOAT_MAT3:
                        this.upload = function () {
                            var value = this.value;
                            gl.uniformMatrix3fv(location, false, value);
                        };
                        break;
                    case WEBGL_UNIFORM_TYPE.FLOAT_MAT4:
                        this.upload = function () {
                            var value = this.value;
                            gl.uniformMatrix4fv(location, false, value);
                        };
                        break;
                }
            };
            return EgretWebGLUniform;
        }());
        web.EgretWebGLUniform = EgretWebGLUniform;
        __reflect(EgretWebGLUniform.prototype, "egret.web.EgretWebGLUniform");
    })(web = egret.web || (egret.web = {}));
})(egret || (egret = {}));
var egret;
(function (egret) {
    var web;
    (function (web) {
        /**
         * @private
         */
        var EgretShaderLib = (function () {
            function EgretShaderLib() {
            }
            EgretShaderLib.blur_frag = "precision mediump float;\nuniform vec2 blur;\nuniform sampler2D uSampler;\nvarying vec2 vTextureCoord;\nuniform vec2 uTextureSize;\nvoid main()\n{\n    const int sampleRadius = 5;\n    const int samples = sampleRadius * 2 + 1;\n    vec2 blurUv = blur / uTextureSize;\n    vec4 color = vec4(0, 0, 0, 0);\n    vec2 uv = vec2(0.0, 0.0);\n    blurUv /= float(sampleRadius);\n    for (int i = -sampleRadius; i <= sampleRadius; i++) {\n        uv.x = vTextureCoord.x + float(i) * blurUv.x;\n        uv.y = vTextureCoord.y + float(i) * blurUv.y;\n        color += texture2D(uSampler, uv);\n    }\n    color /= float(samples);\n    gl_FragColor = color;\n}";
            EgretShaderLib.colorTransform_frag = "precision mediump float;\nvarying vec2 vTextureCoord;\nvarying vec4 vColor;\nuniform mat4 matrix;\nuniform vec4 colorAdd;\nuniform sampler2D uSampler;\nvoid main(void) {\n    vec4 texColor = texture2D(uSampler, vTextureCoord);\n    if(texColor.a > 0.) {\n        texColor = vec4(texColor.rgb / texColor.a, texColor.a);\n    }\n    vec4 locColor = clamp(texColor * matrix + colorAdd, 0., 1.);\n    gl_FragColor = vColor * vec4(locColor.rgb * locColor.a, locColor.a);\n}";
            EgretShaderLib.default_vert = "attribute vec2 aVertexPosition;\nattribute vec2 aTextureCoord;\nattribute vec2 aColor;\nuniform vec2 projectionVector;\nvarying vec2 vTextureCoord;\nvarying vec4 vColor;\nconst vec2 center = vec2(-1.0, 1.0);\nvoid main(void) {\n   gl_Position = vec4( (aVertexPosition / projectionVector) + center , 0.0, 1.0);\n   vTextureCoord = aTextureCoord;\n   vColor = vec4(aColor.x, aColor.x, aColor.x, aColor.x);\n}";
            EgretShaderLib.glow_frag = "precision mediump float;\nvarying vec2 vTextureCoord;\nuniform sampler2D uSampler;\nuniform float dist;\nuniform float angle;\nuniform vec4 color;\nuniform float alpha;\nuniform float blurX;\nuniform float blurY;\nuniform float strength;\nuniform float inner;\nuniform float knockout;\nuniform float hideObject;\nuniform vec2 uTextureSize;\nfloat random(vec3 scale, float seed)\n{\n    return fract(sin(dot(gl_FragCoord.xyz + seed, scale)) * 43758.5453 + seed);\n}\nvoid main(void) {\n    vec2 px = vec2(1.0 / uTextureSize.x, 1.0 / uTextureSize.y);\n    const float linearSamplingTimes = 7.0;\n    const float circleSamplingTimes = 12.0;\n    vec4 ownColor = texture2D(uSampler, vTextureCoord);\n    vec4 curColor;\n    float totalAlpha = 0.0;\n    float maxTotalAlpha = 0.0;\n    float curDistanceX = 0.0;\n    float curDistanceY = 0.0;\n    float offsetX = dist * cos(angle) * px.x;\n    float offsetY = dist * sin(angle) * px.y;\n    const float PI = 3.14159265358979323846264;\n    float cosAngle;\n    float sinAngle;\n    float offset = PI * 2.0 / circleSamplingTimes * random(vec3(12.9898, 78.233, 151.7182), 0.0);\n    float stepX = blurX * px.x / linearSamplingTimes;\n    float stepY = blurY * px.y / linearSamplingTimes;\n    for (float a = 0.0; a <= PI * 2.0; a += PI * 2.0 / circleSamplingTimes) {\n        cosAngle = cos(a + offset);\n        sinAngle = sin(a + offset);\n        for (float i = 1.0; i <= linearSamplingTimes; i++) {\n            curDistanceX = i * stepX * cosAngle;\n            curDistanceY = i * stepY * sinAngle;\n            \n            curColor = texture2D(uSampler, vec2(vTextureCoord.x + curDistanceX - offsetX, vTextureCoord.y + curDistanceY + offsetY));\n            totalAlpha += (linearSamplingTimes - i) * curColor.a;\n            maxTotalAlpha += (linearSamplingTimes - i);\n        }\n    }\n    ownColor.a = max(ownColor.a, 0.0001);\n    ownColor.rgb = ownColor.rgb / ownColor.a;\n    float outerGlowAlpha = (totalAlpha / maxTotalAlpha) * strength * alpha * (1. - inner) * max(min(hideObject, knockout), 1. - ownColor.a);\n    float innerGlowAlpha = ((maxTotalAlpha - totalAlpha) / maxTotalAlpha) * strength * alpha * inner * ownColor.a;\n    ownColor.a = max(ownColor.a * knockout * (1. - hideObject), 0.0001);\n    vec3 mix1 = mix(ownColor.rgb, color.rgb, innerGlowAlpha / (innerGlowAlpha + ownColor.a));\n    vec3 mix2 = mix(mix1, color.rgb, outerGlowAlpha / (innerGlowAlpha + ownColor.a + outerGlowAlpha));\n    float resultAlpha = min(ownColor.a + outerGlowAlpha + innerGlowAlpha, 1.);\n    gl_FragColor = vec4(mix2 * resultAlpha, resultAlpha);\n}";
            EgretShaderLib.primitive_frag = "precision lowp float;\nvarying vec2 vTextureCoord;\nvarying vec4 vColor;\nvoid main(void) {\n    gl_FragColor = vColor;\n}";
            EgretShaderLib.texture_frag = "precision lowp float;\nvarying vec2 vTextureCoord;\nvarying vec4 vColor;\nuniform sampler2D uSampler;\nvoid main(void) {\n    gl_FragColor = texture2D(uSampler, vTextureCoord) * vColor;\n}";
            return EgretShaderLib;
        }());
        web.EgretShaderLib = EgretShaderLib;
        __reflect(EgretShaderLib.prototype, "egret.web.EgretShaderLib");
    })(web = egret.web || (egret.web = {}));
})(egret || (egret = {}));
;<|MERGE_RESOLUTION|>--- conflicted
+++ resolved
@@ -3014,65 +3014,6 @@
                 this.clear();
             };
             /**
-<<<<<<< HEAD
-=======
-             * 改变渲染缓冲为指定大小，但保留原始图像数据
-             * @param width 改变后的宽
-             * @param height 改变后的高
-             * @param offsetX 原始图像数据在改变后缓冲区的绘制起始位置x
-             * @param offsetY 原始图像数据在改变后缓冲区的绘制起始位置y
-             */
-            CanvasRenderBuffer.prototype.resizeTo = function (width, height, offsetX, offsetY) {
-                if (!sharedCanvas) {
-                    sharedCanvas = createCanvas();
-                }
-                var oldContext = this.context;
-                var oldSurface = this.surface;
-                var newSurface = sharedCanvas;
-                var newContext = newSurface.getContext("2d");
-                sharedCanvas = oldSurface;
-                this.context = newContext;
-                this.surface = newSurface;
-                newSurface.width = Math.max(width, 257);
-                newSurface.height = Math.max(height, 257);
-                newContext.setTransform(1, 0, 0, 1, 0, 0);
-                newContext.drawImage(oldSurface, offsetX, offsetY);
-                oldSurface.height = 1;
-                oldSurface.width = 1;
-            };
-            CanvasRenderBuffer.prototype.setDirtyRegionPolicy = function (state) {
-            };
-            /**
-             * 清空并设置裁切
-             * @param regions 矩形列表
-             * @param offsetX 矩形要加上的偏移量x
-             * @param offsetY 矩形要加上的偏移量y
-             */
-            CanvasRenderBuffer.prototype.beginClip = function (regions, offsetX, offsetY) {
-                offsetX = +offsetX || 0;
-                offsetY = +offsetY || 0;
-                var canvasScaleX = egret.sys.DisplayList.$canvasScaleX;
-                var canvasScaleY = egret.sys.DisplayList.$canvasScaleY;
-                var context = this.context;
-                context.save();
-                context.beginPath();
-                context.setTransform(canvasScaleX, 0, 0, canvasScaleY, offsetX * canvasScaleX, offsetY * canvasScaleY);
-                var length = regions.length;
-                for (var i = 0; i < length; i++) {
-                    var region = regions[i];
-                    context.clearRect(region.minX, region.minY, region.width, region.height);
-                    context.rect(region.minX, region.minY, region.width, region.height);
-                }
-                context.clip();
-            };
-            /**
-             * 取消上一次设置的clip。
-             */
-            CanvasRenderBuffer.prototype.endClip = function () {
-                this.context.restore();
-            };
-            /**
->>>>>>> 08677cbd
              * 获取指定区域的像素
              */
             CanvasRenderBuffer.prototype.getPixels = function (x, y, width, height) {
