--- conflicted
+++ resolved
@@ -3754,7 +3754,7 @@
                 webglrendercontext.contextLost = true;
                 return;
             }
-            texture.glContext = gl;
+            texture[egret.glContext] = gl;
             gl.bindTexture(gl.TEXTURE_2D, texture);
             gl.pixelStorei(gl.UNPACK_PREMULTIPLY_ALPHA_WEBGL, 1);
             gl.texImage2D(gl.TEXTURE_2D, 0, gl.RGBA, gl.RGBA, gl.UNSIGNED_BYTE, bitmapData);
@@ -5815,23 +5815,9 @@
 (function (egret) {
     var web;
     (function (web) {
-        /**
-<<<<<<< HEAD
-         * 创建一个canvas。
-         */
-        function createCanvas(width, height) {
-            var canvas = document.createElement("canvas");
-            if (!isNaN(width) && !isNaN(height)) {
-                canvas.width = width;
-                canvas.height = height;
-            }
-            return canvas;
-        }
         //TO DO
         var debugLogOnceCompressedTextureNotSupported = false;
         /**
-=======
->>>>>>> 1d2e7761
          * @private
          * WebGL上下文对象，提供简单的绘图接口
          * 抽象出此类，以实现共用一个context
@@ -6111,23 +6097,14 @@
                     this.contextLost = true;
                     return;
                 }
-<<<<<<< HEAD
-                texture[egret.glContext] = gl;
-=======
-    
-                texture.glContext = gl;
-    
->>>>>>> 1d2e7761
+                texture[glContext] = gl;
                 gl.bindTexture(gl.TEXTURE_2D, texture);
                 gl.pixelStorei(gl.UNPACK_PREMULTIPLY_ALPHA_WEBGL, 1);
-    
-                gl.texImage2D(gl.TEXTURE_2D, 0, gl.RGBA, gl.RGBA, gl.UNSIGNED_BYTE, bitmapData);
+                gl.texImage2D(gl.TEXTURE_2D, 0, gl.RGBA, gl.RGBA, gl.UNSIGNED_BYTE, bitmapData as any);
                 gl.texParameteri(gl.TEXTURE_2D, gl.TEXTURE_MAG_FILTER, gl.LINEAR);
                 gl.texParameteri(gl.TEXTURE_2D, gl.TEXTURE_MIN_FILTER, gl.LINEAR);
-    
                 gl.texParameteri(gl.TEXTURE_2D, gl.TEXTURE_WRAP_S, gl.CLAMP_TO_EDGE);
                 gl.texParameteri(gl.TEXTURE_2D, gl.TEXTURE_WRAP_T, gl.CLAMP_TO_EDGE);
-    
                 return texture;
                 */
             };
@@ -6201,7 +6178,7 @@
                 get: function () {
                     if (!this._defaultEmptyTexture) {
                         var size = 16;
-                        var canvas = createCanvas(size, size);
+                        var canvas = egret.sys.createCanvas(size, size);
                         var context = canvas.getContext('2d');
                         context.fillStyle = 'white';
                         context.fillRect(0, 0, size, size);
@@ -6644,14 +6621,10 @@
              * 画texture
              **/
             WebGLRenderContext.prototype.drawTextureElements = function (data, offset) {
-<<<<<<< HEAD
-                var gl = this.context;
-                gl.activeTexture(gl.TEXTURE0); ///refactor
-=======
                 return egret.sys.drawTextureElements(this, data, offset);
                 /*
                 let gl: any = this.context;
->>>>>>> 1d2e7761
+                gl.activeTexture(gl.TEXTURE0); ///refactor
                 gl.bindTexture(gl.TEXTURE_2D, data.texture);
                 let size = data.count * 3;
                 gl.drawElements(gl.TRIANGLES, size, gl.UNSIGNED_SHORT, offset * 2);
