var __reflect = (this && this.__reflect) || function (p, c, t) {
    p.__class__ = c, t ? t.push(c) : t = [c], p.__types__ = p.__types__ ? t.concat(p.__types__) : t;
};
var __extends = (this && this.__extends) || (function () {
    var extendStatics = Object.setPrototypeOf ||
        ({ __proto__: [] } instanceof Array && function (d, b) { d.__proto__ = b; }) ||
        function (d, b) { for (var p in b) if (b.hasOwnProperty(p)) d[p] = b[p]; };
    return function (d, b) {
        extendStatics(d, b);
        function __() { this.constructor = d; }
        d.prototype = b === null ? Object.create(b) : (__.prototype = b.prototype, new __());
    };
})();
//////////////////////////////////////////////////////////////////////////////////////
//
//  Copyright (c) 2014-present, Egret Technology.
//  All rights reserved.
//  Redistribution and use in source and binary forms, with or without
//  modification, are permitted provided that the following conditions are met:
//
//     * Redistributions of source code must retain the above copyright
//       notice, this list of conditions and the following disclaimer.
//     * Redistributions in binary form must reproduce the above copyright
//       notice, this list of conditions and the following disclaimer in the
//       documentation and/or other materials provided with the distribution.
//     * Neither the name of the Egret nor the
//       names of its contributors may be used to endorse or promote products
//       derived from this software without specific prior written permission.
//
//  THIS SOFTWARE IS PROVIDED BY EGRET AND CONTRIBUTORS "AS IS" AND ANY EXPRESS
//  OR IMPLIED WARRANTIES, INCLUDING, BUT NOT LIMITED TO, THE IMPLIED WARRANTIES
//  OF MERCHANTABILITY AND FITNESS FOR A PARTICULAR PURPOSE ARE DISCLAIMED.
//  IN NO EVENT SHALL EGRET AND CONTRIBUTORS BE LIABLE FOR ANY DIRECT, INDIRECT,
//  INCIDENTAL, SPECIAL, EXEMPLARY, OR CONSEQUENTIAL DAMAGES (INCLUDING, BUT NOT
//  LIMITED TO, PROCUREMENT OF SUBSTITUTE GOODS OR SERVICES;LOSS OF USE, DATA,
//  OR PROFITS; OR BUSINESS INTERRUPTION) HOWEVER CAUSED AND ON ANY THEORY OF
//  LIABILITY, WHETHER IN CONTRACT, STRICT LIABILITY, OR TORT (INCLUDING
//  NEGLIGENCE OR OTHERWISE) ARISING IN ANY WAY OUT OF THE USE OF THIS SOFTWARE,
//  EVEN IF ADVISED OF THE POSSIBILITY OF SUCH DAMAGE.
//
//////////////////////////////////////////////////////////////////////////////////////
var egret;
(function (egret) {
    var web;
    (function (web) {
        /**
         * @private
         */
        var WebFps = (function (_super) {
            __extends(WebFps, _super);
            function WebFps(stage, showFPS, showLog, logFilter, styles) {
                var _this = _super.call(this) || this;
                _this.showPanle = true;
                _this.fpsHeight = 0;
                _this.WIDTH = 101;
                _this.HEIGHT = 20;
                _this.bgCanvasColor = "#18304b";
                _this.fpsFrontColor = "#18fefe";
                _this.WIDTH_COST = 50;
                _this.cost1Color = "#18fefe";
                // private cost2Color = "#ffff00";
                _this.cost3Color = "#ff0000";
                _this.arrFps = [];
                _this.arrCost = [];
                _this.arrLog = [];
                if (showFPS || showLog) {
                    if (egret.Capabilities.renderMode == 'canvas') {
                        _this.renderMode = "Canvas";
                    }
                    else {
                        _this.renderMode = "WebGL";
                    }
                    _this.panelX = styles["x"] === undefined ? 0 : parseInt(styles['x']);
                    _this.panelY = styles["y"] === undefined ? 0 : parseInt(styles['y']);
                    _this.fontColor = styles["textColor"] === undefined ? '#ffffff' : styles['textColor'].replace("0x", "#");
                    _this.fontSize = styles["size"] === undefined ? 12 : parseInt(styles['size']);
                    if (egret.Capabilities.isMobile) {
                        _this.fontSize -= 2;
                    }
                    var all = document.createElement('div');
                    all.style.position = 'absolute';
                    all.style.background = "rgba(0,0,0," + styles['bgAlpha'] + ")";
                    all.style.left = _this.panelX + 'px';
                    all.style.top = _this.panelY + 'px';
                    all.style.pointerEvents = 'none';
                    document.body.appendChild(all);
                    var container = document.createElement('div');
                    container.style.color = _this.fontColor;
                    container.style.fontSize = _this.fontSize + 'px';
                    container.style.lineHeight = _this.fontSize + 'px';
                    container.style.margin = '4px 4px 4px 4px';
                    _this.container = container;
                    all.appendChild(container);
                    if (showFPS)
                        _this.addFps();
                    if (showLog)
                        _this.addLog();
                }
                return _this;
            }
            WebFps.prototype.addFps = function () {
                var div = document.createElement('div');
                div.style.display = 'inline-block';
                this.containerFps = div;
                this.container.appendChild(div);
                var fps = document.createElement('div');
                fps.style.paddingBottom = '2px';
                this.fps = fps;
                this.containerFps.appendChild(fps);
                fps.innerHTML = "0 FPS " + this.renderMode + "<br/>min0 max0 avg0";
                var canvas = document.createElement('canvas');
                this.containerFps.appendChild(canvas);
                canvas.width = this.WIDTH;
                canvas.height = this.HEIGHT;
                this.canvasFps = canvas;
                var context = canvas.getContext('2d');
                this.contextFps = context;
                context.fillStyle = this.bgCanvasColor;
                context.fillRect(0, 0, this.WIDTH, this.HEIGHT);
                var divDatas = document.createElement('div');
                this.divDatas = divDatas;
                this.containerFps.appendChild(divDatas);
                var left = document.createElement('div');
                left.style['float'] = 'left';
                left.innerHTML = "Draw<br/>Cost";
                divDatas.appendChild(left);
                var right = document.createElement('div');
                right.style.paddingLeft = left.offsetWidth + 20 + "px";
                divDatas.appendChild(right);
                var draw = document.createElement('div');
                this.divDraw = draw;
                draw.innerHTML = "0<br/>";
                right.appendChild(draw);
                var cost = document.createElement('div');
                this.divCost = cost;
                cost.innerHTML = "<font  style=\"color:" + this.cost1Color + "\">0<font/> <font  style=\"color:" + this.cost3Color + "\">0<font/>";
                right.appendChild(cost);
                canvas = document.createElement('canvas');
                this.canvasCost = canvas;
                this.containerFps.appendChild(canvas);
                canvas.width = this.WIDTH;
                canvas.height = this.HEIGHT;
                context = canvas.getContext('2d');
                this.contextCost = context;
                context.fillStyle = this.bgCanvasColor;
                context.fillRect(0, 0, this.WIDTH, this.HEIGHT);
                context.fillStyle = "#000000";
                context.fillRect(this.WIDTH_COST, 0, 1, this.HEIGHT);
                this.fpsHeight = this.container.offsetHeight;
            };
            WebFps.prototype.addLog = function () {
                var log = document.createElement('div');
                log.style.maxWidth = document.body.clientWidth - 8 - this.panelX + 'px';
                log.style.wordWrap = "break-word";
                this.log = log;
                this.container.appendChild(log);
            };
            WebFps.prototype.update = function (datas, showLastData) {
                if (showLastData === void 0) { showLastData = false; }
                var numFps;
                var numCostTicker;
                var numCostRender;
                if (!showLastData) {
                    numFps = datas.fps;
                    numCostTicker = datas.costTicker;
                    numCostRender = datas.costRender;
                    this.lastNumDraw = datas.draw;
                    this.arrFps.push(numFps);
                    this.arrCost.push([numCostTicker, numCostRender]);
                }
                else {
                    numFps = this.arrFps[this.arrFps.length - 1];
                    numCostTicker = this.arrCost[this.arrCost.length - 1][0];
                    numCostRender = this.arrCost[this.arrCost.length - 1][1];
                }
                var fpsTotal = 0;
                var lenFps = this.arrFps.length;
                if (lenFps > 101) {
                    lenFps = 101;
                    this.arrFps.shift();
                    this.arrCost.shift();
                }
                var fpsMin = this.arrFps[0];
                var fpsMax = this.arrFps[0];
                for (var i = 0; i < lenFps; i++) {
                    var num = this.arrFps[i];
                    fpsTotal += num;
                    if (num < fpsMin)
                        fpsMin = num;
                    else if (num > fpsMax)
                        fpsMax = num;
                }
                var WIDTH = this.WIDTH;
                var HEIGHT = this.HEIGHT;
                var context = this.contextFps;
                context.drawImage(this.canvasFps, 1, 0, WIDTH - 1, HEIGHT, 0, 0, WIDTH - 1, HEIGHT);
                context.fillStyle = this.bgCanvasColor;
                context.fillRect(WIDTH - 1, 0, 1, HEIGHT);
                var lastHeight = Math.floor(numFps / 60 * 20);
                if (lastHeight < 1)
                    lastHeight = 1;
                context.fillStyle = this.fpsFrontColor;
                context.fillRect(WIDTH - 1, 20 - lastHeight, 1, lastHeight);
                var WIDTH_COST = this.WIDTH_COST;
                context = this.contextCost;
                context.drawImage(this.canvasCost, 1, 0, WIDTH_COST - 1, HEIGHT, 0, 0, WIDTH_COST - 1, HEIGHT);
                context.drawImage(this.canvasCost, WIDTH_COST + 2, 0, WIDTH_COST - 1, HEIGHT, WIDTH_COST + 1, 0, WIDTH_COST - 1, HEIGHT);
                var c1Height = Math.floor(numCostTicker / 2);
                if (c1Height < 1)
                    c1Height = 1;
                else if (c1Height > 20)
                    c1Height = 20;
                //todo lcj
                var c2Height = Math.floor(numCostRender / 2);
                if (c2Height < 1)
                    c2Height = 1;
                else if (c2Height > 20)
                    c2Height = 20;
                context.fillStyle = this.bgCanvasColor;
                context.fillRect(WIDTH_COST - 1, 0, 1, HEIGHT);
                context.fillRect(WIDTH_COST * 2, 0, 1, HEIGHT);
                context.fillRect(WIDTH_COST * 3 + 1, 0, 1, HEIGHT);
                context.fillStyle = this.cost1Color;
                context.fillRect(WIDTH_COST - 1, 20 - c1Height, 1, c1Height);
                context.fillStyle = this.cost3Color;
                context.fillRect(WIDTH_COST * 2, 20 - c2Height, 1, c2Height);
                var fpsAvg = Math.floor(fpsTotal / lenFps);
                var fpsOutput = numFps + " FPS " + this.renderMode;
                if (this.showPanle) {
                    fpsOutput += "<br/>min" + fpsMin + " max" + fpsMax + " avg" + fpsAvg;
                    this.divDraw.innerHTML = this.lastNumDraw + "<br/>";
                    this.divCost.innerHTML = "<font  style=\"color:#18fefe\">" + numCostTicker + "<font/> <font  style=\"color:#ff0000\">" + numCostRender + "<font/>";
                }
                this.fps.innerHTML = fpsOutput;
            };
            ;
            WebFps.prototype.updateInfo = function (info) {
                this.arrLog.push(info);
                this.log.innerHTML = this.arrLog.join('<br/>');
                while (document.body.clientHeight < (this.log.offsetHeight + this.fpsHeight + this.panelY + this.fontSize * 2)) {
                    this.arrLog.shift();
                    this.log.innerHTML = this.arrLog.join('<br/>');
                }
            };
            return WebFps;
        }(egret.DisplayObject));
        web.WebFps = WebFps;
        __reflect(WebFps.prototype, "egret.web.WebFps", ["egret.FPSDisplay", "egret.DisplayObject"]);
        egret.FPSDisplay = WebFps;
    })(web = egret.web || (egret.web = {}));
})(egret || (egret = {}));
//////////////////////////////////////////////////////////////////////////////////////
//
//  Copyright (c) 2014-present, Egret Technology.
//  All rights reserved.
//  Redistribution and use in source and binary forms, with or without
//  modification, are permitted provided that the following conditions are met:
//
//     * Redistributions of source code must retain the above copyright
//       notice, this list of conditions and the following disclaimer.
//     * Redistributions in binary form must reproduce the above copyright
//       notice, this list of conditions and the following disclaimer in the
//       documentation and/or other materials provided with the distribution.
//     * Neither the name of the Egret nor the
//       names of its contributors may be used to endorse or promote products
//       derived from this software without specific prior written permission.
//
//  THIS SOFTWARE IS PROVIDED BY EGRET AND CONTRIBUTORS "AS IS" AND ANY EXPRESS
//  OR IMPLIED WARRANTIES, INCLUDING, BUT NOT LIMITED TO, THE IMPLIED WARRANTIES
//  OF MERCHANTABILITY AND FITNESS FOR A PARTICULAR PURPOSE ARE DISCLAIMED.
//  IN NO EVENT SHALL EGRET AND CONTRIBUTORS BE LIABLE FOR ANY DIRECT, INDIRECT,
//  INCIDENTAL, SPECIAL, EXEMPLARY, OR CONSEQUENTIAL DAMAGES (INCLUDING, BUT NOT
//  LIMITED TO, PROCUREMENT OF SUBSTITUTE GOODS OR SERVICES;LOSS OF USE, DATA,
//  OR PROFITS; OR BUSINESS INTERRUPTION) HOWEVER CAUSED AND ON ANY THEORY OF
//  LIABILITY, WHETHER IN CONTRACT, STRICT LIABILITY, OR TORT (INCLUDING
//  NEGLIGENCE OR OTHERWISE) ARISING IN ANY WAY OUT OF THE USE OF THIS SOFTWARE,
//  EVEN IF ADVISED OF THE POSSIBILITY OF SUCH DAMAGE.
//
//////////////////////////////////////////////////////////////////////////////////////
// There is no HTMLDivElement in webkit for air
if (true && window['HTMLVideoElement'] == undefined) {
    window['HTMLVideoElement'] = HTMLDivElement;
}
var egret;
(function (egret) {
    var web;
    (function (web) {
        var className = "egret.BitmapData";
        egret.registerClass(HTMLImageElement, className);
        egret.registerClass(HTMLCanvasElement, className);
        egret.registerClass(HTMLVideoElement, className);
    })(web = egret.web || (egret.web = {}));
})(egret || (egret = {}));
(function (egret) {
    /**
     * 转换 Image，Canvas，Video 为 Egret 框架内使用的 BitmapData 对象。
     * @param data 需要转换的对象，包括HTMLImageElement|HTMLCanvasElement|HTMLVideoElement
     * @deprecated
     */
    function $toBitmapData(data) {
        data["hashCode"] = data["$hashCode"] = egret.$hashCount++;
        return data;
    }
    egret.$toBitmapData = $toBitmapData;
})(egret || (egret = {}));
//////////////////////////////////////////////////////////////////////////////////////
//
//  Copyright (c) 2014-present, Egret Technology.
//  All rights reserved.
//  Redistribution and use in source and binary forms, with or without
//  modification, are permitted provided that the following conditions are met:
//
//     * Redistributions of source code must retain the above copyright
//       notice, this list of conditions and the following disclaimer.
//     * Redistributions in binary form must reproduce the above copyright
//       notice, this list of conditions and the following disclaimer in the
//       documentation and/or other materials provided with the distribution.
//     * Neither the name of the Egret nor the
//       names of its contributors may be used to endorse or promote products
//       derived from this software without specific prior written permission.
//
//  THIS SOFTWARE IS PROVIDED BY EGRET AND CONTRIBUTORS "AS IS" AND ANY EXPRESS
//  OR IMPLIED WARRANTIES, INCLUDING, BUT NOT LIMITED TO, THE IMPLIED WARRANTIES
//  OF MERCHANTABILITY AND FITNESS FOR A PARTICULAR PURPOSE ARE DISCLAIMED.
//  IN NO EVENT SHALL EGRET AND CONTRIBUTORS BE LIABLE FOR ANY DIRECT, INDIRECT,
//  INCIDENTAL, SPECIAL, EXEMPLARY, OR CONSEQUENTIAL DAMAGES (INCLUDING, BUT NOT
//  LIMITED TO, PROCUREMENT OF SUBSTITUTE GOODS OR SERVICES;LOSS OF USE, DATA,
//  OR PROFITS; OR BUSINESS INTERRUPTION) HOWEVER CAUSED AND ON ANY THEORY OF
//  LIABILITY, WHETHER IN CONTRACT, STRICT LIABILITY, OR TORT (INCLUDING
//  NEGLIGENCE OR OTHERWISE) ARISING IN ANY WAY OUT OF THE USE OF THIS SOFTWARE,
//  EVEN IF ADVISED OF THE POSSIBILITY OF SUCH DAMAGE.
//
//////////////////////////////////////////////////////////////////////////////////////
var egret;
(function (egret) {
    var localStorage;
    (function (localStorage) {
        var web;
        (function (web) {
            /**
             * @private
             *
             * @param key
             * @returns
             */
            function getItem(key) {
                return window.localStorage.getItem(key);
            }
            /**
             * @private
             *
             * @param key
             * @param value
             * @returns
             */
            function setItem(key, value) {
                try {
                    window.localStorage.setItem(key, value);
                    return true;
                }
                catch (e) {
                    egret.$warn(1047, key, value);
                    return false;
                }
            }
            /**
             * @private
             *
             * @param key
             */
            function removeItem(key) {
                window.localStorage.removeItem(key);
            }
            /**
             * @private
             *
             */
            function clear() {
                window.localStorage.clear();
            }
            localStorage.getItem = getItem;
            localStorage.setItem = setItem;
            localStorage.removeItem = removeItem;
            localStorage.clear = clear;
        })(web = localStorage.web || (localStorage.web = {}));
    })(localStorage = egret.localStorage || (egret.localStorage = {}));
})(egret || (egret = {}));
//////////////////////////////////////////////////////////////////////////////////////
//
//  Copyright (c) 2014-present, Egret Technology.
//  All rights reserved.
//  Redistribution and use in source and binary forms, with or without
//  modification, are permitted provided that the following conditions are met:
//
//     * Redistributions of source code must retain the above copyright
//       notice, this list of conditions and the following disclaimer.
//     * Redistributions in binary form must reproduce the above copyright
//       notice, this list of conditions and the following disclaimer in the
//       documentation and/or other materials provided with the distribution.
//     * Neither the name of the Egret nor the
//       names of its contributors may be used to endorse or promote products
//       derived from this software without specific prior written permission.
//
//  THIS SOFTWARE IS PROVIDED BY EGRET AND CONTRIBUTORS "AS IS" AND ANY EXPRESS
//  OR IMPLIED WARRANTIES, INCLUDING, BUT NOT LIMITED TO, THE IMPLIED WARRANTIES
//  OF MERCHANTABILITY AND FITNESS FOR A PARTICULAR PURPOSE ARE DISCLAIMED.
//  IN NO EVENT SHALL EGRET AND CONTRIBUTORS BE LIABLE FOR ANY DIRECT, INDIRECT,
//  INCIDENTAL, SPECIAL, EXEMPLARY, OR CONSEQUENTIAL DAMAGES (INCLUDING, BUT NOT
//  LIMITED TO, PROCUREMENT OF SUBSTITUTE GOODS OR SERVICES;LOSS OF USE, DATA,
//  OR PROFITS; OR BUSINESS INTERRUPTION) HOWEVER CAUSED AND ON ANY THEORY OF
//  LIABILITY, WHETHER IN CONTRACT, STRICT LIABILITY, OR TORT (INCLUDING
//  NEGLIGENCE OR OTHERWISE) ARISING IN ANY WAY OUT OF THE USE OF THIS SOFTWARE,
//  EVEN IF ADVISED OF THE POSSIBILITY OF SUCH DAMAGE.
//
//////////////////////////////////////////////////////////////////////////////////////
var egret;
(function (egret) {
    var web;
    (function (web) {
        /**
         * @private
         * @inheritDoc
         */
        var HtmlSound = (function (_super) {
            __extends(HtmlSound, _super);
            /**
             * @private
             * @inheritDoc
             */
            function HtmlSound() {
                var _this = _super.call(this) || this;
                /**
                 * @private
                 */
                _this.loaded = false;
                return _this;
            }
            Object.defineProperty(HtmlSound.prototype, "length", {
                get: function () {
                    if (this.originAudio) {
                        return this.originAudio.duration;
                    }
                    throw new Error("sound not loaded!");
                    //return 0;
                },
                enumerable: true,
                configurable: true
            });
            /**
             * @inheritDoc
             */
            HtmlSound.prototype.load = function (url) {
                var self = this;
                this.url = url;
                if (true && !url) {
                    egret.$error(3002);
                }
                var audio = new Audio(url);
                audio.addEventListener("canplaythrough", onAudioLoaded);
                audio.addEventListener("error", onAudioError);
                var ua = navigator.userAgent.toLowerCase();
                if (ua.indexOf("firefox") >= 0) {
                    audio.autoplay = !0;
                    audio.muted = true;
                }
                audio.load();
                this.originAudio = audio;
                if (HtmlSound.clearAudios[this.url]) {
                    delete HtmlSound.clearAudios[this.url];
                }
                HtmlSound.$recycle(this.url, audio);
                function onAudioLoaded() {
                    removeListeners();
                    if (ua.indexOf("firefox") >= 0) {
                        audio.pause();
                        audio.muted = false;
                    }
                    self.loaded = true;
                    self.dispatchEventWith(egret.Event.COMPLETE);
                }
                function onAudioError() {
                    removeListeners();
                    self.dispatchEventWith(egret.IOErrorEvent.IO_ERROR);
                }
                function removeListeners() {
                    audio.removeEventListener("canplaythrough", onAudioLoaded);
                    audio.removeEventListener("error", onAudioError);
                }
            };
            /**
             * @inheritDoc
             */
            HtmlSound.prototype.play = function (startTime, loops) {
                startTime = +startTime || 0;
                loops = +loops || 0;
                if (true && this.loaded == false) {
                    egret.$error(1049);
                }
                var audio = HtmlSound.$pop(this.url);
                if (audio == null) {
                    audio = this.originAudio.cloneNode();
                }
                else {
                    //audio.load();
                }
                audio.autoplay = true;
                var channel = new web.HtmlSoundChannel(audio);
                channel.$url = this.url;
                channel.$loops = loops;
                channel.$startTime = startTime;
                channel.$play();
                egret.sys.$pushSoundChannel(channel);
                return channel;
            };
            /**
             * @inheritDoc
             */
            HtmlSound.prototype.close = function () {
                if (this.loaded == false && this.originAudio)
                    this.originAudio.src = "";
                if (this.originAudio)
                    this.originAudio = null;
                HtmlSound.$clear(this.url);
            };
            HtmlSound.$clear = function (url) {
                HtmlSound.clearAudios[url] = true;
                var array = HtmlSound.audios[url];
                if (array) {
                    array.length = 0;
                }
            };
            HtmlSound.$pop = function (url) {
                var array = HtmlSound.audios[url];
                if (array && array.length > 0) {
                    return array.pop();
                }
                return null;
            };
            HtmlSound.$recycle = function (url, audio) {
                if (HtmlSound.clearAudios[url]) {
                    return;
                }
                var array = HtmlSound.audios[url];
                if (HtmlSound.audios[url] == null) {
                    array = HtmlSound.audios[url] = [];
                }
                array.push(audio);
            };
            /**
             * Background music
             * @version Egret 2.4
             * @platform Web,Native
             * @language en_US
             */
            /**
             * 背景音乐
             * @version Egret 2.4
             * @platform Web,Native
             * @language zh_CN
             */
            HtmlSound.MUSIC = "music";
            /**
             * EFFECT
             * @version Egret 2.4
             * @platform Web,Native
             * @language en_US
             */
            /**
             * 音效
             * @version Egret 2.4
             * @platform Web,Native
             * @language zh_CN
             */
            HtmlSound.EFFECT = "effect";
            /**
             * @private
             */
            HtmlSound.audios = {};
            HtmlSound.clearAudios = {};
            return HtmlSound;
        }(egret.EventDispatcher));
        web.HtmlSound = HtmlSound;
        __reflect(HtmlSound.prototype, "egret.web.HtmlSound", ["egret.Sound"]);
    })(web = egret.web || (egret.web = {}));
})(egret || (egret = {}));
//////////////////////////////////////////////////////////////////////////////////////
//
//  Copyright (c) 2014-present, Egret Technology.
//  All rights reserved.
//  Redistribution and use in source and binary forms, with or without
//  modification, are permitted provided that the following conditions are met:
//
//     * Redistributions of source code must retain the above copyright
//       notice, this list of conditions and the following disclaimer.
//     * Redistributions in binary form must reproduce the above copyright
//       notice, this list of conditions and the following disclaimer in the
//       documentation and/or other materials provided with the distribution.
//     * Neither the name of the Egret nor the
//       names of its contributors may be used to endorse or promote products
//       derived from this software without specific prior written permission.
//
//  THIS SOFTWARE IS PROVIDED BY EGRET AND CONTRIBUTORS "AS IS" AND ANY EXPRESS
//  OR IMPLIED WARRANTIES, INCLUDING, BUT NOT LIMITED TO, THE IMPLIED WARRANTIES
//  OF MERCHANTABILITY AND FITNESS FOR A PARTICULAR PURPOSE ARE DISCLAIMED.
//  IN NO EVENT SHALL EGRET AND CONTRIBUTORS BE LIABLE FOR ANY DIRECT, INDIRECT,
//  INCIDENTAL, SPECIAL, EXEMPLARY, OR CONSEQUENTIAL DAMAGES (INCLUDING, BUT NOT
//  LIMITED TO, PROCUREMENT OF SUBSTITUTE GOODS OR SERVICES;LOSS OF USE, DATA,
//  OR PROFITS; OR BUSINESS INTERRUPTION) HOWEVER CAUSED AND ON ANY THEORY OF
//  LIABILITY, WHETHER IN CONTRACT, STRICT LIABILITY, OR TORT (INCLUDING
//  NEGLIGENCE OR OTHERWISE) ARISING IN ANY WAY OUT OF THE USE OF THIS SOFTWARE,
//  EVEN IF ADVISED OF THE POSSIBILITY OF SUCH DAMAGE.
//
//////////////////////////////////////////////////////////////////////////////////////
var egret;
(function (egret) {
    var web;
    (function (web) {
        /**
         * @private
         * @inheritDoc
         */
        var HtmlSoundChannel = (function (_super) {
            __extends(HtmlSoundChannel, _super);
            /**
             * @private
             */
            function HtmlSoundChannel(audio) {
                var _this = _super.call(this) || this;
                /**
                 * @private
                 */
                _this.$startTime = 0;
                /**
                 * @private
                 */
                _this.audio = null;
                //声音是否已经播放完成
                _this.isStopped = false;
                _this.canPlay = function () {
                    _this.audio.removeEventListener("canplay", _this.canPlay);
                    try {
                        _this.audio.currentTime = _this.$startTime;
                    }
                    catch (e) {
                    }
                    finally {
                        _this.audio.play();
                    }
                };
                /**
                 * @private
                 */
                _this.onPlayEnd = function () {
                    if (_this.$loops == 1) {
                        _this.stop();
                        _this.dispatchEventWith(egret.Event.SOUND_COMPLETE);
                        return;
                    }
                    if (_this.$loops > 0) {
                        _this.$loops--;
                    }
                    /////////////
                    //this.audio.load();
                    _this.$play();
                };
                /**
                 * @private
                 */
                _this._volume = 1;
                audio.addEventListener("ended", _this.onPlayEnd);
                _this.audio = audio;
                return _this;
            }
            HtmlSoundChannel.prototype.$play = function () {
                if (this.isStopped) {
                    egret.$error(1036);
                    return;
                }
                try {
                    //this.audio.pause();
                    this.audio.volume = this._volume;
                    this.audio.currentTime = this.$startTime;
                }
                catch (e) {
                    this.audio.addEventListener("canplay", this.canPlay);
                    return;
                }
                this.audio.play();
            };
            /**
             * @private
             * @inheritDoc
             */
            HtmlSoundChannel.prototype.stop = function () {
                if (!this.audio)
                    return;
                if (!this.isStopped) {
                    egret.sys.$popSoundChannel(this);
                }
                this.isStopped = true;
                var audio = this.audio;
                audio.removeEventListener("ended", this.onPlayEnd);
                audio.volume = 0;
                this._volume = 0;
                this.audio = null;
                var url = this.$url;
                //延迟一定时间再停止，规避chrome报错
                window.setTimeout(function () {
                    audio.pause();
                    web.HtmlSound.$recycle(url, audio);
                }, 200);
            };
            Object.defineProperty(HtmlSoundChannel.prototype, "volume", {
                /**
                 * @private
                 * @inheritDoc
                 */
                get: function () {
                    return this._volume;
                },
                /**
                 * @inheritDoc
                 */
                set: function (value) {
                    if (this.isStopped) {
                        egret.$error(1036);
                        return;
                    }
                    this._volume = value;
                    if (!this.audio)
                        return;
                    this.audio.volume = value;
                },
                enumerable: true,
                configurable: true
            });
            Object.defineProperty(HtmlSoundChannel.prototype, "position", {
                /**
                 * @private
                 * @inheritDoc
                 */
                get: function () {
                    if (!this.audio)
                        return 0;
                    return this.audio.currentTime;
                },
                enumerable: true,
                configurable: true
            });
            return HtmlSoundChannel;
        }(egret.EventDispatcher));
        web.HtmlSoundChannel = HtmlSoundChannel;
        __reflect(HtmlSoundChannel.prototype, "egret.web.HtmlSoundChannel", ["egret.SoundChannel", "egret.IEventDispatcher"]);
    })(web = egret.web || (egret.web = {}));
})(egret || (egret = {}));
//////////////////////////////////////////////////////////////////////////////////////
//
//  Copyright (c) 2014-present, Egret Technology.
//  All rights reserved.
//  Redistribution and use in source and binary forms, with or without
//  modification, are permitted provided that the following conditions are met:
//
//     * Redistributions of source code must retain the above copyright
//       notice, this list of conditions and the following disclaimer.
//     * Redistributions in binary form must reproduce the above copyright
//       notice, this list of conditions and the following disclaimer in the
//       documentation and/or other materials provided with the distribution.
//     * Neither the name of the Egret nor the
//       names of its contributors may be used to endorse or promote products
//       derived from this software without specific prior written permission.
//
//  THIS SOFTWARE IS PROVIDED BY EGRET AND CONTRIBUTORS "AS IS" AND ANY EXPRESS
//  OR IMPLIED WARRANTIES, INCLUDING, BUT NOT LIMITED TO, THE IMPLIED WARRANTIES
//  OF MERCHANTABILITY AND FITNESS FOR A PARTICULAR PURPOSE ARE DISCLAIMED.
//  IN NO EVENT SHALL EGRET AND CONTRIBUTORS BE LIABLE FOR ANY DIRECT, INDIRECT,
//  INCIDENTAL, SPECIAL, EXEMPLARY, OR CONSEQUENTIAL DAMAGES (INCLUDING, BUT NOT
//  LIMITED TO, PROCUREMENT OF SUBSTITUTE GOODS OR SERVICES;LOSS OF USE, DATA,
//  OR PROFITS; OR BUSINESS INTERRUPTION) HOWEVER CAUSED AND ON ANY THEORY OF
//  LIABILITY, WHETHER IN CONTRACT, STRICT LIABILITY, OR TORT (INCLUDING
//  NEGLIGENCE OR OTHERWISE) ARISING IN ANY WAY OUT OF THE USE OF THIS SOFTWARE,
//  EVEN IF ADVISED OF THE POSSIBILITY OF SUCH DAMAGE.
//
//////////////////////////////////////////////////////////////////////////////////////
var egret;
(function (egret) {
    var web;
    (function (web) {
        /**
         * @private
         */
        var WebAudioDecode = (function () {
            function WebAudioDecode() {
            }
            /**
             * @private
             *
             */
            WebAudioDecode.decodeAudios = function () {
                if (WebAudioDecode.decodeArr.length <= 0) {
                    return;
                }
                if (WebAudioDecode.isDecoding) {
                    return;
                }
                WebAudioDecode.isDecoding = true;
                var decodeInfo = WebAudioDecode.decodeArr.shift();
                WebAudioDecode.ctx.decodeAudioData(decodeInfo["buffer"], function (audioBuffer) {
                    decodeInfo["self"].audioBuffer = audioBuffer;
                    if (decodeInfo["success"]) {
                        decodeInfo["success"]();
                    }
                    WebAudioDecode.isDecoding = false;
                    WebAudioDecode.decodeAudios();
                }, function () {
                    alert("sound decode error: " + decodeInfo["url"] + "！\nsee http://edn.egret.com/cn/docs/page/156");
                    if (decodeInfo["fail"]) {
                        decodeInfo["fail"]();
                    }
                    WebAudioDecode.isDecoding = false;
                    WebAudioDecode.decodeAudios();
                });
            };
            /**
             * @private
             */
            WebAudioDecode.decodeArr = [];
            /**
             * @private
             */
            WebAudioDecode.isDecoding = false;
            return WebAudioDecode;
        }());
        web.WebAudioDecode = WebAudioDecode;
        __reflect(WebAudioDecode.prototype, "egret.web.WebAudioDecode");
        /**
         * @private
         * @inheritDoc
         */
        var WebAudioSound = (function (_super) {
            __extends(WebAudioSound, _super);
            /**
             * @private
             * @inheritDoc
             */
            function WebAudioSound() {
                var _this = _super.call(this) || this;
                /**
                 * @private
                 */
                _this.loaded = false;
                return _this;
            }
            Object.defineProperty(WebAudioSound.prototype, "length", {
                get: function () {
                    if (this.audioBuffer) {
                        return this.audioBuffer.duration;
                    }
                    throw new Error("sound not loaded!");
                    //return 0;
                },
                enumerable: true,
                configurable: true
            });
            /**
             * @inheritDoc
             */
            WebAudioSound.prototype.load = function (url) {
                var self = this;
                this.url = url;
                if (true && !url) {
                    egret.$error(3002);
                }
                var request = new XMLHttpRequest();
                request.open("GET", url, true);
                request.responseType = "arraybuffer";
                request.onreadystatechange = function () {
                    if (request.readyState == 4) {
                        var ioError = (request.status >= 400 || request.status == 0);
                        if (ioError) {
                            self.dispatchEventWith(egret.IOErrorEvent.IO_ERROR);
                        }
                        else {
                            WebAudioDecode.decodeArr.push({
                                "buffer": request.response,
                                "success": onAudioLoaded,
                                "fail": onAudioError,
                                "self": self,
                                "url": self.url
                            });
                            WebAudioDecode.decodeAudios();
                        }
                    }
                };
                request.send();
                function onAudioLoaded() {
                    self.loaded = true;
                    self.dispatchEventWith(egret.Event.COMPLETE);
                }
                function onAudioError() {
                    self.dispatchEventWith(egret.IOErrorEvent.IO_ERROR);
                }
            };
            /**
             * @inheritDoc
             */
            WebAudioSound.prototype.play = function (startTime, loops) {
                startTime = +startTime || 0;
                loops = +loops || 0;
                if (true && this.loaded == false) {
                    egret.$error(1049);
                }
                var channel = new web.WebAudioSoundChannel();
                channel.$url = this.url;
                channel.$loops = loops;
                channel.$audioBuffer = this.audioBuffer;
                channel.$startTime = startTime;
                channel.$play();
                egret.sys.$pushSoundChannel(channel);
                return channel;
            };
            /**
             * @inheritDoc
             */
            WebAudioSound.prototype.close = function () {
            };
            /**
             * Background music
             * @version Egret 2.4
             * @platform Web,Native
             * @language en_US
             */
            /**
             * 背景音乐
             * @version Egret 2.4
             * @platform Web,Native
             * @language zh_CN
             */
            WebAudioSound.MUSIC = "music";
            /**
             * EFFECT
             * @version Egret 2.4
             * @platform Web,Native
             * @language en_US
             */
            /**
             * 音效
             * @version Egret 2.4
             * @platform Web,Native
             * @language zh_CN
             */
            WebAudioSound.EFFECT = "effect";
            return WebAudioSound;
        }(egret.EventDispatcher));
        web.WebAudioSound = WebAudioSound;
        __reflect(WebAudioSound.prototype, "egret.web.WebAudioSound", ["egret.Sound"]);
    })(web = egret.web || (egret.web = {}));
})(egret || (egret = {}));
//////////////////////////////////////////////////////////////////////////////////////
//
//  Copyright (c) 2014-present, Egret Technology.
//  All rights reserved.
//  Redistribution and use in source and binary forms, with or without
//  modification, are permitted provided that the following conditions are met:
//
//     * Redistributions of source code must retain the above copyright
//       notice, this list of conditions and the following disclaimer.
//     * Redistributions in binary form must reproduce the above copyright
//       notice, this list of conditions and the following disclaimer in the
//       documentation and/or other materials provided with the distribution.
//     * Neither the name of the Egret nor the
//       names of its contributors may be used to endorse or promote products
//       derived from this software without specific prior written permission.
//
//  THIS SOFTWARE IS PROVIDED BY EGRET AND CONTRIBUTORS "AS IS" AND ANY EXPRESS
//  OR IMPLIED WARRANTIES, INCLUDING, BUT NOT LIMITED TO, THE IMPLIED WARRANTIES
//  OF MERCHANTABILITY AND FITNESS FOR A PARTICULAR PURPOSE ARE DISCLAIMED.
//  IN NO EVENT SHALL EGRET AND CONTRIBUTORS BE LIABLE FOR ANY DIRECT, INDIRECT,
//  INCIDENTAL, SPECIAL, EXEMPLARY, OR CONSEQUENTIAL DAMAGES (INCLUDING, BUT NOT
//  LIMITED TO, PROCUREMENT OF SUBSTITUTE GOODS OR SERVICES;LOSS OF USE, DATA,
//  OR PROFITS; OR BUSINESS INTERRUPTION) HOWEVER CAUSED AND ON ANY THEORY OF
//  LIABILITY, WHETHER IN CONTRACT, STRICT LIABILITY, OR TORT (INCLUDING
//  NEGLIGENCE OR OTHERWISE) ARISING IN ANY WAY OUT OF THE USE OF THIS SOFTWARE,
//  EVEN IF ADVISED OF THE POSSIBILITY OF SUCH DAMAGE.
//
//////////////////////////////////////////////////////////////////////////////////////
var egret;
(function (egret) {
    var web;
    (function (web) {
        /**
         * @private
         * @inheritDoc
         */
        var WebAudioSoundChannel = (function (_super) {
            __extends(WebAudioSoundChannel, _super);
            /**
             * @private
             */
            function WebAudioSoundChannel() {
                var _this = _super.call(this) || this;
                /**
                 * @private
                 */
                _this.$startTime = 0;
                /**
                 * @private
                 */
                _this.bufferSource = null;
                /**
                 * @private
                 */
                _this.context = web.WebAudioDecode.ctx;
                //声音是否已经播放完成
                _this.isStopped = false;
                /**
                 * @private
                 */
                _this._currentTime = 0;
                /**
                 * @private
                 */
                _this._volume = 1;
                /**
                 * @private
                 */
                _this.onPlayEnd = function () {
                    if (_this.$loops == 1) {
                        _this.stop();
                        _this.dispatchEventWith(egret.Event.SOUND_COMPLETE);
                        return;
                    }
                    if (_this.$loops > 0) {
                        _this.$loops--;
                    }
                    /////////////
                    _this.$play();
                };
                /**
                 * @private
                 */
                _this._startTime = 0;
                if (_this.context["createGain"]) {
                    _this.gain = _this.context["createGain"]();
                }
                else {
                    _this.gain = _this.context["createGainNode"]();
                }
                return _this;
            }
            WebAudioSoundChannel.prototype.$play = function () {
                if (this.isStopped) {
                    egret.$error(1036);
                    return;
                }
                if (this.bufferSource) {
                    this.bufferSource.onended = null;
                    this.bufferSource = null;
                }
                var context = this.context;
                var gain = this.gain;
                var bufferSource = context.createBufferSource();
                this.bufferSource = bufferSource;
                bufferSource.buffer = this.$audioBuffer;
                bufferSource.connect(gain);
                gain.connect(context.destination);
                bufferSource.onended = this.onPlayEnd;
                this._startTime = Date.now();
                this.gain.gain.value = this._volume;
                bufferSource.start(0, this.$startTime);
                this._currentTime = 0;
            };
            WebAudioSoundChannel.prototype.stop = function () {
                if (this.bufferSource) {
                    var sourceNode = this.bufferSource;
                    if (sourceNode.stop) {
                        sourceNode.stop(0);
                    }
                    else {
                        sourceNode.noteOff(0);
                    }
                    sourceNode.onended = null;
                    sourceNode.disconnect();
                    this.bufferSource = null;
                    this.$audioBuffer = null;
                }
                if (!this.isStopped) {
                    egret.sys.$popSoundChannel(this);
                }
                this.isStopped = true;
            };
            Object.defineProperty(WebAudioSoundChannel.prototype, "volume", {
                /**
                 * @private
                 * @inheritDoc
                 */
                get: function () {
                    return this._volume;
                },
                /**
                 * @inheritDoc
                 */
                set: function (value) {
                    if (this.isStopped) {
                        egret.$error(1036);
                        return;
                    }
                    this._volume = value;
                    this.gain.gain.value = value;
                },
                enumerable: true,
                configurable: true
            });
            Object.defineProperty(WebAudioSoundChannel.prototype, "position", {
                /**
                 * @private
                 * @inheritDoc
                 */
                get: function () {
                    if (this.bufferSource) {
                        return (Date.now() - this._startTime) / 1000 + this.$startTime;
                    }
                    return 0;
                },
                enumerable: true,
                configurable: true
            });
            return WebAudioSoundChannel;
        }(egret.EventDispatcher));
        web.WebAudioSoundChannel = WebAudioSoundChannel;
        __reflect(WebAudioSoundChannel.prototype, "egret.web.WebAudioSoundChannel", ["egret.SoundChannel", "egret.IEventDispatcher"]);
    })(web = egret.web || (egret.web = {}));
})(egret || (egret = {}));
//////////////////////////////////////////////////////////////////////////////////////
//
//  Copyright (c) 2014-present, Egret Technology.
//  All rights reserved.
//  Redistribution and use in source and binary forms, with or without
//  modification, are permitted provided that the following conditions are met:
//
//     * Redistributions of source code must retain the above copyright
//       notice, this list of conditions and the following disclaimer.
//     * Redistributions in binary form must reproduce the above copyright
//       notice, this list of conditions and the following disclaimer in the
//       documentation and/or other materials provided with the distribution.
//     * Neither the name of the Egret nor the
//       names of its contributors may be used to endorse or promote products
//       derived from this software without specific prior written permission.
//
//  THIS SOFTWARE IS PROVIDED BY EGRET AND CONTRIBUTORS "AS IS" AND ANY EXPRESS
//  OR IMPLIED WARRANTIES, INCLUDING, BUT NOT LIMITED TO, THE IMPLIED WARRANTIES
//  OF MERCHANTABILITY AND FITNESS FOR A PARTICULAR PURPOSE ARE DISCLAIMED.
//  IN NO EVENT SHALL EGRET AND CONTRIBUTORS BE LIABLE FOR ANY DIRECT, INDIRECT,
//  INCIDENTAL, SPECIAL, EXEMPLARY, OR CONSEQUENTIAL DAMAGES (INCLUDING, BUT NOT
//  LIMITED TO, PROCUREMENT OF SUBSTITUTE GOODS OR SERVICES;LOSS OF USE, DATA,
//  OR PROFITS; OR BUSINESS INTERRUPTION) HOWEVER CAUSED AND ON ANY THEORY OF
//  LIABILITY, WHETHER IN CONTRACT, STRICT LIABILITY, OR TORT (INCLUDING
//  NEGLIGENCE OR OTHERWISE) ARISING IN ANY WAY OUT OF THE USE OF THIS SOFTWARE,
//  EVEN IF ADVISED OF THE POSSIBILITY OF SUCH DAMAGE.
//
//////////////////////////////////////////////////////////////////////////////////////
var egret;
(function (egret) {
    var web;
    (function (web) {
        /**
         * @private
         * @inheritDoc
         */
        var WebVideo = (function (_super) {
            __extends(WebVideo, _super);
            /**
             * @inheritDoc
             */
            function WebVideo(url, cache) {
                if (cache === void 0) { cache = true; }
                var _this = _super.call(this) || this;
                /**
                 * @private
                 */
                _this.loaded = false;
                /**
                 * @private
                 */
                _this.closed = false;
                /**
                 * @private
                 */
                _this.heightSet = NaN;
                /**
                 * @private
                 */
                _this.widthSet = NaN;
                /**
                 * @private
                 * pc上视频卡住的时候不能暂停
                 */
                _this.waiting = false;
                /**
                 * @private
                 * 用户是否设置了 pause
                 */
                _this.userPause = false;
                /**
                 * @private
                 * 用户是否设置了 play
                 */
                _this.userPlay = false;
                _this.isPlayed = false;
                _this.screenChanged = function (e) {
                    var isfullscreen = document.fullscreenEnabled || document.webkitIsFullScreen;
                    if (!isfullscreen) {
                        _this.checkFullScreen(false);
                        if (!egret.Capabilities.isMobile) {
                            _this._fullscreen = isfullscreen;
                        }
                    }
                };
                _this._fullscreen = true;
                /**
                 * @private
                 *
                 */
                _this.onVideoLoaded = function () {
                    _this.video.removeEventListener("canplay", _this.onVideoLoaded);
                    var video = _this.video;
                    _this.loaded = true;
                    //video.pause();
                    if (_this.posterData) {
                        _this.posterData.width = _this.getPlayWidth();
                        _this.posterData.height = _this.getPlayHeight();
                    }
                    video.width = video.videoWidth;
                    video.height = video.videoHeight;
                    window.setTimeout(function () {
                        _this.dispatchEventWith(egret.Event.COMPLETE);
                    }, 200);
                };
                _this.$renderNode = new egret.sys.BitmapNode();
                _this.src = url;
                _this.once(egret.Event.ADDED_TO_STAGE, _this.loadPoster, _this);
                if (url) {
                    _this.load();
                }
                return _this;
            }
            /**
             * @inheritDoc
             */
            WebVideo.prototype.load = function (url, cache) {
                var _this = this;
                if (cache === void 0) { cache = true; }
                url = url || this.src;
                this.src = url;
                if (true && !url) {
                    egret.$error(3002);
                }
                if (this.video && this.video.src == url) {
                    return;
                }
                var video;
                if (!this.video || egret.Capabilities.isMobile) {
                    video = document.createElement("video");
                    this.video = video;
                    video.controls = null;
                }
                else {
                    video = this.video;
                }
                video.src = url;
                video.setAttribute("autoplay", "autoplay");
                video.setAttribute("webkit-playsinline", "true");
                video.addEventListener("canplay", this.onVideoLoaded);
                video.addEventListener("error", function () { return _this.onVideoError(); });
                video.addEventListener("ended", function () { return _this.onVideoEnded(); });
                var firstPause = false;
                video.addEventListener("canplay", function () {
                    _this.waiting = false;
                    if (!firstPause) {
                        firstPause = true;
                        video.pause();
                    }
                    else {
                        if (_this.userPause) {
                            _this.pause();
                        }
                        else if (_this.userPlay) {
                            _this.play();
                        }
                    }
                });
                video.addEventListener("waiting", function () {
                    _this.waiting = true;
                });
                video.load();
                this.videoPlay();
                video.style.position = "absolute";
                video.style.top = "0px";
                video.style.zIndex = "-88888";
                video.style.left = "0px";
                video.height = 1;
                video.width = 1;
            };
            /**
             * @inheritDoc
             */
            WebVideo.prototype.play = function (startTime, loop) {
                var _this = this;
                if (loop === void 0) { loop = false; }
                if (this.loaded == false) {
                    this.load(this.src);
                    this.once(egret.Event.COMPLETE, function (e) { return _this.play(startTime, loop); }, this);
                    return;
                }
                this.isPlayed = true;
                var video = this.video;
                if (startTime != undefined)
                    video.currentTime = +startTime || 0;
                video.loop = !!loop;
                if (egret.Capabilities.isMobile) {
                    video.style.zIndex = "-88888"; //移动端，就算设置成最小，只要全屏，都会在最上层，而且在自动退出去后，不担心挡住canvas
                }
                else {
                    video.style.zIndex = "9999";
                }
                video.style.position = "absolute";
                video.style.top = "0px";
                video.style.left = "0px";
                video.height = video.videoHeight;
                video.width = video.videoWidth;
                if (egret.Capabilities.os != "Windows PC" && egret.Capabilities.os != "Mac OS") {
                    window.setTimeout(function () {
                        video.width = 0;
                    }, 1000);
                }
                this.checkFullScreen(this._fullscreen);
            };
            WebVideo.prototype.videoPlay = function () {
                this.userPause = false;
                if (this.waiting) {
                    this.userPlay = true;
                    return;
                }
                this.userPlay = false;
                this.video.play();
            };
            WebVideo.prototype.checkFullScreen = function (playFullScreen) {
                var video = this.video;
                if (playFullScreen) {
                    if (video.parentElement == null) {
                        video.removeAttribute("webkit-playsinline");
                        document.body.appendChild(video);
                    }
                    egret.stopTick(this.markDirty, this);
                    this.goFullscreen();
                }
                else {
                    if (video.parentElement != null) {
                        video.parentElement.removeChild(video);
                    }
                    video.setAttribute("webkit-playsinline", "true");
                    this.setFullScreenMonitor(false);
                    egret.startTick(this.markDirty, this);
                    if (egret.Capabilities.isMobile) {
                        this.video.currentTime = 0;
                        this.onVideoEnded();
                        return;
                    }
                }
                this.videoPlay();
            };
            WebVideo.prototype.goFullscreen = function () {
                var video = this.video;
                var fullscreenType;
                fullscreenType = egret.web.getPrefixStyleName('requestFullscreen', video);
                if (!video[fullscreenType]) {
                    fullscreenType = egret.web.getPrefixStyleName('requestFullScreen', video);
                    if (!video[fullscreenType]) {
                        return true;
                    }
                }
                video.removeAttribute("webkit-playsinline");
                video[fullscreenType]();
                this.setFullScreenMonitor(true);
                return true;
            };
            WebVideo.prototype.setFullScreenMonitor = function (use) {
                var video = this.video;
                if (use) {
                    video.addEventListener("mozfullscreenchange", this.screenChanged);
                    video.addEventListener("webkitfullscreenchange", this.screenChanged);
                    video.addEventListener("mozfullscreenerror", this.screenError);
                    video.addEventListener("webkitfullscreenerror", this.screenError);
                }
                else {
                    video.removeEventListener("mozfullscreenchange", this.screenChanged);
                    video.removeEventListener("webkitfullscreenchange", this.screenChanged);
                    video.removeEventListener("mozfullscreenerror", this.screenError);
                    video.removeEventListener("webkitfullscreenerror", this.screenError);
                }
            };
            WebVideo.prototype.screenError = function () {
                egret.$error(3014);
            };
            WebVideo.prototype.exitFullscreen = function () {
                //退出全屏
                if (document['exitFullscreen']) {
                    document['exitFullscreen']();
                }
                else if (document['msExitFullscreen']) {
                    document['msExitFullscreen']();
                }
                else if (document['mozCancelFullScreen']) {
                    document['mozCancelFullScreen']();
                }
                else if (document['oCancelFullScreen']) {
                    document['oCancelFullScreen']();
                }
                else if (document['webkitExitFullscreen']) {
                    document['webkitExitFullscreen']();
                }
                else {
                }
            };
            /**
             * @private
             *
             */
            WebVideo.prototype.onVideoEnded = function () {
                this.pause();
                this.isPlayed = false;
                this.dispatchEventWith(egret.Event.ENDED);
            };
            /**
             * @private
             *
             */
            WebVideo.prototype.onVideoError = function () {
                this.dispatchEventWith(egret.IOErrorEvent.IO_ERROR);
            };
            /**
             * @inheritDoc
             */
            WebVideo.prototype.close = function () {
                var _this = this;
                this.closed = true;
                this.video.removeEventListener("canplay", this.onVideoLoaded);
                this.video.removeEventListener("error", function () { return _this.onVideoError(); });
                this.video.removeEventListener("ended", function () { return _this.onVideoEnded(); });
                this.pause();
                if (this.loaded == false && this.video)
                    this.video.src = "";
                if (this.video && this.video.parentElement) {
                    this.video.parentElement.removeChild(this.video);
                    this.video = null;
                }
                this.loaded = false;
            };
            /**
             * @inheritDoc
             */
            WebVideo.prototype.pause = function () {
                this.userPlay = false;
                if (this.waiting) {
                    this.userPause = true;
                    return;
                }
                this.userPause = false;
                egret.stopTick(this.markDirty, this);
            };
            Object.defineProperty(WebVideo.prototype, "volume", {
                /**
                 * @inheritDoc
                 */
                get: function () {
                    if (!this.video)
                        return 1;
                    return this.video.volume;
                },
                /**
                 * @inheritDoc
                 */
                set: function (value) {
                    if (!this.video)
                        return;
                    this.video.volume = value;
                },
                enumerable: true,
                configurable: true
            });
            Object.defineProperty(WebVideo.prototype, "position", {
                /**
                 * @inheritDoc
                 */
                get: function () {
                    if (!this.video)
                        return 0;
                    return this.video.currentTime;
                },
                /**
                 * @inheritDoc
                 */
                set: function (value) {
                    if (!this.video)
                        return;
                    this.video.currentTime = value;
                },
                enumerable: true,
                configurable: true
            });
            Object.defineProperty(WebVideo.prototype, "fullscreen", {
                /**
                 * @inheritDoc
                 */
                get: function () {
                    return this._fullscreen;
                },
                /**
                 * @inheritDoc
                 */
                set: function (value) {
                    if (egret.Capabilities.isMobile) {
                        return;
                    }
                    this._fullscreen = !!value;
                    if (this.video && this.video.paused == false) {
                        this.checkFullScreen(this._fullscreen);
                    }
                },
                enumerable: true,
                configurable: true
            });
            Object.defineProperty(WebVideo.prototype, "bitmapData", {
                /**
                 * @inheritDoc
                 */
                get: function () {
                    if (!this.video || !this.loaded)
                        return null;
                    if (!this._bitmapData) {
                        this.video.width = this.video.videoWidth;
                        this.video.height = this.video.videoHeight;
                        this._bitmapData = new egret.BitmapData(this.video);
                        this._bitmapData.$deleteSource = false;
                    }
                    return this._bitmapData;
                },
                enumerable: true,
                configurable: true
            });
            WebVideo.prototype.loadPoster = function () {
                var _this = this;
                var poster = this.poster;
                if (!poster)
                    return;
                var imageLoader = new egret.ImageLoader();
                imageLoader.once(egret.Event.COMPLETE, function (e) {
                    var posterData = imageLoader.data;
                    _this.posterData = imageLoader.data;
                    _this.$renderDirty = true;
                    _this.posterData.width = _this.getPlayWidth();
                    _this.posterData.height = _this.getPlayHeight();
                }, this);
                imageLoader.load(poster);
            };
            /**
             * @private
             */
            WebVideo.prototype.$measureContentBounds = function (bounds) {
                var bitmapData = this.bitmapData;
                var posterData = this.posterData;
                if (bitmapData) {
                    bounds.setTo(0, 0, this.getPlayWidth(), this.getPlayHeight());
                }
                else if (posterData) {
                    bounds.setTo(0, 0, this.getPlayWidth(), this.getPlayHeight());
                }
                else {
                    bounds.setEmpty();
                }
            };
            WebVideo.prototype.getPlayWidth = function () {
                if (!isNaN(this.widthSet)) {
                    return this.widthSet;
                }
                if (this.bitmapData) {
                    return this.bitmapData.width;
                }
                if (this.posterData) {
                    return this.posterData.width;
                }
                return NaN;
            };
            WebVideo.prototype.getPlayHeight = function () {
                if (!isNaN(this.heightSet)) {
                    return this.heightSet;
                }
                if (this.bitmapData) {
                    return this.bitmapData.height;
                }
                if (this.posterData) {
                    return this.posterData.height;
                }
                return NaN;
            };
            /**
             * @private
             */
            WebVideo.prototype.$updateRenderNode = function () {
                var node = this.$renderNode;
                var bitmapData = this.bitmapData;
                var posterData = this.posterData;
                var width = this.getPlayWidth();
                var height = this.getPlayHeight();
                if ((!this.isPlayed || egret.Capabilities.isMobile) && posterData) {
                    node.image = posterData;
                    node.imageWidth = width;
                    node.imageHeight = height;
                    node.drawImage(0, 0, posterData.width, posterData.height, 0, 0, width, height);
                }
                else if (this.isPlayed && bitmapData) {
                    node.image = bitmapData;
                    node.imageWidth = bitmapData.width;
                    node.imageHeight = bitmapData.height;
                    egret.WebGLUtils.deleteWebGLTexture(bitmapData.webGLTexture);
                    bitmapData.webGLTexture = null;
                    node.drawImage(0, 0, bitmapData.width, bitmapData.height, 0, 0, width, height);
                }
            };
            WebVideo.prototype.markDirty = function () {
                this.$renderDirty = true;
                return true;
            };
            /**
             * @private
             * 设置显示高度
             */
            WebVideo.prototype.$setHeight = function (value) {
                this.heightSet = +value || 0;
                _super.prototype.$setHeight.call(this, value);
            };
            /**
             * @private
             * 设置显示宽度
             */
            WebVideo.prototype.$setWidth = function (value) {
                this.widthSet = +value || 0;
                _super.prototype.$setWidth.call(this, value);
            };
            Object.defineProperty(WebVideo.prototype, "paused", {
                get: function () {
                    if (this.video) {
                        return this.video.paused;
                    }
                    return true;
                },
                enumerable: true,
                configurable: true
            });
            Object.defineProperty(WebVideo.prototype, "length", {
                /**
                 * @inheritDoc
                 */
                get: function () {
                    if (this.video) {
                        return this.video.duration;
                    }
                    throw new Error("Video not loaded!");
                },
                enumerable: true,
                configurable: true
            });
            return WebVideo;
        }(egret.DisplayObject));
        web.WebVideo = WebVideo;
        __reflect(WebVideo.prototype, "egret.web.WebVideo", ["egret.Video", "egret.DisplayObject"]);
        egret.Video = WebVideo;
    })(web = egret.web || (egret.web = {}));
})(egret || (egret = {}));
//////////////////////////////////////////////////////////////////////////////////////
//
//  Copyright (c) 2014-present, Egret Technology.
//  All rights reserved.
//  Redistribution and use in source and binary forms, with or without
//  modification, are permitted provided that the following conditions are met:
//
//     * Redistributions of source code must retain the above copyright
//       notice, this list of conditions and the following disclaimer.
//     * Redistributions in binary form must reproduce the above copyright
//       notice, this list of conditions and the following disclaimer in the
//       documentation and/or other materials provided with the distribution.
//     * Neither the name of the Egret nor the
//       names of its contributors may be used to endorse or promote products
//       derived from this software without specific prior written permission.
//
//  THIS SOFTWARE IS PROVIDED BY EGRET AND CONTRIBUTORS "AS IS" AND ANY EXPRESS
//  OR IMPLIED WARRANTIES, INCLUDING, BUT NOT LIMITED TO, THE IMPLIED WARRANTIES
//  OF MERCHANTABILITY AND FITNESS FOR A PARTICULAR PURPOSE ARE DISCLAIMED.
//  IN NO EVENT SHALL EGRET AND CONTRIBUTORS BE LIABLE FOR ANY DIRECT, INDIRECT,
//  INCIDENTAL, SPECIAL, EXEMPLARY, OR CONSEQUENTIAL DAMAGES (INCLUDING, BUT NOT
//  LIMITED TO, PROCUREMENT OF SUBSTITUTE GOODS OR SERVICES;LOSS OF USE, DATA,
//  OR PROFITS; OR BUSINESS INTERRUPTION) HOWEVER CAUSED AND ON ANY THEORY OF
//  LIABILITY, WHETHER IN CONTRACT, STRICT LIABILITY, OR TORT (INCLUDING
//  NEGLIGENCE OR OTHERWISE) ARISING IN ANY WAY OUT OF THE USE OF THIS SOFTWARE,
//  EVEN IF ADVISED OF THE POSSIBILITY OF SUCH DAMAGE.
//
//////////////////////////////////////////////////////////////////////////////////////
var egret;
(function (egret) {
    var web;
    (function (web) {
        /**
         * @private
         */
        var WebHttpRequest = (function (_super) {
            __extends(WebHttpRequest, _super);
            /**
             * @private
             */
            function WebHttpRequest() {
                var _this = _super.call(this) || this;
                /**
                 * @private
                 */
                _this._url = "";
                _this._method = "";
                return _this;
            }
            Object.defineProperty(WebHttpRequest.prototype, "response", {
                /**
                 * @private
                 * 本次请求返回的数据，数据类型根据responseType设置的值确定。
                 */
                get: function () {
                    if (!this._xhr) {
                        return null;
                    }
                    if (this._xhr.response != undefined) {
                        return this._xhr.response;
                    }
                    if (this._responseType == "text") {
                        return this._xhr.responseText;
                    }
                    if (this._responseType == "arraybuffer" && /msie 9.0/i.test(navigator.userAgent)) {
                        var w = window;
                        return w.convertResponseBodyToText(this._xhr["responseBody"]);
                    }
                    if (this._responseType == "document") {
                        return this._xhr.responseXML;
                    }
                    /*if (this._xhr.responseXML) {
                        return this._xhr.responseXML;
                    }
                    if (this._xhr.responseText != undefined) {
                        return this._xhr.responseText;
                    }*/
                    return null;
                },
                enumerable: true,
                configurable: true
            });
            Object.defineProperty(WebHttpRequest.prototype, "responseType", {
                /**
                 * @private
                 * 设置返回的数据格式，请使用 HttpResponseType 里定义的枚举值。设置非法的值或不设置，都将使用HttpResponseType.TEXT。
                 */
                get: function () {
                    return this._responseType;
                },
                set: function (value) {
                    this._responseType = value;
                },
                enumerable: true,
                configurable: true
            });
            Object.defineProperty(WebHttpRequest.prototype, "withCredentials", {
                /**
                 * @private
                 * 表明在进行跨站(cross-site)的访问控制(Access-Control)请求时，是否使用认证信息(例如cookie或授权的header)。 默认为 false。(这个标志不会影响同站的请求)
                 */
                get: function () {
                    return this._withCredentials;
                },
                set: function (value) {
                    this._withCredentials = value;
                },
                enumerable: true,
                configurable: true
            });
            /**
             * @private
             *
             * @returns
             */
            WebHttpRequest.prototype.getXHR = function () {
                if (window["XMLHttpRequest"]) {
                    return new window["XMLHttpRequest"]();
                }
                else {
                    return new ActiveXObject("MSXML2.XMLHTTP");
                }
            };
            /**
             * @private
             * 初始化一个请求.注意，若在已经发出请求的对象上调用此方法，相当于立即调用abort().
             * @param url 该请求所要访问的URL该请求所要访问的URL
             * @param method 请求所使用的HTTP方法， 请使用 HttpMethod 定义的枚举值.
             */
            WebHttpRequest.prototype.open = function (url, method) {
                if (method === void 0) { method = "GET"; }
                this._url = url;
                this._method = method;
                if (this._xhr) {
                    this._xhr.abort();
                    this._xhr = null;
                }
                this._xhr = this.getXHR(); //new XMLHttpRequest();
                this._xhr.onreadystatechange = this.onReadyStateChange.bind(this);
                this._xhr.onprogress = this.updateProgress.bind(this);
                this._xhr.open(this._method, this._url, true);
            };
            /**
             * @private
             * 发送请求.
             * @param data 需要发送的数据
             */
            WebHttpRequest.prototype.send = function (data) {
                if (this._responseType != null) {
                    this._xhr.responseType = this._responseType;
                }
                if (this._withCredentials != null) {
                    this._xhr.withCredentials = this._withCredentials;
                }
                if (this.headerObj) {
                    for (var key in this.headerObj) {
                        this._xhr.setRequestHeader(key, this.headerObj[key]);
                    }
                }
                this._xhr.send(data);
            };
            /**
             * @private
             * 如果请求已经被发送,则立刻中止请求.
             */
            WebHttpRequest.prototype.abort = function () {
                if (this._xhr) {
                    this._xhr.abort();
                }
            };
            /**
             * @private
             * 返回所有响应头信息(响应头名和值), 如果响应头还没接受,则返回"".
             */
            WebHttpRequest.prototype.getAllResponseHeaders = function () {
                if (!this._xhr) {
                    return null;
                }
                var result = this._xhr.getAllResponseHeaders();
                return result ? result : "";
            };
            /**
             * @private
             * 给指定的HTTP请求头赋值.在这之前,您必须确认已经调用 open() 方法打开了一个url.
             * @param header 将要被赋值的请求头名称.
             * @param value 给指定的请求头赋的值.
             */
            WebHttpRequest.prototype.setRequestHeader = function (header, value) {
                if (!this.headerObj) {
                    this.headerObj = {};
                }
                this.headerObj[header] = value;
            };
            /**
             * @private
             * 返回指定的响应头的值, 如果响应头还没被接受,或该响应头不存在,则返回"".
             * @param header 要返回的响应头名称
             */
            WebHttpRequest.prototype.getResponseHeader = function (header) {
                if (!this._xhr) {
                    return null;
                }
                var result = this._xhr.getResponseHeader(header);
                return result ? result : "";
            };
            /**
             * @private
             */
            WebHttpRequest.prototype.onReadyStateChange = function () {
                var xhr = this._xhr;
                if (xhr.readyState == 4) {
                    var ioError_1 = (xhr.status >= 400 || xhr.status == 0);
                    var url_1 = this._url;
                    var self_1 = this;
                    window.setTimeout(function () {
                        if (ioError_1) {
                            if (true && !self_1.hasEventListener(egret.IOErrorEvent.IO_ERROR)) {
                                egret.$error(1011, url_1);
                            }
                            self_1.dispatchEventWith(egret.IOErrorEvent.IO_ERROR);
                        }
                        else {
                            self_1.dispatchEventWith(egret.Event.COMPLETE);
                        }
                    }, 0);
                }
            };
            /**
             * @private
             */
            WebHttpRequest.prototype.updateProgress = function (event) {
                if (event.lengthComputable) {
                    egret.ProgressEvent.dispatchProgressEvent(this, egret.ProgressEvent.PROGRESS, event.loaded, event.total);
                }
            };
            return WebHttpRequest;
        }(egret.EventDispatcher));
        web.WebHttpRequest = WebHttpRequest;
        __reflect(WebHttpRequest.prototype, "egret.web.WebHttpRequest", ["egret.HttpRequest"]);
        egret.HttpRequest = WebHttpRequest;
    })(web = egret.web || (egret.web = {}));
})(egret || (egret = {}));
//////////////////////////////////////////////////////////////////////////////////////
//
//  Copyright (c) 2014-present, Egret Technology.
//  All rights reserved.
//  Redistribution and use in source and binary forms, with or without
//  modification, are permitted provided that the following conditions are met:
//
//     * Redistributions of source code must retain the above copyright
//       notice, this list of conditions and the following disclaimer.
//     * Redistributions in binary form must reproduce the above copyright
//       notice, this list of conditions and the following disclaimer in the
//       documentation and/or other materials provided with the distribution.
//     * Neither the name of the Egret nor the
//       names of its contributors may be used to endorse or promote products
//       derived from this software without specific prior written permission.
//
//  THIS SOFTWARE IS PROVIDED BY EGRET AND CONTRIBUTORS "AS IS" AND ANY EXPRESS
//  OR IMPLIED WARRANTIES, INCLUDING, BUT NOT LIMITED TO, THE IMPLIED WARRANTIES
//  OF MERCHANTABILITY AND FITNESS FOR A PARTICULAR PURPOSE ARE DISCLAIMED.
//  IN NO EVENT SHALL EGRET AND CONTRIBUTORS BE LIABLE FOR ANY DIRECT, INDIRECT,
//  INCIDENTAL, SPECIAL, EXEMPLARY, OR CONSEQUENTIAL DAMAGES (INCLUDING, BUT NOT
//  LIMITED TO, PROCUREMENT OF SUBSTITUTE GOODS OR SERVICES;LOSS OF USE, DATA,
//  OR PROFITS; OR BUSINESS INTERRUPTION) HOWEVER CAUSED AND ON ANY THEORY OF
//  LIABILITY, WHETHER IN CONTRACT, STRICT LIABILITY, OR TORT (INCLUDING
//  NEGLIGENCE OR OTHERWISE) ARISING IN ANY WAY OUT OF THE USE OF THIS SOFTWARE,
//  EVEN IF ADVISED OF THE POSSIBILITY OF SUCH DAMAGE.
//
//////////////////////////////////////////////////////////////////////////////////////
var egret;
(function (egret) {
    var web;
    (function (web) {
        var winURL = window["URL"] || window["webkitURL"];
        /**
         * @private
         * ImageLoader 类可用于加载图像（JPG、PNG 或 GIF）文件。使用 load() 方法来启动加载。被加载的图像对象数据将存储在 ImageLoader.data 属性上 。
         */
        var WebImageLoader = (function (_super) {
            __extends(WebImageLoader, _super);
            function WebImageLoader() {
                var _this = _super !== null && _super.apply(this, arguments) || this;
                /**
                 * @private
                 * 使用 load() 方法加载成功的 BitmapData 图像数据。
                 */
                _this.data = null;
                /**
                 * @private
                 * 当从其他站点加载一个图片时，指定是否启用跨域资源共享(CORS)，默认值为null。
                 * 可以设置为"anonymous","use-credentials"或null,设置为其他值将等同于"anonymous"。
                 */
                _this._crossOrigin = null;
                /**
                 * @private
                 * 标记crossOrigin有没有被设置过,设置过之后使用设置的属性
                 */
                _this._hasCrossOriginSet = false;
                /**
                 * @private
                 */
                _this.currentImage = null;
                /**
                 * @private
                 */
                _this.request = null;
                return _this;
            }
            Object.defineProperty(WebImageLoader.prototype, "crossOrigin", {
                get: function () {
                    return this._crossOrigin;
                },
                set: function (value) {
                    this._hasCrossOriginSet = true;
                    this._crossOrigin = value;
                },
                enumerable: true,
                configurable: true
            });
            /**
             * @private
             * 启动一次图像加载。注意：若之前已经调用过加载请求，重新调用 load() 将终止先前的请求，并开始新的加载。
             * @param url 要加载的图像文件的地址。
             */
            WebImageLoader.prototype.load = function (url) {
                if (web.Html5Capatibility._canUseBlob
                    && url.indexOf("wxLocalResource:") != 0 //微信专用不能使用 blob
                    && url.indexOf("data:") != 0
                    && url.indexOf("http:") != 0
                    && url.indexOf("https:") != 0) {
                    var request = this.request;
                    if (!request) {
                        request = this.request = new egret.web.WebHttpRequest();
                        request.addEventListener(egret.Event.COMPLETE, this.onBlobLoaded, this);
                        request.addEventListener(egret.IOErrorEvent.IO_ERROR, this.onBlobError, this);
                        request.responseType = "blob";
                    }
                    if (true) {
                        this.currentURL = url;
                    }
                    request.open(url);
                    request.send();
                }
                else {
                    this.loadImage(url);
                }
            };
            /**
             * @private
             */
            WebImageLoader.prototype.onBlobLoaded = function (event) {
                var blob = this.request.response;
                this.request = undefined;
                this.loadImage(winURL.createObjectURL(blob));
            };
            /**
             * @private
             */
            WebImageLoader.prototype.onBlobError = function (event) {
                this.dispatchIOError(this.currentURL);
                this.request = undefined;
            };
            /**
             * @private
             */
            WebImageLoader.prototype.loadImage = function (src) {
                var image = new Image();
                this.data = null;
                this.currentImage = image;
                if (this._hasCrossOriginSet) {
                    if (this._crossOrigin) {
                        image.crossOrigin = this._crossOrigin;
                    }
                }
                else {
                    if (WebImageLoader.crossOrigin) {
                        image.crossOrigin = WebImageLoader.crossOrigin;
                    }
                }
                /*else {
                    if (image.hasAttribute("crossOrigin")) {//兼容猎豹
                        image.removeAttribute("crossOrigin");
                    }
                }*/
                image.onload = this.onImageComplete.bind(this);
                image.onerror = this.onLoadError.bind(this);
                image.src = src;
            };
            /**
             * @private
             */
            WebImageLoader.prototype.onImageComplete = function (event) {
                var image = this.getImage(event);
                if (!image) {
                    return;
                }
                this.data = new egret.BitmapData(image);
                var self = this;
                window.setTimeout(function () {
                    self.dispatchEventWith(egret.Event.COMPLETE);
                }, 0);
            };
            /**
             * @private
             */
            WebImageLoader.prototype.onLoadError = function (event) {
                var image = this.getImage(event);
                if (!image) {
                    return;
                }
                this.dispatchIOError(image.src);
            };
            WebImageLoader.prototype.dispatchIOError = function (url) {
                var self = this;
                window.setTimeout(function () {
                    if (true && !self.hasEventListener(egret.IOErrorEvent.IO_ERROR)) {
                        egret.$error(1011, url);
                    }
                    self.dispatchEventWith(egret.IOErrorEvent.IO_ERROR);
                }, 0);
            };
            /**
             * @private
             */
            WebImageLoader.prototype.getImage = function (event) {
                var image = event.target;
                var url = image.src;
                if (url.indexOf("blob:") == 0) {
                    try {
                        winURL.revokeObjectURL(image.src);
                    }
                    catch (e) {
                        egret.$warn(1037);
                    }
                }
                image.onerror = null;
                image.onload = null;
                if (this.currentImage !== image) {
                    return null;
                }
                this.currentImage = null;
                return image;
            };
            /**
             * @private
             * 指定是否启用跨域资源共享,如果ImageLoader实例有设置过crossOrigin属性将使用设置的属性
             */
            WebImageLoader.crossOrigin = null;
            return WebImageLoader;
        }(egret.EventDispatcher));
        web.WebImageLoader = WebImageLoader;
        __reflect(WebImageLoader.prototype, "egret.web.WebImageLoader", ["egret.ImageLoader"]);
        egret.ImageLoader = WebImageLoader;
    })(web = egret.web || (egret.web = {}));
})(egret || (egret = {}));
//////////////////////////////////////////////////////////////////////////////////////
//
//  Copyright (c) 2014-present, Egret Technology.
//  All rights reserved.
//  Redistribution and use in source and binary forms, with or without
//  modification, are permitted provided that the following conditions are met:
//
//     * Redistributions of source code must retain the above copyright
//       notice, this list of conditions and the following disclaimer.
//     * Redistributions in binary form must reproduce the above copyright
//       notice, this list of conditions and the following disclaimer in the
//       documentation and/or other materials provided with the distribution.
//     * Neither the name of the Egret nor the
//       names of its contributors may be used to endorse or promote products
//       derived from this software without specific prior written permission.
//
//  THIS SOFTWARE IS PROVIDED BY EGRET AND CONTRIBUTORS "AS IS" AND ANY EXPRESS
//  OR IMPLIED WARRANTIES, INCLUDING, BUT NOT LIMITED TO, THE IMPLIED WARRANTIES
//  OF MERCHANTABILITY AND FITNESS FOR A PARTICULAR PURPOSE ARE DISCLAIMED.
//  IN NO EVENT SHALL EGRET AND CONTRIBUTORS BE LIABLE FOR ANY DIRECT, INDIRECT,
//  INCIDENTAL, SPECIAL, EXEMPLARY, OR CONSEQUENTIAL DAMAGES (INCLUDING, BUT NOT
//  LIMITED TO, PROCUREMENT OF SUBSTITUTE GOODS OR SERVICES;LOSS OF USE, DATA,
//  OR PROFITS; OR BUSINESS INTERRUPTION) HOWEVER CAUSED AND ON ANY THEORY OF
//  LIABILITY, WHETHER IN CONTRACT, STRICT LIABILITY, OR TORT (INCLUDING
//  NEGLIGENCE OR OTHERWISE) ARISING IN ANY WAY OUT OF THE USE OF THIS SOFTWARE,
//  EVEN IF ADVISED OF THE POSSIBILITY OF SUCH DAMAGE.
//
//////////////////////////////////////////////////////////////////////////////////////
var egret;
(function (egret) {
    var web;
    (function (web) {
        /**
         * @classdesc
         * @extends egret.StageText
         * @private
         */
        var HTML5StageText = (function (_super) {
            __extends(HTML5StageText, _super);
            /**
             * @private
             */
            function HTML5StageText() {
                var _this = _super.call(this) || this;
                /**
                 * @private
                 */
                _this._isNeedShow = false;
                /**
                 * @private
                 */
                _this.inputElement = null;
                /**
                 * @private
                 */
                _this.inputDiv = null;
                /**
                 * @private
                 */
                _this._gscaleX = 0;
                /**
                 * @private
                 */
                _this._gscaleY = 0;
                /**
                 * @private
                 */
                _this.textValue = "";
                /**
                 * @private
                 */
                _this.colorValue = 0xffffff;
                /**
                 * @private
                 */
                _this._styleInfoes = {};
                return _this;
            }
            /**
             * @private
             *
             * @param textfield
             */
            HTML5StageText.prototype.$setTextField = function (textfield) {
                this.$textfield = textfield;
                return true;
            };
            /**
             * @private
             *
             */
            HTML5StageText.prototype.$addToStage = function () {
                this.htmlInput = egret.web.$getTextAdapter(this.$textfield);
            };
            /**
             * @private
             *
             */
            HTML5StageText.prototype._initElement = function () {
                var point = this.$textfield.localToGlobal(0, 0);
                var x = point.x;
                var y = point.y;
                // let m = this.$textfield.$renderNode.renderMatrix;
                // let cX = m.a;
                // let cY = m.d;
                var scaleX = this.htmlInput.$scaleX;
                var scaleY = this.htmlInput.$scaleY;
                this.inputDiv.style.left = x * scaleX + "px";
                this.inputDiv.style.top = y * scaleY + "px";
                if (this.$textfield.multiline && this.$textfield.height > this.$textfield.size) {
                    this.inputDiv.style.top = (y) * scaleY + "px";
                    this.inputElement.style.top = (-this.$textfield.lineSpacing / 2) * scaleY + "px";
                }
                else {
                    this.inputDiv.style.top = y * scaleY + "px";
                    this.inputElement.style.top = 0 + "px";
                }
                var node = this.$textfield;
                var cX = 1;
                var cY = 1;
                var rotation = 0;
                while (node.parent) {
                    cX *= node.scaleX;
                    cY *= node.scaleY;
                    rotation += node.rotation;
                    node = node.parent;
                }
                var transformKey = egret.web.getPrefixStyleName("transform");
                this.inputDiv.style[transformKey] = "rotate(" + rotation + "deg)";
                this._gscaleX = scaleX * cX;
                this._gscaleY = scaleY * cY;
            };
            /**
             * @private
             *
             */
            HTML5StageText.prototype.$show = function () {
                if (!this.htmlInput.isCurrentStageText(this)) {
                    this.inputElement = this.htmlInput.getInputElement(this);
                    if (!this.$textfield.multiline) {
                        this.inputElement.type = this.$textfield.inputType;
                    }
                    else {
                        this.inputElement.type = "text";
                    }
                    this.inputDiv = this.htmlInput._inputDIV;
                }
                else {
                    this.inputElement.onblur = null;
                }
                this.htmlInput._needShow = true;
                //标记当前文本被选中
                this._isNeedShow = true;
                this._initElement();
            };
            /**
             * @private
             *
             */
            HTML5StageText.prototype.onBlurHandler = function () {
                this.htmlInput.clearInputElement();
                window.scrollTo(0, 0);
            };
            /**
             * @private
             *
             */
            HTML5StageText.prototype.executeShow = function () {
                var self = this;
                //打开
                this.inputElement.value = this.$getText();
                if (this.inputElement.onblur == null) {
                    this.inputElement.onblur = this.onBlurHandler.bind(this);
                }
                this.$resetStageText();
                if (this.$textfield.maxChars > 0) {
                    this.inputElement.setAttribute("maxlength", this.$textfield.maxChars);
                }
                else {
                    this.inputElement.removeAttribute("maxlength");
                }
                this.inputElement.selectionStart = this.inputElement.value.length;
                this.inputElement.selectionEnd = this.inputElement.value.length;
                this.inputElement.focus();
            };
            /**
             * @private
             */
            HTML5StageText.prototype.$hide = function () {
                if (this.htmlInput) {
                    this.htmlInput.disconnectStageText(this);
                }
            };
            /**
             * @private
             *
             * @returns
             */
            HTML5StageText.prototype.$getText = function () {
                if (!this.textValue) {
                    this.textValue = "";
                }
                return this.textValue;
            };
            /**
             * @private
             *
             * @param value
             */
            HTML5StageText.prototype.$setText = function (value) {
                this.textValue = value;
                this.resetText();
                return true;
            };
            /**
             * @private
             *
             */
            HTML5StageText.prototype.resetText = function () {
                if (this.inputElement) {
                    this.inputElement.value = this.textValue;
                }
            };
            HTML5StageText.prototype.$setColor = function (value) {
                this.colorValue = value;
                this.resetColor();
                return true;
            };
            /**
             * @private
             *
             */
            HTML5StageText.prototype.resetColor = function () {
                if (this.inputElement) {
                    this.setElementStyle("color", egret.toColorString(this.colorValue));
                }
            };
            HTML5StageText.prototype.$onBlur = function () {
                if (web.Html5Capatibility._System_OS == web.SystemOSType.WPHONE) {
                    egret.Event.dispatchEvent(this, "updateText", false);
                }
            };
            /**
             * @private
             *
             */
            HTML5StageText.prototype._onInput = function () {
                var self = this;
                if (web.Html5Capatibility._System_OS == web.SystemOSType.WPHONE) {
                    var values = this.$textfield.$TextField;
                    if (values[35 /* restrictAnd */] == null && values[36 /* restrictNot */] == null) {
                        self.textValue = self.inputElement.value;
                        egret.Event.dispatchEvent(self, "updateText", false);
                    }
                    else {
                        window.setTimeout(function () {
                            if (self.inputElement && self.inputElement.selectionStart && self.inputElement.selectionEnd) {
                                if (self.inputElement.selectionStart == self.inputElement.selectionEnd) {
                                    self.textValue = self.inputElement.value;
                                    egret.Event.dispatchEvent(self, "updateText", false);
                                }
                            }
                        }, 0);
                    }
                }
                else {
                    window.setTimeout(function () {
                        if (self.inputElement && self.inputElement.selectionStart == self.inputElement.selectionEnd) {
                            self.textValue = self.inputElement.value;
                            egret.Event.dispatchEvent(self, "updateText", false);
                        }
                    }, 0);
                }
            };
            HTML5StageText.prototype.setAreaHeight = function () {
                var textfield = this.$textfield;
                if (textfield.multiline) {
                    var textheight = egret.TextFieldUtils.$getTextHeight(textfield);
                    if (textfield.height <= textfield.size) {
                        this.setElementStyle("height", (textfield.size) * this._gscaleY + "px");
                        this.setElementStyle("padding", "0px");
                        this.setElementStyle("lineHeight", (textfield.size) * this._gscaleY + "px");
                    }
                    else if (textfield.height < textheight) {
                        this.setElementStyle("height", (textfield.height) * this._gscaleY + "px");
                        this.setElementStyle("padding", "0px");
                        this.setElementStyle("lineHeight", (textfield.size + textfield.lineSpacing) * this._gscaleY + "px");
                    }
                    else {
                        this.setElementStyle("height", (textheight + textfield.lineSpacing) * this._gscaleY + "px");
                        var rap = (textfield.height - textheight) * this._gscaleY;
                        var valign = egret.TextFieldUtils.$getValign(textfield);
                        var top_1 = rap * valign;
                        var bottom = rap - top_1;
                        this.setElementStyle("padding", top_1 + "px 0px " + bottom + "px 0px");
                        this.setElementStyle("lineHeight", (textfield.size + textfield.lineSpacing) * this._gscaleY + "px");
                    }
                }
            };
            /**
             * @private
             *
             * @param e
             */
            HTML5StageText.prototype._onClickHandler = function (e) {
                if (this._isNeedShow) {
                    e.stopImmediatePropagation();
                    //e.preventDefault();
                    this._isNeedShow = false;
                    this.executeShow();
                    this.dispatchEvent(new egret.Event("focus"));
                }
            };
            /**
             * @private
             *
             */
            HTML5StageText.prototype._onDisconnect = function () {
                this.inputElement = null;
                this.dispatchEvent(new egret.Event("blur"));
            };
            /**
             * @private
             *
             * @param style
             * @param value
             */
            HTML5StageText.prototype.setElementStyle = function (style, value) {
                if (this.inputElement) {
                    if (this._styleInfoes[style] != value) {
                        this.inputElement.style[style] = value;
                        //this._styleInfoes[style] = value;
                    }
                }
            };
            /**
             * @private
             *
             */
            HTML5StageText.prototype.$removeFromStage = function () {
                if (this.inputElement) {
                    this.htmlInput.disconnectStageText(this);
                }
            };
            /**
             * 修改位置
             * @private
             */
            HTML5StageText.prototype.$resetStageText = function () {
                if (this.inputElement) {
                    var textfield = this.$textfield;
                    this.setElementStyle("fontFamily", textfield.fontFamily);
                    this.setElementStyle("fontStyle", textfield.italic ? "italic" : "normal");
                    this.setElementStyle("fontWeight", textfield.bold ? "bold" : "normal");
                    this.setElementStyle("textAlign", textfield.textAlign);
                    this.setElementStyle("fontSize", textfield.size * this._gscaleY + "px");
                    this.setElementStyle("color", egret.toColorString(textfield.textColor));
                    var tw = void 0;
                    if (textfield.stage) {
                        tw = textfield.localToGlobal(0, 0).x;
                        tw = Math.min(textfield.width, textfield.stage.stageWidth - tw);
                    }
                    else {
                        tw = textfield.width;
                    }
                    this.setElementStyle("width", tw * this._gscaleX + "px");
                    this.setElementStyle("verticalAlign", textfield.verticalAlign);
                    if (textfield.multiline) {
                        this.setAreaHeight();
                    }
                    else {
                        this.setElementStyle("lineHeight", (textfield.size) * this._gscaleY + "px");
                        if (textfield.height < textfield.size) {
                            this.setElementStyle("height", (textfield.size) * this._gscaleY + "px");
                            var bottom = (textfield.size / 2) * this._gscaleY;
                            this.setElementStyle("padding", "0px 0px " + bottom + "px 0px");
                        }
                        else {
                            this.setElementStyle("height", (textfield.size) * this._gscaleY + "px");
                            var rap = (textfield.height - textfield.size) * this._gscaleY;
                            var valign = egret.TextFieldUtils.$getValign(textfield);
                            var top_2 = rap * valign;
                            var bottom = rap - top_2;
                            if (bottom < textfield.size / 2 * this._gscaleY) {
                                bottom = textfield.size / 2 * this._gscaleY;
                            }
                            this.setElementStyle("padding", top_2 + "px 0px " + bottom + "px 0px");
                        }
                    }
                    this.inputDiv.style.clip = "rect(0px " + (textfield.width * this._gscaleX) + "px " + (textfield.height * this._gscaleY) + "px 0px)";
                    this.inputDiv.style.height = textfield.height * this._gscaleY + "px";
                    this.inputDiv.style.width = tw * this._gscaleX + "px";
                }
            };
            return HTML5StageText;
        }(egret.EventDispatcher));
        web.HTML5StageText = HTML5StageText;
        __reflect(HTML5StageText.prototype, "egret.web.HTML5StageText", ["egret.StageText"]);
        egret.StageText = HTML5StageText;
    })(web = egret.web || (egret.web = {}));
})(egret || (egret = {}));
(function (egret) {
    var web;
    (function (web) {
        /**
         * @private
         */
        var HTMLInput = (function () {
            function HTMLInput() {
                /**
                 * @private
                 */
                this._needShow = false;
                /**
                 * @private
                 */
                this.$scaleX = 1;
                /**
                 * @private
                 */
                this.$scaleY = 1;
            }
            /**
             * @private
             *
             * @returns
             */
            HTMLInput.prototype.isInputOn = function () {
                return this._stageText != null;
            };
            /**
             * @private
             *
             * @param stageText
             * @returns
             */
            HTMLInput.prototype.isCurrentStageText = function (stageText) {
                return this._stageText == stageText;
            };
            /**
             * @private
             *
             * @param dom
             */
            HTMLInput.prototype.initValue = function (dom) {
                dom.style.position = "absolute";
                dom.style.left = "0px";
                dom.style.top = "0px";
                dom.style.border = "none";
                dom.style.padding = "0";
            };
            /**
             * @private
             *
             */
            HTMLInput.prototype.$updateSize = function () {
                if (!this.canvas) {
                    return;
                }
                this.$scaleX = egret.sys.DisplayList.$canvasScaleX;
                this.$scaleY = egret.sys.DisplayList.$canvasScaleY;
                this.StageDelegateDiv.style.left = this.canvas.style.left;
                this.StageDelegateDiv.style.top = this.canvas.style.top;
                var transformKey = egret.web.getPrefixStyleName("transform");
                this.StageDelegateDiv.style[transformKey] = this.canvas.style[transformKey];
                this.StageDelegateDiv.style[egret.web.getPrefixStyleName("transformOrigin")] = "0% 0% 0px";
            };
            /**
             * @private
             *
             * @param container
             * @param canvas
             * @returns
             */
            HTMLInput.prototype._initStageDelegateDiv = function (container, canvas) {
                this.canvas = canvas;
                var self = this;
                var stageDelegateDiv;
                if (!stageDelegateDiv) {
                    stageDelegateDiv = document.createElement("div");
                    this.StageDelegateDiv = stageDelegateDiv;
                    stageDelegateDiv.id = "StageDelegateDiv";
                    container.appendChild(stageDelegateDiv);
                    self.initValue(stageDelegateDiv);
                    self._inputDIV = document.createElement("div");
                    self.initValue(self._inputDIV);
                    self._inputDIV.style.width = "0px";
                    self._inputDIV.style.height = "0px";
                    self._inputDIV.style.left = 0 + "px";
                    self._inputDIV.style.top = "-100px";
                    self._inputDIV.style[egret.web.getPrefixStyleName("transformOrigin")] = "0% 0% 0px";
                    stageDelegateDiv.appendChild(self._inputDIV);
                    this.canvas.addEventListener("click", function (e) {
                        if (self._needShow) {
                            self._needShow = false;
                            self._stageText._onClickHandler(e);
                            self.show();
                        }
                        else {
                            if (self._inputElement) {
                                self.clearInputElement();
                                self._inputElement.blur();
                                self._inputElement = null;
                            }
                        }
                    });
                    self.initInputElement(true);
                    self.initInputElement(false);
                }
            };
            //初始化输入框
            HTMLInput.prototype.initInputElement = function (multiline) {
                var self = this;
                //增加1个空的textarea
                var inputElement;
                if (multiline) {
                    inputElement = document.createElement("textarea");
                    inputElement.style["resize"] = "none";
                    self._multiElement = inputElement;
                    inputElement.id = "egretTextarea";
                }
                else {
                    inputElement = document.createElement("input");
                    self._simpleElement = inputElement;
                    inputElement.id = "egretInput";
                }
                inputElement.type = "text";
                self._inputDIV.appendChild(inputElement);
                inputElement.setAttribute("tabindex", "-1");
                inputElement.style.width = "1px";
                inputElement.style.height = "12px";
                self.initValue(inputElement);
                inputElement.style.outline = "thin";
                inputElement.style.background = "none";
                inputElement.style.overflow = "hidden";
                inputElement.style.wordBreak = "break-all";
                //隐藏输入框
                inputElement.style.opacity = 0;
                inputElement.oninput = function () {
                    if (self._stageText) {
                        self._stageText._onInput();
                    }
                };
            };
            /**
             * @private
             *
             */
            HTMLInput.prototype.show = function () {
                var self = this;
                var inputElement = self._inputElement;
                //隐藏输入框
                egret.$callAsync(function () {
                    inputElement.style.opacity = 1;
                }, self);
            };
            /**
             * @private
             *
             * @param stageText
             */
            HTMLInput.prototype.disconnectStageText = function (stageText) {
                if (this._stageText == null || this._stageText == stageText) {
                    this.clearInputElement();
                    if (this._inputElement) {
                        this._inputElement.blur();
                    }
                }
            };
            /**
             * @private
             *
             */
            HTMLInput.prototype.clearInputElement = function () {
                var self = this;
                if (self._inputElement) {
                    self._inputElement.value = "";
                    self._inputElement.onblur = null;
                    self._inputElement.style.width = "1px";
                    self._inputElement.style.height = "12px";
                    self._inputElement.style.left = "0px";
                    self._inputElement.style.top = "0px";
                    self._inputElement.style.opacity = 0;
                    var otherElement = void 0;
                    if (self._simpleElement == self._inputElement) {
                        otherElement = self._multiElement;
                    }
                    else {
                        otherElement = self._simpleElement;
                    }
                    otherElement.style.display = "block";
                    self._inputDIV.style.left = 0 + "px";
                    self._inputDIV.style.top = "-100px";
                    self._inputDIV.style.height = 0 + "px";
                    self._inputDIV.style.width = 0 + "px";
                }
                if (self._stageText) {
                    self._stageText._onDisconnect();
                    self._stageText = null;
                    this.canvas['userTyping'] = false;
                }
            };
            /**
             * @private
             *
             * @param stageText
             * @returns
             */
            HTMLInput.prototype.getInputElement = function (stageText) {
                var self = this;
                self.clearInputElement();
                self._stageText = stageText;
                this.canvas['userTyping'] = true;
                if (self._stageText.$textfield.multiline) {
                    self._inputElement = self._multiElement;
                }
                else {
                    self._inputElement = self._simpleElement;
                }
                var otherElement;
                if (self._simpleElement == self._inputElement) {
                    otherElement = self._multiElement;
                }
                else {
                    otherElement = self._simpleElement;
                }
                otherElement.style.display = "none";
                return self._inputElement;
            };
            return HTMLInput;
        }());
        web.HTMLInput = HTMLInput;
        __reflect(HTMLInput.prototype, "egret.web.HTMLInput");
    })(web = egret.web || (egret.web = {}));
})(egret || (egret = {}));
(function (egret) {
    var web;
    (function (web) {
        var stageToTextLayerMap = {};
        var stageToCanvasMap = {};
        var stageToContainerMap = {};
        /**
         * @private
         * 获取
         */
        function $getTextAdapter(textfield) {
            var stageHash = textfield.stage ? textfield.stage.$hashCode : 0;
            var adapter = stageToTextLayerMap[stageHash];
            var canvas = stageToCanvasMap[stageHash];
            var container = stageToContainerMap[stageHash];
            if (canvas && container) {
                //adapter._initStageDelegateDiv(container, canvas);
                //adapter.$updateSize();
                delete stageToCanvasMap[stageHash];
                delete stageToContainerMap[stageHash];
            }
            return adapter;
        }
        web.$getTextAdapter = $getTextAdapter;
        /**
         * @private
         */
        function $cacheTextAdapter(adapter, stage, container, canvas) {
            adapter._initStageDelegateDiv(container, canvas);
            stageToTextLayerMap[stage.$hashCode] = adapter;
            stageToCanvasMap[stage.$hashCode] = canvas;
            stageToContainerMap[stage.$hashCode] = container;
        }
        web.$cacheTextAdapter = $cacheTextAdapter;
    })(web = egret.web || (egret.web = {}));
})(egret || (egret = {}));
//////////////////////////////////////////////////////////////////////////////////////
//
//  Copyright (c) 2014-present, Egret Technology.
//  All rights reserved.
//  Redistribution and use in source and binary forms, with or without
//  modification, are permitted provided that the following conditions are met:
//
//     * Redistributions of source code must retain the above copyright
//       notice, this list of conditions and the following disclaimer.
//     * Redistributions in binary form must reproduce the above copyright
//       notice, this list of conditions and the following disclaimer in the
//       documentation and/or other materials provided with the distribution.
//     * Neither the name of the Egret nor the
//       names of its contributors may be used to endorse or promote products
//       derived from this software without specific prior written permission.
//
//  THIS SOFTWARE IS PROVIDED BY EGRET AND CONTRIBUTORS "AS IS" AND ANY EXPRESS
//  OR IMPLIED WARRANTIES, INCLUDING, BUT NOT LIMITED TO, THE IMPLIED WARRANTIES
//  OF MERCHANTABILITY AND FITNESS FOR A PARTICULAR PURPOSE ARE DISCLAIMED.
//  IN NO EVENT SHALL EGRET AND CONTRIBUTORS BE LIABLE FOR ANY DIRECT, INDIRECT,
//  INCIDENTAL, SPECIAL, EXEMPLARY, OR CONSEQUENTIAL DAMAGES (INCLUDING, BUT NOT
//  LIMITED TO, PROCUREMENT OF SUBSTITUTE GOODS OR SERVICES;LOSS OF USE, DATA,
//  OR PROFITS; OR BUSINESS INTERRUPTION) HOWEVER CAUSED AND ON ANY THEORY OF
//  LIABILITY, WHETHER IN CONTRACT, STRICT LIABILITY, OR TORT (INCLUDING
//  NEGLIGENCE OR OTHERWISE) ARISING IN ANY WAY OUT OF THE USE OF THIS SOFTWARE,
//  EVEN IF ADVISED OF THE POSSIBILITY OF SUCH DAMAGE.
//
//////////////////////////////////////////////////////////////////////////////////////
var egret;
(function (egret) {
    var web;
    (function (web) {
        /**
         * @private
         */
        var context = null;
        /**
         * @private
         */
        var fontCache = {};
        /**
         * 测量文本在指定样式下的宽度。
         * @param text 要测量的文本内容。
         * @param fontFamily 字体名称
         * @param fontSize 字体大小
         * @param bold 是否粗体
         * @param italic 是否斜体
         */
        function measureText(text, fontFamily, fontSize, bold, italic) {
            if (!context) {
                createContext();
            }
            var font = "";
            if (italic)
                font += "italic ";
            if (bold)
                font += "bold ";
            font += (fontSize || 12) + "px ";
            font += (fontFamily || "Arial");
            context.font = font;
            return context.measureText(text).width;
        }
        /**
         * @private
         */
        function createContext() {
            context = egret.sys.canvasHitTestBuffer.context;
            context.textAlign = "left";
            context.textBaseline = "middle";
        }
        egret.sys.measureText = measureText;
    })(web = egret.web || (egret.web = {}));
})(egret || (egret = {}));
//////////////////////////////////////////////////////////////////////////////////////
//
//  Copyright (c) 2014-present, Egret Technology.
//  All rights reserved.
//  Redistribution and use in source and binary forms, with or without
//  modification, are permitted provided that the following conditions are met:
//
//     * Redistributions of source code must retain the above copyright
//       notice, this list of conditions and the following disclaimer.
//     * Redistributions in binary form must reproduce the above copyright
//       notice, this list of conditions and the following disclaimer in the
//       documentation and/or other materials provided with the distribution.
//     * Neither the name of the Egret nor the
//       names of its contributors may be used to endorse or promote products
//       derived from this software without specific prior written permission.
//
//  THIS SOFTWARE IS PROVIDED BY EGRET AND CONTRIBUTORS "AS IS" AND ANY EXPRESS
//  OR IMPLIED WARRANTIES, INCLUDING, BUT NOT LIMITED TO, THE IMPLIED WARRANTIES
//  OF MERCHANTABILITY AND FITNESS FOR A PARTICULAR PURPOSE ARE DISCLAIMED.
//  IN NO EVENT SHALL EGRET AND CONTRIBUTORS BE LIABLE FOR ANY DIRECT, INDIRECT,
//  INCIDENTAL, SPECIAL, EXEMPLARY, OR CONSEQUENTIAL DAMAGES (INCLUDING, BUT NOT
//  LIMITED TO, PROCUREMENT OF SUBSTITUTE GOODS OR SERVICES;LOSS OF USE, DATA,
//  OR PROFITS; OR BUSINESS INTERRUPTION) HOWEVER CAUSED AND ON ANY THEORY OF
//  LIABILITY, WHETHER IN CONTRACT, STRICT LIABILITY, OR TORT (INCLUDING
//  NEGLIGENCE OR OTHERWISE) ARISING IN ANY WAY OUT OF THE USE OF THIS SOFTWARE,
//  EVEN IF ADVISED OF THE POSSIBILITY OF SUCH DAMAGE.
//
//////////////////////////////////////////////////////////////////////////////////////
var egret;
(function (egret) {
    var web;
    (function (web) {
        /**
         * 创建一个canvas。
         */
        function createCanvas(width, height) {
            var canvas = document.createElement("canvas");
            if (!isNaN(width) && !isNaN(height)) {
                canvas.width = width;
                canvas.height = height;
            }
            var context = canvas.getContext("2d");
            if (context["imageSmoothingEnabled"] === undefined) {
                var keys = ["webkitImageSmoothingEnabled", "mozImageSmoothingEnabled", "msImageSmoothingEnabled"];
                var key_1;
                for (var i = keys.length - 1; i >= 0; i--) {
                    key_1 = keys[i];
                    if (context[key_1] !== void 0) {
                        break;
                    }
                }
                try {
                    Object.defineProperty(context, "imageSmoothingEnabled", {
                        get: function () {
                            return this[key_1];
                        },
                        set: function (value) {
                            this[key_1] = value;
                        }
                    });
                }
                catch (e) {
                    context["imageSmoothingEnabled"] = context[key_1];
                }
            }
            return canvas;
        }
        var sharedCanvas;
        /**
         * @private
         * Canvas2D渲染缓冲
         */
        var CanvasRenderBuffer = (function () {
            function CanvasRenderBuffer(width, height, root) {
                this.surface = createCanvas(width, height);
                this.context = this.surface.getContext("2d");
                if (this.context) {
                    this.context.$offsetX = 0;
                    this.context.$offsetY = 0;
                }
            }
            Object.defineProperty(CanvasRenderBuffer.prototype, "width", {
                /**
                 * 渲染缓冲的宽度，以像素为单位。
                 * @readOnly
                 */
                get: function () {
                    return this.surface.width;
                },
                enumerable: true,
                configurable: true
            });
            Object.defineProperty(CanvasRenderBuffer.prototype, "height", {
                /**
                 * 渲染缓冲的高度，以像素为单位。
                 * @readOnly
                 */
                get: function () {
                    return this.surface.height;
                },
                enumerable: true,
                configurable: true
            });
            /**
             * 改变渲染缓冲的大小并清空缓冲区
             * @param width 改变后的宽
             * @param height 改变后的高
             * @param useMaxSize 若传入true，则将改变后的尺寸与已有尺寸对比，保留较大的尺寸。
             */
            CanvasRenderBuffer.prototype.resize = function (width, height, useMaxSize) {
                var surface = this.surface;
                if (useMaxSize) {
                    var change = false;
                    if (surface.width < width) {
                        surface.width = width;
                        change = true;
                    }
                    if (surface.height < height) {
                        surface.height = height;
                        change = true;
                    }
                    //尺寸没有变化时,将绘制属性重置
                    if (!change) {
                        this.context.globalCompositeOperation = "source-over";
                        this.context.setTransform(1, 0, 0, 1, 0, 0);
                        this.context.globalAlpha = 1;
                    }
                }
                else {
                    if (surface.width != width) {
                        surface.width = width;
                    }
                    if (surface.height != height) {
                        surface.height = height;
                    }
                }
                this.clear();
            };
            /**
             * 获取指定区域的像素
             */
            CanvasRenderBuffer.prototype.getPixels = function (x, y, width, height) {
                if (width === void 0) { width = 1; }
                if (height === void 0) { height = 1; }
                return this.context.getImageData(x, y, width, height).data;
            };
            /**
             * 转换成base64字符串，如果图片（或者包含的图片）跨域，则返回null
             * @param type 转换的类型，如: "image/png","image/jpeg"
             */
            CanvasRenderBuffer.prototype.toDataURL = function (type, encoderOptions) {
                return this.surface.toDataURL(type, encoderOptions);
            };
            /**
             * 清空缓冲区数据
             */
            CanvasRenderBuffer.prototype.clear = function () {
                this.context.setTransform(1, 0, 0, 1, 0, 0);
                this.context.clearRect(0, 0, this.surface.width, this.surface.height);
            };
            /**
             * 销毁绘制对象
             */
            CanvasRenderBuffer.prototype.destroy = function () {
                this.surface.width = this.surface.height = 0;
            };
            return CanvasRenderBuffer;
        }());
        web.CanvasRenderBuffer = CanvasRenderBuffer;
        __reflect(CanvasRenderBuffer.prototype, "egret.web.CanvasRenderBuffer", ["egret.sys.RenderBuffer"]);
    })(web = egret.web || (egret.web = {}));
})(egret || (egret = {}));
//////////////////////////////////////////////////////////////////////////////////////
//
//  Copyright (c) 2014-present, Egret Technology.
//  All rights reserved.
//  Redistribution and use in source and binary forms, with or without
//  modification, are permitted provided this the following conditions are met:
//
//     * Redistributions of source code must retain the above copyright
//       notice, this list of conditions and the following disclaimer.
//     * Redistributions in binary form must reproduce the above copyright
//       notice, this list of conditions and the following disclaimer in the
//       documentation and/or other materials provided with the distribution.
//     * Neither the name of the Egret nor the
//       names of its contributors may be used to endorse or promote products
//       derived from this software without specific prior written permission.
//
//  THIS SOFTWARE IS PROVIDED BY EGRET AND CONTRIBUTORS "AS IS" AND ANY EXPRESS
//  OR IMPLIED WARRANTIES, INCLUDING, BUT NOT LIMITED TO, THE IMPLIED WARRANTIES
//  OF MERCHANTABILITY AND FITNESS FOR A PARTICULAR PURPOSE ARE DISCLAIMED.
//  IN NO EVENT SHALL EGRET AND CONTRIBUTORS BE LIABLE FOR ANY DIRECT, INDIRECT,
//  INCIDENTAL, SPECIAL, EXEMPLARY, OR CONSEQUENTIAL DAMAGES (INCLUDING, BUT NOT
//  LIMITED TO, PROCUREMENT OF SUBSTITUTE GOODS OR SERVICES;LOSS OF USE, DATA,
//  OR PROFITS; OR BUSINESS INTERRUPTION) HOWEVER CAUSED AND ON ANY THEORY OF
//  LIABILITY, WHETHER IN CONTRACT, STRICT LIABILITY, OR TORT (INCLUDING
//  NEGLIGENCE OR OTHERWISE) ARISING IN ANY WAY OUT OF THE USE OF THIS SOFTWARE,
//  EVEN IF ADVISED OF THE POSSIBILITY OF SUCH DAMAGE.
//
//////////////////////////////////////////////////////////////////////////////////////
var egret;
(function (egret) {
    var web;
    (function (web) {
        /**
         * @private
         */
        var WebTouchHandler = (function (_super) {
            __extends(WebTouchHandler, _super);
            /**
             * @private
             */
            function WebTouchHandler(stage, canvas) {
                var _this = _super.call(this) || this;
                /**
                 * @private
                 */
                _this.onTouchBegin = function (event) {
                    var location = _this.getLocation(event);
                    _this.touch.onTouchBegin(location.x, location.y, event.identifier);
                };
                /**
                 * @private
                 */
                _this.onTouchMove = function (event) {
                    var location = _this.getLocation(event);
                    _this.touch.onTouchMove(location.x, location.y, event.identifier);
                };
                /**
                 * @private
                 */
                _this.onTouchEnd = function (event) {
                    var location = _this.getLocation(event);
                    _this.touch.onTouchEnd(location.x, location.y, event.identifier);
                };
                /**
                 * @private
                 */
                _this.scaleX = 1;
                /**
                 * @private
                 */
                _this.scaleY = 1;
                /**
                 * @private
                 */
                _this.rotation = 0;
                _this.canvas = canvas;
                _this.touch = new egret.sys.TouchHandler(stage);
                _this.addListeners();
                return _this;
            }
            /**
             * @private
             * 添加事件监听
             */
            WebTouchHandler.prototype.addListeners = function () {
                var _this = this;
                if (window.navigator.msPointerEnabled) {
                    this.canvas.addEventListener("MSPointerDown", function (event) {
                        event.identifier = event.pointerId;
                        _this.onTouchBegin(event);
                        _this.prevent(event);
                    }, false);
                    this.canvas.addEventListener("MSPointerMove", function (event) {
                        event.identifier = event.pointerId;
                        _this.onTouchMove(event);
                        _this.prevent(event);
                    }, false);
                    this.canvas.addEventListener("MSPointerUp", function (event) {
                        event.identifier = event.pointerId;
                        _this.onTouchEnd(event);
                        _this.prevent(event);
                    }, false);
                }
                else {
                    if (!egret.Capabilities.$isMobile) {
                        this.addMouseListener();
                    }
                    this.addTouchListener();
                }
            };
            /**
             * @private
             *
             */
            WebTouchHandler.prototype.addMouseListener = function () {
                this.canvas.addEventListener("mousedown", this.onTouchBegin);
                this.canvas.addEventListener("mousemove", this.onTouchMove);
                this.canvas.addEventListener("mouseup", this.onTouchEnd);
            };
            /**
             * @private
             *
             */
            WebTouchHandler.prototype.addTouchListener = function () {
                var _this = this;
                this.canvas.addEventListener("touchstart", function (event) {
                    var l = event.changedTouches.length;
                    for (var i = 0; i < l; i++) {
                        _this.onTouchBegin(event.changedTouches[i]);
                    }
                    _this.prevent(event);
                }, false);
                this.canvas.addEventListener("touchmove", function (event) {
                    var l = event.changedTouches.length;
                    for (var i = 0; i < l; i++) {
                        _this.onTouchMove(event.changedTouches[i]);
                    }
                    _this.prevent(event);
                }, false);
                this.canvas.addEventListener("touchend", function (event) {
                    var l = event.changedTouches.length;
                    for (var i = 0; i < l; i++) {
                        _this.onTouchEnd(event.changedTouches[i]);
                    }
                    _this.prevent(event);
                }, false);
                this.canvas.addEventListener("touchcancel", function (event) {
                    var l = event.changedTouches.length;
                    for (var i = 0; i < l; i++) {
                        _this.onTouchEnd(event.changedTouches[i]);
                    }
                    _this.prevent(event);
                }, false);
            };
            /**
             * @private
             */
            WebTouchHandler.prototype.prevent = function (event) {
                event.stopPropagation();
                if (event["isScroll"] != true && !this.canvas['userTyping']) {
                    event.preventDefault();
                }
            };
            /**
             * @private
             */
            WebTouchHandler.prototype.getLocation = function (event) {
                event.identifier = +event.identifier || 0;
                var doc = document.documentElement;
                var box = this.canvas.getBoundingClientRect();
                var left = box.left + window.pageXOffset - doc.clientLeft;
                var top = box.top + window.pageYOffset - doc.clientTop;
                var x = event.pageX - left, newx = x;
                var y = event.pageY - top, newy = y;
                if (this.rotation == 90) {
                    newx = y;
                    newy = box.width - x;
                }
                else if (this.rotation == -90) {
                    newx = box.height - y;
                    newy = x;
                }
                newx = newx / this.scaleX;
                newy = newy / this.scaleY;
                return egret.$TempPoint.setTo(Math.round(newx), Math.round(newy));
            };
            /**
             * @private
             * 更新屏幕当前的缩放比例，用于计算准确的点击位置。
             * @param scaleX 水平方向的缩放比例。
             * @param scaleY 垂直方向的缩放比例。
             */
            WebTouchHandler.prototype.updateScaleMode = function (scaleX, scaleY, rotation) {
                this.scaleX = scaleX;
                this.scaleY = scaleY;
                this.rotation = rotation;
            };
            /**
             * @private
             * 更新同时触摸点的数量
             */
            WebTouchHandler.prototype.$updateMaxTouches = function () {
                this.touch.$initMaxTouches();
            };
            return WebTouchHandler;
        }(egret.HashObject));
        web.WebTouchHandler = WebTouchHandler;
        __reflect(WebTouchHandler.prototype, "egret.web.WebTouchHandler");
    })(web = egret.web || (egret.web = {}));
})(egret || (egret = {}));
//////////////////////////////////////////////////////////////////////////////////////
//
//  Copyright (c) 2014-present, Egret Technology.
//  All rights reserved.
//  Redistribution and use in source and binary forms, with or without
//  modification, are permitted provided that the following conditions are met:
//
//     * Redistributions of source code must retain the above copyright
//       notice, this list of conditions and the following disclaimer.
//     * Redistributions in binary form must reproduce the above copyright
//       notice, this list of conditions and the following disclaimer in the
//       documentation and/or other materials provided with the distribution.
//     * Neither the name of the Egret nor the
//       names of its contributors may be used to endorse or promote products
//       derived from this software without specific prior written permission.
//
//  THIS SOFTWARE IS PROVIDED BY EGRET AND CONTRIBUTORS "AS IS" AND ANY EXPRESS
//  OR IMPLIED WARRANTIES, INCLUDING, BUT NOT LIMITED TO, THE IMPLIED WARRANTIES
//  OF MERCHANTABILITY AND FITNESS FOR A PARTICULAR PURPOSE ARE DISCLAIMED.
//  IN NO EVENT SHALL EGRET AND CONTRIBUTORS BE LIABLE FOR ANY DIRECT, INDIRECT,
//  INCIDENTAL, SPECIAL, EXEMPLARY, OR CONSEQUENTIAL DAMAGES (INCLUDING, BUT NOT
//  LIMITED TO, PROCUREMENT OF SUBSTITUTE GOODS OR SERVICES;LOSS OF USE, DATA,
//  OR PROFITS; OR BUSINESS INTERRUPTION) HOWEVER CAUSED AND ON ANY THEORY OF
//  LIABILITY, WHETHER IN CONTRACT, STRICT LIABILITY, OR TORT (INCLUDING
//  NEGLIGENCE OR OTHERWISE) ARISING IN ANY WAY OUT OF THE USE OF THIS SOFTWARE,
//  EVEN IF ADVISED OF THE POSSIBILITY OF SUCH DAMAGE.
//
//////////////////////////////////////////////////////////////////////////////////////
var egret;
(function (egret) {
    var web;
    (function (web) {
        /**
         * @private
         */
        web.WebLifeCycleHandler = function (context) {
            var handleVisibilityChange = function () {
                if (!document[hidden]) {
                    context.resume();
                }
                else {
                    context.pause();
                }
            };
            window.addEventListener("focus", context.resume, false);
            window.addEventListener("blur", context.pause, false);
            var hidden, visibilityChange;
            if (typeof document.hidden !== "undefined") {
                hidden = "hidden";
                visibilityChange = "visibilitychange";
            }
            else if (typeof document["mozHidden"] !== "undefined") {
                hidden = "mozHidden";
                visibilityChange = "mozvisibilitychange";
            }
            else if (typeof document["msHidden"] !== "undefined") {
                hidden = "msHidden";
                visibilityChange = "msvisibilitychange";
            }
            else if (typeof document["webkitHidden"] !== "undefined") {
                hidden = "webkitHidden";
                visibilityChange = "webkitvisibilitychange";
            }
            else if (typeof document["oHidden"] !== "undefined") {
                hidden = "oHidden";
                visibilityChange = "ovisibilitychange";
            }
            if ("onpageshow" in window && "onpagehide" in window) {
                window.addEventListener("pageshow", context.resume, false);
                window.addEventListener("pagehide", context.pause, false);
            }
            if (hidden && visibilityChange) {
                document.addEventListener(visibilityChange, handleVisibilityChange, false);
            }
            var ua = navigator.userAgent;
            var isWX = /micromessenger/gi.test(ua);
            var isQQBrowser = /mqq/ig.test(ua);
            var isQQ = /mobile.*qq/gi.test(ua);
            if (isQQ || isWX) {
                isQQBrowser = false;
            }
            if (isQQBrowser) {
                var browser = window["browser"] || {};
                browser.execWebFn = browser.execWebFn || {};
                browser.execWebFn.postX5GamePlayerMessage = function (event) {
                    var eventType = event.type;
                    if (eventType == "app_enter_background") {
                        context.pause();
                    }
                    else if (eventType == "app_enter_foreground") {
                        context.resume();
                    }
                };
                window["browser"] = browser;
            }
        };
    })(web = egret.web || (egret.web = {}));
})(egret || (egret = {}));
//////////////////////////////////////////////////////////////////////////////////////
//
//  Copyright (c) 2014-present, Egret Technology.
//  All rights reserved.
//  Redistribution and use in source and binary forms, with or without
//  modification, are permitted provided that the following conditions are met:
//
//     * Redistributions of source code must retain the above copyright
//       notice, this list of conditions and the following disclaimer.
//     * Redistributions in binary form must reproduce the above copyright
//       notice, this list of conditions and the following disclaimer in the
//       documentation and/or other materials provided with the distribution.
//     * Neither the name of the Egret nor the
//       names of its contributors may be used to endorse or promote products
//       derived from this software without specific prior written permission.
//
//  THIS SOFTWARE IS PROVIDED BY EGRET AND CONTRIBUTORS "AS IS" AND ANY EXPRESS
//  OR IMPLIED WARRANTIES, INCLUDING, BUT NOT LIMITED TO, THE IMPLIED WARRANTIES
//  OF MERCHANTABILITY AND FITNESS FOR A PARTICULAR PURPOSE ARE DISCLAIMED.
//  IN NO EVENT SHALL EGRET AND CONTRIBUTORS BE LIABLE FOR ANY DIRECT, INDIRECT,
//  INCIDENTAL, SPECIAL, EXEMPLARY, OR CONSEQUENTIAL DAMAGES (INCLUDING, BUT NOT
//  LIMITED TO, PROCUREMENT OF SUBSTITUTE GOODS OR SERVICES;LOSS OF USE, DATA,
//  OR PROFITS; OR BUSINESS INTERRUPTION) HOWEVER CAUSED AND ON ANY THEORY OF
//  LIABILITY, WHETHER IN CONTRACT, STRICT LIABILITY, OR TORT (INCLUDING
//  NEGLIGENCE OR OTHERWISE) ARISING IN ANY WAY OUT OF THE USE OF THIS SOFTWARE,
//  EVEN IF ADVISED OF THE POSSIBILITY OF SUCH DAMAGE.
//
//////////////////////////////////////////////////////////////////////////////////////
var egret;
(function (egret) {
    var web;
    (function (web) {
        /**
         * @private
         */
        var AudioType = (function () {
            function AudioType() {
            }
            /**
             * @private
             */
            AudioType.WEB_AUDIO = 2;
            /**
             * @private
             */
            AudioType.HTML5_AUDIO = 3;
            return AudioType;
        }());
        web.AudioType = AudioType;
        __reflect(AudioType.prototype, "egret.web.AudioType");
        /**
         * @private
         */
        var SystemOSType = (function () {
            function SystemOSType() {
            }
            /**
             * @private
             */
            SystemOSType.WPHONE = 1;
            /**
             * @private
             */
            SystemOSType.IOS = 2;
            /**
             * @private
             */
            SystemOSType.ADNROID = 3;
            return SystemOSType;
        }());
        web.SystemOSType = SystemOSType;
        __reflect(SystemOSType.prototype, "egret.web.SystemOSType");
        /**
         * html5兼容性配置
         * @private
         */
        var Html5Capatibility = (function (_super) {
            __extends(Html5Capatibility, _super);
            /**
             * @private
             */
            function Html5Capatibility() {
                return _super.call(this) || this;
            }
            /**
             * @private
             *
             */
            Html5Capatibility.$init = function () {
                var ua = navigator.userAgent.toLowerCase();
                Html5Capatibility.ua = ua;
                egret.Capabilities.$isMobile = (ua.indexOf('mobile') != -1 || ua.indexOf('android') != -1);
                Html5Capatibility._canUseBlob = false;
                var canUseWebAudio = window["AudioContext"] || window["webkitAudioContext"] || window["mozAudioContext"];
                if (canUseWebAudio) {
                    try {
                        //防止某些chrome版本创建异常问题
                        web.WebAudioDecode.ctx = new (window["AudioContext"] || window["webkitAudioContext"] || window["mozAudioContext"])();
                    }
                    catch (e) {
                        canUseWebAudio = false;
                    }
                }
                var audioType = Html5Capatibility._audioType;
                var checkAudioType;
                if ((audioType == AudioType.WEB_AUDIO && canUseWebAudio) || audioType == AudioType.HTML5_AUDIO) {
                    checkAudioType = false;
                    Html5Capatibility.setAudioType(audioType);
                }
                else {
                    checkAudioType = true;
                    Html5Capatibility.setAudioType(AudioType.HTML5_AUDIO);
                }
                if (ua.indexOf("windows phone") >= 0) {
                    Html5Capatibility._System_OS = SystemOSType.WPHONE;
                    egret.Capabilities.$os = "Windows Phone";
                }
                else if (ua.indexOf("android") >= 0) {
                    egret.Capabilities.$os = "Android";
                    Html5Capatibility._System_OS = SystemOSType.ADNROID;
                    if (checkAudioType && canUseWebAudio) {
                        Html5Capatibility.setAudioType(AudioType.WEB_AUDIO);
                    }
                }
                else if (ua.indexOf("iphone") >= 0 || ua.indexOf("ipad") >= 0 || ua.indexOf("ipod") >= 0) {
                    egret.Capabilities.$os = "iOS";
                    Html5Capatibility._System_OS = SystemOSType.IOS;
                    if (Html5Capatibility.getIOSVersion() >= 7) {
                        Html5Capatibility._canUseBlob = true;
                        if (checkAudioType && canUseWebAudio) {
                            Html5Capatibility.setAudioType(AudioType.WEB_AUDIO);
                        }
                    }
                }
                else {
                    if (ua.indexOf("windows nt") != -1) {
                        egret.Capabilities.$os = "Windows PC";
                    }
                    else if (ua.indexOf("mac os") != -1) {
                        egret.Capabilities.$os = "Mac OS";
                    }
                }
                var winURL = window["URL"] || window["webkitURL"];
                if (!winURL) {
                    Html5Capatibility._canUseBlob = false;
                }
                if (ua.indexOf("egretnative") >= 0) {
                    Html5Capatibility.setAudioType(AudioType.HTML5_AUDIO);
                    Html5Capatibility._canUseBlob = true;
                }
                egret.Sound = Html5Capatibility._AudioClass;
            };
            Html5Capatibility.setAudioType = function (type) {
                Html5Capatibility._audioType = type;
                switch (type) {
                    case AudioType.WEB_AUDIO:
                        Html5Capatibility._AudioClass = egret.web.WebAudioSound;
                        break;
                    case AudioType.HTML5_AUDIO:
                        Html5Capatibility._AudioClass = egret.web.HtmlSound;
                        break;
                }
            };
            /**
             * @private
             * 获取ios版本
             * @returns {string}
             */
            Html5Capatibility.getIOSVersion = function () {
                var value = Html5Capatibility.ua.toLowerCase().match(/cpu [^\d]*\d.*like mac os x/)[0];
                return parseInt(value.match(/\d+(_\d)*/)[0]) || 0;
            };
            /**
             * @private
             *
             */
            Html5Capatibility.checkHtml5Support = function () {
                var language = (navigator.language || navigator["browserLanguage"]).toLowerCase();
                var strings = language.split("-");
                if (strings.length > 1) {
                    strings[1] = strings[1].toUpperCase();
                }
                egret.Capabilities.$language = strings.join("-");
            };
            //当前浏览器版本是否支持blob
            Html5Capatibility._canUseBlob = false;
            //当前浏览器版本是否支持webaudio
            Html5Capatibility._audioType = 0;
            /**
             * @private
             */
            Html5Capatibility._System_OS = 0;
            /**
             * @private
             */
            Html5Capatibility.ua = "";
            return Html5Capatibility;
        }(egret.HashObject));
        web.Html5Capatibility = Html5Capatibility;
        __reflect(Html5Capatibility.prototype, "egret.web.Html5Capatibility");
        /**
         * @private
         */
        var currentPrefix = null;
        /**
         * @private
         */
        function getPrefixStyleName(name, element) {
            var header = "";
            if (element != null) {
                header = getPrefix(name, element);
            }
            else {
                if (currentPrefix == null) {
                    var tempStyle = document.createElement('div').style;
                    currentPrefix = getPrefix("transform", tempStyle);
                }
                header = currentPrefix;
            }
            if (header == "") {
                return name;
            }
            return header + name.charAt(0).toUpperCase() + name.substring(1, name.length);
        }
        web.getPrefixStyleName = getPrefixStyleName;
        /**
         * @private
         */
        function getPrefix(name, element) {
            if (name in element) {
                return "";
            }
            name = name.charAt(0).toUpperCase() + name.substring(1, name.length);
            var transArr = ["webkit", "ms", "Moz", "O"];
            for (var i = 0; i < transArr.length; i++) {
                var tempStyle = transArr[i] + name;
                if (tempStyle in element) {
                    return transArr[i];
                }
            }
            return "";
        }
        web.getPrefix = getPrefix;
    })(web = egret.web || (egret.web = {}));
})(egret || (egret = {}));
//////////////////////////////////////////////////////////////////////////////////////
//
//  Copyright (c) 2014-present, Egret Technology.
//  All rights reserved.
//  Redistribution and use in source and binary forms, with or without
//  modification, are permitted provided that the following conditions are met:
//
//     * Redistributions of source code must retain the above copyright
//       notice, this list of conditions and the following disclaimer.
//     * Redistributions in binary form must reproduce the above copyright
//       notice, this list of conditions and the following disclaimer in the
//       documentation and/or other materials provided with the distribution.
//     * Neither the name of the Egret nor the
//       names of its contributors may be used to endorse or promote products
//       derived from this software without specific prior written permission.
//
//  THIS SOFTWARE IS PROVIDED BY EGRET AND CONTRIBUTORS "AS IS" AND ANY EXPRESS
//  OR IMPLIED WARRANTIES, INCLUDING, BUT NOT LIMITED TO, THE IMPLIED WARRANTIES
//  OF MERCHANTABILITY AND FITNESS FOR A PARTICULAR PURPOSE ARE DISCLAIMED.
//  IN NO EVENT SHALL EGRET AND CONTRIBUTORS BE LIABLE FOR ANY DIRECT, INDIRECT,
//  INCIDENTAL, SPECIAL, EXEMPLARY, OR CONSEQUENTIAL DAMAGES (INCLUDING, BUT NOT
//  LIMITED TO, PROCUREMENT OF SUBSTITUTE GOODS OR SERVICES;LOSS OF USE, DATA,
//  OR PROFITS; OR BUSINESS INTERRUPTION) HOWEVER CAUSED AND ON ANY THEORY OF
//  LIABILITY, WHETHER IN CONTRACT, STRICT LIABILITY, OR TORT (INCLUDING
//  NEGLIGENCE OR OTHERWISE) ARISING IN ANY WAY OUT OF THE USE OF THIS SOFTWARE,
//  EVEN IF ADVISED OF THE POSSIBILITY OF SUCH DAMAGE.
//
//////////////////////////////////////////////////////////////////////////////////////
var egret;
(function (egret) {
    var web;
    (function (web) {
        var customContext;
        var context = {
            setAutoClear: function (value) {
                web.WebGLRenderBuffer.autoClear = value;
            },
            save: function () {
                // do nothing
            },
            restore: function () {
                var context = web.WebGLRenderContext.getInstance(0, 0);
                var gl = context.context;
                gl.bindBuffer(gl.ARRAY_BUFFER, context["vertexBuffer"]);
                gl.bindBuffer(gl.ELEMENT_ARRAY_BUFFER, context["indexBuffer"]);
                gl.activeTexture(gl.TEXTURE0);
                context.currentProgram = null;
                context["bindIndices"] = false;
                var buffer = context.$bufferStack[1];
                context["activateBuffer"](buffer);
                gl.enable(gl.BLEND);
                context["setBlendMode"]("source-over");
            }
        };
        function setRendererContext(custom) {
            custom.onStart(context);
            customContext = custom;
        }
        egret.setRendererContext = setRendererContext;
        /**
         * @private
         * 刷新所有Egret播放器的显示区域尺寸。仅当使用外部JavaScript代码动态修改了Egret容器大小时，需要手动调用此方法刷新显示区域。
         * 当网页尺寸发生改变时此方法会自动被调用。
         */
        function updateAllScreens() {
            if (!isRunning) {
                return;
            }
            var containerList = document.querySelectorAll(".egret-player");
            var length = containerList.length;
            for (var i = 0; i < length; i++) {
                var container = containerList[i];
                var player = container["egret-player"];
                player.updateScreenSize();
            }
        }
        var isRunning = false;
        /**
         * @private
         * 网页加载完成，实例化页面中定义的Egret标签
         */
        function runEgret(options) {
            if (isRunning) {
                return;
            }
            isRunning = true;
            if (!options) {
                options = {};
            }
            web.Html5Capatibility._audioType = options.audioType;
            web.Html5Capatibility.$init();
            // WebGL上下文参数自定义
            if (options.renderMode == "webgl") {
                // WebGL抗锯齿默认关闭，提升PC及某些平台性能
                var antialias = options.antialias;
                web.WebGLRenderContext.antialias = !!antialias;
                // WebGLRenderContext.antialias = (typeof antialias == undefined) ? true : antialias;
            }
            egret.sys.CanvasRenderBuffer = web.CanvasRenderBuffer;
            setRenderMode(options.renderMode);
            var canvasScaleFactor;
            if (options.canvasScaleFactor) {
                canvasScaleFactor = options.canvasScaleFactor;
            }
            else if (options.calculateCanvasScaleFactor) {
                canvasScaleFactor = options.calculateCanvasScaleFactor(egret.sys.canvasHitTestBuffer.context);
            }
            else {
                //based on : https://github.com/jondavidjohn/hidpi-canvas-polyfill
                var context_1 = egret.sys.canvasHitTestBuffer.context;
                var backingStore = context_1.backingStorePixelRatio ||
                    context_1.webkitBackingStorePixelRatio ||
                    context_1.mozBackingStorePixelRatio ||
                    context_1.msBackingStorePixelRatio ||
                    context_1.oBackingStorePixelRatio ||
                    context_1.backingStorePixelRatio || 1;
                canvasScaleFactor = (window.devicePixelRatio || 1) / backingStore;
            }
            egret.sys.DisplayList.$canvasScaleFactor = canvasScaleFactor;
            var ticker = egret.ticker;
            startTicker(ticker);
            if (options.screenAdapter) {
                egret.sys.screenAdapter = options.screenAdapter;
            }
            else if (!egret.sys.screenAdapter) {
                egret.sys.screenAdapter = new egret.sys.DefaultScreenAdapter();
            }
            var list = document.querySelectorAll(".egret-player");
            var length = list.length;
            for (var i = 0; i < length; i++) {
                var container = list[i];
                var player = new web.WebPlayer(container, options);
                container["egret-player"] = player;
            }
            window.addEventListener("resize", function () {
                if (isNaN(resizeTimer)) {
                    resizeTimer = window.setTimeout(doResize, 300);
                }
            });
        }
        /**
         * 设置渲染模式。"auto","webgl","canvas"
         * @param renderMode
         */
        function setRenderMode(renderMode) {
            if (renderMode == "webgl" && egret.WebGLUtils.checkCanUseWebGL()) {
                egret.sys.RenderBuffer = web.WebGLRenderBuffer;
                egret.sys.systemRenderer = new web.WebGLRenderer();
                egret.sys.canvasRenderer = new egret.CanvasRenderer();
                egret.sys.customHitTestBuffer = new web.WebGLRenderBuffer(3, 3);
                egret.sys.canvasHitTestBuffer = new web.CanvasRenderBuffer(3, 3);
                egret.Capabilities.$renderMode = "webgl";
            }
            else {
                egret.sys.RenderBuffer = web.CanvasRenderBuffer;
                egret.sys.systemRenderer = new egret.CanvasRenderer();
                egret.sys.canvasRenderer = egret.sys.systemRenderer;
                egret.sys.customHitTestBuffer = new web.CanvasRenderBuffer(3, 3);
                egret.sys.canvasHitTestBuffer = egret.sys.customHitTestBuffer;
                egret.Capabilities.$renderMode = "canvas";
            }
        }
        /**
         * @private
         * 启动心跳计时器。
         */
        function startTicker(ticker) {
            var requestAnimationFrame = window["requestAnimationFrame"] ||
                window["webkitRequestAnimationFrame"] ||
                window["mozRequestAnimationFrame"] ||
                window["oRequestAnimationFrame"] ||
                window["msRequestAnimationFrame"];
            if (!requestAnimationFrame) {
                requestAnimationFrame = function (callback) {
                    return window.setTimeout(callback, 1000 / 60);
                };
            }
            requestAnimationFrame(onTick);
            function onTick() {
                if (customContext) {
                    customContext.onRender(context);
                }
                ticker.update();
                requestAnimationFrame(onTick);
            }
        }
        //覆盖原生的isNaN()方法实现，在不同浏览器上有2~10倍性能提升。
        window["isNaN"] = function (value) {
            value = +value;
            return value !== value;
        };
        egret.runEgret = runEgret;
        egret.updateAllScreens = updateAllScreens;
        var resizeTimer = NaN;
        function doResize() {
            resizeTimer = NaN;
            egret.updateAllScreens();
            if (customContext) {
                customContext.onResize(context);
            }
        }
    })(web = egret.web || (egret.web = {}));
})(egret || (egret = {}));
if (true) {
    var language = navigator.language || navigator["browserLanguage"] || "en_US";
    language = language.replace("-", "_");
    if (language in egret.$locale_strings)
        egret.$language = language;
}
//////////////////////////////////////////////////////////////////////////////////////
//
//  Copyright (c) 2014-present, Egret Technology.
//  All rights reserved.
//  Redistribution and use in source and binary forms, with or without
//  modification, are permitted provided that the following conditions are met:
//
//     * Redistributions of source code must retain the above copyright
//       notice, this list of conditions and the following disclaimer.
//     * Redistributions in binary form must reproduce the above copyright
//       notice, this list of conditions and the following disclaimer in the
//       documentation and/or other materials provided with the distribution.
//     * Neither the name of the Egret nor the
//       names of its contributors may be used to endorse or promote products
//       derived from this software without specific prior written permission.
//
//  THIS SOFTWARE IS PROVIDED BY EGRET AND CONTRIBUTORS "AS IS" AND ANY EXPRESS
//  OR IMPLIED WARRANTIES, INCLUDING, BUT NOT LIMITED TO, THE IMPLIED WARRANTIES
//  OF MERCHANTABILITY AND FITNESS FOR A PARTICULAR PURPOSE ARE DISCLAIMED.
//  IN NO EVENT SHALL EGRET AND CONTRIBUTORS BE LIABLE FOR ANY DIRECT, INDIRECT,
//  INCIDENTAL, SPECIAL, EXEMPLARY, OR CONSEQUENTIAL DAMAGES (INCLUDING, BUT NOT
//  LIMITED TO, PROCUREMENT OF SUBSTITUTE GOODS OR SERVICES;LOSS OF USE, DATA,
//  OR PROFITS; OR BUSINESS INTERRUPTION) HOWEVER CAUSED AND ON ANY THEORY OF
//  LIABILITY, WHETHER IN CONTRACT, STRICT LIABILITY, OR TORT (INCLUDING
//  NEGLIGENCE OR OTHERWISE) ARISING IN ANY WAY OUT OF THE USE OF THIS SOFTWARE,
//  EVEN IF ADVISED OF THE POSSIBILITY OF SUCH DAMAGE.
//
//////////////////////////////////////////////////////////////////////////////////////
var egret;
(function (egret) {
    var web;
    (function (web) {
        /**
         * @private
         */
        var WebCapability = (function () {
            function WebCapability() {
            }
            /**
             * @private
             * 检测系统属性
             */
            WebCapability.detect = function () {
                var capabilities = egret.Capabilities;
                var ua = navigator.userAgent.toLowerCase();
                capabilities.$isMobile = (ua.indexOf('mobile') != -1 || ua.indexOf('android') != -1);
                if (capabilities.$isMobile) {
                    if (ua.indexOf("windows") < 0 && (ua.indexOf("iphone") != -1 || ua.indexOf("ipad") != -1 || ua.indexOf("ipod") != -1)) {
                        capabilities.$os = "iOS";
                    }
                    else if (ua.indexOf("android") != -1 && ua.indexOf("linux") != -1) {
                        capabilities.$os = "Android";
                    }
                    else if (ua.indexOf("windows") != -1) {
                        capabilities.$os = "Windows Phone";
                    }
                }
                else {
                    if (ua.indexOf("windows nt") != -1) {
                        capabilities.$os = "Windows PC";
                    }
                    else if (ua.indexOf("mac os") != -1) {
                        capabilities.$os = "Mac OS";
                    }
                }
                var language = (navigator.language || navigator["browserLanguage"]).toLowerCase();
                var strings = language.split("-");
                if (strings.length > 1) {
                    strings[1] = strings[1].toUpperCase();
                }
                capabilities.$language = strings.join("-");
                WebCapability.injectUIntFixOnIE9();
            };
            WebCapability.injectUIntFixOnIE9 = function () {
                if (/msie 9.0/i.test(navigator.userAgent) && !/opera/i.test(navigator.userAgent)) {
                    var IEBinaryToArray_ByteStr_Script = "<!-- IEBinaryToArray_ByteStr -->\r\n" +
                        "<script type='text/vbscript' language='VBScript'>\r\n" +
                        "Function IEBinaryToArray_ByteStr(Binary)\r\n" +
                        "   IEBinaryToArray_ByteStr = CStr(Binary)\r\n" +
                        "End Function\r\n" +
                        "Function IEBinaryToArray_ByteStr_Last(Binary)\r\n" +
                        "   Dim lastIndex\r\n" +
                        "   lastIndex = LenB(Binary)\r\n" +
                        "   if lastIndex mod 2 Then\r\n" +
                        "       IEBinaryToArray_ByteStr_Last = Chr( AscB( MidB( Binary, lastIndex, 1 ) ) )\r\n" +
                        "   Else\r\n" +
                        "       IEBinaryToArray_ByteStr_Last = " + '""' + "\r\n" +
                        "   End If\r\n" +
                        "End Function\r\n" + "<\/script>\r\n" +
                        "<!-- convertResponseBodyToText -->\r\n" +
                        "<script>\r\n" +
                        "let convertResponseBodyToText = function (binary) {\r\n" +
                        "   let byteMapping = {};\r\n" +
                        "   for ( let i = 0; i < 256; i++ ) {\r\n" +
                        "       for ( let j = 0; j < 256; j++ ) {\r\n" +
                        "           byteMapping[ String.fromCharCode( i + j * 256 ) ] =\r\n" +
                        "           String.fromCharCode(i) + String.fromCharCode(j);\r\n" +
                        "       }\r\n" +
                        "   }\r\n" +
                        "   let rawBytes = IEBinaryToArray_ByteStr(binary);\r\n" +
                        "   let lastChr = IEBinaryToArray_ByteStr_Last(binary);\r\n" +
                        "   return rawBytes.replace(/[\\s\\S]/g," +
                        "                           function( match ) { return byteMapping[match]; }) + lastChr;\r\n" +
                        "};\r\n" +
                        "<\/script>\r\n";
                    document.write(IEBinaryToArray_ByteStr_Script);
                }
            };
            return WebCapability;
        }());
        web.WebCapability = WebCapability;
        __reflect(WebCapability.prototype, "egret.web.WebCapability");
        WebCapability.detect();
    })(web = egret.web || (egret.web = {}));
})(egret || (egret = {}));
//////////////////////////////////////////////////////////////////////////////////////
//
//  Copyright (c) 2014-present, Egret Technology.
//  All rights reserved.
//  Redistribution and use in source and binary forms, with or without
//  modification, are permitted provided that the following conditions are met:
//
//     * Redistributions of source code must retain the above copyright
//       notice, this list of conditions and the following disclaimer.
//     * Redistributions in binary form must reproduce the above copyright
//       notice, this list of conditions and the following disclaimer in the
//       documentation and/or other materials provided with the distribution.
//     * Neither the name of the Egret nor the
//       names of its contributors may be used to endorse or promote products
//       derived from this software without specific prior written permission.
//
//  THIS SOFTWARE IS PROVIDED BY EGRET AND CONTRIBUTORS "AS IS" AND ANY EXPRESS
//  OR IMPLIED WARRANTIES, INCLUDING, BUT NOT LIMITED TO, THE IMPLIED WARRANTIES
//  OF MERCHANTABILITY AND FITNESS FOR A PARTICULAR PURPOSE ARE DISCLAIMED.
//  IN NO EVENT SHALL EGRET AND CONTRIBUTORS BE LIABLE FOR ANY DIRECT, INDIRECT,
//  INCIDENTAL, SPECIAL, EXEMPLARY, OR CONSEQUENTIAL DAMAGES (INCLUDING, BUT NOT
//  LIMITED TO, PROCUREMENT OF SUBSTITUTE GOODS OR SERVICES;LOSS OF USE, DATA,
//  OR PROFITS; OR BUSINESS INTERRUPTION) HOWEVER CAUSED AND ON ANY THEORY OF
//  LIABILITY, WHETHER IN CONTRACT, STRICT LIABILITY, OR TORT (INCLUDING
//  NEGLIGENCE OR OTHERWISE) ARISING IN ANY WAY OUT OF THE USE OF THIS SOFTWARE,
//  EVEN IF ADVISED OF THE POSSIBILITY OF SUCH DAMAGE.
//
//////////////////////////////////////////////////////////////////////////////////////
var egret;
(function (egret) {
    var web;
    (function (web) {
        /**
         * @private
         */
        var WebExternalInterface = (function () {
            function WebExternalInterface() {
            }
            /**
             * @private
             * @param functionName
             * @param value
             */
            WebExternalInterface.call = function (functionName, value) {
            };
            /**
             * @private
             * @param functionName
             * @param listener
             */
            WebExternalInterface.addCallback = function (functionName, listener) {
            };
            return WebExternalInterface;
        }());
        web.WebExternalInterface = WebExternalInterface;
        __reflect(WebExternalInterface.prototype, "egret.web.WebExternalInterface", ["egret.ExternalInterface"]);
        var ua = navigator.userAgent.toLowerCase();
        if (ua.indexOf("egretnative") < 0) {
            egret.ExternalInterface = WebExternalInterface;
        }
    })(web = egret.web || (egret.web = {}));
})(egret || (egret = {}));
(function (egret) {
    var web;
    (function (web) {
        var callBackDic = {};
        /**
         * @private
         */
        var NativeExternalInterface = (function () {
            function NativeExternalInterface() {
            }
            NativeExternalInterface.call = function (functionName, value) {
                var data = {};
                data.functionName = functionName;
                data.value = value;
                egret_native.sendInfoToPlugin(JSON.stringify(data));
            };
            NativeExternalInterface.addCallback = function (functionName, listener) {
                callBackDic[functionName] = listener;
            };
            return NativeExternalInterface;
        }());
        web.NativeExternalInterface = NativeExternalInterface;
        __reflect(NativeExternalInterface.prototype, "egret.web.NativeExternalInterface", ["egret.ExternalInterface"]);
        /**
         * @private
         * @param info
         */
        function onReceivedPluginInfo(info) {
            var data = JSON.parse(info);
            var functionName = data.functionName;
            var listener = callBackDic[functionName];
            if (listener) {
                var value = data.value;
                listener.call(null, value);
            }
            else {
                egret.$warn(1050, functionName);
            }
        }
        var ua = navigator.userAgent.toLowerCase();
        if (ua.indexOf("egretnative") >= 0) {
            egret.ExternalInterface = NativeExternalInterface;
            egret_native.receivedPluginInfo = onReceivedPluginInfo;
        }
    })(web = egret.web || (egret.web = {}));
})(egret || (egret = {}));
(function (egret) {
    var web;
    (function (web) {
        var callBackDic = {};
        /**
         * @private
         */
        var WebViewExternalInterface = (function () {
            function WebViewExternalInterface() {
            }
            WebViewExternalInterface.call = function (functionName, value) {
                __global.ExternalInterface.call(functionName, value);
            };
            WebViewExternalInterface.addCallback = function (functionName, listener) {
                callBackDic[functionName] = listener;
            };
            WebViewExternalInterface.invokeCallback = function (functionName, value) {
                var listener = callBackDic[functionName];
                if (listener) {
                    listener.call(null, value);
                }
                else {
                    egret.$warn(1050, functionName);
                }
            };
            return WebViewExternalInterface;
        }());
        web.WebViewExternalInterface = WebViewExternalInterface;
        __reflect(WebViewExternalInterface.prototype, "egret.web.WebViewExternalInterface", ["egret.ExternalInterface"]);
        var ua = navigator.userAgent.toLowerCase();
        if (ua.indexOf("egretwebview") >= 0) {
            egret.ExternalInterface = WebViewExternalInterface;
        }
    })(web = egret.web || (egret.web = {}));
})(egret || (egret = {}));
//////////////////////////////////////////////////////////////////////////////////////
//
//  Copyright (c) 2014-present, Egret Technology.
//  All rights reserved.
//  Redistribution and use in source and binary forms, with or without
//  modification, are permitted provided that the following conditions are met:
//
//     * Redistributions of source code must retain the above copyright
//       notice, this list of conditions and the following disclaimer.
//     * Redistributions in binary form must reproduce the above copyright
//       notice, this list of conditions and the following disclaimer in the
//       documentation and/or other materials provided with the distribution.
//     * Neither the name of the Egret nor the
//       names of its contributors may be used to endorse or promote products
//       derived from this software without specific prior written permission.
//
//  THIS SOFTWARE IS PROVIDED BY EGRET AND CONTRIBUTORS "AS IS" AND ANY EXPRESS
//  OR IMPLIED WARRANTIES, INCLUDING, BUT NOT LIMITED TO, THE IMPLIED WARRANTIES
//  OF MERCHANTABILITY AND FITNESS FOR A PARTICULAR PURPOSE ARE DISCLAIMED.
//  IN NO EVENT SHALL EGRET AND CONTRIBUTORS BE LIABLE FOR ANY DIRECT, INDIRECT,
//  INCIDENTAL, SPECIAL, EXEMPLARY, OR CONSEQUENTIAL DAMAGES (INCLUDING, BUT NOT
//  LIMITED TO, PROCUREMENT OF SUBSTITUTE GOODS OR SERVICES;LOSS OF USE, DATA,
//  OR PROFITS; OR BUSINESS INTERRUPTION) HOWEVER CAUSED AND ON ANY THEORY OF
//  LIABILITY, WHETHER IN CONTRACT, STRICT LIABILITY, OR TORT (INCLUDING
//  NEGLIGENCE OR OTHERWISE) ARISING IN ANY WAY OUT OF THE USE OF THIS SOFTWARE,
//  EVEN IF ADVISED OF THE POSSIBILITY OF SUCH DAMAGE.
//
//////////////////////////////////////////////////////////////////////////////////////
var egret;
(function (egret) {
    var web;
    (function (web) {
        /**
         * @private
         */
        function getOption(key) {
            if (window.location) {
                var search = location.search;
                if (search == "") {
                    return "";
                }
                search = search.slice(1);
                var searchArr = search.split("&");
                var length_1 = searchArr.length;
                for (var i = 0; i < length_1; i++) {
                    var str = searchArr[i];
                    var arr = str.split("=");
                    if (arr[0] == key) {
                        return arr[1];
                    }
                }
            }
            return "";
        }
        web.getOption = getOption;
        egret.getOption = getOption;
    })(web = egret.web || (egret.web = {}));
})(egret || (egret = {}));
//////////////////////////////////////////////////////////////////////////////////////
//
//  Copyright (c) 2014-present, Egret Technology.
//  All rights reserved.
//  Redistribution and use in source and binary forms, with or without
//  modification, are permitted provided that the following conditions are met:
//
//     * Redistributions of source code must retain the above copyright
//       notice, this list of conditions and the following disclaimer.
//     * Redistributions in binary form must reproduce the above copyright
//       notice, this list of conditions and the following disclaimer in the
//       documentation and/or other materials provided with the distribution.
//     * Neither the name of the Egret nor the
//       names of its contributors may be used to endorse or promote products
//       derived from this software without specific prior written permission.
//
//  THIS SOFTWARE IS PROVIDED BY EGRET AND CONTRIBUTORS "AS IS" AND ANY EXPRESS
//  OR IMPLIED WARRANTIES, INCLUDING, BUT NOT LIMITED TO, THE IMPLIED WARRANTIES
//  OF MERCHANTABILITY AND FITNESS FOR A PARTICULAR PURPOSE ARE DISCLAIMED.
//  IN NO EVENT SHALL EGRET AND CONTRIBUTORS BE LIABLE FOR ANY DIRECT, INDIRECT,
//  INCIDENTAL, SPECIAL, EXEMPLARY, OR CONSEQUENTIAL DAMAGES (INCLUDING, BUT NOT
//  LIMITED TO, PROCUREMENT OF SUBSTITUTE GOODS OR SERVICES;LOSS OF USE, DATA,
//  OR PROFITS; OR BUSINESS INTERRUPTION) HOWEVER CAUSED AND ON ANY THEORY OF
//  LIABILITY, WHETHER IN CONTRACT, STRICT LIABILITY, OR TORT (INCLUDING
//  NEGLIGENCE OR OTHERWISE) ARISING IN ANY WAY OUT OF THE USE OF THIS SOFTWARE,
//  EVEN IF ADVISED OF THE POSSIBILITY OF SUCH DAMAGE.
//
//////////////////////////////////////////////////////////////////////////////////////
var egret;
(function (egret) {
    var web;
    (function (web) {
        /**
         * @private
         */
        var WebPlayer = (function (_super) {
            __extends(WebPlayer, _super);
            function WebPlayer(container, options) {
                var _this = _super.call(this) || this;
                _this.init(container, options);
                _this.initOrientation();
                return _this;
            }
            WebPlayer.prototype.init = function (container, options) {
                var option = this.readOption(container, options);
                var stage = new egret.Stage();
                stage.$screen = this;
                stage.$scaleMode = option.scaleMode;
                stage.$orientation = option.orientation;
                stage.$maxTouches = option.maxTouches;
                stage.frameRate = option.frameRate;
                stage.textureScaleFactor = option.textureScaleFactor;
                var buffer = new egret.sys.RenderBuffer(undefined, undefined, true);
                var canvas = buffer.surface;
                this.attachCanvas(container, canvas);
                var webTouch = new web.WebTouchHandler(stage, canvas);
                var player = new egret.sys.Player(buffer, stage, option.entryClassName);
                egret.lifecycle.stage = stage;
                egret.lifecycle.addLifecycleListener(web.WebLifeCycleHandler);
                var webInput = new web.HTMLInput();
                if (option.showFPS || option.showLog) {
                    player.displayFPS(option.showFPS, option.showLog, option.logFilter, option.fpsStyles);
                }
                this.playerOption = option;
                this.container = container;
                this.canvas = canvas;
                this.stage = stage;
                this.player = player;
                this.webTouchHandler = webTouch;
                this.webInput = webInput;
                egret.web.$cacheTextAdapter(webInput, stage, container, canvas);
                this.updateScreenSize();
                this.updateMaxTouches();
                player.start();
            };
            WebPlayer.prototype.initOrientation = function () {
                var self = this;
                window.addEventListener("orientationchange", function () {
                    window.setTimeout(function () {
                        egret.StageOrientationEvent.dispatchStageOrientationEvent(self.stage, egret.StageOrientationEvent.ORIENTATION_CHANGE);
                    }, 350);
                });
            };
            /**
             * 读取初始化参数
             */
            WebPlayer.prototype.readOption = function (container, options) {
                var option = {};
                option.entryClassName = container.getAttribute("data-entry-class");
                option.scaleMode = container.getAttribute("data-scale-mode") || egret.StageScaleMode.NO_SCALE;
                option.frameRate = +container.getAttribute("data-frame-rate") || 30;
                option.contentWidth = +container.getAttribute("data-content-width") || 480;
                option.contentHeight = +container.getAttribute("data-content-height") || 800;
                option.orientation = container.getAttribute("data-orientation") || egret.OrientationMode.AUTO;
                option.maxTouches = +container.getAttribute("data-multi-fingered") || 2;
                option.textureScaleFactor = +container.getAttribute("texture-scale-factor") || 1;
                option.showFPS = container.getAttribute("data-show-fps") == "true";
                var styleStr = container.getAttribute("data-show-fps-style") || "";
                var stylesArr = styleStr.split(",");
                var styles = {};
                for (var i = 0; i < stylesArr.length; i++) {
                    var tempStyleArr = stylesArr[i].split(":");
                    styles[tempStyleArr[0]] = tempStyleArr[1];
                }
                option.fpsStyles = styles;
                option.showLog = container.getAttribute("data-show-log") == "true";
                option.logFilter = container.getAttribute("data-log-filter");
                return option;
            };
            /**
             * @private
             * 添加canvas到container。
             */
            WebPlayer.prototype.attachCanvas = function (container, canvas) {
                var style = canvas.style;
                style.cursor = "inherit";
                style.position = "absolute";
                style.top = "0";
                style.bottom = "0";
                style.left = "0";
                style.right = "0";
                container.appendChild(canvas);
                style = container.style;
                style.overflow = "hidden";
                style.position = "absolute";
            };
            /**
             * @private
             * 更新播放器视口尺寸
             */
            WebPlayer.prototype.updateScreenSize = function () {
                var canvas = this.canvas;
                if (canvas['userTyping'])
                    return;
                var option = this.playerOption;
                var screenRect = this.container.getBoundingClientRect();
                var top = 0;
                var boundingClientWidth = screenRect.width;
                var boundingClientHeight = screenRect.height;
                if (screenRect.top < 0) {
                    boundingClientHeight += screenRect.top;
                    top = -screenRect.top;
                }
                var shouldRotate = false;
                var orientation = this.stage.$orientation;
                if (orientation != egret.OrientationMode.AUTO) {
                    shouldRotate = orientation != egret.OrientationMode.PORTRAIT && boundingClientHeight > boundingClientWidth
                        || orientation == egret.OrientationMode.PORTRAIT && boundingClientWidth > boundingClientHeight;
                }
                var screenWidth = shouldRotate ? boundingClientHeight : boundingClientWidth;
                var screenHeight = shouldRotate ? boundingClientWidth : boundingClientHeight;
                egret.Capabilities.$boundingClientWidth = screenWidth;
                egret.Capabilities.$boundingClientHeight = screenHeight;
                var stageSize = egret.sys.screenAdapter.calculateStageSize(this.stage.$scaleMode, screenWidth, screenHeight, option.contentWidth, option.contentHeight);
                var stageWidth = stageSize.stageWidth;
                var stageHeight = stageSize.stageHeight;
                var displayWidth = stageSize.displayWidth;
                var displayHeight = stageSize.displayHeight;
                canvas.style[egret.web.getPrefixStyleName("transformOrigin")] = "0% 0% 0px";
                if (canvas.width != stageWidth) {
                    canvas.width = stageWidth;
                }
                if (canvas.height != stageHeight) {
                    canvas.height = stageHeight;
                }
                var rotation = 0;
                if (shouldRotate) {
                    if (orientation == egret.OrientationMode.LANDSCAPE) {
                        rotation = 90;
                        canvas.style.top = top + (boundingClientHeight - displayWidth) / 2 + "px";
                        canvas.style.left = (boundingClientWidth + displayHeight) / 2 + "px";
                    }
                    else {
                        rotation = -90;
                        canvas.style.top = top + (boundingClientHeight + displayWidth) / 2 + "px";
                        canvas.style.left = (boundingClientWidth - displayHeight) / 2 + "px";
                    }
                }
                else {
                    canvas.style.top = top + (boundingClientHeight - displayHeight) / 2 + "px";
                    canvas.style.left = (boundingClientWidth - displayWidth) / 2 + "px";
                }
                var scalex = displayWidth / stageWidth, scaley = displayHeight / stageHeight;
                var canvasScaleX = scalex * egret.sys.DisplayList.$canvasScaleFactor;
                var canvasScaleY = scaley * egret.sys.DisplayList.$canvasScaleFactor;
                if (egret.Capabilities.$renderMode == "canvas") {
                    canvasScaleX = Math.ceil(canvasScaleX);
                    canvasScaleY = Math.ceil(canvasScaleY);
                }
                var m = new egret.Matrix();
                m.scale(scalex / canvasScaleX, scaley / canvasScaleY);
                m.rotate(rotation * Math.PI / 180);
                var transform = "matrix(" + m.a + "," + m.b + "," + m.c + "," + m.d + "," + m.tx + "," + m.ty + ")";
                canvas.style[egret.web.getPrefixStyleName("transform")] = transform;
                egret.sys.DisplayList.$setCanvasScale(canvasScaleX, canvasScaleY);
                this.webTouchHandler.updateScaleMode(scalex, scaley, rotation);
                this.webInput.$updateSize();
                this.player.updateStageSize(stageWidth, stageHeight); //不要在这个方法后面修改属性
            };
            WebPlayer.prototype.setContentSize = function (width, height) {
                var option = this.playerOption;
                option.contentWidth = width;
                option.contentHeight = height;
                this.updateScreenSize();
            };
            /**
             * @private
             * 更新触摸数量
             */
            WebPlayer.prototype.updateMaxTouches = function () {
                this.webTouchHandler.$updateMaxTouches();
            };
            return WebPlayer;
        }(egret.HashObject));
        web.WebPlayer = WebPlayer;
        __reflect(WebPlayer.prototype, "egret.web.WebPlayer", ["egret.sys.Screen"]);
    })(web = egret.web || (egret.web = {}));
})(egret || (egret = {}));
//////////////////////////////////////////////////////////////////////////////////////
//
//  Copyright (c) 2014-present, Egret Technology.
//  All rights reserved.
//  Redistribution and use in source and binary forms, with or without
//  modification, are permitted provided that the following conditions are met:
//
//     * Redistributions of source code must retain the above copyright
//       notice, this list of conditions and the following disclaimer.
//     * Redistributions in binary form must reproduce the above copyright
//       notice, this list of conditions and the following disclaimer in the
//       documentation and/or other materials provided with the distribution.
//     * Neither the name of the Egret nor the
//       names of its contributors may be used to endorse or promote products
//       derived from this software without specific prior written permission.
//
//  THIS SOFTWARE IS PROVIDED BY EGRET AND CONTRIBUTORS "AS IS" AND ANY EXPRESS
//  OR IMPLIED WARRANTIES, INCLUDING, BUT NOT LIMITED TO, THE IMPLIED WARRANTIES
//  OF MERCHANTABILITY AND FITNESS FOR A PARTICULAR PURPOSE ARE DISCLAIMED.
//  IN NO EVENT SHALL EGRET AND CONTRIBUTORS BE LIABLE FOR ANY DIRECT, INDIRECT,
//  INCIDENTAL, SPECIAL, EXEMPLARY, OR CONSEQUENTIAL DAMAGES (INCLUDING, BUT NOT
//  LIMITED TO, PROCUREMENT OF SUBSTITUTE GOODS OR SERVICES;LOSS OF USE, DATA,
//  OR PROFITS; OR BUSINESS INTERRUPTION) HOWEVER CAUSED AND ON ANY THEORY OF
//  LIABILITY, WHETHER IN CONTRACT, STRICT LIABILITY, OR TORT (INCLUDING
//  NEGLIGENCE OR OTHERWISE) ARISING IN ANY WAY OUT OF THE USE OF THIS SOFTWARE,
//  EVEN IF ADVISED OF THE POSSIBILITY OF SUCH DAMAGE.
//
//////////////////////////////////////////////////////////////////////////////////////
var egret;
(function (egret) {
    var web;
    (function (web) {
        var sharedCanvas;
        var sharedContext;
        /**
         * @private
         */
        function convertImageToCanvas(texture, rect) {
            if (!sharedCanvas) {
                sharedCanvas = document.createElement("canvas");
                sharedContext = sharedCanvas.getContext("2d");
            }
            var w = texture.$getTextureWidth();
            var h = texture.$getTextureHeight();
            if (rect == null) {
                rect = egret.$TempRectangle;
                rect.x = 0;
                rect.y = 0;
                rect.width = w;
                rect.height = h;
            }
            rect.x = Math.min(rect.x, w - 1);
            rect.y = Math.min(rect.y, h - 1);
            rect.width = Math.min(rect.width, w - rect.x);
            rect.height = Math.min(rect.height, h - rect.y);
            var iWidth = rect.width;
            var iHeight = rect.height;
            var surface = sharedCanvas;
            surface["style"]["width"] = iWidth + "px";
            surface["style"]["height"] = iHeight + "px";
            sharedCanvas.width = iWidth;
            sharedCanvas.height = iHeight;
            if (egret.Capabilities.$renderMode == "webgl") {
                var renderTexture = void 0;
                //webgl下非RenderTexture纹理先画到RenderTexture
                if (!texture.$renderBuffer) {
                    renderTexture = new egret.RenderTexture();
                    renderTexture.drawToTexture(new egret.Bitmap(texture));
                }
                else {
                    renderTexture = texture;
                }
                //从RenderTexture中读取像素数据，填入canvas
                var pixels = renderTexture.$renderBuffer.getPixels(rect.x, rect.y, iWidth, iHeight);
                var imageData = new ImageData(iWidth, iHeight);
                for (var i = 0; i < pixels.length; i++) {
                    imageData.data[i] = pixels[i];
                }
                sharedContext.putImageData(imageData, 0, 0);
                if (!texture.$renderBuffer) {
                    renderTexture.dispose();
                }
                return surface;
            }
            else {
                var bitmapData = texture;
                var offsetX = Math.round(bitmapData.$offsetX);
                var offsetY = Math.round(bitmapData.$offsetY);
                var bitmapWidth = bitmapData.$bitmapWidth;
                var bitmapHeight = bitmapData.$bitmapHeight;
                sharedContext.drawImage(bitmapData.$bitmapData.source, bitmapData.$bitmapX + rect.x / egret.$TextureScaleFactor, bitmapData.$bitmapY + rect.y / egret.$TextureScaleFactor, bitmapWidth * rect.width / w, bitmapHeight * rect.height / h, offsetX, offsetY, rect.width, rect.height);
                return surface;
            }
        }
        /**
         * @private
         */
        function toDataURL(type, rect, encoderOptions) {
            try {
                var surface = convertImageToCanvas(this, rect);
                var result = surface.toDataURL(type, encoderOptions);
                return result;
            }
            catch (e) {
                egret.$error(1033);
            }
            return null;
        }
        /**
         * 有些杀毒软件认为 saveToFile 可能是一个病毒文件
         */
        function eliFoTevas(type, filePath, rect, encoderOptions) {
            var base64 = toDataURL.call(this, type, rect, encoderOptions);
            if (base64 == null) {
                return;
            }
            var href = base64.replace(/^data:image[^;]*/, "data:image/octet-stream");
            var aLink = document.createElement('a');
            aLink['download'] = filePath;
            aLink.href = href;
            var evt = document.createEvent('MouseEvents');
            evt.initMouseEvent('click', true, false, window, 0, 0, 0, 0, 0, false, false, false, false, 0, null);
            aLink.dispatchEvent(evt);
        }
        function getPixel32(x, y) {
            egret.$warn(1041, "getPixel32", "getPixels");
            return this.getPixels(x, y);
        }
        function getPixels(x, y, width, height) {
            if (width === void 0) { width = 1; }
            if (height === void 0) { height = 1; }
            try {
                var surface = convertImageToCanvas(this);
                var result = sharedContext.getImageData(x, y, width, height).data;
                return result;
            }
            catch (e) {
                egret.$error(1039);
            }
        }
        egret.Texture.prototype.toDataURL = toDataURL;
        egret.Texture.prototype.saveToFile = eliFoTevas;
        egret.Texture.prototype.getPixel32 = getPixel32;
        egret.Texture.prototype.getPixels = getPixels;
    })(web = egret.web || (egret.web = {}));
})(egret || (egret = {}));
//////////////////////////////////////////////////////////////////////////////////////
//
//  Copyright (c) 2014-present, Egret Technology.
//  All rights reserved.
//  Redistribution and use in source and binary forms, with or without
//  modification, are permitted provided that the following conditions are met:
//
//     * Redistributions of source code must retain the above copyright
//       notice, this list of conditions and the following disclaimer.
//     * Redistributions in binary form must reproduce the above copyright
//       notice, this list of conditions and the following disclaimer in the
//       documentation and/or other materials provided with the distribution.
//     * Neither the name of the Egret nor the
//       names of its contributors may be used to endorse or promote products
//       derived from this software without specific prior written permission.
//
//  THIS SOFTWARE IS PROVIDED BY EGRET AND CONTRIBUTORS "AS IS" AND ANY EXPRESS
//  OR IMPLIED WARRANTIES, INCLUDING, BUT NOT LIMITED TO, THE IMPLIED WARRANTIES
//  OF MERCHANTABILITY AND FITNESS FOR A PARTICULAR PURPOSE ARE DISCLAIMED.
//  IN NO EVENT SHALL EGRET AND CONTRIBUTORS BE LIABLE FOR ANY DIRECT, INDIRECT,
//  INCIDENTAL, SPECIAL, EXEMPLARY, OR CONSEQUENTIAL DAMAGES (INCLUDING, BUT NOT
//  LIMITED TO, PROCUREMENT OF SUBSTITUTE GOODS OR SERVICES;LOSS OF USE, DATA,
//  OR PROFITS; OR BUSINESS INTERRUPTION) HOWEVER CAUSED AND ON ANY THEORY OF
//  LIABILITY, WHETHER IN CONTRACT, STRICT LIABILITY, OR TORT (INCLUDING
//  NEGLIGENCE OR OTHERWISE) ARISING IN ANY WAY OUT OF THE USE OF THIS SOFTWARE,
//  EVEN IF ADVISED OF THE POSSIBILITY OF SUCH DAMAGE.
//
//////////////////////////////////////////////////////////////////////////////////////
var egret;
(function (egret) {
    var web;
    (function (web) {
        /**
         * @private
         * XML节点基类
         */
        var XMLNode = (function () {
            /**
             * @private
             */
            function XMLNode(nodeType, parent) {
                this.nodeType = nodeType;
                this.parent = parent;
            }
            return XMLNode;
        }());
        web.XMLNode = XMLNode;
        __reflect(XMLNode.prototype, "egret.web.XMLNode");
        /**
         * @private
         * XML节点对象
         */
        var XML = (function (_super) {
            __extends(XML, _super);
            /**
             * @private
             */
            function XML(localName, parent, prefix, namespace, name) {
                var _this = _super.call(this, 1, parent) || this;
                /**
                 * @private
                 * 当前节点上的属性列表
                 */
                _this.attributes = {};
                /**
                 * @private
                 * 当前节点的子节点列表
                 */
                _this.children = [];
                _this.localName = localName;
                _this.prefix = prefix;
                _this.namespace = namespace;
                _this.name = name;
                return _this;
            }
            return XML;
        }(XMLNode));
        web.XML = XML;
        __reflect(XML.prototype, "egret.web.XML");
        /**
         * @private
         * XML文本节点
         */
        var XMLText = (function (_super) {
            __extends(XMLText, _super);
            /**
             * @private
             */
            function XMLText(text, parent) {
                var _this = _super.call(this, 3, parent) || this;
                _this.text = text;
                return _this;
            }
            return XMLText;
        }(XMLNode));
        web.XMLText = XMLText;
        __reflect(XMLText.prototype, "egret.web.XMLText");
        var parser = new DOMParser();
        /**
         * @private
         * 解析字符串为XML对象
         * @param text 要解析的字符串
         */
        function parse(text) {
            var xmlDoc = parser.parseFromString(text, "text/xml");
            var length = xmlDoc.childNodes.length;
            for (var i = 0; i < length; i++) {
                var node = xmlDoc.childNodes[i];
                if (node.nodeType == 1) {
                    return parseNode(node, null);
                }
            }
            return null;
        }
        /**
         * @private
         * 解析一个节点
         */
        function parseNode(node, parent) {
            if (node.localName == "parsererror") {
                throw new Error(node.textContent);
            }
            var xml = new XML(node.localName, parent, node["prefix"], node.namespaceURI, node.nodeName);
            var nodeAttributes = node.attributes;
            var attributes = xml.attributes;
            var length = nodeAttributes.length;
            for (var i = 0; i < length; i++) {
                var attributeNode = nodeAttributes[i];
                var name_1 = attributeNode.name;
                if (name_1.indexOf("xmlns:") == 0) {
                    continue;
                }
                attributes[name_1] = attributeNode.value;
                xml["$" + name_1] = attributeNode.value;
            }
            var childNodes = node.childNodes;
            length = childNodes.length;
            var children = xml.children;
            for (var i = 0; i < length; i++) {
                var childNode = childNodes[i];
                var nodeType = childNode.nodeType;
                var childXML = null;
                if (nodeType == 1) {
                    childXML = parseNode(childNode, xml);
                }
                else if (nodeType == 3) {
                    var text = childNode.textContent.trim();
                    if (text) {
                        childXML = new XMLText(text, xml);
                    }
                }
                if (childXML) {
                    children.push(childXML);
                }
            }
            return xml;
        }
        egret.XML = { parse: parse };
    })(web = egret.web || (egret.web = {}));
})(egret || (egret = {}));
var egret;
(function (egret) {
    var web;
    (function (web) {
        /**
         * @private
         */
        var WebDeviceOrientation = (function (_super) {
            __extends(WebDeviceOrientation, _super);
            function WebDeviceOrientation() {
                var _this = _super !== null && _super.apply(this, arguments) || this;
                /**
                 * @private
                 */
                _this.onChange = function (e) {
                    var event = new egret.OrientationEvent(egret.Event.CHANGE);
                    event.beta = e.beta;
                    event.gamma = e.gamma;
                    event.alpha = e.alpha;
                    _this.dispatchEvent(event);
                };
                return _this;
            }
            /**
             * @private
             *
             */
            WebDeviceOrientation.prototype.start = function () {
                window.addEventListener("deviceorientation", this.onChange);
            };
            /**
             * @private
             *
             */
            WebDeviceOrientation.prototype.stop = function () {
                window.removeEventListener("deviceorientation", this.onChange);
            };
            return WebDeviceOrientation;
        }(egret.EventDispatcher));
        web.WebDeviceOrientation = WebDeviceOrientation;
        __reflect(WebDeviceOrientation.prototype, "egret.web.WebDeviceOrientation", ["egret.DeviceOrientation"]);
    })(web = egret.web || (egret.web = {}));
})(egret || (egret = {}));
egret.DeviceOrientation = egret.web.WebDeviceOrientation;
var egret;
(function (egret) {
    var web;
    (function (web) {
        /**
         * @private
         */
        var WebGeolocation = (function (_super) {
            __extends(WebGeolocation, _super);
            /**
             * @private
             */
            function WebGeolocation(option) {
                var _this = _super.call(this) || this;
                /**
                 * @private
                 */
                _this.onUpdate = function (position) {
                    var event = new egret.GeolocationEvent(egret.Event.CHANGE);
                    var coords = position.coords;
                    event.altitude = coords.altitude;
                    event.heading = coords.heading;
                    event.accuracy = coords.accuracy;
                    event.latitude = coords.latitude;
                    event.longitude = coords.longitude;
                    event.speed = coords.speed;
                    event.altitudeAccuracy = coords.altitudeAccuracy;
                    _this.dispatchEvent(event);
                };
                /**
                 * @private
                 */
                _this.onError = function (error) {
                    var errorType = egret.GeolocationEvent.UNAVAILABLE;
                    if (error.code == error.PERMISSION_DENIED)
                        errorType = egret.GeolocationEvent.PERMISSION_DENIED;
                    var event = new egret.GeolocationEvent(egret.IOErrorEvent.IO_ERROR);
                    event.errorType = errorType;
                    event.errorMessage = error.message;
                    _this.dispatchEvent(event);
                };
                _this.geolocation = navigator.geolocation;
                return _this;
            }
            /**
             * @private
             *
             */
            WebGeolocation.prototype.start = function () {
                var geo = this.geolocation;
                if (geo)
                    this.watchId = geo.watchPosition(this.onUpdate, this.onError);
                else
                    this.onError({
                        code: 2,
                        message: egret.sys.tr(3004),
                        PERMISSION_DENIED: 1,
                        POSITION_UNAVAILABLE: 2
                    });
            };
            /**
             * @private
             *
             */
            WebGeolocation.prototype.stop = function () {
                var geo = this.geolocation;
                geo.clearWatch(this.watchId);
            };
            return WebGeolocation;
        }(egret.EventDispatcher));
        web.WebGeolocation = WebGeolocation;
        __reflect(WebGeolocation.prototype, "egret.web.WebGeolocation", ["egret.Geolocation"]);
        egret.Geolocation = egret.web.WebGeolocation;
    })(web = egret.web || (egret.web = {}));
})(egret || (egret = {}));
var egret;
(function (egret) {
    var web;
    (function (web) {
        /**
         * @private
         */
        var WebMotion = (function (_super) {
            __extends(WebMotion, _super);
            function WebMotion() {
                var _this = _super !== null && _super.apply(this, arguments) || this;
                /**
                 * @private
                 */
                _this.onChange = function (e) {
                    var event = new egret.MotionEvent(egret.Event.CHANGE);
                    var acceleration = {
                        x: e.acceleration.x,
                        y: e.acceleration.y,
                        z: e.acceleration.z
                    };
                    var accelerationIncludingGravity = {
                        x: e.accelerationIncludingGravity.x,
                        y: e.accelerationIncludingGravity.y,
                        z: e.accelerationIncludingGravity.z
                    };
                    var rotation = {
                        alpha: e.rotationRate.alpha,
                        beta: e.rotationRate.beta,
                        gamma: e.rotationRate.gamma
                    };
                    event.acceleration = acceleration;
                    event.accelerationIncludingGravity = accelerationIncludingGravity;
                    event.rotationRate = rotation;
                    _this.dispatchEvent(event);
                };
                return _this;
            }
            /**
             * @private
             *
             */
            WebMotion.prototype.start = function () {
                window.addEventListener("devicemotion", this.onChange);
            };
            /**
             * @private
             *
             */
            WebMotion.prototype.stop = function () {
                window.removeEventListener("devicemotion", this.onChange);
            };
            return WebMotion;
        }(egret.EventDispatcher));
        web.WebMotion = WebMotion;
        __reflect(WebMotion.prototype, "egret.web.WebMotion", ["egret.Motion"]);
        egret.Motion = egret.web.WebMotion;
    })(web = egret.web || (egret.web = {}));
})(egret || (egret = {}));
//////////////////////////////////////////////////////////////////////////////////////
//
//  Copyright (c) 2014-present, Egret Technology.
//  All rights reserved.
//  Redistribution and use in source and binary forms, with or without
//  modification, are permitted provided that the following conditions are met:
//
//     * Redistributions of source code must retain the above copyright
//       notice, this list of conditions and the following disclaimer.
//     * Redistributions in binary form must reproduce the above copyright
//       notice, this list of conditions and the following disclaimer in the
//       documentation and/or other materials provided with the distribution.
//     * Neither the name of the Egret nor the
//       names of its contributors may be used to endorse or promote products
//       derived from this software without specific prior written permission.
//
//  THIS SOFTWARE IS PROVIDED BY EGRET AND CONTRIBUTORS "AS IS" AND ANY EXPRESS
//  OR IMPLIED WARRANTIES, INCLUDING, BUT NOT LIMITED TO, THE IMPLIED WARRANTIES
//  OF MERCHANTABILITY AND FITNESS FOR A PARTICULAR PURPOSE ARE DISCLAIMED.
//  IN NO EVENT SHALL EGRET AND CONTRIBUTORS BE LIABLE FOR ANY DIRECT, INDIRECT,
//  INCIDENTAL, SPECIAL, EXEMPLARY, OR CONSEQUENTIAL DAMAGES (INCLUDING, BUT NOT
//  LIMITED TO, PROCUREMENT OF SUBSTITUTE GOODS OR SERVICES;LOSS OF USE, DATA,
//  OR PROFITS; OR BUSINESS INTERRUPTION) HOWEVER CAUSED AND ON ANY THEORY OF
//  LIABILITY, WHETHER IN CONTRACT, STRICT LIABILITY, OR TORT (INCLUDING
//  NEGLIGENCE OR OTHERWISE) ARISING IN ANY WAY OUT OF THE USE OF THIS SOFTWARE,
//  EVEN IF ADVISED OF THE POSSIBILITY OF SUCH DAMAGE.
//
//////////////////////////////////////////////////////////////////////////////////////
var egret;
(function (egret) {
    var web;
    (function (web) {
        if (true) {
            var logFuncs_1;
            function setLogLevel(logType) {
                if (logFuncs_1 == null) {
                    logFuncs_1 = {
                        "error": console.error,
                        "debug": console.debug,
                        "warn": console.warn,
                        "info": console.info,
                        "log": console.log
                    };
                }
                switch (logType) {
                    case egret.Logger.OFF:
                        console.error = function () {
                        };
                    case egret.Logger.ERROR:
                        console.warn = function () {
                        };
                    case egret.Logger.WARN:
                        console.info = function () {
                        };
                        console.log = function () {
                        };
                    case egret.Logger.INFO:
                        console.debug = function () {
                        };
                    default:
                        break;
                }
                switch (logType) {
                    case egret.Logger.ALL:
                    case egret.Logger.DEBUG:
                        console.debug = logFuncs_1["debug"];
                    case egret.Logger.INFO:
                        console.log = logFuncs_1["log"];
                        console.info = logFuncs_1["info"];
                    case egret.Logger.WARN:
                        console.warn = logFuncs_1["warn"];
                    case egret.Logger.ERROR:
                        console.error = logFuncs_1["error"];
                    default:
                        break;
                }
            }
            Object.defineProperty(egret.Logger, "logLevel", {
                set: setLogLevel,
                enumerable: true,
                configurable: true
            });
        }
    })(web = egret.web || (egret.web = {}));
})(egret || (egret = {}));
//////////////////////////////////////////////////////////////////////////////////////
//
//  Copyright (c) 2014-present, Egret Technology.
//  All rights reserved.
//  Redistribution and use in source and binary forms, with or without
//  modification, are permitted provided that the following conditions are met:
//
//     * Redistributions of source code must retain the above copyright
//       notice, this list of conditions and the following disclaimer.
//     * Redistributions in binary form must reproduce the above copyright
//       notice, this list of conditions and the following disclaimer in the
//       documentation and/or other materials provided with the distribution.
//     * Neither the name of the Egret nor the
//       names of its contributors may be used to endorse or promote products
//       derived from this software without specific prior written permission.
//
//  THIS SOFTWARE IS PROVIDED BY EGRET AND CONTRIBUTORS "AS IS" AND ANY EXPRESS
//  OR IMPLIED WARRANTIES, INCLUDING, BUT NOT LIMITED TO, THE IMPLIED WARRANTIES
//  OF MERCHANTABILITY AND FITNESS FOR A PARTICULAR PURPOSE ARE DISCLAIMED.
//  IN NO EVENT SHALL EGRET AND CONTRIBUTORS BE LIABLE FOR ANY DIRECT, INDIRECT,
//  INCIDENTAL, SPECIAL, EXEMPLARY, OR CONSEQUENTIAL DAMAGES (INCLUDING, BUT NOT
//  LIMITED TO, PROCUREMENT OF SUBSTITUTE GOODS OR SERVICES;LOSS OF USE, DATA,
//  OR PROFITS; OR BUSINESS INTERRUPTION) HOWEVER CAUSED AND ON ANY THEORY OF
//  LIABILITY, WHETHER IN CONTRACT, STRICT LIABILITY, OR TORT (INCLUDING
//  NEGLIGENCE OR OTHERWISE) ARISING IN ANY WAY OUT OF THE USE OF THIS SOFTWARE,
//  EVEN IF ADVISED OF THE POSSIBILITY OF SUCH DAMAGE.
//
//////////////////////////////////////////////////////////////////////////////////////
var egret;
(function (egret) {
    var web;
    (function (web) {
        /**
         * @private
         * 绘制指令管理器
         * 用来维护drawData数组
         */
        var WebGLDrawCmdManager = (function () {
            function WebGLDrawCmdManager() {
                /**
                 * 用于缓存绘制命令的数组
                 */
                this.drawData = [];
                this.drawDataLen = 0;
            }
            /**
             * 压入绘制矩形指令
             */
            WebGLDrawCmdManager.prototype.pushDrawRect = function () {
                if (this.drawDataLen == 0 || this.drawData[this.drawDataLen - 1].type != 1 /* RECT */) {
                    var data = this.drawData[this.drawDataLen] || {};
                    data.type = 1 /* RECT */;
                    data.count = 0;
                    this.drawData[this.drawDataLen] = data;
                    this.drawDataLen++;
                }
                this.drawData[this.drawDataLen - 1].count += 2;
            };
            /**
             * 压入绘制texture指令
             */
            WebGLDrawCmdManager.prototype.pushDrawTexture = function (texture, count, filter, textureWidth, textureHeight) {
                if (count === void 0) { count = 2; }
                if (filter) {
                    // 目前有滤镜的情况下不会合并绘制
                    var data = this.drawData[this.drawDataLen] || {};
                    data.type = 0 /* TEXTURE */;
                    data.texture = texture;
                    data.filter = filter;
                    data.count = count;
                    data.textureWidth = textureWidth;
                    data.textureHeight = textureHeight;
                    this.drawData[this.drawDataLen] = data;
                    this.drawDataLen++;
                }
                else {
                    if (this.drawDataLen == 0 || this.drawData[this.drawDataLen - 1].type != 0 /* TEXTURE */ || texture != this.drawData[this.drawDataLen - 1].texture || this.drawData[this.drawDataLen - 1].filter) {
                        var data = this.drawData[this.drawDataLen] || {};
                        data.type = 0 /* TEXTURE */;
                        data.texture = texture;
                        data.count = 0;
                        this.drawData[this.drawDataLen] = data;
                        this.drawDataLen++;
                    }
                    this.drawData[this.drawDataLen - 1].count += count;
                }
            };
            WebGLDrawCmdManager.prototype.pushChangeSmoothing = function (texture, smoothing) {
                texture["smoothing"] = smoothing;
                var data = this.drawData[this.drawDataLen] || {};
                data.type = 10 /* SMOOTHING */;
                data.texture = texture;
                data.smoothing = smoothing;
                this.drawData[this.drawDataLen] = data;
                this.drawDataLen++;
            };
            /**
             * 压入pushMask指令
             */
            WebGLDrawCmdManager.prototype.pushPushMask = function (count) {
                if (count === void 0) { count = 1; }
                var data = this.drawData[this.drawDataLen] || {};
                data.type = 2 /* PUSH_MASK */;
                data.count = count * 2;
                this.drawData[this.drawDataLen] = data;
                this.drawDataLen++;
            };
            /**
             * 压入popMask指令
             */
            WebGLDrawCmdManager.prototype.pushPopMask = function (count) {
                if (count === void 0) { count = 1; }
                var data = this.drawData[this.drawDataLen] || {};
                data.type = 3 /* POP_MASK */;
                data.count = count * 2;
                this.drawData[this.drawDataLen] = data;
                this.drawDataLen++;
            };
            /**
             * 压入混色指令
             */
            WebGLDrawCmdManager.prototype.pushSetBlend = function (value) {
                var len = this.drawDataLen;
                // 有无遍历到有效绘图操作
                var drawState = false;
                for (var i = len - 1; i >= 0; i--) {
                    var data = this.drawData[i];
                    if (data) {
                        if (data.type == 0 /* TEXTURE */ || data.type == 1 /* RECT */) {
                            drawState = true;
                        }
                        // 如果与上一次blend操作之间无有效绘图，上一次操作无效
                        if (!drawState && data.type == 4 /* BLEND */) {
                            this.drawData.splice(i, 1);
                            this.drawDataLen--;
                            continue;
                        }
                        // 如果与上一次blend操作重复，本次操作无效
                        if (data.type == 4 /* BLEND */) {
                            if (data.value == value) {
                                return;
                            }
                            else {
                                break;
                            }
                        }
                    }
                }
                var _data = this.drawData[this.drawDataLen] || {};
                _data.type = 4 /* BLEND */;
                _data.value = value;
                this.drawData[this.drawDataLen] = _data;
                this.drawDataLen++;
            };
            /*
             * 压入resize render target命令
             */
            WebGLDrawCmdManager.prototype.pushResize = function (buffer, width, height) {
                var data = this.drawData[this.drawDataLen] || {};
                data.type = 5 /* RESIZE_TARGET */;
                data.buffer = buffer;
                data.width = width;
                data.height = height;
                this.drawData[this.drawDataLen] = data;
                this.drawDataLen++;
            };
            /*
             * 压入clear color命令
             */
            WebGLDrawCmdManager.prototype.pushClearColor = function () {
                var data = this.drawData[this.drawDataLen] || {};
                data.type = 6 /* CLEAR_COLOR */;
                this.drawData[this.drawDataLen] = data;
                this.drawDataLen++;
            };
            /**
             * 压入激活buffer命令
             */
            WebGLDrawCmdManager.prototype.pushActivateBuffer = function (buffer) {
                var len = this.drawDataLen;
                // 有无遍历到有效绘图操作
                var drawState = false;
                for (var i = len - 1; i >= 0; i--) {
                    var data = this.drawData[i];
                    if (data) {
                        if (data.type != 4 /* BLEND */ && data.type != 7 /* ACT_BUFFER */) {
                            drawState = true;
                        }
                        // 如果与上一次buffer操作之间无有效绘图，上一次操作无效
                        if (!drawState && data.type == 7 /* ACT_BUFFER */) {
                            this.drawData.splice(i, 1);
                            this.drawDataLen--;
                            continue;
                        }
                        // 如果与上一次buffer操作重复，本次操作无效
                        // if(data.type == DRAWABLE_TYPE.ACT_BUFFER) {
                        //     if(data.buffer == buffer) {
                        //         return;
                        //     } else {
                        //         break;
                        //     }
                        // }
                    }
                }
                var _data = this.drawData[this.drawDataLen] || {};
                _data.type = 7 /* ACT_BUFFER */;
                _data.buffer = buffer;
                _data.width = buffer.rootRenderTarget.width;
                _data.height = buffer.rootRenderTarget.height;
                this.drawData[this.drawDataLen] = _data;
                this.drawDataLen++;
            };
            /*
             * 压入enabel scissor命令
             */
            WebGLDrawCmdManager.prototype.pushEnableScissor = function (x, y, width, height) {
                var data = this.drawData[this.drawDataLen] || {};
                data.type = 8 /* ENABLE_SCISSOR */;
                data.x = x;
                data.y = y;
                data.width = width;
                data.height = height;
                this.drawData[this.drawDataLen] = data;
                this.drawDataLen++;
            };
            /*
             * 压入disable scissor命令
             */
            WebGLDrawCmdManager.prototype.pushDisableScissor = function () {
                var data = this.drawData[this.drawDataLen] || {};
                data.type = 9 /* DISABLE_SCISSOR */;
                this.drawData[this.drawDataLen] = data;
                this.drawDataLen++;
            };
            /**
             * 清空命令数组
             */
            WebGLDrawCmdManager.prototype.clear = function () {
                for (var i = 0; i < this.drawDataLen; i++) {
                    var data = this.drawData[i];
                    data.type = 0;
                    data.count = 0;
                    data.texture = null;
                    data.filter = null;
                    data.uv = null;
                    data.value = "";
                    data.buffer = null;
                    data.width = 0;
                    data.height = 0;
                }
                this.drawDataLen = 0;
            };
            return WebGLDrawCmdManager;
        }());
        web.WebGLDrawCmdManager = WebGLDrawCmdManager;
        __reflect(WebGLDrawCmdManager.prototype, "egret.web.WebGLDrawCmdManager");
    })(web = egret.web || (egret.web = {}));
})(egret || (egret = {}));
//////////////////////////////////////////////////////////////////////////////////////
//
//  Copyright (c) 2014-present, Egret Technology.
//  All rights reserved.
//  Redistribution and use in source and binary forms, with or without
//  modification, are permitted provided that the following conditions are met:
//
//     * Redistributions of source code must retain the above copyright
//       notice, this list of conditions and the following disclaimer.
//     * Redistributions in binary form must reproduce the above copyright
//       notice, this list of conditions and the following disclaimer in the
//       documentation and/or other materials provided with the distribution.
//     * Neither the name of the Egret nor the
//       names of its contributors may be used to endorse or promote products
//       derived from this software without specific prior written permission.
//
//  THIS SOFTWARE IS PROVIDED BY EGRET AND CONTRIBUTORS "AS IS" AND ANY EXPRESS
//  OR IMPLIED WARRANTIES, INCLUDING, BUT NOT LIMITED TO, THE IMPLIED WARRANTIES
//  OF MERCHANTABILITY AND FITNESS FOR A PARTICULAR PURPOSE ARE DISCLAIMED.
//  IN NO EVENT SHALL EGRET AND CONTRIBUTORS BE LIABLE FOR ANY DIRECT, INDIRECT,
//  INCIDENTAL, SPECIAL, EXEMPLARY, OR CONSEQUENTIAL DAMAGES (INCLUDING, BUT NOT
//  LIMITED TO, PROCUREMENT OF SUBSTITUTE GOODS OR SERVICES;LOSS OF USE, DATA,
//  OR PROFITS; OR BUSINESS INTERRUPTION) HOWEVER CAUSED AND ON ANY THEORY OF
//  LIABILITY, WHETHER IN CONTRACT, STRICT LIABILITY, OR TORT (INCLUDING
//  NEGLIGENCE OR OTHERWISE) ARISING IN ANY WAY OUT OF THE USE OF THIS SOFTWARE,
//  EVEN IF ADVISED OF THE POSSIBILITY OF SUCH DAMAGE.
//
//////////////////////////////////////////////////////////////////////////////////////
var egret;
(function (egret) {
    var web;
    (function (web) {
        /**
         * @private
         * 顶点数组管理对象
         * 用来维护顶点数组
         */
        var WebGLVertexArrayObject = (function () {
            function WebGLVertexArrayObject() {
                this.size = 2000;
                this.vertexMaxSize = this.size * 4;
                this.indicesMaxSize = this.size * 6;
                this.vertSize = 5;
                this.vertices = null;
                this.indices = null;
                this.indicesForMesh = null;
                this.vertexIndex = 0;
                this.indexIndex = 0;
                this.hasMesh = false;
                var numVerts = this.vertexMaxSize * this.vertSize;
                var numIndices = this.indicesMaxSize;
                this.vertices = new Float32Array(numVerts);
                this.indices = new Uint16Array(numIndices);
                this.indicesForMesh = new Uint16Array(numIndices);
                for (var i = 0, j = 0; i < numIndices; i += 6, j += 4) {
                    this.indices[i + 0] = j + 0;
                    this.indices[i + 1] = j + 1;
                    this.indices[i + 2] = j + 2;
                    this.indices[i + 3] = j + 0;
                    this.indices[i + 4] = j + 2;
                    this.indices[i + 5] = j + 3;
                }
            }
            /**
             * 是否达到最大缓存数量
             */
            WebGLVertexArrayObject.prototype.reachMaxSize = function (vertexCount, indexCount) {
                if (vertexCount === void 0) { vertexCount = 4; }
                if (indexCount === void 0) { indexCount = 6; }
                return this.vertexIndex > this.vertexMaxSize - vertexCount || this.indexIndex > this.indicesMaxSize - indexCount;
            };
            /**
             * 获取缓存完成的顶点数组
             */
            WebGLVertexArrayObject.prototype.getVertices = function () {
                var view = this.vertices.subarray(0, this.vertexIndex * this.vertSize);
                return view;
            };
            /**
             * 获取缓存完成的索引数组
             */
            WebGLVertexArrayObject.prototype.getIndices = function () {
                return this.indices;
            };
            /**
             * 获取缓存完成的mesh索引数组
             */
            WebGLVertexArrayObject.prototype.getMeshIndices = function () {
                return this.indicesForMesh;
            };
            /**
             * 切换成mesh索引缓存方式
             */
            WebGLVertexArrayObject.prototype.changeToMeshIndices = function () {
                if (!this.hasMesh) {
                    // 拷贝默认index信息到for mesh中
                    for (var i = 0, l = this.indexIndex; i < l; ++i) {
                        this.indicesForMesh[i] = this.indices[i];
                    }
                    this.hasMesh = true;
                }
            };
            WebGLVertexArrayObject.prototype.isMesh = function () {
                return this.hasMesh;
            };
            /**
             * 默认构成矩形
             */
            // private defaultMeshVertices = [0, 0, 1, 0, 1, 1, 0, 1];
            // private defaultMeshUvs = [
            //     0, 0,
            //     1, 0,
            //     1, 1,
            //     0, 1
            // ];
            // private defaultMeshIndices = [0, 1, 2, 0, 2, 3];
            /**
             * 缓存一组顶点
             */
            WebGLVertexArrayObject.prototype.cacheArrays = function (buffer, sourceX, sourceY, sourceWidth, sourceHeight, destX, destY, destWidth, destHeight, textureSourceWidth, textureSourceHeight, meshUVs, meshVertices, meshIndices, rotated) {
                var alpha = buffer.globalAlpha;
                //计算出绘制矩阵，之后把矩阵还原回之前的
                var locWorldTransform = buffer.globalMatrix;
                var a = locWorldTransform.a;
                var b = locWorldTransform.b;
                var c = locWorldTransform.c;
                var d = locWorldTransform.d;
                var tx = locWorldTransform.tx;
                var ty = locWorldTransform.ty;
                var offsetX = buffer.$offsetX;
                var offsetY = buffer.$offsetY;
                if (offsetX != 0 || offsetY != 0) {
                    tx = offsetX * a + offsetY * c + tx;
                    ty = offsetX * b + offsetY * d + ty;
                }
                if (!meshVertices) {
                    if (destX != 0 || destY != 0) {
                        tx = destX * a + destY * c + tx;
                        ty = destX * b + destY * d + ty;
                    }
                    var a1 = destWidth / sourceWidth;
                    if (a1 != 1) {
                        a = a1 * a;
                        b = a1 * b;
                    }
                    var d1 = destHeight / sourceHeight;
                    if (d1 != 1) {
                        c = d1 * c;
                        d = d1 * d;
                    }
                }
                if (meshVertices) {
                    // 计算索引位置与赋值
                    var vertices = this.vertices;
                    var index = this.vertexIndex * this.vertSize;
                    // 缓存顶点数组
                    var i = 0, iD = 0, l = 0;
                    var u = 0, v = 0, x = 0, y = 0;
                    for (i = 0, l = meshUVs.length; i < l; i += 2) {
                        iD = i * 5 / 2;
                        x = meshVertices[i];
                        y = meshVertices[i + 1];
                        u = meshUVs[i];
                        v = meshUVs[i + 1];
                        // xy
                        vertices[index + iD + 0] = a * x + c * y + tx;
                        vertices[index + iD + 1] = b * x + d * y + ty;
                        // uv
                        vertices[index + iD + 2] = (sourceX + u * sourceWidth) / textureSourceWidth;
                        vertices[index + iD + 3] = (sourceY + v * sourceHeight) / textureSourceHeight;
                        // alpha
                        vertices[index + iD + 4] = alpha;
                    }
                    // 缓存索引数组
                    if (this.hasMesh) {
                        for (var i_1 = 0, l_1 = meshIndices.length; i_1 < l_1; ++i_1) {
                            this.indicesForMesh[this.indexIndex + i_1] = meshIndices[i_1] + this.vertexIndex;
                        }
                    }
                    this.vertexIndex += meshUVs.length / 2;
                    this.indexIndex += meshIndices.length;
                }
                else {
                    var width = textureSourceWidth;
                    var height = textureSourceHeight;
                    var w = sourceWidth;
                    var h = sourceHeight;
                    sourceX = sourceX / width;
                    sourceY = sourceY / height;
                    var vertices = this.vertices;
                    var index = this.vertexIndex * this.vertSize;
                    if (rotated) {
                        var temp = sourceWidth;
                        sourceWidth = sourceHeight / width;
                        sourceHeight = temp / height;
                        // xy
                        vertices[index++] = tx;
                        vertices[index++] = ty;
                        // uv
                        vertices[index++] = sourceWidth + sourceX;
                        vertices[index++] = sourceY;
                        // alpha
                        vertices[index++] = alpha;
                        // xy
                        vertices[index++] = a * w + tx;
                        vertices[index++] = b * w + ty;
                        // uv
                        vertices[index++] = sourceWidth + sourceX;
                        vertices[index++] = sourceHeight + sourceY;
                        // alpha
                        vertices[index++] = alpha;
                        // xy
                        vertices[index++] = a * w + c * h + tx;
                        vertices[index++] = d * h + b * w + ty;
                        // uv
                        vertices[index++] = sourceX;
                        vertices[index++] = sourceHeight + sourceY;
                        // alpha
                        vertices[index++] = alpha;
                        // xy
                        vertices[index++] = c * h + tx;
                        vertices[index++] = d * h + ty;
                        // uv
                        vertices[index++] = sourceX;
                        vertices[index++] = sourceY;
                        // alpha
                        vertices[index++] = alpha;
                    }
                    else {
                        sourceWidth = sourceWidth / width;
                        sourceHeight = sourceHeight / height;
                        // xy
                        vertices[index++] = tx;
                        vertices[index++] = ty;
                        // uv
                        vertices[index++] = sourceX;
                        vertices[index++] = sourceY;
                        // alpha
                        vertices[index++] = alpha;
                        // xy
                        vertices[index++] = a * w + tx;
                        vertices[index++] = b * w + ty;
                        // uv
                        vertices[index++] = sourceWidth + sourceX;
                        vertices[index++] = sourceY;
                        // alpha
                        vertices[index++] = alpha;
                        // xy
                        vertices[index++] = a * w + c * h + tx;
                        vertices[index++] = d * h + b * w + ty;
                        // uv
                        vertices[index++] = sourceWidth + sourceX;
                        vertices[index++] = sourceHeight + sourceY;
                        // alpha
                        vertices[index++] = alpha;
                        // xy
                        vertices[index++] = c * h + tx;
                        vertices[index++] = d * h + ty;
                        // uv
                        vertices[index++] = sourceX;
                        vertices[index++] = sourceHeight + sourceY;
                        // alpha
                        vertices[index++] = alpha;
                    }
                    // 缓存索引数组
                    if (this.hasMesh) {
                        var indicesForMesh = this.indicesForMesh;
                        indicesForMesh[this.indexIndex + 0] = 0 + this.vertexIndex;
                        indicesForMesh[this.indexIndex + 1] = 1 + this.vertexIndex;
                        indicesForMesh[this.indexIndex + 2] = 2 + this.vertexIndex;
                        indicesForMesh[this.indexIndex + 3] = 0 + this.vertexIndex;
                        indicesForMesh[this.indexIndex + 4] = 2 + this.vertexIndex;
                        indicesForMesh[this.indexIndex + 5] = 3 + this.vertexIndex;
                    }
                    this.vertexIndex += 4;
                    this.indexIndex += 6;
                }
            };
            WebGLVertexArrayObject.prototype.clear = function () {
                this.hasMesh = false;
                this.vertexIndex = 0;
                this.indexIndex = 0;
            };
            return WebGLVertexArrayObject;
        }());
        web.WebGLVertexArrayObject = WebGLVertexArrayObject;
        __reflect(WebGLVertexArrayObject.prototype, "egret.web.WebGLVertexArrayObject");
    })(web = egret.web || (egret.web = {}));
})(egret || (egret = {}));
//////////////////////////////////////////////////////////////////////////////////////
//
//  Copyright (c) 2014-present, Egret Technology.
//  All rights reserved.
//  Redistribution and use in source and binary forms, with or without
//  modification, are permitted provided that the following conditions are met:
//
//     * Redistributions of source code must retain the above copyright
//       notice, this list of conditions and the following disclaimer.
//     * Redistributions in binary form must reproduce the above copyright
//       notice, this list of conditions and the following disclaimer in the
//       documentation and/or other materials provided with the distribution.
//     * Neither the name of the Egret nor the
//       names of its contributors may be used to endorse or promote products
//       derived from this software without specific prior written permission.
//
//  THIS SOFTWARE IS PROVIDED BY EGRET AND CONTRIBUTORS "AS IS" AND ANY EXPRESS
//  OR IMPLIED WARRANTIES, INCLUDING, BUT NOT LIMITED TO, THE IMPLIED WARRANTIES
//  OF MERCHANTABILITY AND FITNESS FOR A PARTICULAR PURPOSE ARE DISCLAIMED.
//  IN NO EVENT SHALL EGRET AND CONTRIBUTORS BE LIABLE FOR ANY DIRECT, INDIRECT,
//  INCIDENTAL, SPECIAL, EXEMPLARY, OR CONSEQUENTIAL DAMAGES (INCLUDING, BUT NOT
//  LIMITED TO, PROCUREMENT OF SUBSTITUTE GOODS OR SERVICES;LOSS OF USE, DATA,
//  OR PROFITS; OR BUSINESS INTERRUPTION) HOWEVER CAUSED AND ON ANY THEORY OF
//  LIABILITY, WHETHER IN CONTRACT, STRICT LIABILITY, OR TORT (INCLUDING
//  NEGLIGENCE OR OTHERWISE) ARISING IN ANY WAY OUT OF THE USE OF THIS SOFTWARE,
//  EVEN IF ADVISED OF THE POSSIBILITY OF SUCH DAMAGE.
//
//////////////////////////////////////////////////////////////////////////////////////
var egret;
(function (egret) {
    var web;
    (function (web) {
        /**
         * @private
         * WebGLRenderTarget类
         * 一个WebGL渲染目标，拥有一个frame buffer和texture
         */
        var WebGLRenderTarget = (function (_super) {
            __extends(WebGLRenderTarget, _super);
            function WebGLRenderTarget(gl, width, height) {
                var _this = _super.call(this) || this;
                // 清除色
                _this.clearColor = [0, 0, 0, 0];
                // 是否启用frame buffer, 默认为true
                _this.useFrameBuffer = true;
                _this.gl = gl;
                // 如果尺寸为 0 chrome会报警
                _this.width = width || 1;
                _this.height = height || 1;
                return _this;
            }
            /**
             * 重置render target的尺寸
             */
            WebGLRenderTarget.prototype.resize = function (width, height) {
                var gl = this.gl;
                this.width = width;
                this.height = height;
                if (this.frameBuffer) {
                    // 设置texture尺寸
                    gl.bindTexture(gl.TEXTURE_2D, this.texture);
                    gl.texImage2D(gl.TEXTURE_2D, 0, gl.RGBA, width, height, 0, gl.RGBA, gl.UNSIGNED_BYTE, null);
                    // gl.bindTexture(gl.TEXTURE_2D, null);
                }
                if (this.stencilBuffer) {
                    gl.deleteRenderbuffer(this.stencilBuffer);
                    this.stencilBuffer = null;
                }
            };
            /**
             * 激活此render target
             */
            WebGLRenderTarget.prototype.activate = function () {
                var gl = this.gl;
                gl.bindFramebuffer(gl.FRAMEBUFFER, this.getFrameBuffer());
            };
            /**
             * 获取frame buffer
             */
            WebGLRenderTarget.prototype.getFrameBuffer = function () {
                if (!this.useFrameBuffer) {
                    return null;
                }
                return this.frameBuffer;
            };
            WebGLRenderTarget.prototype.initFrameBuffer = function () {
                if (!this.frameBuffer) {
                    var gl = this.gl;
                    // 创建材质
                    this.texture = this.createTexture();
                    // 创建frame buffer
                    this.frameBuffer = gl.createFramebuffer();
                    gl.bindFramebuffer(gl.FRAMEBUFFER, this.frameBuffer);
                    // 绑定材质
                    gl.framebufferTexture2D(gl.FRAMEBUFFER, gl.COLOR_ATTACHMENT0, gl.TEXTURE_2D, this.texture, 0);
                }
            };
            /**
             * 创建材质
             * TODO 创建材质的方法可以合并
             */
            WebGLRenderTarget.prototype.createTexture = function () {
                var gl = this.gl;
                var texture = gl.createTexture();
                texture["glContext"] = gl;
                gl.bindTexture(gl.TEXTURE_2D, texture);
                gl.texImage2D(gl.TEXTURE_2D, 0, gl.RGBA, this.width, this.height, 0, gl.RGBA, gl.UNSIGNED_BYTE, null);
                gl.texParameteri(gl.TEXTURE_2D, gl.TEXTURE_MAG_FILTER, gl.LINEAR);
                gl.texParameteri(gl.TEXTURE_2D, gl.TEXTURE_MIN_FILTER, gl.LINEAR);
                gl.texParameteri(gl.TEXTURE_2D, gl.TEXTURE_WRAP_S, gl.CLAMP_TO_EDGE);
                gl.texParameteri(gl.TEXTURE_2D, gl.TEXTURE_WRAP_T, gl.CLAMP_TO_EDGE);
                return texture;
            };
            /**
             * 清除render target颜色缓存
             */
            WebGLRenderTarget.prototype.clear = function (bind) {
                var gl = this.gl;
                if (bind) {
                    this.activate();
                }
                gl.colorMask(true, true, true, true);
                gl.clearColor(this.clearColor[0], this.clearColor[1], this.clearColor[2], this.clearColor[3]);
                gl.clear(gl.COLOR_BUFFER_BIT);
            };
            WebGLRenderTarget.prototype.enabledStencil = function () {
                if (!this.frameBuffer || this.stencilBuffer) {
                    return;
                }
                var gl = this.gl;
                // 设置render buffer的尺寸
                gl.bindFramebuffer(gl.FRAMEBUFFER, this.frameBuffer); // 是否需要强制绑定？
                // 绑定stencil buffer
                this.stencilBuffer = gl.createRenderbuffer();
                gl.bindRenderbuffer(gl.RENDERBUFFER, this.stencilBuffer);
                gl.renderbufferStorage(gl.RENDERBUFFER, gl.DEPTH_STENCIL, this.width, this.height);
                gl.framebufferRenderbuffer(gl.FRAMEBUFFER, gl.DEPTH_STENCIL_ATTACHMENT, gl.RENDERBUFFER, this.stencilBuffer);
                // 此处不解绑是否会造成bug？
                // gl.bindFramebuffer(gl.FRAMEBUFFER, null);
            };
            WebGLRenderTarget.prototype.dispose = function () {
                egret.WebGLUtils.deleteWebGLTexture(this.texture);
            };
            return WebGLRenderTarget;
        }(egret.HashObject));
        web.WebGLRenderTarget = WebGLRenderTarget;
        __reflect(WebGLRenderTarget.prototype, "egret.web.WebGLRenderTarget");
    })(web = egret.web || (egret.web = {}));
})(egret || (egret = {}));
//////////////////////////////////////////////////////////////////////////////////////
//
//  Copyright (c) 2014-present, Egret Technology.
//  All rights reserved.
//  Redistribution and use in source and binary forms, with or without
//  modification, are permitted provided that the following conditions are met:
//
//     * Redistributions of source code must retain the above copyright
//       notice, this list of conditions and the following disclaimer.
//     * Redistributions in binary form must reproduce the above copyright
//       notice, this list of conditions and the following disclaimer in the
//       documentation and/or other materials provided with the distribution.
//     * Neither the name of the Egret nor the
//       names of its contributors may be used to endorse or promote products
//       derived from this software without specific prior written permission.
//
//  THIS SOFTWARE IS PROVIDED BY EGRET AND CONTRIBUTORS "AS IS" AND ANY EXPRESS
//  OR IMPLIED WARRANTIES, INCLUDING, BUT NOT LIMITED TO, THE IMPLIED WARRANTIES
//  OF MERCHANTABILITY AND FITNESS FOR A PARTICULAR PURPOSE ARE DISCLAIMED.
//  IN NO EVENT SHALL EGRET AND CONTRIBUTORS BE LIABLE FOR ANY DIRECT, INDIRECT,
//  INCIDENTAL, SPECIAL, EXEMPLARY, OR CONSEQUENTIAL DAMAGES (INCLUDING, BUT NOT
//  LIMITED TO, PROCUREMENT OF SUBSTITUTE GOODS OR SERVICES;LOSS OF USE, DATA,
//  OR PROFITS; OR BUSINESS INTERRUPTION) HOWEVER CAUSED AND ON ANY THEORY OF
//  LIABILITY, WHETHER IN CONTRACT, STRICT LIABILITY, OR TORT (INCLUDING
//  NEGLIGENCE OR OTHERWISE) ARISING IN ANY WAY OUT OF THE USE OF THIS SOFTWARE,
//  EVEN IF ADVISED OF THE POSSIBILITY OF SUCH DAMAGE.
//
//////////////////////////////////////////////////////////////////////////////////////
var egret;
(function (egret) {
    var web;
    (function (web) {
        /**
         * 创建一个canvas。
         */
        function createCanvas(width, height) {
            var canvas = document.createElement("canvas");
            if (!isNaN(width) && !isNaN(height)) {
                canvas.width = width;
                canvas.height = height;
            }
            return canvas;
        }
        /**
         * @private
         * WebGL上下文对象，提供简单的绘图接口
         * 抽象出此类，以实现共用一个context
         */
        var WebGLRenderContext = (function () {
            function WebGLRenderContext(width, height) {
                this.glID = null;
                this.projectionX = NaN;
                this.projectionY = NaN;
                this.contextLost = false;
                this.$scissorState = false;
                this.vertSize = 5;
                this.surface = createCanvas(width, height);
                this.initWebGL();
                this.$bufferStack = [];
                var gl = this.context;
                this.vertexBuffer = gl.createBuffer();
                this.indexBuffer = gl.createBuffer();
                gl.bindBuffer(gl.ARRAY_BUFFER, this.vertexBuffer);
                gl.bindBuffer(gl.ELEMENT_ARRAY_BUFFER, this.indexBuffer);
                this.drawCmdManager = new web.WebGLDrawCmdManager();
                this.vao = new web.WebGLVertexArrayObject();
                this.setGlobalCompositeOperation("source-over");
            }
            WebGLRenderContext.getInstance = function (width, height) {
                if (this.instance) {
                    return this.instance;
                }
                this.instance = new WebGLRenderContext(width, height);
                return this.instance;
            };
            /**
             * 推入一个RenderBuffer并绑定
             */
            WebGLRenderContext.prototype.pushBuffer = function (buffer) {
                this.$bufferStack.push(buffer);
                if (buffer != this.currentBuffer) {
                    if (this.currentBuffer) {
                        // this.$drawWebGL();
                    }
                    this.drawCmdManager.pushActivateBuffer(buffer);
                }
                this.currentBuffer = buffer;
            };
            /**
             * 推出一个RenderBuffer并绑定上一个RenderBuffer
             */
            WebGLRenderContext.prototype.popBuffer = function () {
                // 如果只剩下一个buffer，则不执行pop操作
                // 保证舞台buffer永远在最开始
                if (this.$bufferStack.length <= 1) {
                    return;
                }
                var buffer = this.$bufferStack.pop();
                var lastBuffer = this.$bufferStack[this.$bufferStack.length - 1];
                // 重新绑定
                if (buffer != lastBuffer) {
                    // this.$drawWebGL();
                    this.drawCmdManager.pushActivateBuffer(lastBuffer);
                }
                this.currentBuffer = lastBuffer;
            };
            /**
             * 启用RenderBuffer
             */
            WebGLRenderContext.prototype.activateBuffer = function (buffer) {
                buffer.rootRenderTarget.activate();
                if (!this.bindIndices) {
                    this.uploadIndicesArray(this.vao.getIndices());
                }
                buffer.restoreStencil();
                buffer.restoreScissor();
                this.onResize(buffer.width, buffer.height);
            };
            /**
             * 上传顶点数据
             */
            WebGLRenderContext.prototype.uploadVerticesArray = function (array) {
                var gl = this.context;
                gl.bufferData(gl.ARRAY_BUFFER, array, gl.STREAM_DRAW);
                // gl.bufferSubData(gl.ARRAY_BUFFER, 0, array);
            };
            /**
             * 上传索引数据
             */
            WebGLRenderContext.prototype.uploadIndicesArray = function (array) {
                var gl = this.context;
                gl.bufferData(gl.ELEMENT_ARRAY_BUFFER, array, gl.STATIC_DRAW);
                this.bindIndices = true;
            };
            /**
             * 销毁绘制对象
             */
            WebGLRenderContext.prototype.destroy = function () {
                this.surface.width = this.surface.height = 0;
            };
            WebGLRenderContext.prototype.onResize = function (width, height) {
                width = width || this.surface.width;
                height = height || this.surface.height;
                this.projectionX = width / 2;
                this.projectionY = -height / 2;
                if (this.context) {
                    this.context.viewport(0, 0, width, height);
                }
            };
            /**
             * 改变渲染缓冲的大小并清空缓冲区
             * @param width 改变后的宽
             * @param height 改变后的高
             * @param useMaxSize 若传入true，则将改变后的尺寸与已有尺寸对比，保留较大的尺寸。
             */
            WebGLRenderContext.prototype.resize = function (width, height, useMaxSize) {
                var surface = this.surface;
                if (useMaxSize) {
                    if (surface.width < width) {
                        surface.width = width;
                    }
                    if (surface.height < height) {
                        surface.height = height;
                    }
                }
                else {
                    if (surface.width != width) {
                        surface.width = width;
                    }
                    if (surface.height != height) {
                        surface.height = height;
                    }
                }
                this.onResize();
            };
            WebGLRenderContext.prototype.initWebGL = function () {
                this.onResize();
                this.surface.addEventListener("webglcontextlost", this.handleContextLost.bind(this), false);
                this.surface.addEventListener("webglcontextrestored", this.handleContextRestored.bind(this), false);
                this.getWebGLContext();
                var gl = this.context;
                this.$maxTextureSize = gl.getParameter(gl.MAX_TEXTURE_SIZE);
            };
            WebGLRenderContext.prototype.handleContextLost = function () {
                this.contextLost = true;
            };
            WebGLRenderContext.prototype.handleContextRestored = function () {
                this.initWebGL();
                this.contextLost = false;
            };
            WebGLRenderContext.prototype.getWebGLContext = function () {
                var options = {
                    antialias: WebGLRenderContext.antialias,
                    stencil: true //设置可以使用模板（用于不规则遮罩）
                };
                var gl;
                //todo 是否使用chrome源码names
                //let contextNames = ["moz-webgl", "webkit-3d", "experimental-webgl", "webgl", "3d"];
                var names = ["webgl", "experimental-webgl"];
                for (var i = 0; i < names.length; i++) {
                    try {
                        gl = this.surface.getContext(names[i], options);
                    }
                    catch (e) {
                    }
                    if (gl) {
                        break;
                    }
                }
                if (!gl) {
                    egret.$error(1021);
                }
                this.setContext(gl);
            };
            WebGLRenderContext.prototype.setContext = function (gl) {
                this.context = gl;
                gl.id = WebGLRenderContext.glContextId++;
                this.glID = gl.id;
                gl.disable(gl.DEPTH_TEST);
                gl.disable(gl.CULL_FACE);
                gl.enable(gl.BLEND);
                gl.colorMask(true, true, true, true);
                // 目前只使用0号材质单元，默认开启
                gl.activeTexture(gl.TEXTURE0);
            };
            /**
             * 开启模版检测
             */
            WebGLRenderContext.prototype.enableStencilTest = function () {
                var gl = this.context;
                gl.enable(gl.STENCIL_TEST);
            };
            /**
             * 关闭模版检测
             */
            WebGLRenderContext.prototype.disableStencilTest = function () {
                var gl = this.context;
                gl.disable(gl.STENCIL_TEST);
            };
            /**
             * 开启scissor检测
             */
            WebGLRenderContext.prototype.enableScissorTest = function (rect) {
                var gl = this.context;
                gl.enable(gl.SCISSOR_TEST);
                gl.scissor(rect.x, rect.y, rect.width, rect.height);
            };
            /**
             * 关闭scissor检测
             */
            WebGLRenderContext.prototype.disableScissorTest = function () {
                var gl = this.context;
                gl.disable(gl.SCISSOR_TEST);
            };
            /**
             * 获取像素信息
             */
            WebGLRenderContext.prototype.getPixels = function (x, y, width, height, pixels) {
                var gl = this.context;
                gl.readPixels(x, y, width, height, gl.RGBA, gl.UNSIGNED_BYTE, pixels);
            };
            /**
             * 创建一个WebGLTexture
             */
            WebGLRenderContext.prototype.createTexture = function (bitmapData) {
                var gl = this.context;
                var texture = gl.createTexture();
                if (!texture) {
                    //先创建texture失败,然后lost事件才发出来..
                    this.contextLost = true;
                    return;
                }
                texture.glContext = gl;
                gl.bindTexture(gl.TEXTURE_2D, texture);
                gl.pixelStorei(gl.UNPACK_PREMULTIPLY_ALPHA_WEBGL, 1);
                gl.texImage2D(gl.TEXTURE_2D, 0, gl.RGBA, gl.RGBA, gl.UNSIGNED_BYTE, bitmapData);
                gl.texParameteri(gl.TEXTURE_2D, gl.TEXTURE_MAG_FILTER, gl.LINEAR);
                gl.texParameteri(gl.TEXTURE_2D, gl.TEXTURE_MIN_FILTER, gl.LINEAR);
                gl.texParameteri(gl.TEXTURE_2D, gl.TEXTURE_WRAP_S, gl.CLAMP_TO_EDGE);
                gl.texParameteri(gl.TEXTURE_2D, gl.TEXTURE_WRAP_T, gl.CLAMP_TO_EDGE);
                return texture;
            };
            WebGLRenderContext.prototype.createTextureFromCompressedData = function (data, width, height, levels, internalFormat) {
                return null;
            };
            /**
             * 更新材质的bitmapData
             */
            WebGLRenderContext.prototype.updateTexture = function (texture, bitmapData) {
                var gl = this.context;
                gl.bindTexture(gl.TEXTURE_2D, texture);
                gl.texImage2D(gl.TEXTURE_2D, 0, gl.RGBA, gl.RGBA, gl.UNSIGNED_BYTE, bitmapData);
            };
            /**
             * 获取一个WebGLTexture
             * 如果有缓存的texture返回缓存的texture，如果没有则创建并缓存texture
             */
            WebGLRenderContext.prototype.getWebGLTexture = function (bitmapData) {
                if (!bitmapData.webGLTexture) {
                    if (bitmapData.format == "image") {
                        bitmapData.webGLTexture = this.createTexture(bitmapData.source);
                    }
                    else if (bitmapData.format == "pvr") {
                        bitmapData.webGLTexture = this.createTextureFromCompressedData(bitmapData.source.pvrtcData, bitmapData.width, bitmapData.height, bitmapData.source.mipmapsCount, bitmapData.source.format);
                    }
                    if (bitmapData.$deleteSource && bitmapData.webGLTexture) {
                        bitmapData.source = null;
                    }
                    //todo 默认值
                    bitmapData.webGLTexture["smoothing"] = true;
                }
                return bitmapData.webGLTexture;
            };
            /**
             * 清除矩形区域
             */
            WebGLRenderContext.prototype.clearRect = function (x, y, width, height) {
                if (x != 0 || y != 0 || width != this.surface.width || height != this.surface.height) {
                    var buffer = this.currentBuffer;
                    if (buffer.$hasScissor) {
                        this.setGlobalCompositeOperation("destination-out");
                        this.drawRect(x, y, width, height);
                        this.setGlobalCompositeOperation("source-over");
                    }
                    else {
                        var m = buffer.globalMatrix;
                        if (m.b == 0 && m.c == 0) {
                            x = x * m.a + m.tx;
                            y = y * m.d + m.ty;
                            width = width * m.a;
                            height = height * m.d;
                            this.enableScissor(x, -y - height + buffer.height, width, height);
                            this.clear();
                            this.disableScissor();
                        }
                        else {
                            this.setGlobalCompositeOperation("destination-out");
                            this.drawRect(x, y, width, height);
                            this.setGlobalCompositeOperation("source-over");
                        }
                    }
                }
                else {
                    this.clear();
                }
            };
            /**
             * 设置混色
             */
            WebGLRenderContext.prototype.setGlobalCompositeOperation = function (value) {
                this.drawCmdManager.pushSetBlend(value);
            };
            /**
             * 绘制图片，image参数可以是BitmapData或者renderTarget
             */
            WebGLRenderContext.prototype.drawImage = function (image, sourceX, sourceY, sourceWidth, sourceHeight, destX, destY, destWidth, destHeight, imageSourceWidth, imageSourceHeight, rotated, smoothing) {
                var buffer = this.currentBuffer;
                if (this.contextLost || !image || !buffer) {
                    return;
                }
                var texture;
                var offsetX;
                var offsetY;
                if (image["texture"] || (image.source && image.source["texture"])) {
                    // 如果是render target
                    texture = image["texture"] || image.source["texture"];
                    buffer.saveTransform();
                    offsetX = buffer.$offsetX;
                    offsetY = buffer.$offsetY;
                    buffer.useOffset();
                    buffer.transform(1, 0, 0, -1, 0, destHeight + destY * 2); // 翻转
                }
                else if (!image.source && !image.webGLTexture) {
                    return;
                }
                else {
                    texture = this.getWebGLTexture(image);
                }
                if (!texture) {
                    return;
                }
                this.drawTexture(texture, sourceX, sourceY, sourceWidth, sourceHeight, destX, destY, destWidth, destHeight, imageSourceWidth, imageSourceHeight, undefined, undefined, undefined, undefined, rotated, smoothing);
                if (image.source && image.source["texture"]) {
                    buffer.$offsetX = offsetX;
                    buffer.$offsetY = offsetY;
                    buffer.restoreTransform();
                }
            };
            /**
             * 绘制Mesh
             */
            WebGLRenderContext.prototype.drawMesh = function (image, sourceX, sourceY, sourceWidth, sourceHeight, destX, destY, destWidth, destHeight, imageSourceWidth, imageSourceHeight, meshUVs, meshVertices, meshIndices, bounds, rotated, smoothing) {
                var buffer = this.currentBuffer;
                if (this.contextLost || !image || !buffer) {
                    return;
                }
                var texture;
                var offsetX;
                var offsetY;
                if (image["texture"] || (image.source && image.source["texture"])) {
                    // 如果是render target
                    texture = image["texture"] || image.source["texture"];
                    buffer.saveTransform();
                    offsetX = buffer.$offsetX;
                    offsetY = buffer.$offsetY;
                    buffer.useOffset();
                    buffer.transform(1, 0, 0, -1, 0, destHeight + destY * 2); // 翻转
                }
                else if (!image.source && !image.webGLTexture) {
                    return;
                }
                else {
                    texture = this.getWebGLTexture(image);
                }
                if (!texture) {
                    return;
                }
                this.drawTexture(texture, sourceX, sourceY, sourceWidth, sourceHeight, destX, destY, destWidth, destHeight, imageSourceWidth, imageSourceHeight, meshUVs, meshVertices, meshIndices, bounds, rotated, smoothing);
                if (image["texture"] || (image.source && image.source["texture"])) {
                    buffer.$offsetX = offsetX;
                    buffer.$offsetY = offsetY;
                    buffer.restoreTransform();
                }
            };
            /**
             * 绘制材质
             */
            WebGLRenderContext.prototype.drawTexture = function (texture, sourceX, sourceY, sourceWidth, sourceHeight, destX, destY, destWidth, destHeight, textureWidth, textureHeight, meshUVs, meshVertices, meshIndices, bounds, rotated, smoothing) {
                var buffer = this.currentBuffer;
                if (this.contextLost || !texture || !buffer) {
                    return;
                }
                if (meshVertices && meshIndices) {
                    if (this.vao.reachMaxSize(meshVertices.length / 2, meshIndices.length)) {
                        this.$drawWebGL();
                    }
                }
                else {
                    if (this.vao.reachMaxSize()) {
                        this.$drawWebGL();
                    }
                }
                if (smoothing != undefined && texture["smoothing"] != smoothing) {
                    this.drawCmdManager.pushChangeSmoothing(texture, smoothing);
                }
                if (meshUVs) {
                    this.vao.changeToMeshIndices();
                }
                var count = meshIndices ? meshIndices.length / 3 : 2;
                // 应用$filter，因为只可能是colorMatrixFilter，最后两个参数可不传
                this.drawCmdManager.pushDrawTexture(texture, count, this.$filter);
                this.vao.cacheArrays(buffer, sourceX, sourceY, sourceWidth, sourceHeight, destX, destY, destWidth, destHeight, textureWidth, textureHeight, meshUVs, meshVertices, meshIndices, rotated);
            };
            /**
             * 绘制矩形（仅用于遮罩擦除等）
             */
            WebGLRenderContext.prototype.drawRect = function (x, y, width, height) {
                var buffer = this.currentBuffer;
                if (this.contextLost || !buffer) {
                    return;
                }
                if (this.vao.reachMaxSize()) {
                    this.$drawWebGL();
                }
                this.drawCmdManager.pushDrawRect();
                this.vao.cacheArrays(buffer, 0, 0, width, height, x, y, width, height, width, height);
            };
            /**
             * 绘制遮罩
             */
            WebGLRenderContext.prototype.pushMask = function (x, y, width, height) {
                var buffer = this.currentBuffer;
                if (this.contextLost || !buffer) {
                    return;
                }
                buffer.$stencilList.push({ x: x, y: y, width: width, height: height });
                if (this.vao.reachMaxSize()) {
                    this.$drawWebGL();
                }
                this.drawCmdManager.pushPushMask();
                this.vao.cacheArrays(buffer, 0, 0, width, height, x, y, width, height, width, height);
            };
            /**
             * 恢复遮罩
             */
            WebGLRenderContext.prototype.popMask = function () {
                var buffer = this.currentBuffer;
                if (this.contextLost || !buffer) {
                    return;
                }
                var mask = buffer.$stencilList.pop();
                if (this.vao.reachMaxSize()) {
                    this.$drawWebGL();
                }
                this.drawCmdManager.pushPopMask();
                this.vao.cacheArrays(buffer, 0, 0, mask.width, mask.height, mask.x, mask.y, mask.width, mask.height, mask.width, mask.height);
            };
            /**
             * 清除颜色缓存
             */
            WebGLRenderContext.prototype.clear = function () {
                this.drawCmdManager.pushClearColor();
            };
            /**
             * 开启scissor test
             */
            WebGLRenderContext.prototype.enableScissor = function (x, y, width, height) {
                var buffer = this.currentBuffer;
                this.drawCmdManager.pushEnableScissor(x, y, width, height);
                buffer.$hasScissor = true;
            };
            /**
             * 关闭scissor test
             */
            WebGLRenderContext.prototype.disableScissor = function () {
                var buffer = this.currentBuffer;
                this.drawCmdManager.pushDisableScissor();
                buffer.$hasScissor = false;
            };
            WebGLRenderContext.prototype.$drawWebGL = function () {
                if (this.drawCmdManager.drawDataLen == 0 || this.contextLost) {
                    return;
                }
                this.uploadVerticesArray(this.vao.getVertices());
                // 有mesh，则使用indicesForMesh
                if (this.vao.isMesh()) {
                    this.uploadIndicesArray(this.vao.getMeshIndices());
                }
                var length = this.drawCmdManager.drawDataLen;
                var offset = 0;
                for (var i = 0; i < length; i++) {
                    var data = this.drawCmdManager.drawData[i];
                    offset = this.drawData(data, offset);
                    // 计算draw call
                    if (data.type == 7 /* ACT_BUFFER */) {
                        this.activatedBuffer = data.buffer;
                    }
                    if (data.type == 0 /* TEXTURE */ || data.type == 1 /* RECT */ || data.type == 2 /* PUSH_MASK */ || data.type == 3 /* POP_MASK */) {
                        if (this.activatedBuffer && this.activatedBuffer.$computeDrawCall) {
                            this.activatedBuffer.$drawCalls++;
                        }
                    }
                }
                // 切换回默认indices
                if (this.vao.isMesh()) {
                    this.uploadIndicesArray(this.vao.getIndices());
                }
                // 清空数据
                this.drawCmdManager.clear();
                this.vao.clear();
            };
            /**
             * 执行绘制命令
             */
            WebGLRenderContext.prototype.drawData = function (data, offset) {
                if (!data) {
                    return;
                }
                var gl = this.context;
                var program;
                var filter = data.filter;
                switch (data.type) {
                    case 0 /* TEXTURE */:
                        if (filter) {
                            if (filter.type === "custom") {
                                program = web.EgretWebGLProgram.getProgram(gl, filter.$vertexSrc, filter.$fragmentSrc, filter.$shaderKey);
                            }
                            else if (filter.type === "colorTransform") {
                                program = web.EgretWebGLProgram.getProgram(gl, web.EgretShaderLib.default_vert, web.EgretShaderLib.colorTransform_frag, "colorTransform");
                            }
                            else if (filter.type === "blurX") {
                                program = web.EgretWebGLProgram.getProgram(gl, web.EgretShaderLib.default_vert, web.EgretShaderLib.blur_frag, "blur");
                            }
                            else if (filter.type === "blurY") {
                                program = web.EgretWebGLProgram.getProgram(gl, web.EgretShaderLib.default_vert, web.EgretShaderLib.blur_frag, "blur");
                            }
                            else if (filter.type === "glow") {
                                program = web.EgretWebGLProgram.getProgram(gl, web.EgretShaderLib.default_vert, web.EgretShaderLib.glow_frag, "glow");
                            }
                        }
                        else {
                            program = web.EgretWebGLProgram.getProgram(gl, web.EgretShaderLib.default_vert, web.EgretShaderLib.texture_frag, "texture");
                        }
                        this.activeProgram(gl, program);
                        this.syncUniforms(program, filter, data.textureWidth, data.textureHeight);
                        offset += this.drawTextureElements(data, offset);
                        break;
                    case 1 /* RECT */:
                        program = web.EgretWebGLProgram.getProgram(gl, web.EgretShaderLib.default_vert, web.EgretShaderLib.primitive_frag, "primitive");
                        this.activeProgram(gl, program);
                        this.syncUniforms(program, filter, data.textureWidth, data.textureHeight);
                        offset += this.drawRectElements(data, offset);
                        break;
                    case 2 /* PUSH_MASK */:
                        program = web.EgretWebGLProgram.getProgram(gl, web.EgretShaderLib.default_vert, web.EgretShaderLib.primitive_frag, "primitive");
                        this.activeProgram(gl, program);
                        this.syncUniforms(program, filter, data.textureWidth, data.textureHeight);
                        offset += this.drawPushMaskElements(data, offset);
                        break;
                    case 3 /* POP_MASK */:
                        program = web.EgretWebGLProgram.getProgram(gl, web.EgretShaderLib.default_vert, web.EgretShaderLib.primitive_frag, "primitive");
                        this.activeProgram(gl, program);
                        this.syncUniforms(program, filter, data.textureWidth, data.textureHeight);
                        offset += this.drawPopMaskElements(data, offset);
                        break;
                    case 4 /* BLEND */:
                        this.setBlendMode(data.value);
                        break;
                    case 5 /* RESIZE_TARGET */:
                        data.buffer.rootRenderTarget.resize(data.width, data.height);
                        this.onResize(data.width, data.height);
                        break;
                    case 6 /* CLEAR_COLOR */:
                        if (this.activatedBuffer) {
                            var target = this.activatedBuffer.rootRenderTarget;
                            if (target.width != 0 || target.height != 0) {
                                target.clear(true);
                            }
                        }
                        break;
                    case 7 /* ACT_BUFFER */:
                        this.activateBuffer(data.buffer);
                        break;
                    case 8 /* ENABLE_SCISSOR */:
                        var buffer = this.activatedBuffer;
                        if (buffer) {
                            if (buffer.rootRenderTarget) {
                                buffer.rootRenderTarget.enabledStencil();
                            }
                            buffer.enableScissor(data.x, data.y, data.width, data.height);
                        }
                        break;
                    case 9 /* DISABLE_SCISSOR */:
                        buffer = this.activatedBuffer;
                        if (buffer) {
                            buffer.disableScissor();
                        }
                        break;
                    case 10 /* SMOOTHING */:
                        gl.bindTexture(gl.TEXTURE_2D, data.texture);
                        if (data.smoothing) {
                            gl.texParameteri(gl.TEXTURE_2D, gl.TEXTURE_MAG_FILTER, gl.LINEAR);
                            gl.texParameteri(gl.TEXTURE_2D, gl.TEXTURE_MIN_FILTER, gl.LINEAR);
                        }
                        else {
                            gl.texParameteri(gl.TEXTURE_2D, gl.TEXTURE_MAG_FILTER, gl.NEAREST);
                            gl.texParameteri(gl.TEXTURE_2D, gl.TEXTURE_MIN_FILTER, gl.NEAREST);
                        }
                        break;
                    default:
                        break;
                }
                return offset;
            };
            WebGLRenderContext.prototype.activeProgram = function (gl, program) {
                if (program != this.currentProgram) {
                    gl.useProgram(program.id);
                    // 目前所有attribute buffer的绑定方法都是一致的
                    var attribute = program.attributes;
                    for (var key in attribute) {
                        if (key === "aVertexPosition") {
                            gl.vertexAttribPointer(attribute["aVertexPosition"].location, 2, gl.FLOAT, false, 5 * 4, 0);
                            gl.enableVertexAttribArray(attribute["aVertexPosition"].location);
                        }
                        else if (key === "aTextureCoord") {
                            gl.vertexAttribPointer(attribute["aTextureCoord"].location, 2, gl.FLOAT, false, 5 * 4, 2 * 4);
                            gl.enableVertexAttribArray(attribute["aTextureCoord"].location);
                        }
                        else if (key === "aColor") {
                            gl.vertexAttribPointer(attribute["aColor"].location, 1, gl.FLOAT, false, 5 * 4, 4 * 4);
                            gl.enableVertexAttribArray(attribute["aColor"].location);
                        }
                    }
                    this.currentProgram = program;
                }
            };
            WebGLRenderContext.prototype.syncUniforms = function (program, filter, textureWidth, textureHeight) {
                var uniforms = program.uniforms;
                var isCustomFilter = filter && filter.type === "custom";
                for (var key in uniforms) {
                    if (key === "projectionVector") {
                        uniforms[key].setValue({ x: this.projectionX, y: this.projectionY });
                    }
                    else if (key === "uTextureSize") {
                        uniforms[key].setValue({ x: textureWidth, y: textureHeight });
                    }
                    else if (key === "uSampler") {
                    }
                    else {
                        var value = filter.$uniforms[key];
                        if (value !== undefined) {
                            uniforms[key].setValue(value);
                        }
                        else {
                            // egret.warn("filter custom: uniform " + key + " not defined!");
                        }
                    }
                }
            };
            /**
             * 画texture
             **/
            WebGLRenderContext.prototype.drawTextureElements = function (data, offset) {
                var gl = this.context;
                gl.bindTexture(gl.TEXTURE_2D, data.texture);
                var size = data.count * 3;
                gl.drawElements(gl.TRIANGLES, size, gl.UNSIGNED_SHORT, offset * 2);
                return size;
            };
            /**
             * @private
             * 画rect
             **/
            WebGLRenderContext.prototype.drawRectElements = function (data, offset) {
                var gl = this.context;
                // gl.bindTexture(gl.TEXTURE_2D, null);
                var size = data.count * 3;
                gl.drawElements(gl.TRIANGLES, size, gl.UNSIGNED_SHORT, offset * 2);
                return size;
            };
            /**
             * 画push mask
             **/
            WebGLRenderContext.prototype.drawPushMaskElements = function (data, offset) {
                var gl = this.context;
                var size = data.count * 3;
                var buffer = this.activatedBuffer;
                if (buffer) {
                    if (buffer.rootRenderTarget) {
                        buffer.rootRenderTarget.enabledStencil();
                    }
                    if (buffer.stencilHandleCount == 0) {
                        buffer.enableStencil();
                        gl.clear(gl.STENCIL_BUFFER_BIT); // clear
                    }
                    var level = buffer.stencilHandleCount;
                    buffer.stencilHandleCount++;
                    gl.colorMask(false, false, false, false);
                    gl.stencilFunc(gl.EQUAL, level, 0xFF);
                    gl.stencilOp(gl.KEEP, gl.KEEP, gl.INCR);
                    // gl.bindTexture(gl.TEXTURE_2D, null);
                    gl.drawElements(gl.TRIANGLES, size, gl.UNSIGNED_SHORT, offset * 2);
                    gl.stencilFunc(gl.EQUAL, level + 1, 0xFF);
                    gl.colorMask(true, true, true, true);
                    gl.stencilOp(gl.KEEP, gl.KEEP, gl.KEEP);
                }
                return size;
            };
            /**
             * 画pop mask
             **/
            WebGLRenderContext.prototype.drawPopMaskElements = function (data, offset) {
                var gl = this.context;
                var size = data.count * 3;
                var buffer = this.activatedBuffer;
                if (buffer) {
                    buffer.stencilHandleCount--;
                    if (buffer.stencilHandleCount == 0) {
                        buffer.disableStencil(); // skip this draw
                    }
                    else {
                        var level = buffer.stencilHandleCount;
                        gl.colorMask(false, false, false, false);
                        gl.stencilFunc(gl.EQUAL, level + 1, 0xFF);
                        gl.stencilOp(gl.KEEP, gl.KEEP, gl.DECR);
                        // gl.bindTexture(gl.TEXTURE_2D, null);
                        gl.drawElements(gl.TRIANGLES, size, gl.UNSIGNED_SHORT, offset * 2);
                        gl.stencilFunc(gl.EQUAL, level, 0xFF);
                        gl.colorMask(true, true, true, true);
                        gl.stencilOp(gl.KEEP, gl.KEEP, gl.KEEP);
                    }
                }
                return size;
            };
            /**
             * 设置混色
             */
            WebGLRenderContext.prototype.setBlendMode = function (value) {
                var gl = this.context;
                var blendModeWebGL = WebGLRenderContext.blendModesForGL[value];
                if (blendModeWebGL) {
                    gl.blendFunc(blendModeWebGL[0], blendModeWebGL[1]);
                }
            };
            /**
             * 应用滤镜绘制给定的render target
             * 此方法不会导致input被释放，所以如果需要释放input，需要调用此方法后手动调用release
             */
            WebGLRenderContext.prototype.drawTargetWidthFilters = function (filters, input) {
                var originInput = input, filtersLen = filters.length, output;
                // 应用前面的滤镜
                if (filtersLen > 1) {
                    for (var i = 0; i < filtersLen - 1; i++) {
                        var filter_1 = filters[i];
                        var width = input.rootRenderTarget.width;
                        var height = input.rootRenderTarget.height;
                        output = web.WebGLRenderBuffer.create(width, height);
                        output.setTransform(1, 0, 0, 1, 0, 0);
                        output.globalAlpha = 1;
                        this.drawToRenderTarget(filter_1, input, output);
                        if (input != originInput) {
                            web.WebGLRenderBuffer.release(input);
                        }
                        input = output;
                    }
                }
                // 应用最后一个滤镜并绘制到当前场景中
                var filter = filters[filtersLen - 1];
                this.drawToRenderTarget(filter, input, this.currentBuffer);
                // 释放掉用于交换的buffer
                if (input != originInput) {
                    web.WebGLRenderBuffer.release(input);
                }
            };
            /**
             * 向一个renderTarget中绘制
             * */
            WebGLRenderContext.prototype.drawToRenderTarget = function (filter, input, output) {
                if (this.contextLost) {
                    return;
                }
                if (this.vao.reachMaxSize()) {
                    this.$drawWebGL();
                }
                this.pushBuffer(output);
                var originInput = input, temp, width = input.rootRenderTarget.width, height = input.rootRenderTarget.height;
                // 模糊滤镜分别处理blurX与blurY
                if (filter.type == "blur") {
                    var blurXFilter = filter.blurXFilter;
                    var blurYFilter = filter.blurYFilter;
                    if (blurXFilter.blurX != 0 && blurYFilter.blurY != 0) {
                        temp = web.WebGLRenderBuffer.create(width, height);
                        temp.setTransform(1, 0, 0, 1, 0, 0);
                        temp.globalAlpha = 1;
                        this.drawToRenderTarget(filter.blurXFilter, input, temp);
                        if (input != originInput) {
                            web.WebGLRenderBuffer.release(input);
                        }
                        input = temp;
                        filter = blurYFilter;
                    }
                    else {
                        filter = blurXFilter.blurX === 0 ? blurYFilter : blurXFilter;
                    }
                }
                // 绘制input结果到舞台
                output.saveTransform();
                output.transform(1, 0, 0, -1, 0, height);
                this.vao.cacheArrays(output, 0, 0, width, height, 0, 0, width, height, width, height);
                output.restoreTransform();
                this.drawCmdManager.pushDrawTexture(input.rootRenderTarget.texture, 2, filter, width, height);
                // 释放掉input
                if (input != originInput) {
                    web.WebGLRenderBuffer.release(input);
                }
                this.popBuffer();
            };
            WebGLRenderContext.initBlendMode = function () {
                WebGLRenderContext.blendModesForGL = {};
                WebGLRenderContext.blendModesForGL["source-over"] = [1, 771];
                WebGLRenderContext.blendModesForGL["lighter"] = [1, 1];
                WebGLRenderContext.blendModesForGL["lighter-in"] = [770, 771];
                WebGLRenderContext.blendModesForGL["destination-out"] = [0, 771];
                WebGLRenderContext.blendModesForGL["destination-in"] = [0, 770];
            };
            WebGLRenderContext.glContextId = 0;
            WebGLRenderContext.blendModesForGL = null;
            return WebGLRenderContext;
        }());
        web.WebGLRenderContext = WebGLRenderContext;
        __reflect(WebGLRenderContext.prototype, "egret.web.WebGLRenderContext");
        WebGLRenderContext.initBlendMode();
    })(web = egret.web || (egret.web = {}));
})(egret || (egret = {}));
//////////////////////////////////////////////////////////////////////////////////////
//
//  Copyright (c) 2014-present, Egret Technology.
//  All rights reserved.
//  Redistribution and use in source and binary forms, with or without
//  modification, are permitted provided that the following conditions are met:
//
//     * Redistributions of source code must retain the above copyright
//       notice, this list of conditions and the following disclaimer.
//     * Redistributions in binary form must reproduce the above copyright
//       notice, this list of conditions and the following disclaimer in the
//       documentation and/or other materials provided with the distribution.
//     * Neither the name of the Egret nor the
//       names of its contributors may be used to endorse or promote products
//       derived from this software without specific prior written permission.
//
//  THIS SOFTWARE IS PROVIDED BY EGRET AND CONTRIBUTORS "AS IS" AND ANY EXPRESS
//  OR IMPLIED WARRANTIES, INCLUDING, BUT NOT LIMITED TO, THE IMPLIED WARRANTIES
//  OF MERCHANTABILITY AND FITNESS FOR A PARTICULAR PURPOSE ARE DISCLAIMED.
//  IN NO EVENT SHALL EGRET AND CONTRIBUTORS BE LIABLE FOR ANY DIRECT, INDIRECT,
//  INCIDENTAL, SPECIAL, EXEMPLARY, OR CONSEQUENTIAL DAMAGES (INCLUDING, BUT NOT
//  LIMITED TO, PROCUREMENT OF SUBSTITUTE GOODS OR SERVICES;LOSS OF USE, DATA,
//  OR PROFITS; OR BUSINESS INTERRUPTION) HOWEVER CAUSED AND ON ANY THEORY OF
//  LIABILITY, WHETHER IN CONTRACT, STRICT LIABILITY, OR TORT (INCLUDING
//  NEGLIGENCE OR OTHERWISE) ARISING IN ANY WAY OUT OF THE USE OF THIS SOFTWARE,
//  EVEN IF ADVISED OF THE POSSIBILITY OF SUCH DAMAGE.
//
//////////////////////////////////////////////////////////////////////////////////////
var egret;
(function (egret) {
    var web;
    (function (web) {
        /**
         * @private
         * WebGL渲染缓存
         */
        var WebGLRenderBuffer = (function (_super) {
            __extends(WebGLRenderBuffer, _super);
            function WebGLRenderBuffer(width, height, root) {
                var _this = _super.call(this) || this;
                _this.globalAlpha = 1;
                /**
                 * stencil state
                 * 模版开关状态
                 */
                _this.stencilState = false;
                _this.$stencilList = [];
                _this.stencilHandleCount = 0;
                /**
                 * scissor state
                 * scissor 开关状态
                 */
                _this.$scissorState = false;
                _this.scissorRect = new egret.Rectangle();
                _this.$hasScissor = false;
                _this.$drawCalls = 0;
                _this.$computeDrawCall = false;
                _this.globalMatrix = new egret.Matrix();
                _this.savedGlobalMatrix = new egret.Matrix();
                _this.$offsetX = 0;
                _this.$offsetY = 0;
                // 获取webglRenderContext
                _this.context = web.WebGLRenderContext.getInstance(width, height);
                // buffer 对应的 render target
                _this.rootRenderTarget = new web.WebGLRenderTarget(_this.context.context, 3, 3);
                if (width && height) {
                    _this.resize(width, height);
                }
                // 如果是第一个加入的buffer，说明是舞台buffer
                _this.root = root;
                // 如果是用于舞台渲染的renderBuffer，则默认添加renderTarget到renderContext中，而且是第一个
                if (_this.root) {
                    _this.context.pushBuffer(_this);
                    // 画布
                    _this.surface = _this.context.surface;
                    _this.$computeDrawCall = true;
                }
                else {
                    // 由于创建renderTarget造成的frameBuffer绑定，这里重置绑定
                    var lastBuffer = _this.context.activatedBuffer;
                    if (lastBuffer) {
                        lastBuffer.rootRenderTarget.activate();
                    }
                    _this.rootRenderTarget.initFrameBuffer();
                    _this.surface = _this.rootRenderTarget;
                }
                return _this;
            }
            WebGLRenderBuffer.prototype.enableStencil = function () {
                if (!this.stencilState) {
                    this.context.enableStencilTest();
                    this.stencilState = true;
                }
            };
            WebGLRenderBuffer.prototype.disableStencil = function () {
                if (this.stencilState) {
                    this.context.disableStencilTest();
                    this.stencilState = false;
                }
            };
            WebGLRenderBuffer.prototype.restoreStencil = function () {
                if (this.stencilState) {
                    this.context.enableStencilTest();
                }
                else {
                    this.context.disableStencilTest();
                }
            };
            WebGLRenderBuffer.prototype.enableScissor = function (x, y, width, height) {
                if (!this.$scissorState) {
                    this.$scissorState = true;
                    this.scissorRect.setTo(x, y, width, height);
                    this.context.enableScissorTest(this.scissorRect);
                }
            };
            WebGLRenderBuffer.prototype.disableScissor = function () {
                if (this.$scissorState) {
                    this.$scissorState = false;
                    this.scissorRect.setEmpty();
                    this.context.disableScissorTest();
                }
            };
            WebGLRenderBuffer.prototype.restoreScissor = function () {
                if (this.$scissorState) {
                    this.context.enableScissorTest(this.scissorRect);
                }
                else {
                    this.context.disableScissorTest();
                }
            };
            Object.defineProperty(WebGLRenderBuffer.prototype, "width", {
                /**
                 * 渲染缓冲的宽度，以像素为单位。
                 * @readOnly
                 */
                get: function () {
                    return this.rootRenderTarget.width;
                },
                enumerable: true,
                configurable: true
            });
            Object.defineProperty(WebGLRenderBuffer.prototype, "height", {
                /**
                 * 渲染缓冲的高度，以像素为单位。
                 * @readOnly
                 */
                get: function () {
                    return this.rootRenderTarget.height;
                },
                enumerable: true,
                configurable: true
            });
            /**
             * 改变渲染缓冲的大小并清空缓冲区
             * @param width 改变后的宽
             * @param height 改变后的高
             * @param useMaxSize 若传入true，则将改变后的尺寸与已有尺寸对比，保留较大的尺寸。
             */
            WebGLRenderBuffer.prototype.resize = function (width, height, useMaxSize) {
                this.context.pushBuffer(this);
                width = width || 1;
                height = height || 1;
                // render target 尺寸重置
                if (width != this.rootRenderTarget.width || height != this.rootRenderTarget.height) {
                    this.context.drawCmdManager.pushResize(this, width, height);
                    // 同步更改宽高
                    this.rootRenderTarget.width = width;
                    this.rootRenderTarget.height = height;
                }
                // 如果是舞台的渲染缓冲，执行resize，否则surface大小不随之改变
                if (this.root) {
                    this.context.resize(width, height, useMaxSize);
                }
                this.context.clear();
                this.context.popBuffer();
            };
            /**
             * 获取指定区域的像素
             */
            WebGLRenderBuffer.prototype.getPixels = function (x, y, width, height) {
                if (width === void 0) { width = 1; }
                if (height === void 0) { height = 1; }
                var pixels = new Uint8Array(4 * width * height);
                var useFrameBuffer = this.rootRenderTarget.useFrameBuffer;
                this.rootRenderTarget.useFrameBuffer = true;
                this.rootRenderTarget.activate();
                this.context.getPixels(x, y, width, height, pixels);
                this.rootRenderTarget.useFrameBuffer = useFrameBuffer;
                this.rootRenderTarget.activate();
                //图像反转
                var result = new Uint8Array(4 * width * height);
                for (var i = 0; i < height; i++) {
                    for (var j = 0; j < width; j++) {
                        result[(width * (height - i - 1) + j) * 4] = pixels[(width * i + j) * 4];
                        result[(width * (height - i - 1) + j) * 4 + 1] = pixels[(width * i + j) * 4 + 1];
                        result[(width * (height - i - 1) + j) * 4 + 2] = pixels[(width * i + j) * 4 + 2];
                        result[(width * (height - i - 1) + j) * 4 + 3] = pixels[(width * i + j) * 4 + 3];
                    }
                }
                return result;
            };
            /**
             * 转换成base64字符串，如果图片（或者包含的图片）跨域，则返回null
             * @param type 转换的类型，如: "image/png","image/jpeg"
             */
            WebGLRenderBuffer.prototype.toDataURL = function (type, encoderOptions) {
                return this.context.surface.toDataURL(type, encoderOptions);
            };
            /**
             * 销毁绘制对象
             */
            WebGLRenderBuffer.prototype.destroy = function () {
                this.context.destroy();
            };
            WebGLRenderBuffer.prototype.onRenderFinish = function () {
                this.$drawCalls = 0;
            };
            /**
             * 交换frameBuffer中的图像到surface中
             * @param width 宽度
             * @param height 高度
             */
            WebGLRenderBuffer.prototype.drawFrameBufferToSurface = function (sourceX, sourceY, sourceWidth, sourceHeight, destX, destY, destWidth, destHeight, clear) {
                if (clear === void 0) { clear = false; }
                this.rootRenderTarget.useFrameBuffer = false;
                this.rootRenderTarget.activate();
                this.context.disableStencilTest(); // 切换frameBuffer注意要禁用STENCIL_TEST
                this.context.disableScissorTest();
                this.setTransform(1, 0, 0, 1, 0, 0);
                this.globalAlpha = 1;
                this.context.setGlobalCompositeOperation("source-over");
                clear && this.context.clear();
                this.context.drawImage(this.rootRenderTarget, sourceX, sourceY, sourceWidth, sourceHeight, destX, destY, destWidth, destHeight, sourceWidth, sourceHeight, false);
                this.context.$drawWebGL();
                this.rootRenderTarget.useFrameBuffer = true;
                this.rootRenderTarget.activate();
                this.restoreStencil();
                this.restoreScissor();
            };
            /**
             * 交换surface的图像到frameBuffer中
             * @param width 宽度
             * @param height 高度
             */
            WebGLRenderBuffer.prototype.drawSurfaceToFrameBuffer = function (sourceX, sourceY, sourceWidth, sourceHeight, destX, destY, destWidth, destHeight, clear) {
                if (clear === void 0) { clear = false; }
                this.rootRenderTarget.useFrameBuffer = true;
                this.rootRenderTarget.activate();
                this.context.disableStencilTest(); // 切换frameBuffer注意要禁用STENCIL_TEST
                this.context.disableScissorTest();
                this.setTransform(1, 0, 0, 1, 0, 0);
                this.globalAlpha = 1;
                this.context.setGlobalCompositeOperation("source-over");
                clear && this.context.clear();
                this.context.drawImage(this.context.surface, sourceX, sourceY, sourceWidth, sourceHeight, destX, destY, destWidth, destHeight, sourceWidth, sourceHeight, false);
                this.context.$drawWebGL();
                this.rootRenderTarget.useFrameBuffer = false;
                this.rootRenderTarget.activate();
                this.restoreStencil();
                this.restoreScissor();
            };
            /**
             * 清空缓冲区数据
             */
            WebGLRenderBuffer.prototype.clear = function () {
                this.context.pushBuffer(this);
                this.context.clear();
                this.context.popBuffer();
            };
            WebGLRenderBuffer.prototype.setTransform = function (a, b, c, d, tx, ty) {
                // this.globalMatrix.setTo(a, b, c, d, tx, ty);
                var matrix = this.globalMatrix;
                matrix.a = a;
                matrix.b = b;
                matrix.c = c;
                matrix.d = d;
                matrix.tx = tx;
                matrix.ty = ty;
            };
            WebGLRenderBuffer.prototype.transform = function (a, b, c, d, tx, ty) {
                var matrix = this.globalMatrix;
                var a1 = matrix.a;
                var b1 = matrix.b;
                var c1 = matrix.c;
                var d1 = matrix.d;
                if (a != 1 || b != 0 || c != 0 || d != 1) {
                    matrix.a = a * a1 + b * c1;
                    matrix.b = a * b1 + b * d1;
                    matrix.c = c * a1 + d * c1;
                    matrix.d = c * b1 + d * d1;
                }
                matrix.tx = tx * a1 + ty * c1 + matrix.tx;
                matrix.ty = tx * b1 + ty * d1 + matrix.ty;
            };
            WebGLRenderBuffer.prototype.translate = function (dx, dy) {
                var matrix = this.globalMatrix;
                matrix.tx += dx;
                matrix.ty += dy;
            };
            WebGLRenderBuffer.prototype.useOffset = function () {
                var self = this;
                if (self.$offsetX != 0 || self.$offsetY != 0) {
                    self.globalMatrix.append(1, 0, 0, 1, self.$offsetX, self.$offsetY);
                    self.$offsetX = self.$offsetY = 0;
                }
            };
            WebGLRenderBuffer.prototype.saveTransform = function () {
                var matrix = this.globalMatrix;
                var sMatrix = this.savedGlobalMatrix;
                sMatrix.a = matrix.a;
                sMatrix.b = matrix.b;
                sMatrix.c = matrix.c;
                sMatrix.d = matrix.d;
                sMatrix.tx = matrix.tx;
                sMatrix.ty = matrix.ty;
            };
            WebGLRenderBuffer.prototype.restoreTransform = function () {
                var matrix = this.globalMatrix;
                var sMatrix = this.savedGlobalMatrix;
                matrix.a = sMatrix.a;
                matrix.b = sMatrix.b;
                matrix.c = sMatrix.c;
                matrix.d = sMatrix.d;
                matrix.tx = sMatrix.tx;
                matrix.ty = sMatrix.ty;
            };
            /**
             * 创建一个buffer实例
             */
            WebGLRenderBuffer.create = function (width, height) {
                var buffer = renderBufferPool.pop();
                // width = Math.min(width, 1024);
                // height = Math.min(height, 1024);
                if (buffer) {
                    buffer.resize(width, height);
                    var matrix = buffer.globalMatrix;
                    matrix.a = 1;
                    matrix.b = 0;
                    matrix.c = 0;
                    matrix.d = 1;
                    matrix.tx = 0;
                    matrix.ty = 0;
                    buffer.globalAlpha = 1;
                    buffer.$offsetX = 0;
                    buffer.$offsetY = 0;
                }
                else {
                    buffer = new WebGLRenderBuffer(width, height);
                    buffer.$computeDrawCall = false;
                }
                return buffer;
            };
            /**
             * 回收一个buffer实例
             */
            WebGLRenderBuffer.release = function (buffer) {
                renderBufferPool.push(buffer);
            };
            WebGLRenderBuffer.autoClear = true;
            return WebGLRenderBuffer;
        }(egret.HashObject));
        web.WebGLRenderBuffer = WebGLRenderBuffer;
        __reflect(WebGLRenderBuffer.prototype, "egret.web.WebGLRenderBuffer", ["egret.sys.RenderBuffer"]);
        var renderBufferPool = []; //渲染缓冲区对象池
    })(web = egret.web || (egret.web = {}));
})(egret || (egret = {}));
//////////////////////////////////////////////////////////////////////////////////////
//
//  Copyright (c) 2014-present, Egret Technology.
//  All rights reserved.
//  Redistribution and use in source and binary forms, with or without
//  modification, are permitted provided that the following conditions are met:
//
//     * Redistributions of source code must retain the above copyright
//       notice, this list of conditions and the following disclaimer.
//     * Redistributions in binary form must reproduce the above copyright
//       notice, this list of conditions and the following disclaimer in the
//       documentation and/or other materials provided with the distribution.
//     * Neither the name of the Egret nor the
//       names of its contributors may be used to endorse or promote products
//       derived from this software without specific prior written permission.
//
//  THIS SOFTWARE IS PROVIDED BY EGRET AND CONTRIBUTORS "AS IS" AND ANY EXPRESS
//  OR IMPLIED WARRANTIES, INCLUDING, BUT NOT LIMITED TO, THE IMPLIED WARRANTIES
//  OF MERCHANTABILITY AND FITNESS FOR A PARTICULAR PURPOSE ARE DISCLAIMED.
//  IN NO EVENT SHALL EGRET AND CONTRIBUTORS BE LIABLE FOR ANY DIRECT, INDIRECT,
//  INCIDENTAL, SPECIAL, EXEMPLARY, OR CONSEQUENTIAL DAMAGES (INCLUDING, BUT NOT
//  LIMITED TO, PROCUREMENT OF SUBSTITUTE GOODS OR SERVICES;LOSS OF USE, DATA,
//  OR PROFITS; OR BUSINESS INTERRUPTION) HOWEVER CAUSED AND ON ANY THEORY OF
//  LIABILITY, WHETHER IN CONTRACT, STRICT LIABILITY, OR TORT (INCLUDING
//  NEGLIGENCE OR OTHERWISE) ARISING IN ANY WAY OUT OF THE USE OF THIS SOFTWARE,
//  EVEN IF ADVISED OF THE POSSIBILITY OF SUCH DAMAGE.
//
//////////////////////////////////////////////////////////////////////////////////////
var egret;
(function (egret) {
    var web;
    (function (web) {
        var blendModes = ["source-over", "lighter", "destination-out"];
        var defaultCompositeOp = "source-over";
        var BLACK_COLOR = "#000000";
        var CAPS_STYLES = { none: 'butt', square: 'square', round: 'round' };
        var renderBufferPool = []; //渲染缓冲区对象池
        /**
         * @private
         * WebGL渲染器
         */
        var WebGLRenderer = (function () {
            function WebGLRenderer() {
                this.nestLevel = 0; //渲染的嵌套层次，0表示在调用堆栈的最外层。
            }
            /**
             * 渲染一个显示对象
             * @param displayObject 要渲染的显示对象
             * @param buffer 渲染缓冲
             * @param matrix 要对显示对象整体叠加的变换矩阵
             * @param dirtyList 脏矩形列表
             * @param forRenderTexture 绘制目标是RenderTexture的标志
             * @returns drawCall触发绘制的次数
             */
            WebGLRenderer.prototype.render = function (displayObject, buffer, matrix, forRenderTexture) {
                this.nestLevel++;
                var webglBuffer = buffer;
                var webglBufferContext = webglBuffer.context;
                var root = forRenderTexture ? displayObject : null;
                webglBufferContext.pushBuffer(webglBuffer);
                //绘制显示对象
                webglBuffer.transform(matrix.a, matrix.b, matrix.c, matrix.d, 0, 0);
                this.drawDisplayObject(displayObject, webglBuffer, matrix.tx, matrix.ty, true);
                webglBufferContext.$drawWebGL();
                var drawCall = webglBuffer.$drawCalls;
                webglBuffer.onRenderFinish();
                webglBufferContext.popBuffer();
                var invert = egret.Matrix.create();
                matrix.$invertInto(invert);
                webglBuffer.transform(invert.a, invert.b, invert.c, invert.d, 0, 0);
                egret.Matrix.release(invert);
                this.nestLevel--;
                if (this.nestLevel === 0) {
                    //最大缓存6个渲染缓冲
                    if (renderBufferPool.length > 6) {
                        renderBufferPool.length = 6;
                    }
                    var length_2 = renderBufferPool.length;
                    for (var i = 0; i < length_2; i++) {
                        renderBufferPool[i].resize(0, 0);
                    }
                }
                return drawCall;
            };
            /**
             * @private
             * 绘制一个显示对象
             */
            WebGLRenderer.prototype.drawDisplayObject = function (displayObject, buffer, offsetX, offsetY, isStage) {
                var drawCalls = 0;
                var node;
                var displayList = displayObject.$displayList;
                if (displayList && !isStage) {
                    if (displayObject.$cacheDirty || displayObject.$renderDirty ||
                        displayList.$canvasScaleX != egret.sys.DisplayList.$canvasScaleX ||
                        displayList.$canvasScaleY != egret.sys.DisplayList.$canvasScaleY) {
                        drawCalls += displayList.drawToSurface();
                    }
                    node = displayList.$renderNode;
                }
                else {
                    if (displayObject.$renderDirty) {
                        node = displayObject.$getRenderNode();
                    }
                    else {
                        node = displayObject.$renderNode;
                    }
                }
                displayObject.$cacheDirty = false;
                if (node) {
                    drawCalls++;
                    buffer.$offsetX = offsetX;
                    buffer.$offsetY = offsetY;
                    switch (node.type) {
                        case 1 /* BitmapNode */:
                            this.renderBitmap(node, buffer);
                            break;
                        case 2 /* TextNode */:
                            this.renderText(node, buffer);
                            break;
                        case 3 /* GraphicsNode */:
                            this.renderGraphics(node, buffer);
                            break;
                        case 4 /* GroupNode */:
                            this.renderGroup(node, buffer);
                            break;
                        case 5 /* MeshNode */:
                            this.renderMesh(node, buffer);
                            break;
                        case 6 /* NormalBitmapNode */:
                            this.renderNormalBitmap(node, buffer);
                            break;
                    }
                    buffer.$offsetX = 0;
                    buffer.$offsetY = 0;
                }
                if (displayList && !isStage) {
                    return drawCalls;
                }
                var children = displayObject.$children;
                if (children) {
                    var length_3 = children.length;
                    for (var i = 0; i < length_3; i++) {
                        var child = children[i];
                        var offsetX2 = void 0;
                        var offsetY2 = void 0;
                        var tempAlpha = void 0;
                        if (child.$alpha != 1) {
                            tempAlpha = buffer.globalAlpha;
                            buffer.globalAlpha *= child.$alpha;
                        }
                        var savedMatrix = void 0;
                        if (child.$useTranslate) {
                            var m = child.$getMatrix();
                            offsetX2 = offsetX + child.$x;
                            offsetY2 = offsetY + child.$y;
                            var m2 = buffer.globalMatrix;
                            savedMatrix = egret.Matrix.create();
                            savedMatrix.a = m2.a;
                            savedMatrix.b = m2.b;
                            savedMatrix.c = m2.c;
                            savedMatrix.d = m2.d;
                            savedMatrix.tx = m2.tx;
                            savedMatrix.ty = m2.ty;
                            buffer.transform(m.a, m.b, m.c, m.d, offsetX2, offsetY2);
                            offsetX2 = -child.$anchorOffsetX;
                            offsetY2 = -child.$anchorOffsetY;
                        }
                        else {
                            offsetX2 = offsetX + child.$x - child.$anchorOffsetX;
                            offsetY2 = offsetY + child.$y - child.$anchorOffsetY;
                        }
                        switch (child.$renderMode) {
                            case 1 /* NONE */:
                                break;
                            case 2 /* FILTER */:
                                drawCalls += this.drawWithFilter(child, buffer, offsetX2, offsetY2);
                                break;
                            case 3 /* CLIP */:
                                drawCalls += this.drawWithClip(child, buffer, offsetX2, offsetY2);
                                break;
                            case 4 /* SCROLLRECT */:
                                drawCalls += this.drawWithScrollRect(child, buffer, offsetX2, offsetY2);
                                break;
                            default:
                                drawCalls += this.drawDisplayObject(child, buffer, offsetX2, offsetY2);
                                break;
                        }
                        if (tempAlpha) {
                            buffer.globalAlpha = tempAlpha;
                        }
                        if (savedMatrix) {
                            var m = buffer.globalMatrix;
                            m.a = savedMatrix.a;
                            m.b = savedMatrix.b;
                            m.c = savedMatrix.c;
                            m.d = savedMatrix.d;
                            m.tx = savedMatrix.tx;
                            m.ty = savedMatrix.ty;
                            egret.Matrix.release(savedMatrix);
                        }
                    }
                }
                return drawCalls;
            };
            /**
             * @private
             */
            WebGLRenderer.prototype.drawWithFilter = function (displayObject, buffer, offsetX, offsetY) {
                var drawCalls = 0;
                if (displayObject.$children && displayObject.$children.length == 0 && (!displayObject.$renderNode || displayObject.$renderNode.$getRenderCount() == 0)) {
                    return;
                }
                var filters = displayObject.$filters;
                var hasBlendMode = (displayObject.$blendMode !== 0);
                var compositeOp;
                if (hasBlendMode) {
                    compositeOp = blendModes[displayObject.$blendMode];
                    if (!compositeOp) {
                        compositeOp = defaultCompositeOp;
                    }
                }
                var displayBounds = displayObject.$getOriginalBounds();
                if (displayBounds.width <= 0 || displayBounds.height <= 0) {
                    return drawCalls;
                }
                if (!displayObject.mask && filters.length == 1 && (filters[0].type == "colorTransform" || (filters[0].type === "custom" && filters[0].padding === 0))) {
                    var childrenDrawCount = this.getRenderCount(displayObject);
                    if (!displayObject.$children || childrenDrawCount == 1) {
                        if (hasBlendMode) {
                            buffer.context.setGlobalCompositeOperation(compositeOp);
                        }
                        buffer.context.$filter = filters[0];
                        if (displayObject.$mask) {
                            drawCalls += this.drawWithClip(displayObject, buffer, offsetX, offsetY);
                        }
                        else if (displayObject.$scrollRect || displayObject.$maskRect) {
                            drawCalls += this.drawWithScrollRect(displayObject, buffer, offsetX, offsetY);
                        }
                        else {
                            drawCalls += this.drawDisplayObject(displayObject, buffer, offsetX, offsetY);
                        }
                        buffer.context.$filter = null;
                        if (hasBlendMode) {
                            buffer.context.setGlobalCompositeOperation(defaultCompositeOp);
                        }
                        return drawCalls;
                    }
                }
                // 为显示对象创建一个新的buffer
                var displayBuffer = this.createRenderBuffer(displayBounds.width, displayBounds.height);
                displayBuffer.context.pushBuffer(displayBuffer);
                //todo 可以优化减少draw次数
                if (displayObject.$mask) {
                    drawCalls += this.drawWithClip(displayObject, displayBuffer, -displayBounds.x, -displayBounds.y);
                }
                else if (displayObject.$scrollRect || displayObject.$maskRect) {
                    drawCalls += this.drawWithScrollRect(displayObject, displayBuffer, -displayBounds.x, -displayBounds.y);
                }
                else {
                    drawCalls += this.drawDisplayObject(displayObject, displayBuffer, -displayBounds.x, -displayBounds.y);
                }
                displayBuffer.context.popBuffer();
                //绘制结果到屏幕
                if (drawCalls > 0) {
                    if (hasBlendMode) {
                        buffer.context.setGlobalCompositeOperation(compositeOp);
                    }
                    drawCalls++;
                    // 绘制结果的时候，应用滤镜
                    buffer.$offsetX = offsetX + displayBounds.x;
                    buffer.$offsetY = offsetY + displayBounds.y;
                    buffer.context.drawTargetWidthFilters(filters, displayBuffer);
                    if (hasBlendMode) {
                        buffer.context.setGlobalCompositeOperation(defaultCompositeOp);
                    }
                }
                renderBufferPool.push(displayBuffer);
                return drawCalls;
            };
            WebGLRenderer.prototype.getRenderCount = function (displayObject) {
                var childrenDrawCount = 0;
                if (displayObject.$children) {
                    for (var _i = 0, _a = displayObject.$children; _i < _a.length; _i++) {
                        var child = _a[_i];
                        var node = child.$getRenderNode();
                        if (node) {
                            childrenDrawCount += node.$getRenderCount();
                        }
                        if (child.$children) {
                            childrenDrawCount += this.getRenderCount(child);
                        }
                    }
                }
                return childrenDrawCount;
            };
            /**
             * @private
             */
            WebGLRenderer.prototype.drawWithClip = function (displayObject, buffer, offsetX, offsetY) {
                var drawCalls = 0;
                var hasBlendMode = (displayObject.$blendMode !== 0);
                var compositeOp;
                if (hasBlendMode) {
                    compositeOp = blendModes[displayObject.$blendMode];
                    if (!compositeOp) {
                        compositeOp = defaultCompositeOp;
                    }
                }
                var scrollRect = displayObject.$scrollRect ? displayObject.$scrollRect : displayObject.$maskRect;
                var mask = displayObject.$mask;
                if (mask) {
                    var maskRenderMatrix = mask.$getMatrix();
                    //遮罩scaleX或scaleY为0，放弃绘制
                    if ((maskRenderMatrix.a == 0 && maskRenderMatrix.b == 0) || (maskRenderMatrix.c == 0 && maskRenderMatrix.d == 0)) {
                        return drawCalls;
                    }
                }
<<<<<<< HEAD
=======
                else {
                    region = egret.sys.Region.create();
                    bounds = displayObject.$getOriginalBounds();
                    region.updateRegion(bounds, displayMatrix);
                }
                if (region.width <= 0 || region.height <= 0) {
                    egret.sys.Region.release(region);
                    egret.Matrix.release(displayMatrix);
                    return drawCalls;
                }
                var found = false;
                if (!dirtyList) {
                    found = true;
                }
                else {
                    var l = dirtyList.length;
                    for (var j = 0; j < l; j++) {
                        if (region.intersects(dirtyList[j])) {
                            found = true;
                            break;
                        }
                    }
                }
                if (!found) {
                    egret.sys.Region.release(region);
                    egret.Matrix.release(displayMatrix);
                    return drawCalls;
                }
>>>>>>> d382bf67
                //没有遮罩,同时显示对象没有子项
                if (!mask && (!displayObject.$children || displayObject.$children.length == 0)) {
                    if (scrollRect) {
                        buffer.context.pushMask(scrollRect.x + offsetX, scrollRect.y + offsetY, scrollRect.width, scrollRect.height);
                    }
                    //绘制显示对象
                    if (hasBlendMode) {
                        buffer.context.setGlobalCompositeOperation(compositeOp);
                    }
                    drawCalls += this.drawDisplayObject(displayObject, buffer, offsetX, offsetY);
                    if (hasBlendMode) {
                        buffer.context.setGlobalCompositeOperation(defaultCompositeOp);
                    }
                    if (scrollRect) {
                        buffer.context.popMask();
                    }
                    return drawCalls;
                }
                else {
                    var displayBounds = displayObject.$getOriginalBounds();
                    //绘制显示对象自身，若有scrollRect，应用clip
                    var displayBuffer = this.createRenderBuffer(displayBounds.width, displayBounds.height);
                    displayBuffer.context.pushBuffer(displayBuffer);
                    drawCalls += this.drawDisplayObject(displayObject, displayBuffer, -displayBounds.x, -displayBounds.y);
                    //绘制遮罩
                    if (mask) {
                        var maskBuffer = this.createRenderBuffer(displayBounds.width, displayBounds.height);
                        maskBuffer.context.pushBuffer(maskBuffer);
<<<<<<< HEAD
                        var maskMatrix = egret.Matrix.create();
                        maskMatrix.copyFrom(mask.$getConcatenatedMatrix());
                        mask.$getConcatenatedMatrixAt(displayObject, maskMatrix);
                        maskBuffer.setTransform(maskMatrix.a, maskMatrix.b, maskMatrix.c, maskMatrix.d, maskMatrix.tx, maskMatrix.ty);
                        egret.Matrix.release(maskMatrix);
                        drawCalls += this.drawDisplayObject(mask, maskBuffer, -displayBounds.x, -displayBounds.y);
=======
                        maskBuffer.setTransform(matrix.a, 0, 0, matrix.d, -region.minX, -region.minY);
                        var offsetM_1 = egret.Matrix.create().setTo(matrix.a, 0, 0, matrix.d, -region.minX, -region.minY);
                        drawCalls += this.drawDisplayObject(mask, maskBuffer, dirtyList, offsetM_1, mask.$displayList, region, root);
                        egret.Matrix.release(offsetM_1);
>>>>>>> d382bf67
                        maskBuffer.context.popBuffer();
                        displayBuffer.context.setGlobalCompositeOperation("destination-in");
                        displayBuffer.setTransform(1, 0, 0, -1, 0, maskBuffer.height);
                        displayBuffer.globalAlpha = 1;
                        var maskBufferWidth = maskBuffer.rootRenderTarget.width;
                        var maskBufferHeight = maskBuffer.rootRenderTarget.height;
                        displayBuffer.context.drawTexture(maskBuffer.rootRenderTarget.texture, 0, 0, maskBufferWidth, maskBufferHeight, 0, 0, maskBufferWidth, maskBufferHeight, maskBufferWidth, maskBufferHeight);
                        displayBuffer.setTransform(1, 0, 0, 1, 0, 0);
                        displayBuffer.context.setGlobalCompositeOperation("source-over");
                        renderBufferPool.push(maskBuffer);
                    }
                    displayBuffer.context.setGlobalCompositeOperation(defaultCompositeOp);
                    displayBuffer.context.popBuffer();
                    //绘制结果到屏幕
                    if (drawCalls > 0) {
                        drawCalls++;
                        if (hasBlendMode) {
                            buffer.context.setGlobalCompositeOperation(compositeOp);
                        }
                        if (scrollRect) {
                            buffer.context.pushMask(scrollRect.x + offsetX, scrollRect.y + offsetY, scrollRect.width, scrollRect.height);
                        }
                        buffer.globalAlpha = 1;
                        var savedMatrix = egret.Matrix.create();
                        var curMatrix = buffer.globalMatrix;
                        savedMatrix.a = curMatrix.a;
                        savedMatrix.b = curMatrix.b;
                        savedMatrix.c = curMatrix.c;
                        savedMatrix.d = curMatrix.d;
                        savedMatrix.tx = curMatrix.tx;
                        savedMatrix.ty = curMatrix.ty;
                        buffer.setTransform(egret.sys.DisplayList.$canvasScaleX, 0, 0, -egret.sys.DisplayList.$canvasScaleY, (offsetX + displayBounds.x) * egret.sys.DisplayList.$canvasScaleX, (offsetY + displayBounds.y + displayBuffer.height) * egret.sys.DisplayList.$canvasScaleY);
                        var displayBufferWidth = displayBuffer.rootRenderTarget.width;
                        var displayBufferHeight = displayBuffer.rootRenderTarget.height;
                        buffer.context.drawTexture(displayBuffer.rootRenderTarget.texture, 0, 0, displayBufferWidth, displayBufferHeight, 0, 0, displayBufferWidth, displayBufferHeight, displayBufferWidth, displayBufferHeight);
                        if (scrollRect) {
                            displayBuffer.context.popMask();
                        }
                        if (hasBlendMode) {
                            buffer.context.setGlobalCompositeOperation(defaultCompositeOp);
                        }
                        var matrix = buffer.globalMatrix;
                        matrix.a = savedMatrix.a;
                        matrix.b = savedMatrix.b;
                        matrix.c = savedMatrix.c;
                        matrix.d = savedMatrix.d;
                        matrix.tx = savedMatrix.tx;
                        matrix.ty = savedMatrix.ty;
                        egret.Matrix.release(savedMatrix);
                    }
                    renderBufferPool.push(displayBuffer);
                    return drawCalls;
                }
            };
            /**
             * @private
             */
            WebGLRenderer.prototype.drawWithScrollRect = function (displayObject, buffer, offsetX, offsetY) {
                var drawCalls = 0;
                var scrollRect = displayObject.$scrollRect ? displayObject.$scrollRect : displayObject.$maskRect;
                if (scrollRect.isEmpty()) {
                    return drawCalls;
                }
                if (displayObject.$scrollRect) {
                    offsetX -= scrollRect.x;
                    offsetY -= scrollRect.y;
                }
                var m = buffer.globalMatrix;
                var context = buffer.context;
                var scissor = false;
                if (buffer.$hasScissor || m.b != 0 || m.c != 0) {
                    buffer.context.pushMask(scrollRect.x + offsetX, scrollRect.y + offsetY, scrollRect.width, scrollRect.height);
                }
                else {
                    var a = m.a;
                    var d = m.d;
                    var tx = m.tx;
                    var ty = m.ty;
                    var x = scrollRect.x + offsetX;
                    var y = scrollRect.y + offsetY;
                    var xMax = x + scrollRect.width;
                    var yMax = y + scrollRect.height;
                    var minX = void 0, minY = void 0, maxX = void 0, maxY = void 0;
                    //优化，通常情况下不缩放的对象占多数，直接加上偏移量即可。
                    if (a == 1.0 && d == 1.0) {
                        minX = x + tx;
                        minY = y + ty;
                        maxX = xMax + tx;
                        maxY = yMax + ty;
                    }
                    else {
                        var x0 = a * x + tx;
                        var y0 = d * y + ty;
                        var x1 = a * xMax + tx;
                        var y1 = d * y + ty;
                        var x2 = a * xMax + tx;
                        var y2 = d * yMax + ty;
                        var x3 = a * x + tx;
                        var y3 = d * yMax + ty;
                        var tmp = 0;
                        if (x0 > x1) {
                            tmp = x0;
                            x0 = x1;
                            x1 = tmp;
                        }
                        if (x2 > x3) {
                            tmp = x2;
                            x2 = x3;
                            x3 = tmp;
                        }
                        minX = (x0 < x2 ? x0 : x2);
                        maxX = (x1 > x3 ? x1 : x3);
                        if (y0 > y1) {
                            tmp = y0;
                            y0 = y1;
                            y1 = tmp;
                        }
                        if (y2 > y3) {
                            tmp = y2;
                            y2 = y3;
                            y3 = tmp;
                        }
                        minY = (y0 < y2 ? y0 : y2);
                        maxY = (y1 > y3 ? y1 : y3);
                    }
                    context.enableScissor(minX, -maxY + buffer.height, maxX - minX, maxY - minY);
                    scissor = true;
                }
                drawCalls += this.drawDisplayObject(displayObject, buffer, offsetX, offsetY);
                if (scissor) {
                    context.disableScissor();
                }
                else {
                    context.popMask();
                }
                return drawCalls;
            };
            /**
             * 将一个RenderNode对象绘制到渲染缓冲
             * @param node 要绘制的节点
             * @param buffer 渲染缓冲
             * @param matrix 要叠加的矩阵
             * @param forHitTest 绘制结果是用于碰撞检测。若为true，当渲染GraphicsNode时，会忽略透明度样式设置，全都绘制为不透明的。
             */
            WebGLRenderer.prototype.drawNodeToBuffer = function (node, buffer, matrix, forHitTest) {
                var webglBuffer = buffer;
                //pushRenderTARGET
                webglBuffer.context.pushBuffer(webglBuffer);
                webglBuffer.setTransform(matrix.a, matrix.b, matrix.c, matrix.d, matrix.tx, matrix.ty);
                this.renderNode(node, buffer, 0, 0, forHitTest);
                webglBuffer.context.$drawWebGL();
                webglBuffer.onRenderFinish();
                //popRenderTARGET
                webglBuffer.context.popBuffer();
            };
            /**
             * 将一个DisplayObject绘制到渲染缓冲，用于RenderTexture绘制
             * @param displayObject 要绘制的显示对象
             * @param buffer 渲染缓冲
             * @param matrix 要叠加的矩阵
             */
            WebGLRenderer.prototype.drawDisplayToBuffer = function (displayObject, buffer, matrix) {
                buffer.context.pushBuffer(buffer);
                if (matrix) {
                    buffer.setTransform(matrix.a, matrix.b, matrix.c, matrix.d, matrix.tx, matrix.ty);
                }
                var node;
                if (displayObject.$renderDirty) {
                    node = displayObject.$getRenderNode();
                }
                else {
                    node = displayObject.$renderNode;
                }
                var drawCalls = 0;
                if (node) {
                    drawCalls++;
                    switch (node.type) {
                        case 1 /* BitmapNode */:
                            this.renderBitmap(node, buffer);
                            break;
                        case 2 /* TextNode */:
                            this.renderText(node, buffer);
                            break;
                        case 3 /* GraphicsNode */:
                            this.renderGraphics(node, buffer);
                            break;
                        case 4 /* GroupNode */:
                            this.renderGroup(node, buffer);
                            break;
                        case 5 /* MeshNode */:
                            this.renderMesh(node, buffer);
                            break;
                        case 6 /* NormalBitmapNode */:
                            this.renderNormalBitmap(node, buffer);
                            break;
                    }
                }
                var children = displayObject.$children;
                if (children) {
                    var length_4 = children.length;
                    for (var i = 0; i < length_4; i++) {
                        var child = children[i];
                        switch (child.$renderMode) {
                            case 1 /* NONE */:
                                break;
                            case 2 /* FILTER */:
                                drawCalls += this.drawWithFilter(child, buffer, 0, 0);
                                break;
                            case 3 /* CLIP */:
                                drawCalls += this.drawWithClip(child, buffer, 0, 0);
                                break;
                            case 4 /* SCROLLRECT */:
                                drawCalls += this.drawWithScrollRect(child, buffer, 0, 0);
                                break;
                            default:
                                drawCalls += this.drawDisplayObject(child, buffer, 0, 0);
                                break;
                        }
                    }
                }
                buffer.context.$drawWebGL();
                buffer.onRenderFinish();
                buffer.context.popBuffer();
                return drawCalls;
            };
            /**
             * @private
             */
            WebGLRenderer.prototype.renderNode = function (node, buffer, offsetX, offsetY, forHitTest) {
                buffer.$offsetX = offsetX;
                buffer.$offsetY = offsetY;
                switch (node.type) {
                    case 1 /* BitmapNode */:
                        this.renderBitmap(node, buffer);
                        break;
                    case 2 /* TextNode */:
                        this.renderText(node, buffer);
                        break;
                    case 3 /* GraphicsNode */:
                        this.renderGraphics(node, buffer, forHitTest);
                        break;
                    case 4 /* GroupNode */:
                        this.renderGroup(node, buffer);
                        break;
                    case 5 /* MeshNode */:
                        this.renderMesh(node, buffer);
                        break;
                    case 6 /* NormalBitmapNode */:
                        this.renderNormalBitmap(node, buffer);
                        break;
                }
            };
            /**
             * @private
             */
            WebGLRenderer.prototype.renderNormalBitmap = function (node, buffer) {
                var image = node.image;
                if (!image) {
                    return;
                }
                buffer.context.drawImage(image, node.sourceX, node.sourceY, node.sourceW, node.sourceH, node.drawX, node.drawY, node.drawW, node.drawH, node.imageWidth, node.imageHeight, node.rotated, node.smoothing);
            };
            /**
             * @private
             */
            WebGLRenderer.prototype.renderBitmap = function (node, buffer) {
                var image = node.image;
                if (!image) {
                    return;
                }
                //buffer.imageSmoothingEnabled = node.smoothing;
                var data = node.drawData;
                var length = data.length;
                var pos = 0;
                var m = node.matrix;
                var blendMode = node.blendMode;
                var alpha = node.alpha;
                var savedMatrix;
                var offsetX;
                var offsetY;
                if (m) {
                    savedMatrix = egret.Matrix.create();
                    var curMatrix = buffer.globalMatrix;
                    savedMatrix.a = curMatrix.a;
                    savedMatrix.b = curMatrix.b;
                    savedMatrix.c = curMatrix.c;
                    savedMatrix.d = curMatrix.d;
                    savedMatrix.tx = curMatrix.tx;
                    savedMatrix.ty = curMatrix.ty;
                    offsetX = buffer.$offsetX;
                    offsetY = buffer.$offsetY;
                    buffer.useOffset();
                    buffer.transform(m.a, m.b, m.c, m.d, m.tx, m.ty);
                }
                //这里不考虑嵌套
                if (blendMode) {
                    buffer.context.setGlobalCompositeOperation(blendModes[blendMode]);
                }
                var originAlpha;
                if (alpha == alpha) {
                    originAlpha = buffer.globalAlpha;
                    buffer.globalAlpha *= alpha;
                }
                if (node.filter) {
                    buffer.context.$filter = node.filter;
                    while (pos < length) {
                        buffer.context.drawImage(image, data[pos++], data[pos++], data[pos++], data[pos++], data[pos++], data[pos++], data[pos++], data[pos++], node.imageWidth, node.imageHeight, node.rotated, node.smoothing);
                    }
                    buffer.context.$filter = null;
                }
                else {
                    while (pos < length) {
                        buffer.context.drawImage(image, data[pos++], data[pos++], data[pos++], data[pos++], data[pos++], data[pos++], data[pos++], data[pos++], node.imageWidth, node.imageHeight, node.rotated, node.smoothing);
                    }
                }
                if (blendMode) {
                    buffer.context.setGlobalCompositeOperation(defaultCompositeOp);
                }
                if (alpha == alpha) {
                    buffer.globalAlpha = originAlpha;
                }
                if (m) {
                    var matrix = buffer.globalMatrix;
                    matrix.a = savedMatrix.a;
                    matrix.b = savedMatrix.b;
                    matrix.c = savedMatrix.c;
                    matrix.d = savedMatrix.d;
                    matrix.tx = savedMatrix.tx;
                    matrix.ty = savedMatrix.ty;
                    buffer.$offsetX = offsetX;
                    buffer.$offsetY = offsetY;
                    egret.Matrix.release(savedMatrix);
                }
            };
            /**
             * @private
             */
            WebGLRenderer.prototype.renderMesh = function (node, buffer) {
                var image = node.image;
                //buffer.imageSmoothingEnabled = node.smoothing;
                var data = node.drawData;
                var length = data.length;
                var pos = 0;
                var m = node.matrix;
                var blendMode = node.blendMode;
                var alpha = node.alpha;
                var savedMatrix;
                var offsetX;
                var offsetY;
                if (m) {
                    savedMatrix = egret.Matrix.create();
                    var curMatrix = buffer.globalMatrix;
                    savedMatrix.a = curMatrix.a;
                    savedMatrix.b = curMatrix.b;
                    savedMatrix.c = curMatrix.c;
                    savedMatrix.d = curMatrix.d;
                    savedMatrix.tx = curMatrix.tx;
                    savedMatrix.ty = curMatrix.ty;
                    offsetX = buffer.$offsetX;
                    offsetY = buffer.$offsetY;
                    buffer.useOffset();
                    buffer.transform(m.a, m.b, m.c, m.d, m.tx, m.ty);
                }
                //这里不考虑嵌套
                if (blendMode) {
                    buffer.context.setGlobalCompositeOperation(blendModes[blendMode]);
                }
                var originAlpha;
                if (alpha == alpha) {
                    originAlpha = buffer.globalAlpha;
                    buffer.globalAlpha *= alpha;
                }
                if (node.filter) {
                    buffer.context.$filter = node.filter;
                    while (pos < length) {
                        buffer.context.drawMesh(image, data[pos++], data[pos++], data[pos++], data[pos++], data[pos++], data[pos++], data[pos++], data[pos++], node.imageWidth, node.imageHeight, node.uvs, node.vertices, node.indices, node.bounds, node.rotated, node.smoothing);
                    }
                    buffer.context.$filter = null;
                }
                else {
                    while (pos < length) {
                        buffer.context.drawMesh(image, data[pos++], data[pos++], data[pos++], data[pos++], data[pos++], data[pos++], data[pos++], data[pos++], node.imageWidth, node.imageHeight, node.uvs, node.vertices, node.indices, node.bounds, node.rotated, node.smoothing);
                    }
                }
                if (blendMode) {
                    buffer.context.setGlobalCompositeOperation(defaultCompositeOp);
                }
                if (alpha == alpha) {
                    buffer.globalAlpha = originAlpha;
                }
                if (m) {
                    var matrix = buffer.globalMatrix;
                    matrix.a = savedMatrix.a;
                    matrix.b = savedMatrix.b;
                    matrix.c = savedMatrix.c;
                    matrix.d = savedMatrix.d;
                    matrix.tx = savedMatrix.tx;
                    matrix.ty = savedMatrix.ty;
                    buffer.$offsetX = offsetX;
                    buffer.$offsetY = offsetY;
                    egret.Matrix.release(savedMatrix);
                }
            };
            /**
             * @private
             */
            WebGLRenderer.prototype.renderText = function (node, buffer) {
                var width = node.width - node.x;
                var height = node.height - node.y;
                if (width <= 0 || height <= 0 || !width || !height || node.drawData.length == 0) {
                    return;
                }
                var canvasScaleX = egret.sys.DisplayList.$canvasScaleX;
                var canvasScaleY = egret.sys.DisplayList.$canvasScaleY;
                var maxTextureSize = buffer.context.$maxTextureSize;
                if (width * canvasScaleX > maxTextureSize) {
                    canvasScaleX *= maxTextureSize / (width * canvasScaleX);
                }
                if (height * canvasScaleY > maxTextureSize) {
                    canvasScaleY *= maxTextureSize / (height * canvasScaleY);
                }
                width *= canvasScaleX;
                height *= canvasScaleY;
                var x = node.x * canvasScaleX;
                var y = node.y * canvasScaleY;
                if (node.$canvasScaleX != canvasScaleX || node.$canvasScaleY != canvasScaleY) {
                    node.$canvasScaleX = canvasScaleX;
                    node.$canvasScaleY = canvasScaleY;
                    node.dirtyRender = true;
                }
                if (!this.canvasRenderBuffer || !this.canvasRenderBuffer.context) {
                    this.canvasRenderer = new egret.CanvasRenderer();
                    this.canvasRenderBuffer = new web.CanvasRenderBuffer(width, height);
                }
                else if (node.dirtyRender) {
                    this.canvasRenderBuffer.resize(width, height);
                }
                if (!this.canvasRenderBuffer.context) {
                    return;
                }
                if (canvasScaleX != 1 || canvasScaleY != 1) {
                    this.canvasRenderBuffer.context.setTransform(canvasScaleX, 0, 0, canvasScaleY, 0, 0);
                }
                if (x || y) {
                    if (node.dirtyRender) {
                        this.canvasRenderBuffer.context.setTransform(canvasScaleX, 0, 0, canvasScaleY, -x, -y);
                    }
                    buffer.transform(1, 0, 0, 1, x / canvasScaleX, y / canvasScaleY);
                }
                else if (canvasScaleX != 1 || canvasScaleY != 1) {
                    this.canvasRenderBuffer.context.setTransform(canvasScaleX, 0, 0, canvasScaleY, 0, 0);
                }
                if (node.dirtyRender) {
                    var surface = this.canvasRenderBuffer.surface;
                    this.canvasRenderer.renderText(node, this.canvasRenderBuffer.context);
                    // 拷贝canvas到texture
                    var texture = node.$texture;
                    if (!texture) {
                        texture = buffer.context.createTexture(surface);
                        node.$texture = texture;
                    }
                    else {
                        // 重新拷贝新的图像
                        buffer.context.updateTexture(texture, surface);
                    }
                    // 保存材质尺寸
                    node.$textureWidth = surface.width;
                    node.$textureHeight = surface.height;
                }
                var textureWidth = node.$textureWidth;
                var textureHeight = node.$textureHeight;
                buffer.context.drawTexture(node.$texture, 0, 0, textureWidth, textureHeight, 0, 0, textureWidth / canvasScaleX, textureHeight / canvasScaleY, textureWidth, textureHeight);
                if (x || y) {
                    if (node.dirtyRender) {
                        this.canvasRenderBuffer.context.setTransform(canvasScaleX, 0, 0, canvasScaleY, 0, 0);
                    }
                    buffer.transform(1, 0, 0, 1, -x / canvasScaleX, -y / canvasScaleY);
                }
                node.dirtyRender = false;
            };
            /**
             * @private
             */
            WebGLRenderer.prototype.renderGraphics = function (node, buffer, forHitTest) {
                var width = node.width;
                var height = node.height;
                if (width <= 0 || height <= 0 || !width || !height || node.drawData.length == 0) {
                    return;
                }
                var canvasScaleX = egret.sys.DisplayList.$canvasScaleX;
                var canvasScaleY = egret.sys.DisplayList.$canvasScaleY;
                if (width * canvasScaleX < 1 || height * canvasScaleY < 1) {
                    canvasScaleX = canvasScaleY = 1;
                }
                if (node.$canvasScaleX != canvasScaleX || node.$canvasScaleY != canvasScaleY) {
                    node.$canvasScaleX = canvasScaleX;
                    node.$canvasScaleY = canvasScaleY;
                    node.dirtyRender = true;
                }
                //缩放叠加 width2 / width 填满整个区域
                width = width * canvasScaleX;
                height = height * canvasScaleY;
                var width2 = Math.ceil(width);
                var height2 = Math.ceil(height);
                canvasScaleX *= width2 / width;
                canvasScaleY *= height2 / height;
                width = width2;
                height = height2;
                if (!this.canvasRenderBuffer || !this.canvasRenderBuffer.context) {
                    this.canvasRenderer = new egret.CanvasRenderer();
                    this.canvasRenderBuffer = new web.CanvasRenderBuffer(width, height);
                }
                else if (node.dirtyRender || forHitTest) {
                    this.canvasRenderBuffer.resize(width, height);
                }
                if (!this.canvasRenderBuffer.context) {
                    return;
                }
                if (canvasScaleX != 1 || canvasScaleY != 1) {
                    this.canvasRenderBuffer.context.setTransform(canvasScaleX, 0, 0, canvasScaleY, 0, 0);
                }
                if (node.x || node.y) {
                    if (node.dirtyRender || forHitTest) {
                        this.canvasRenderBuffer.context.translate(-node.x, -node.y);
                    }
                    buffer.transform(1, 0, 0, 1, node.x, node.y);
                }
                var surface = this.canvasRenderBuffer.surface;
                if (forHitTest) {
                    this.canvasRenderer.renderGraphics(node, this.canvasRenderBuffer.context, true);
                    egret.WebGLUtils.deleteWebGLTexture(surface);
                    var texture = buffer.context.getWebGLTexture(surface);
                    buffer.context.drawTexture(texture, 0, 0, width, height, 0, 0, width, height, surface.width, surface.height);
                }
                else {
                    if (node.dirtyRender) {
                        this.canvasRenderer.renderGraphics(node, this.canvasRenderBuffer.context);
                        // 拷贝canvas到texture
                        var texture = node.$texture;
                        if (!texture) {
                            texture = buffer.context.createTexture(surface);
                            node.$texture = texture;
                        }
                        else {
                            // 重新拷贝新的图像
                            buffer.context.updateTexture(texture, surface);
                        }
                        // 保存材质尺寸
                        node.$textureWidth = surface.width;
                        node.$textureHeight = surface.height;
                    }
                    var textureWidth = node.$textureWidth;
                    var textureHeight = node.$textureHeight;
                    buffer.context.drawTexture(node.$texture, 0, 0, textureWidth, textureHeight, 0, 0, textureWidth / canvasScaleX, textureHeight / canvasScaleY, textureWidth, textureHeight);
                }
                if (node.x || node.y) {
                    if (node.dirtyRender || forHitTest) {
                        this.canvasRenderBuffer.context.translate(node.x, node.y);
                    }
                    buffer.transform(1, 0, 0, 1, -node.x, -node.y);
                }
                if (!forHitTest) {
                    node.dirtyRender = false;
                }
            };
            WebGLRenderer.prototype.renderGroup = function (groupNode, buffer) {
                var m = groupNode.matrix;
                var savedMatrix;
                var offsetX;
                var offsetY;
                if (m) {
                    savedMatrix = egret.Matrix.create();
                    var curMatrix = buffer.globalMatrix;
                    savedMatrix.a = curMatrix.a;
                    savedMatrix.b = curMatrix.b;
                    savedMatrix.c = curMatrix.c;
                    savedMatrix.d = curMatrix.d;
                    savedMatrix.tx = curMatrix.tx;
                    savedMatrix.ty = curMatrix.ty;
                    offsetX = buffer.$offsetX;
                    offsetY = buffer.$offsetY;
                    buffer.useOffset();
                    buffer.transform(m.a, m.b, m.c, m.d, m.tx, m.ty);
                }
                var children = groupNode.drawData;
                var length = children.length;
                for (var i = 0; i < length; i++) {
                    var node = children[i];
                    this.renderNode(node, buffer, buffer.$offsetX, buffer.$offsetY);
                }
                if (m) {
                    var matrix = buffer.globalMatrix;
                    matrix.a = savedMatrix.a;
                    matrix.b = savedMatrix.b;
                    matrix.c = savedMatrix.c;
                    matrix.d = savedMatrix.d;
                    matrix.tx = savedMatrix.tx;
                    matrix.ty = savedMatrix.ty;
                    buffer.$offsetX = offsetX;
                    buffer.$offsetY = offsetY;
                    egret.Matrix.release(savedMatrix);
                }
            };
            /**
             * @private
             */
            WebGLRenderer.prototype.createRenderBuffer = function (width, height) {
                var buffer = renderBufferPool.pop();
                if (buffer) {
                    buffer.resize(width, height);
                }
                else {
                    buffer = new web.WebGLRenderBuffer(width, height);
                    buffer.$computeDrawCall = false;
                }
                return buffer;
            };
            return WebGLRenderer;
        }());
        web.WebGLRenderer = WebGLRenderer;
        __reflect(WebGLRenderer.prototype, "egret.web.WebGLRenderer", ["egret.sys.SystemRenderer"]);
    })(web = egret.web || (egret.web = {}));
})(egret || (egret = {}));
//////////////////////////////////////////////////////////////////////////////////////
//
//  Copyright (c) 2014-present, Egret Technology.
//  All rights reserved.
//  Redistribution and use in source and binary forms, with or without
//  modification, are permitted provided that the following conditions are met:
//
//     * Redistributions of source code must retain the above copyright
//       notice, this list of conditions and the following disclaimer.
//     * Redistributions in binary form must reproduce the above copyright
//       notice, this list of conditions and the following disclaimer in the
//       documentation and/or other materials provided with the distribution.
//     * Neither the name of the Egret nor the
//       names of its contributors may be used to endorse or promote products
//       derived from this software without specific prior written permission.
//
//  THIS SOFTWARE IS PROVIDED BY EGRET AND CONTRIBUTORS "AS IS" AND ANY EXPRESS
//  OR IMPLIED WARRANTIES, INCLUDING, BUT NOT LIMITED TO, THE IMPLIED WARRANTIES
//  OF MERCHANTABILITY AND FITNESS FOR A PARTICULAR PURPOSE ARE DISCLAIMED.
//  IN NO EVENT SHALL EGRET AND CONTRIBUTORS BE LIABLE FOR ANY DIRECT, INDIRECT,
//  INCIDENTAL, SPECIAL, EXEMPLARY, OR CONSEQUENTIAL DAMAGES (INCLUDING, BUT NOT
//  LIMITED TO, PROCUREMENT OF SUBSTITUTE GOODS OR SERVICES;LOSS OF USE, DATA,
//  OR PROFITS; OR BUSINESS INTERRUPTION) HOWEVER CAUSED AND ON ANY THEORY OF
//  LIABILITY, WHETHER IN CONTRACT, STRICT LIABILITY, OR TORT (INCLUDING
//  NEGLIGENCE OR OTHERWISE) ARISING IN ANY WAY OUT OF THE USE OF THIS SOFTWARE,
//  EVEN IF ADVISED OF THE POSSIBILITY OF SUCH DAMAGE.
//
//////////////////////////////////////////////////////////////////////////////////////
var egret;
(function (egret) {
    var web;
    (function (web) {
        /**
         * @private
         */
        var WEBGL_ATTRIBUTE_TYPE;
        (function (WEBGL_ATTRIBUTE_TYPE) {
            WEBGL_ATTRIBUTE_TYPE[WEBGL_ATTRIBUTE_TYPE["FLOAT_VEC2"] = 35664] = "FLOAT_VEC2";
            WEBGL_ATTRIBUTE_TYPE[WEBGL_ATTRIBUTE_TYPE["FLOAT_VEC3"] = 35665] = "FLOAT_VEC3";
            WEBGL_ATTRIBUTE_TYPE[WEBGL_ATTRIBUTE_TYPE["FLOAT_VEC4"] = 35666] = "FLOAT_VEC4";
            WEBGL_ATTRIBUTE_TYPE[WEBGL_ATTRIBUTE_TYPE["FLOAT"] = 5126] = "FLOAT";
            WEBGL_ATTRIBUTE_TYPE[WEBGL_ATTRIBUTE_TYPE["BYTE"] = 65535] = "BYTE";
            WEBGL_ATTRIBUTE_TYPE[WEBGL_ATTRIBUTE_TYPE["UNSIGNED_BYTE"] = 5121] = "UNSIGNED_BYTE";
            WEBGL_ATTRIBUTE_TYPE[WEBGL_ATTRIBUTE_TYPE["UNSIGNED_SHORT"] = 5123] = "UNSIGNED_SHORT";
        })(WEBGL_ATTRIBUTE_TYPE = web.WEBGL_ATTRIBUTE_TYPE || (web.WEBGL_ATTRIBUTE_TYPE = {}));
        /**
         * @private
         */
        var EgretWebGLAttribute = (function () {
            function EgretWebGLAttribute(gl, program, attributeData) {
                this.gl = gl;
                this.name = attributeData.name;
                this.type = attributeData.type;
                this.size = attributeData.size;
                this.location = gl.getAttribLocation(program, this.name);
                this.count = 0;
                this.initCount(gl);
                this.format = gl.FLOAT;
                this.initFormat(gl);
            }
            EgretWebGLAttribute.prototype.initCount = function (gl) {
                var type = this.type;
                switch (type) {
                    case WEBGL_ATTRIBUTE_TYPE.FLOAT:
                    case WEBGL_ATTRIBUTE_TYPE.BYTE:
                    case WEBGL_ATTRIBUTE_TYPE.UNSIGNED_BYTE:
                    case WEBGL_ATTRIBUTE_TYPE.UNSIGNED_SHORT:
                        this.count = 1;
                        break;
                    case WEBGL_ATTRIBUTE_TYPE.FLOAT_VEC2:
                        this.count = 2;
                        break;
                    case WEBGL_ATTRIBUTE_TYPE.FLOAT_VEC3:
                        this.count = 3;
                        break;
                    case WEBGL_ATTRIBUTE_TYPE.FLOAT_VEC4:
                        this.count = 4;
                        break;
                }
            };
            EgretWebGLAttribute.prototype.initFormat = function (gl) {
                var type = this.type;
                switch (type) {
                    case WEBGL_ATTRIBUTE_TYPE.FLOAT:
                    case WEBGL_ATTRIBUTE_TYPE.FLOAT_VEC2:
                    case WEBGL_ATTRIBUTE_TYPE.FLOAT_VEC3:
                    case WEBGL_ATTRIBUTE_TYPE.FLOAT_VEC4:
                        this.format = gl.FLOAT;
                        break;
                    case WEBGL_ATTRIBUTE_TYPE.UNSIGNED_BYTE:
                        this.format = gl.UNSIGNED_BYTE;
                        break;
                    case WEBGL_ATTRIBUTE_TYPE.UNSIGNED_SHORT:
                        this.format = gl.UNSIGNED_SHORT;
                        break;
                    case WEBGL_ATTRIBUTE_TYPE.BYTE:
                        this.format = gl.BYTE;
                        break;
                }
            };
            return EgretWebGLAttribute;
        }());
        web.EgretWebGLAttribute = EgretWebGLAttribute;
        __reflect(EgretWebGLAttribute.prototype, "egret.web.EgretWebGLAttribute");
    })(web = egret.web || (egret.web = {}));
})(egret || (egret = {}));
//////////////////////////////////////////////////////////////////////////////////////
//
//  Copyright (c) 2014-present, Egret Technology.
//  All rights reserved.
//  Redistribution and use in source and binary forms, with or without
//  modification, are permitted provided that the following conditions are met:
//
//     * Redistributions of source code must retain the above copyright
//       notice, this list of conditions and the following disclaimer.
//     * Redistributions in binary form must reproduce the above copyright
//       notice, this list of conditions and the following disclaimer in the
//       documentation and/or other materials provided with the distribution.
//     * Neither the name of the Egret nor the
//       names of its contributors may be used to endorse or promote products
//       derived from this software without specific prior written permission.
//
//  THIS SOFTWARE IS PROVIDED BY EGRET AND CONTRIBUTORS "AS IS" AND ANY EXPRESS
//  OR IMPLIED WARRANTIES, INCLUDING, BUT NOT LIMITED TO, THE IMPLIED WARRANTIES
//  OF MERCHANTABILITY AND FITNESS FOR A PARTICULAR PURPOSE ARE DISCLAIMED.
//  IN NO EVENT SHALL EGRET AND CONTRIBUTORS BE LIABLE FOR ANY DIRECT, INDIRECT,
//  INCIDENTAL, SPECIAL, EXEMPLARY, OR CONSEQUENTIAL DAMAGES (INCLUDING, BUT NOT
//  LIMITED TO, PROCUREMENT OF SUBSTITUTE GOODS OR SERVICES;LOSS OF USE, DATA,
//  OR PROFITS; OR BUSINESS INTERRUPTION) HOWEVER CAUSED AND ON ANY THEORY OF
//  LIABILITY, WHETHER IN CONTRACT, STRICT LIABILITY, OR TORT (INCLUDING
//  NEGLIGENCE OR OTHERWISE) ARISING IN ANY WAY OUT OF THE USE OF THIS SOFTWARE,
//  EVEN IF ADVISED OF THE POSSIBILITY OF SUCH DAMAGE.
//
//////////////////////////////////////////////////////////////////////////////////////
var egret;
(function (egret) {
    var web;
    (function (web) {
        function loadShader(gl, type, source) {
            var shader = gl.createShader(type);
            gl.shaderSource(shader, source);
            gl.compileShader(shader);
            var compiled = gl.getShaderParameter(shader, gl.COMPILE_STATUS);
            if (!compiled) {
                console.log("shader not compiled!");
                console.log(gl.getShaderInfoLog(shader));
            }
            return shader;
        }
        function createWebGLProgram(gl, vertexShader, fragmentShader) {
            var program = gl.createProgram();
            gl.attachShader(program, vertexShader);
            gl.attachShader(program, fragmentShader);
            gl.linkProgram(program);
            return program;
        }
        function extractAttributes(gl, program) {
            var attributes = {};
            var totalAttributes = gl.getProgramParameter(program, gl.ACTIVE_ATTRIBUTES);
            for (var i = 0; i < totalAttributes; i++) {
                var attribData = gl.getActiveAttrib(program, i);
                var name_2 = attribData.name;
                var attribute = new web.EgretWebGLAttribute(gl, program, attribData);
                attributes[name_2] = attribute;
            }
            return attributes;
        }
        function extractUniforms(gl, program) {
            var uniforms = {};
            var totalUniforms = gl.getProgramParameter(program, gl.ACTIVE_UNIFORMS);
            for (var i = 0; i < totalUniforms; i++) {
                var uniformData = gl.getActiveUniform(program, i);
                var name_3 = uniformData.name;
                var uniform = new web.EgretWebGLUniform(gl, program, uniformData);
                uniforms[name_3] = uniform;
            }
            return uniforms;
        }
        /**
         * @private
         */
        var EgretWebGLProgram = (function () {
            function EgretWebGLProgram(gl, vertSource, fragSource) {
                this.vshaderSource = vertSource;
                this.fshaderSource = fragSource;
                this.vertexShader = loadShader(gl, gl.VERTEX_SHADER, this.vshaderSource);
                this.fragmentShader = loadShader(gl, gl.FRAGMENT_SHADER, this.fshaderSource);
                this.id = createWebGLProgram(gl, this.vertexShader, this.fragmentShader);
                this.uniforms = extractUniforms(gl, this.id);
                this.attributes = extractAttributes(gl, this.id);
            }
            /**
             * 获取所需的WebGL Program
             * @param key {string} 对于唯一的program程序，对应唯一的key
             */
            EgretWebGLProgram.getProgram = function (gl, vertSource, fragSource, key) {
                if (!this.programCache[key]) {
                    this.programCache[key] = new EgretWebGLProgram(gl, vertSource, fragSource);
                }
                return this.programCache[key];
            };
            EgretWebGLProgram.deleteProgram = function (gl, vertSource, fragSource, key) {
                // TODO delete
            };
            EgretWebGLProgram.programCache = {};
            return EgretWebGLProgram;
        }());
        web.EgretWebGLProgram = EgretWebGLProgram;
        __reflect(EgretWebGLProgram.prototype, "egret.web.EgretWebGLProgram");
    })(web = egret.web || (egret.web = {}));
})(egret || (egret = {}));
//////////////////////////////////////////////////////////////////////////////////////
//
//  Copyright (c) 2014-present, Egret Technology.
//  All rights reserved.
//  Redistribution and use in source and binary forms, with or without
//  modification, are permitted provided that the following conditions are met:
//
//     * Redistributions of source code must retain the above copyright
//       notice, this list of conditions and the following disclaimer.
//     * Redistributions in binary form must reproduce the above copyright
//       notice, this list of conditions and the following disclaimer in the
//       documentation and/or other materials provided with the distribution.
//     * Neither the name of the Egret nor the
//       names of its contributors may be used to endorse or promote products
//       derived from this software without specific prior written permission.
//
//  THIS SOFTWARE IS PROVIDED BY EGRET AND CONTRIBUTORS "AS IS" AND ANY EXPRESS
//  OR IMPLIED WARRANTIES, INCLUDING, BUT NOT LIMITED TO, THE IMPLIED WARRANTIES
//  OF MERCHANTABILITY AND FITNESS FOR A PARTICULAR PURPOSE ARE DISCLAIMED.
//  IN NO EVENT SHALL EGRET AND CONTRIBUTORS BE LIABLE FOR ANY DIRECT, INDIRECT,
//  INCIDENTAL, SPECIAL, EXEMPLARY, OR CONSEQUENTIAL DAMAGES (INCLUDING, BUT NOT
//  LIMITED TO, PROCUREMENT OF SUBSTITUTE GOODS OR SERVICES;LOSS OF USE, DATA,
//  OR PROFITS; OR BUSINESS INTERRUPTION) HOWEVER CAUSED AND ON ANY THEORY OF
//  LIABILITY, WHETHER IN CONTRACT, STRICT LIABILITY, OR TORT (INCLUDING
//  NEGLIGENCE OR OTHERWISE) ARISING IN ANY WAY OUT OF THE USE OF THIS SOFTWARE,
//  EVEN IF ADVISED OF THE POSSIBILITY OF SUCH DAMAGE.
//
//////////////////////////////////////////////////////////////////////////////////////
var egret;
(function (egret) {
    var web;
    (function (web) {
        /**
         * @private
         */
        var WEBGL_UNIFORM_TYPE;
        (function (WEBGL_UNIFORM_TYPE) {
            WEBGL_UNIFORM_TYPE[WEBGL_UNIFORM_TYPE["FLOAT_VEC2"] = 35664] = "FLOAT_VEC2";
            WEBGL_UNIFORM_TYPE[WEBGL_UNIFORM_TYPE["FLOAT_VEC3"] = 35665] = "FLOAT_VEC3";
            WEBGL_UNIFORM_TYPE[WEBGL_UNIFORM_TYPE["FLOAT_VEC4"] = 35666] = "FLOAT_VEC4";
            WEBGL_UNIFORM_TYPE[WEBGL_UNIFORM_TYPE["INT_VEC2"] = 35667] = "INT_VEC2";
            WEBGL_UNIFORM_TYPE[WEBGL_UNIFORM_TYPE["INT_VEC3"] = 35668] = "INT_VEC3";
            WEBGL_UNIFORM_TYPE[WEBGL_UNIFORM_TYPE["INT_VEC4"] = 35669] = "INT_VEC4";
            WEBGL_UNIFORM_TYPE[WEBGL_UNIFORM_TYPE["BOOL"] = 35670] = "BOOL";
            WEBGL_UNIFORM_TYPE[WEBGL_UNIFORM_TYPE["BOOL_VEC2"] = 35671] = "BOOL_VEC2";
            WEBGL_UNIFORM_TYPE[WEBGL_UNIFORM_TYPE["BOOL_VEC3"] = 35672] = "BOOL_VEC3";
            WEBGL_UNIFORM_TYPE[WEBGL_UNIFORM_TYPE["BOOL_VEC4"] = 35673] = "BOOL_VEC4";
            WEBGL_UNIFORM_TYPE[WEBGL_UNIFORM_TYPE["FLOAT_MAT2"] = 35674] = "FLOAT_MAT2";
            WEBGL_UNIFORM_TYPE[WEBGL_UNIFORM_TYPE["FLOAT_MAT3"] = 35675] = "FLOAT_MAT3";
            WEBGL_UNIFORM_TYPE[WEBGL_UNIFORM_TYPE["FLOAT_MAT4"] = 35676] = "FLOAT_MAT4";
            WEBGL_UNIFORM_TYPE[WEBGL_UNIFORM_TYPE["SAMPLER_2D"] = 35678] = "SAMPLER_2D";
            WEBGL_UNIFORM_TYPE[WEBGL_UNIFORM_TYPE["SAMPLER_CUBE"] = 35680] = "SAMPLER_CUBE";
            WEBGL_UNIFORM_TYPE[WEBGL_UNIFORM_TYPE["BYTE"] = 65535] = "BYTE";
            WEBGL_UNIFORM_TYPE[WEBGL_UNIFORM_TYPE["UNSIGNED_BYTE"] = 5121] = "UNSIGNED_BYTE";
            WEBGL_UNIFORM_TYPE[WEBGL_UNIFORM_TYPE["SHORT"] = 5122] = "SHORT";
            WEBGL_UNIFORM_TYPE[WEBGL_UNIFORM_TYPE["UNSIGNED_SHORT"] = 5123] = "UNSIGNED_SHORT";
            WEBGL_UNIFORM_TYPE[WEBGL_UNIFORM_TYPE["INT"] = 5124] = "INT";
            WEBGL_UNIFORM_TYPE[WEBGL_UNIFORM_TYPE["UNSIGNED_INT"] = 5125] = "UNSIGNED_INT";
            WEBGL_UNIFORM_TYPE[WEBGL_UNIFORM_TYPE["FLOAT"] = 5126] = "FLOAT";
        })(WEBGL_UNIFORM_TYPE = web.WEBGL_UNIFORM_TYPE || (web.WEBGL_UNIFORM_TYPE = {}));
        /**
         * @private
         */
        var EgretWebGLUniform = (function () {
            function EgretWebGLUniform(gl, program, uniformData) {
                this.gl = gl;
                this.name = uniformData.name;
                this.type = uniformData.type;
                this.size = uniformData.size;
                this.location = gl.getUniformLocation(program, this.name);
                this.setDefaultValue();
                this.generateSetValue();
                this.generateUpload();
            }
            EgretWebGLUniform.prototype.setDefaultValue = function () {
                var type = this.type;
                switch (type) {
                    case WEBGL_UNIFORM_TYPE.FLOAT:
                    case WEBGL_UNIFORM_TYPE.SAMPLER_2D:
                    case WEBGL_UNIFORM_TYPE.SAMPLER_CUBE:
                    case WEBGL_UNIFORM_TYPE.BOOL:
                    case WEBGL_UNIFORM_TYPE.INT:
                        this.value = 0;
                        break;
                    case WEBGL_UNIFORM_TYPE.FLOAT_VEC2:
                    case WEBGL_UNIFORM_TYPE.BOOL_VEC2:
                    case WEBGL_UNIFORM_TYPE.INT_VEC2:
                        this.value = [0, 0];
                        break;
                    case WEBGL_UNIFORM_TYPE.FLOAT_VEC3:
                    case WEBGL_UNIFORM_TYPE.BOOL_VEC3:
                    case WEBGL_UNIFORM_TYPE.INT_VEC3:
                        this.value = [0, 0, 0];
                        break;
                    case WEBGL_UNIFORM_TYPE.FLOAT_VEC4:
                    case WEBGL_UNIFORM_TYPE.BOOL_VEC4:
                    case WEBGL_UNIFORM_TYPE.INT_VEC4:
                        this.value = [0, 0, 0, 0];
                        break;
                    case WEBGL_UNIFORM_TYPE.FLOAT_MAT2:
                        this.value = new Float32Array([
                            1, 0,
                            0, 1
                        ]);
                        break;
                    case WEBGL_UNIFORM_TYPE.FLOAT_MAT3:
                        this.value = new Float32Array([
                            1, 0, 0,
                            0, 1, 0,
                            0, 0, 1
                        ]);
                        break;
                    case WEBGL_UNIFORM_TYPE.FLOAT_MAT4:
                        this.value = new Float32Array([
                            1, 0, 0, 0,
                            0, 1, 0, 0,
                            0, 0, 1, 0,
                            0, 0, 0, 1
                        ]);
                        break;
                }
            };
            EgretWebGLUniform.prototype.generateSetValue = function () {
                var type = this.type;
                switch (type) {
                    case WEBGL_UNIFORM_TYPE.FLOAT:
                    case WEBGL_UNIFORM_TYPE.SAMPLER_2D:
                    case WEBGL_UNIFORM_TYPE.SAMPLER_CUBE:
                    case WEBGL_UNIFORM_TYPE.BOOL:
                    case WEBGL_UNIFORM_TYPE.INT:
                        this.setValue = function (value) {
                            var notEqual = this.value !== value;
                            this.value = value;
                            notEqual && this.upload();
                        };
                        break;
                    case WEBGL_UNIFORM_TYPE.FLOAT_VEC2:
                    case WEBGL_UNIFORM_TYPE.BOOL_VEC2:
                    case WEBGL_UNIFORM_TYPE.INT_VEC2:
                        this.setValue = function (value) {
                            var notEqual = this.value[0] !== value.x || this.value[1] !== value.y;
                            this.value[0] = value.x;
                            this.value[1] = value.y;
                            notEqual && this.upload();
                        };
                        break;
                    case WEBGL_UNIFORM_TYPE.FLOAT_VEC3:
                    case WEBGL_UNIFORM_TYPE.BOOL_VEC3:
                    case WEBGL_UNIFORM_TYPE.INT_VEC3:
                        this.setValue = function (value) {
                            this.value[0] = value.x;
                            this.value[1] = value.y;
                            this.value[2] = value.z;
                            this.upload();
                        };
                        break;
                    case WEBGL_UNIFORM_TYPE.FLOAT_VEC4:
                    case WEBGL_UNIFORM_TYPE.BOOL_VEC4:
                    case WEBGL_UNIFORM_TYPE.INT_VEC4:
                        this.setValue = function (value) {
                            this.value[0] = value.x;
                            this.value[1] = value.y;
                            this.value[2] = value.z;
                            this.value[3] = value.w;
                            this.upload();
                        };
                        break;
                    case WEBGL_UNIFORM_TYPE.FLOAT_MAT2:
                    case WEBGL_UNIFORM_TYPE.FLOAT_MAT3:
                    case WEBGL_UNIFORM_TYPE.FLOAT_MAT4:
                        this.setValue = function (value) {
                            this.value.set(value);
                            this.upload();
                        };
                        break;
                }
            };
            EgretWebGLUniform.prototype.generateUpload = function () {
                var gl = this.gl;
                var type = this.type;
                var location = this.location;
                switch (type) {
                    case WEBGL_UNIFORM_TYPE.FLOAT:
                        this.upload = function () {
                            var value = this.value;
                            gl.uniform1f(location, value);
                        };
                        break;
                    case WEBGL_UNIFORM_TYPE.FLOAT_VEC2:
                        this.upload = function () {
                            var value = this.value;
                            gl.uniform2f(location, value[0], value[1]);
                        };
                        break;
                    case WEBGL_UNIFORM_TYPE.FLOAT_VEC3:
                        this.upload = function () {
                            var value = this.value;
                            gl.uniform3f(location, value[0], value[1], value[2]);
                        };
                        break;
                    case WEBGL_UNIFORM_TYPE.FLOAT_VEC4:
                        this.upload = function () {
                            var value = this.value;
                            gl.uniform4f(location, value[0], value[1], value[2], value[3]);
                        };
                        break;
                    case WEBGL_UNIFORM_TYPE.SAMPLER_2D:
                    case WEBGL_UNIFORM_TYPE.SAMPLER_CUBE:
                    case WEBGL_UNIFORM_TYPE.BOOL:
                    case WEBGL_UNIFORM_TYPE.INT:
                        this.upload = function () {
                            var value = this.value;
                            gl.uniform1i(location, value);
                        };
                        break;
                    case WEBGL_UNIFORM_TYPE.BOOL_VEC2:
                    case WEBGL_UNIFORM_TYPE.INT_VEC2:
                        this.upload = function () {
                            var value = this.value;
                            gl.uniform2i(location, value[0], value[1]);
                        };
                        break;
                    case WEBGL_UNIFORM_TYPE.BOOL_VEC3:
                    case WEBGL_UNIFORM_TYPE.INT_VEC3:
                        this.upload = function () {
                            var value = this.value;
                            gl.uniform3i(location, value[0], value[1], value[2]);
                        };
                        break;
                    case WEBGL_UNIFORM_TYPE.BOOL_VEC4:
                    case WEBGL_UNIFORM_TYPE.INT_VEC4:
                        this.upload = function () {
                            var value = this.value;
                            gl.uniform4i(location, value[0], value[1], value[2], value[3]);
                        };
                        break;
                    case WEBGL_UNIFORM_TYPE.FLOAT_MAT2:
                        this.upload = function () {
                            var value = this.value;
                            gl.uniformMatrix2fv(location, false, value);
                        };
                        break;
                    case WEBGL_UNIFORM_TYPE.FLOAT_MAT3:
                        this.upload = function () {
                            var value = this.value;
                            gl.uniformMatrix3fv(location, false, value);
                        };
                        break;
                    case WEBGL_UNIFORM_TYPE.FLOAT_MAT4:
                        this.upload = function () {
                            var value = this.value;
                            gl.uniformMatrix4fv(location, false, value);
                        };
                        break;
                }
            };
            return EgretWebGLUniform;
        }());
        web.EgretWebGLUniform = EgretWebGLUniform;
        __reflect(EgretWebGLUniform.prototype, "egret.web.EgretWebGLUniform");
    })(web = egret.web || (egret.web = {}));
})(egret || (egret = {}));
var egret;
(function (egret) {
    var web;
    (function (web) {
        /**
         * @private
         */
        var EgretShaderLib = (function () {
            function EgretShaderLib() {
            }
            EgretShaderLib.blur_frag = "precision mediump float;\nuniform vec2 blur;\nuniform sampler2D uSampler;\nvarying vec2 vTextureCoord;\nuniform vec2 uTextureSize;\nvoid main()\n{\n    const int sampleRadius = 5;\n    const int samples = sampleRadius * 2 + 1;\n    vec2 blurUv = blur / uTextureSize;\n    vec4 color = vec4(0, 0, 0, 0);\n    vec2 uv = vec2(0.0, 0.0);\n    blurUv /= float(sampleRadius);\n    for (int i = -sampleRadius; i <= sampleRadius; i++) {\n        uv.x = vTextureCoord.x + float(i) * blurUv.x;\n        uv.y = vTextureCoord.y + float(i) * blurUv.y;\n        color += texture2D(uSampler, uv);\n    }\n    color /= float(samples);\n    gl_FragColor = color;\n}";
            EgretShaderLib.colorTransform_frag = "precision mediump float;\nvarying vec2 vTextureCoord;\nvarying vec4 vColor;\nuniform mat4 matrix;\nuniform vec4 colorAdd;\nuniform sampler2D uSampler;\nvoid main(void) {\n    vec4 texColor = texture2D(uSampler, vTextureCoord);\n    if(texColor.a > 0.) {\n        texColor = vec4(texColor.rgb / texColor.a, texColor.a);\n    }\n    vec4 locColor = clamp(texColor * matrix + colorAdd, 0., 1.);\n    gl_FragColor = vColor * vec4(locColor.rgb * locColor.a, locColor.a);\n}";
            EgretShaderLib.default_vert = "attribute vec2 aVertexPosition;\nattribute vec2 aTextureCoord;\nattribute vec2 aColor;\nuniform vec2 projectionVector;\nvarying vec2 vTextureCoord;\nvarying vec4 vColor;\nconst vec2 center = vec2(-1.0, 1.0);\nvoid main(void) {\n   gl_Position = vec4( (aVertexPosition / projectionVector) + center , 0.0, 1.0);\n   vTextureCoord = aTextureCoord;\n   vColor = vec4(aColor.x, aColor.x, aColor.x, aColor.x);\n}";
            EgretShaderLib.glow_frag = "precision mediump float;\nvarying vec2 vTextureCoord;\nuniform sampler2D uSampler;\nuniform float dist;\nuniform float angle;\nuniform vec4 color;\nuniform float alpha;\nuniform float blurX;\nuniform float blurY;\nuniform float strength;\nuniform float inner;\nuniform float knockout;\nuniform float hideObject;\nuniform vec2 uTextureSize;\nfloat random(vec3 scale, float seed)\n{\n    return fract(sin(dot(gl_FragCoord.xyz + seed, scale)) * 43758.5453 + seed);\n}\nvoid main(void) {\n    vec2 px = vec2(1.0 / uTextureSize.x, 1.0 / uTextureSize.y);\n    const float linearSamplingTimes = 7.0;\n    const float circleSamplingTimes = 12.0;\n    vec4 ownColor = texture2D(uSampler, vTextureCoord);\n    vec4 curColor;\n    float totalAlpha = 0.0;\n    float maxTotalAlpha = 0.0;\n    float curDistanceX = 0.0;\n    float curDistanceY = 0.0;\n    float offsetX = dist * cos(angle) * px.x;\n    float offsetY = dist * sin(angle) * px.y;\n    const float PI = 3.14159265358979323846264;\n    float cosAngle;\n    float sinAngle;\n    float offset = PI * 2.0 / circleSamplingTimes * random(vec3(12.9898, 78.233, 151.7182), 0.0);\n    float stepX = blurX * px.x / linearSamplingTimes;\n    float stepY = blurY * px.y / linearSamplingTimes;\n    for (float a = 0.0; a <= PI * 2.0; a += PI * 2.0 / circleSamplingTimes) {\n        cosAngle = cos(a + offset);\n        sinAngle = sin(a + offset);\n        for (float i = 1.0; i <= linearSamplingTimes; i++) {\n            curDistanceX = i * stepX * cosAngle;\n            curDistanceY = i * stepY * sinAngle;\n            \n            curColor = texture2D(uSampler, vec2(vTextureCoord.x + curDistanceX - offsetX, vTextureCoord.y + curDistanceY + offsetY));\n            totalAlpha += (linearSamplingTimes - i) * curColor.a;\n            maxTotalAlpha += (linearSamplingTimes - i);\n        }\n    }\n    ownColor.a = max(ownColor.a, 0.0001);\n    ownColor.rgb = ownColor.rgb / ownColor.a;\n    float outerGlowAlpha = (totalAlpha / maxTotalAlpha) * strength * alpha * (1. - inner) * max(min(hideObject, knockout), 1. - ownColor.a);\n    float innerGlowAlpha = ((maxTotalAlpha - totalAlpha) / maxTotalAlpha) * strength * alpha * inner * ownColor.a;\n    ownColor.a = max(ownColor.a * knockout * (1. - hideObject), 0.0001);\n    vec3 mix1 = mix(ownColor.rgb, color.rgb, innerGlowAlpha / (innerGlowAlpha + ownColor.a));\n    vec3 mix2 = mix(mix1, color.rgb, outerGlowAlpha / (innerGlowAlpha + ownColor.a + outerGlowAlpha));\n    float resultAlpha = min(ownColor.a + outerGlowAlpha + innerGlowAlpha, 1.);\n    gl_FragColor = vec4(mix2 * resultAlpha, resultAlpha);\n}";
            EgretShaderLib.primitive_frag = "precision lowp float;\nvarying vec2 vTextureCoord;\nvarying vec4 vColor;\nvoid main(void) {\n    gl_FragColor = vColor;\n}";
            EgretShaderLib.texture_frag = "precision lowp float;\nvarying vec2 vTextureCoord;\nvarying vec4 vColor;\nuniform sampler2D uSampler;\nvoid main(void) {\n    gl_FragColor = texture2D(uSampler, vTextureCoord) * vColor;\n}";
            return EgretShaderLib;
        }());
        web.EgretShaderLib = EgretShaderLib;
        __reflect(EgretShaderLib.prototype, "egret.web.EgretShaderLib");
    })(web = egret.web || (egret.web = {}));
})(egret || (egret = {}));
;<|MERGE_RESOLUTION|>--- conflicted
+++ resolved
@@ -7167,37 +7167,6 @@
                         return drawCalls;
                     }
                 }
-<<<<<<< HEAD
-=======
-                else {
-                    region = egret.sys.Region.create();
-                    bounds = displayObject.$getOriginalBounds();
-                    region.updateRegion(bounds, displayMatrix);
-                }
-                if (region.width <= 0 || region.height <= 0) {
-                    egret.sys.Region.release(region);
-                    egret.Matrix.release(displayMatrix);
-                    return drawCalls;
-                }
-                var found = false;
-                if (!dirtyList) {
-                    found = true;
-                }
-                else {
-                    var l = dirtyList.length;
-                    for (var j = 0; j < l; j++) {
-                        if (region.intersects(dirtyList[j])) {
-                            found = true;
-                            break;
-                        }
-                    }
-                }
-                if (!found) {
-                    egret.sys.Region.release(region);
-                    egret.Matrix.release(displayMatrix);
-                    return drawCalls;
-                }
->>>>>>> d382bf67
                 //没有遮罩,同时显示对象没有子项
                 if (!mask && (!displayObject.$children || displayObject.$children.length == 0)) {
                     if (scrollRect) {
@@ -7226,19 +7195,12 @@
                     if (mask) {
                         var maskBuffer = this.createRenderBuffer(displayBounds.width, displayBounds.height);
                         maskBuffer.context.pushBuffer(maskBuffer);
-<<<<<<< HEAD
                         var maskMatrix = egret.Matrix.create();
                         maskMatrix.copyFrom(mask.$getConcatenatedMatrix());
                         mask.$getConcatenatedMatrixAt(displayObject, maskMatrix);
                         maskBuffer.setTransform(maskMatrix.a, maskMatrix.b, maskMatrix.c, maskMatrix.d, maskMatrix.tx, maskMatrix.ty);
                         egret.Matrix.release(maskMatrix);
                         drawCalls += this.drawDisplayObject(mask, maskBuffer, -displayBounds.x, -displayBounds.y);
-=======
-                        maskBuffer.setTransform(matrix.a, 0, 0, matrix.d, -region.minX, -region.minY);
-                        var offsetM_1 = egret.Matrix.create().setTo(matrix.a, 0, 0, matrix.d, -region.minX, -region.minY);
-                        drawCalls += this.drawDisplayObject(mask, maskBuffer, dirtyList, offsetM_1, mask.$displayList, region, root);
-                        egret.Matrix.release(offsetM_1);
->>>>>>> d382bf67
                         maskBuffer.context.popBuffer();
                         displayBuffer.context.setGlobalCompositeOperation("destination-in");
                         displayBuffer.setTransform(1, 0, 0, -1, 0, maskBuffer.height);
