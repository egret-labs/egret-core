--- conflicted
+++ resolved
@@ -6405,13 +6405,8 @@
                             }
                         }
                         break;
-<<<<<<< HEAD
                     case 6 /* ACT_BUFFER */:
-                        this.activateBuffer(data.buffer);
-=======
-                    case 7 /* ACT_BUFFER */:
                         this.activateBuffer(data.buffer, data.width, data.height);
->>>>>>> c53d0d00
                         break;
                     case 7 /* ENABLE_SCISSOR */:
                         var buffer = this.activatedBuffer;
