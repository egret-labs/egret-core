var __reflect = (this && this.__reflect) || function (p, c, t) {
    p.__class__ = c, t ? t.push(c) : t = [c], p.__types__ = p.__types__ ? t.concat(p.__types__) : t;
};
var __extends = this && this.__extends || function __extends(t, e) { 
 function r() { 
 this.constructor = t;
}
for (var i in e) e.hasOwnProperty(i) && (t[i] = e[i]);
r.prototype = e.prototype, t.prototype = new r();
};
var egret;
(function (egret) {
    var web;
    (function (web) {
        /**
         * @private
         */
        var WebGeolocation = (function (_super) {
            __extends(WebGeolocation, _super);
            /**
             * @private
             */
            function WebGeolocation(option) {
                var _this = _super.call(this) || this;
                /**
                 * @private
                 */
                _this.onUpdate = function (position) {
                    var event = new egret.GeolocationEvent(egret.Event.CHANGE);
                    var coords = position.coords;
                    event.altitude = coords.altitude;
                    event.heading = coords.heading;
                    event.accuracy = coords.accuracy;
                    event.latitude = coords.latitude;
                    event.longitude = coords.longitude;
                    event.speed = coords.speed;
                    event.altitudeAccuracy = coords.altitudeAccuracy;
                    _this.dispatchEvent(event);
                };
                /**
                 * @private
                 */
                _this.onError = function (error) {
                    var errorType = egret.GeolocationEvent.UNAVAILABLE;
                    if (error.code == error.PERMISSION_DENIED)
                        errorType = egret.GeolocationEvent.PERMISSION_DENIED;
                    var event = new egret.GeolocationEvent(egret.IOErrorEvent.IO_ERROR);
                    event.errorType = errorType;
                    event.errorMessage = error.message;
                    _this.dispatchEvent(event);
                };
                _this.geolocation = navigator.geolocation;
                return _this;
            }
            /**
             * @private
             *
             */
            WebGeolocation.prototype.start = function () {
                var geo = this.geolocation;
                if (geo)
                    this.watchId = geo.watchPosition(this.onUpdate, this.onError);
                else
                    this.onError({
                        code: 2,
                        message: egret.sys.tr(3004),
                        PERMISSION_DENIED: 1,
                        POSITION_UNAVAILABLE: 2
                    });
            };
            /**
             * @private
             *
             */
            WebGeolocation.prototype.stop = function () {
                var geo = this.geolocation;
                geo.clearWatch(this.watchId);
            };
            return WebGeolocation;
        }(egret.EventDispatcher));
        web.WebGeolocation = WebGeolocation;
        __reflect(WebGeolocation.prototype, "egret.web.WebGeolocation", ["egret.Geolocation"]);
    })(web = egret.web || (egret.web = {}));
})(egret || (egret = {}));
var egret;
(function (egret) {
    var web;
    (function (web) {
        /**
         * @private
         */
        var WebMotion = (function (_super) {
            __extends(WebMotion, _super);
            function WebMotion() {
                var _this = _super !== null && _super.apply(this, arguments) || this;
                /**
                 * @private
                 */
                _this.onChange = function (e) {
                    var event = new egret.MotionEvent(egret.Event.CHANGE);
                    var acceleration = {
                        x: e.acceleration.x,
                        y: e.acceleration.y,
                        z: e.acceleration.z
                    };
                    var accelerationIncludingGravity = {
                        x: e.accelerationIncludingGravity.x,
                        y: e.accelerationIncludingGravity.y,
                        z: e.accelerationIncludingGravity.z
                    };
                    var rotation = {
                        alpha: e.rotationRate.alpha,
                        beta: e.rotationRate.beta,
                        gamma: e.rotationRate.gamma
                    };
                    event.acceleration = acceleration;
                    event.accelerationIncludingGravity = accelerationIncludingGravity;
                    event.rotationRate = rotation;
                    _this.dispatchEvent(event);
                };
                return _this;
            }
            /**
             * @private
             *
             */
            WebMotion.prototype.start = function () {
                window.addEventListener("devicemotion", this.onChange);
            };
            /**
             * @private
             *
             */
            WebMotion.prototype.stop = function () {
                window.removeEventListener("devicemotion", this.onChange);
            };
            return WebMotion;
        }(egret.EventDispatcher));
        web.WebMotion = WebMotion;
        __reflect(WebMotion.prototype, "egret.web.WebMotion", ["egret.Motion"]);
    })(web = egret.web || (egret.web = {}));
})(egret || (egret = {}));
//////////////////////////////////////////////////////////////////////////////////////
//
//  Copyright (c) 2014-present, Egret Technology.
//  All rights reserved.
//  Redistribution and use in source and binary forms, with or without
//  modification, are permitted provided that the following conditions are met:
//
//     * Redistributions of source code must retain the above copyright
//       notice, this list of conditions and the following disclaimer.
//     * Redistributions in binary form must reproduce the above copyright
//       notice, this list of conditions and the following disclaimer in the
//       documentation and/or other materials provided with the distribution.
//     * Neither the name of the Egret nor the
//       names of its contributors may be used to endorse or promote products
//       derived from this software without specific prior written permission.
//
//  THIS SOFTWARE IS PROVIDED BY EGRET AND CONTRIBUTORS "AS IS" AND ANY EXPRESS
//  OR IMPLIED WARRANTIES, INCLUDING, BUT NOT LIMITED TO, THE IMPLIED WARRANTIES
//  OF MERCHANTABILITY AND FITNESS FOR A PARTICULAR PURPOSE ARE DISCLAIMED.
//  IN NO EVENT SHALL EGRET AND CONTRIBUTORS BE LIABLE FOR ANY DIRECT, INDIRECT,
//  INCIDENTAL, SPECIAL, EXEMPLARY, OR CONSEQUENTIAL DAMAGES (INCLUDING, BUT NOT
//  LIMITED TO, PROCUREMENT OF SUBSTITUTE GOODS OR SERVICES;LOSS OF USE, DATA,
//  OR PROFITS; OR BUSINESS INTERRUPTION) HOWEVER CAUSED AND ON ANY THEORY OF
//  LIABILITY, WHETHER IN CONTRACT, STRICT LIABILITY, OR TORT (INCLUDING
//  NEGLIGENCE OR OTHERWISE) ARISING IN ANY WAY OUT OF THE USE OF THIS SOFTWARE,
//  EVEN IF ADVISED OF THE POSSIBILITY OF SUCH DAMAGE.
//
//////////////////////////////////////////////////////////////////////////////////////
var egret;
(function (egret) {
    var web;
    (function (web) {
        /**
         * @private
         */
        var WebPlayer = (function (_super) {
            __extends(WebPlayer, _super);
            function WebPlayer(container, options) {
                var _this = _super.call(this) || this;
                _this.init(container, options);
                _this.initOrientation();
                return _this;
            }
            WebPlayer.prototype.init = function (container, options) {
                var option = this.readOption(container, options);
                var stage = new egret.Stage();
                stage.$screen = this;
                stage.$scaleMode = option.scaleMode;
                stage.$orientation = option.orientation;
                stage.$maxTouches = option.maxTouches;
                stage.frameRate = option.frameRate;
                stage.textureScaleFactor = option.textureScaleFactor;
                var buffer = new egret.sys.RenderBuffer(undefined, undefined, true);
                var canvas = buffer.surface;
                this.attachCanvas(container, canvas);
                var webTouch = new web.WebTouchHandler(stage, canvas);
                var player = new egret.sys.Player(buffer, stage, option.entryClassName);
                egret.lifecycle.stage = stage;
                egret.lifecycle.addLifecycleListener(web.WebLifeCycleHandler);
                var webInput = new web.HTMLInput();
                if (option.showFPS || option.showLog) {
                    if (!egret.nativeRender) {
                        player.displayFPS(option.showFPS, option.showLog, option.logFilter, option.fpsStyles);
                    }
                }
                this.playerOption = option;
                this.container = container;
                this.canvas = canvas;
                this.stage = stage;
                this.player = player;
                this.webTouchHandler = webTouch;
                this.webInput = webInput;
                egret.web.$cacheTextAdapter(webInput, stage, container, canvas);
                this.updateScreenSize();
                this.updateMaxTouches();
                player.start();
            };
            WebPlayer.prototype.initOrientation = function () {
                var self = this;
                window.addEventListener("orientationchange", function () {
                    window.setTimeout(function () {
                        egret.StageOrientationEvent.dispatchStageOrientationEvent(self.stage, egret.StageOrientationEvent.ORIENTATION_CHANGE);
                    }, 350);
                });
            };
            /**
             * 读取初始化参数
             */
            WebPlayer.prototype.readOption = function (container, options) {
                var option = {};
                option.entryClassName = container.getAttribute("data-entry-class");
                option.scaleMode = container.getAttribute("data-scale-mode") || egret.StageScaleMode.NO_SCALE;
                option.frameRate = +container.getAttribute("data-frame-rate") || 30;
                option.contentWidth = +container.getAttribute("data-content-width") || 480;
                option.contentHeight = +container.getAttribute("data-content-height") || 800;
                option.orientation = container.getAttribute("data-orientation") || egret.OrientationMode.AUTO;
                option.maxTouches = +container.getAttribute("data-multi-fingered") || 2;
                option.textureScaleFactor = +container.getAttribute("texture-scale-factor") || 1;
                option.showFPS = container.getAttribute("data-show-fps") == "true";
                var styleStr = container.getAttribute("data-show-fps-style") || "";
                var stylesArr = styleStr.split(",");
                var styles = {};
                for (var i = 0; i < stylesArr.length; i++) {
                    var tempStyleArr = stylesArr[i].split(":");
                    styles[tempStyleArr[0]] = tempStyleArr[1];
                }
                option.fpsStyles = styles;
                option.showLog = container.getAttribute("data-show-log") == "true";
                option.logFilter = container.getAttribute("data-log-filter");
                return option;
            };
            /**
             * @private
             * 添加canvas到container。
             */
            WebPlayer.prototype.attachCanvas = function (container, canvas) {
                var style = canvas.style;
                style.cursor = "inherit";
                style.position = "absolute";
                style.top = "0";
                style.bottom = "0";
                style.left = "0";
                style.right = "0";
                container.appendChild(canvas);
                style = container.style;
                style.overflow = "hidden";
                style.position = "absolute";
            };
            /**
             * @private
             * 更新播放器视口尺寸
             */
            WebPlayer.prototype.updateScreenSize = function () {
                var canvas = this.canvas;
                if (canvas['userTyping'])
                    return;
                var option = this.playerOption;
                var screenRect = this.container.getBoundingClientRect();
                var top = 0;
                var boundingClientWidth = screenRect.width;
                var boundingClientHeight = screenRect.height;
                if (boundingClientWidth == 0 || boundingClientHeight == 0) {
                    return;
                }
                if (screenRect.top < 0) {
                    boundingClientHeight += screenRect.top;
                    top = -screenRect.top;
                }
                var shouldRotate = false;
                var orientation = this.stage.$orientation;
                if (orientation != egret.OrientationMode.AUTO) {
                    shouldRotate = orientation != egret.OrientationMode.PORTRAIT && boundingClientHeight > boundingClientWidth
                        || orientation == egret.OrientationMode.PORTRAIT && boundingClientWidth > boundingClientHeight;
                }
                var screenWidth = shouldRotate ? boundingClientHeight : boundingClientWidth;
                var screenHeight = shouldRotate ? boundingClientWidth : boundingClientHeight;
                egret.Capabilities["boundingClientWidth" + ""] = screenWidth;
                egret.Capabilities["boundingClientHeight" + ""] = screenHeight;
                var stageSize = egret.sys.screenAdapter.calculateStageSize(this.stage.$scaleMode, screenWidth, screenHeight, option.contentWidth, option.contentHeight);
                var stageWidth = stageSize.stageWidth;
                var stageHeight = stageSize.stageHeight;
                var displayWidth = stageSize.displayWidth;
                var displayHeight = stageSize.displayHeight;
                canvas.style[egret.web.getPrefixStyleName("transformOrigin")] = "0% 0% 0px";
                if (canvas.width != stageWidth) {
                    canvas.width = stageWidth;
                }
                if (canvas.height != stageHeight) {
                    canvas.height = stageHeight;
                }
                var rotation = 0;
                if (shouldRotate) {
                    if (orientation == egret.OrientationMode.LANDSCAPE) {
                        rotation = 90;
                        canvas.style.top = top + (boundingClientHeight - displayWidth) / 2 + "px";
                        canvas.style.left = (boundingClientWidth + displayHeight) / 2 + "px";
                    }
                    else {
                        rotation = -90;
                        canvas.style.top = top + (boundingClientHeight + displayWidth) / 2 + "px";
                        canvas.style.left = (boundingClientWidth - displayHeight) / 2 + "px";
                    }
                }
                else {
                    canvas.style.top = top + (boundingClientHeight - displayHeight) / 2 + "px";
                    canvas.style.left = (boundingClientWidth - displayWidth) / 2 + "px";
                }
                var scalex = displayWidth / stageWidth, scaley = displayHeight / stageHeight;
                var canvasScaleX = scalex * egret.sys.DisplayList.$canvasScaleFactor;
                var canvasScaleY = scaley * egret.sys.DisplayList.$canvasScaleFactor;
                if (egret.Capabilities.renderMode == "canvas") {
                    canvasScaleX = Math.ceil(canvasScaleX);
                    canvasScaleY = Math.ceil(canvasScaleY);
                }
                var m = egret.Matrix.create();
                m.identity();
                m.scale(scalex / canvasScaleX, scaley / canvasScaleY);
                m.rotate(rotation * Math.PI / 180);
                var transform = "matrix(" + m.a + "," + m.b + "," + m.c + "," + m.d + "," + m.tx + "," + m.ty + ")";
                egret.Matrix.release(m);
                canvas.style[egret.web.getPrefixStyleName("transform")] = transform;
                egret.sys.DisplayList.$setCanvasScale(canvasScaleX, canvasScaleY);
                this.webTouchHandler.updateScaleMode(scalex, scaley, rotation);
                this.webInput.$updateSize();
                this.player.updateStageSize(stageWidth, stageHeight); //不要在这个方法后面修改属性
                // todo
                if (egret.nativeRender) {
                    canvas.width = stageWidth * canvasScaleX;
                    canvas.height = stageHeight * canvasScaleY;
                }
            };
            WebPlayer.prototype.setContentSize = function (width, height) {
                var option = this.playerOption;
                option.contentWidth = width;
                option.contentHeight = height;
                this.updateScreenSize();
            };
            /**
             * @private
             * 更新触摸数量
             */
            WebPlayer.prototype.updateMaxTouches = function () {
                this.webTouchHandler.$updateMaxTouches();
            };
            return WebPlayer;
        }(egret.HashObject));
        web.WebPlayer = WebPlayer;
        __reflect(WebPlayer.prototype, "egret.web.WebPlayer", ["egret.sys.Screen"]);
    })(web = egret.web || (egret.web = {}));
})(egret || (egret = {}));
//////////////////////////////////////////////////////////////////////////////////////
//
//  Copyright (c) 2014-present, Egret Technology.
//  All rights reserved.
//  Redistribution and use in source and binary forms, with or without
//  modification, are permitted provided that the following conditions are met:
//
//     * Redistributions of source code must retain the above copyright
//       notice, this list of conditions and the following disclaimer.
//     * Redistributions in binary form must reproduce the above copyright
//       notice, this list of conditions and the following disclaimer in the
//       documentation and/or other materials provided with the distribution.
//     * Neither the name of the Egret nor the
//       names of its contributors may be used to endorse or promote products
//       derived from this software without specific prior written permission.
//
//  THIS SOFTWARE IS PROVIDED BY EGRET AND CONTRIBUTORS "AS IS" AND ANY EXPRESS
//  OR IMPLIED WARRANTIES, INCLUDING, BUT NOT LIMITED TO, THE IMPLIED WARRANTIES
//  OF MERCHANTABILITY AND FITNESS FOR A PARTICULAR PURPOSE ARE DISCLAIMED.
//  IN NO EVENT SHALL EGRET AND CONTRIBUTORS BE LIABLE FOR ANY DIRECT, INDIRECT,
//  INCIDENTAL, SPECIAL, EXEMPLARY, OR CONSEQUENTIAL DAMAGES (INCLUDING, BUT NOT
//  LIMITED TO, PROCUREMENT OF SUBSTITUTE GOODS OR SERVICES;LOSS OF USE, DATA,
//  OR PROFITS; OR BUSINESS INTERRUPTION) HOWEVER CAUSED AND ON ANY THEORY OF
//  LIABILITY, WHETHER IN CONTRACT, STRICT LIABILITY, OR TORT (INCLUDING
//  NEGLIGENCE OR OTHERWISE) ARISING IN ANY WAY OUT OF THE USE OF THIS SOFTWARE,
//  EVEN IF ADVISED OF THE POSSIBILITY OF SUCH DAMAGE.
//
//////////////////////////////////////////////////////////////////////////////////////
var egret;
(function (egret) {
    var web;
    (function (web) {
        /**
         * @private
         * @inheritDoc
         */
        var HtmlSoundChannel = (function (_super) {
            __extends(HtmlSoundChannel, _super);
            /**
             * @private
             */
            function HtmlSoundChannel(audio) {
                var _this = _super.call(this) || this;
                /**
                 * @private
                 */
                _this.$startTime = 0;
                /**
                 * @private
                 */
                _this.audio = null;
                //声音是否已经播放完成
                _this.isStopped = false;
                _this.canPlay = function () {
                    _this.audio.removeEventListener("canplay", _this.canPlay);
                    try {
                        _this.audio.currentTime = _this.$startTime;
                    }
                    catch (e) {
                    }
                    finally {
                        _this.audio.play();
                    }
                };
                /**
                 * @private
                 */
                _this.onPlayEnd = function () {
                    if (_this.$loops == 1) {
                        _this.stop();
                        _this.dispatchEventWith(egret.Event.SOUND_COMPLETE);
                        return;
                    }
                    if (_this.$loops > 0) {
                        _this.$loops--;
                    }
                    /////////////
                    //this.audio.load();
                    _this.$play();
                };
                /**
                 * @private
                 */
                _this._volume = 1;
                audio.addEventListener("ended", _this.onPlayEnd);
                _this.audio = audio;
                return _this;
            }
            HtmlSoundChannel.prototype.$play = function () {
                if (this.isStopped) {
                    egret.$error(1036);
                    return;
                }
                try {
                    //this.audio.pause();
                    this.audio.volume = this._volume;
                    this.audio.currentTime = this.$startTime;
                }
                catch (e) {
                    this.audio.addEventListener("canplay", this.canPlay);
                    return;
                }
                this.audio.play();
            };
            /**
             * @private
             * @inheritDoc
             */
            HtmlSoundChannel.prototype.stop = function () {
                if (!this.audio)
                    return;
                if (!this.isStopped) {
                    egret.sys.$popSoundChannel(this);
                }
                this.isStopped = true;
                var audio = this.audio;
                audio.removeEventListener("ended", this.onPlayEnd);
                audio.removeEventListener("canplay", this.canPlay);
                audio.volume = 0;
                this._volume = 0;
                this.audio = null;
                var url = this.$url;
                //延迟一定时间再停止，规避chrome报错
                window.setTimeout(function () {
                    audio.pause();
                    web.HtmlSound.$recycle(url, audio);
                }, 200);
            };
            Object.defineProperty(HtmlSoundChannel.prototype, "volume", {
                /**
                 * @private
                 * @inheritDoc
                 */
                get: function () {
                    return this._volume;
                },
                /**
                 * @inheritDoc
                 */
                set: function (value) {
                    if (this.isStopped) {
                        egret.$error(1036);
                        return;
                    }
                    this._volume = value;
                    if (!this.audio)
                        return;
                    this.audio.volume = value;
                },
                enumerable: true,
                configurable: true
            });
            Object.defineProperty(HtmlSoundChannel.prototype, "position", {
                /**
                 * @private
                 * @inheritDoc
                 */
                get: function () {
                    if (!this.audio)
                        return 0;
                    return this.audio.currentTime;
                },
                enumerable: true,
                configurable: true
            });
            return HtmlSoundChannel;
        }(egret.EventDispatcher));
        web.HtmlSoundChannel = HtmlSoundChannel;
        __reflect(HtmlSoundChannel.prototype, "egret.web.HtmlSoundChannel", ["egret.SoundChannel", "egret.IEventDispatcher"]);
    })(web = egret.web || (egret.web = {}));
})(egret || (egret = {}));
//////////////////////////////////////////////////////////////////////////////////////
//
//  Copyright (c) 2014-present, Egret Technology.
//  All rights reserved.
//  Redistribution and use in source and binary forms, with or without
//  modification, are permitted provided that the following conditions are met:
//
//     * Redistributions of source code must retain the above copyright
//       notice, this list of conditions and the following disclaimer.
//     * Redistributions in binary form must reproduce the above copyright
//       notice, this list of conditions and the following disclaimer in the
//       documentation and/or other materials provided with the distribution.
//     * Neither the name of the Egret nor the
//       names of its contributors may be used to endorse or promote products
//       derived from this software without specific prior written permission.
//
//  THIS SOFTWARE IS PROVIDED BY EGRET AND CONTRIBUTORS "AS IS" AND ANY EXPRESS
//  OR IMPLIED WARRANTIES, INCLUDING, BUT NOT LIMITED TO, THE IMPLIED WARRANTIES
//  OF MERCHANTABILITY AND FITNESS FOR A PARTICULAR PURPOSE ARE DISCLAIMED.
//  IN NO EVENT SHALL EGRET AND CONTRIBUTORS BE LIABLE FOR ANY DIRECT, INDIRECT,
//  INCIDENTAL, SPECIAL, EXEMPLARY, OR CONSEQUENTIAL DAMAGES (INCLUDING, BUT NOT
//  LIMITED TO, PROCUREMENT OF SUBSTITUTE GOODS OR SERVICES;LOSS OF USE, DATA,
//  OR PROFITS; OR BUSINESS INTERRUPTION) HOWEVER CAUSED AND ON ANY THEORY OF
//  LIABILITY, WHETHER IN CONTRACT, STRICT LIABILITY, OR TORT (INCLUDING
//  NEGLIGENCE OR OTHERWISE) ARISING IN ANY WAY OUT OF THE USE OF THIS SOFTWARE,
//  EVEN IF ADVISED OF THE POSSIBILITY OF SUCH DAMAGE.
//
//////////////////////////////////////////////////////////////////////////////////////
var egret;
(function (egret) {
    var web;
    (function (web) {
        /**
         * @private
         */
        var WebAudioDecode = (function () {
            function WebAudioDecode() {
            }
            /**
             * @private
             *
             */
            WebAudioDecode.decodeAudios = function () {
                if (WebAudioDecode.decodeArr.length <= 0) {
                    return;
                }
                if (WebAudioDecode.isDecoding) {
                    return;
                }
                WebAudioDecode.isDecoding = true;
                var decodeInfo = WebAudioDecode.decodeArr.shift();
                WebAudioDecode.ctx.decodeAudioData(decodeInfo["buffer"], function (audioBuffer) {
                    decodeInfo["self"].audioBuffer = audioBuffer;
                    if (decodeInfo["success"]) {
                        decodeInfo["success"]();
                    }
                    WebAudioDecode.isDecoding = false;
                    WebAudioDecode.decodeAudios();
                }, function () {
                    egret.log('sound decode error');
                    if (decodeInfo["fail"]) {
                        decodeInfo["fail"]();
                    }
                    WebAudioDecode.isDecoding = false;
                    WebAudioDecode.decodeAudios();
                });
            };
            /**
             * @private
             */
            WebAudioDecode.decodeArr = [];
            /**
             * @private
             */
            WebAudioDecode.isDecoding = false;
            return WebAudioDecode;
        }());
        web.WebAudioDecode = WebAudioDecode;
        __reflect(WebAudioDecode.prototype, "egret.web.WebAudioDecode");
        /**
         * @private
         * @inheritDoc
         */
        var WebAudioSound = (function (_super) {
            __extends(WebAudioSound, _super);
            /**
             * @private
             * @inheritDoc
             */
            function WebAudioSound() {
                var _this = _super.call(this) || this;
                /**
                 * @private
                 */
                _this.loaded = false;
                return _this;
            }
            Object.defineProperty(WebAudioSound.prototype, "length", {
                get: function () {
                    if (this.audioBuffer) {
                        return this.audioBuffer.duration;
                    }
                    throw new Error("sound not loaded!");
                    //return 0;
                },
                enumerable: true,
                configurable: true
            });
            /**
             * @inheritDoc
             */
            WebAudioSound.prototype.load = function (url) {
                var self = this;
                this.url = url;
                if (true && !url) {
                    egret.$error(3002);
                }
                var request = new XMLHttpRequest();
                request.open("GET", url, true);
                request.responseType = "arraybuffer";
                request.addEventListener("load", function () {
                    var ioError = (request.status >= 400);
                    if (ioError) {
                        self.dispatchEventWith(egret.IOErrorEvent.IO_ERROR);
                    }
                    else {
                        WebAudioDecode.decodeArr.push({
                            "buffer": request.response,
                            "success": onAudioLoaded,
                            "fail": onAudioError,
                            "self": self,
                            "url": self.url
                        });
                        WebAudioDecode.decodeAudios();
                    }
                });
                request.addEventListener("error", function () {
                    self.dispatchEventWith(egret.IOErrorEvent.IO_ERROR);
                });
                request.send();
                function onAudioLoaded() {
                    self.loaded = true;
                    self.dispatchEventWith(egret.Event.COMPLETE);
                }
                function onAudioError() {
                    self.dispatchEventWith(egret.IOErrorEvent.IO_ERROR);
                }
            };
            /**
             * @inheritDoc
             */
            WebAudioSound.prototype.play = function (startTime, loops) {
                startTime = +startTime || 0;
                loops = +loops || 0;
                if (true && this.loaded == false) {
                    egret.$error(1049);
                }
                var channel = new web.WebAudioSoundChannel();
                channel.$url = this.url;
                channel.$loops = loops;
                channel.$audioBuffer = this.audioBuffer;
                channel.$startTime = startTime;
                channel.$play();
                egret.sys.$pushSoundChannel(channel);
                return channel;
            };
            /**
             * @inheritDoc
             */
            WebAudioSound.prototype.close = function () {
            };
            /**
             * Background music
             * @version Egret 2.4
             * @platform Web,Native
             * @language en_US
             */
            /**
             * 背景音乐
             * @version Egret 2.4
             * @platform Web,Native
             * @language zh_CN
             */
            WebAudioSound.MUSIC = "music";
            /**
             * EFFECT
             * @version Egret 2.4
             * @platform Web,Native
             * @language en_US
             */
            /**
             * 音效
             * @version Egret 2.4
             * @platform Web,Native
             * @language zh_CN
             */
            WebAudioSound.EFFECT = "effect";
            return WebAudioSound;
        }(egret.EventDispatcher));
        web.WebAudioSound = WebAudioSound;
        __reflect(WebAudioSound.prototype, "egret.web.WebAudioSound", ["egret.Sound"]);
    })(web = egret.web || (egret.web = {}));
})(egret || (egret = {}));
//////////////////////////////////////////////////////////////////////////////////////
//
//  Copyright (c) 2014-present, Egret Technology.
//  All rights reserved.
//  Redistribution and use in source and binary forms, with or without
//  modification, are permitted provided that the following conditions are met:
//
//     * Redistributions of source code must retain the above copyright
//       notice, this list of conditions and the following disclaimer.
//     * Redistributions in binary form must reproduce the above copyright
//       notice, this list of conditions and the following disclaimer in the
//       documentation and/or other materials provided with the distribution.
//     * Neither the name of the Egret nor the
//       names of its contributors may be used to endorse or promote products
//       derived from this software without specific prior written permission.
//
//  THIS SOFTWARE IS PROVIDED BY EGRET AND CONTRIBUTORS "AS IS" AND ANY EXPRESS
//  OR IMPLIED WARRANTIES, INCLUDING, BUT NOT LIMITED TO, THE IMPLIED WARRANTIES
//  OF MERCHANTABILITY AND FITNESS FOR A PARTICULAR PURPOSE ARE DISCLAIMED.
//  IN NO EVENT SHALL EGRET AND CONTRIBUTORS BE LIABLE FOR ANY DIRECT, INDIRECT,
//  INCIDENTAL, SPECIAL, EXEMPLARY, OR CONSEQUENTIAL DAMAGES (INCLUDING, BUT NOT
//  LIMITED TO, PROCUREMENT OF SUBSTITUTE GOODS OR SERVICES;LOSS OF USE, DATA,
//  OR PROFITS; OR BUSINESS INTERRUPTION) HOWEVER CAUSED AND ON ANY THEORY OF
//  LIABILITY, WHETHER IN CONTRACT, STRICT LIABILITY, OR TORT (INCLUDING
//  NEGLIGENCE OR OTHERWISE) ARISING IN ANY WAY OUT OF THE USE OF THIS SOFTWARE,
//  EVEN IF ADVISED OF THE POSSIBILITY OF SUCH DAMAGE.
//
//////////////////////////////////////////////////////////////////////////////////////
var egret;
(function (egret) {
    var web;
    (function (web) {
        /**
         * @private
         * @inheritDoc
         */
        var WebAudioSoundChannel = (function (_super) {
            __extends(WebAudioSoundChannel, _super);
            /**
             * @private
             */
            function WebAudioSoundChannel() {
                var _this = _super.call(this) || this;
                /**
                 * @private
                 */
                _this.$startTime = 0;
                /**
                 * @private
                 */
                _this.bufferSource = null;
                /**
                 * @private
                 */
                _this.context = web.WebAudioDecode.ctx;
                //声音是否已经播放完成
                _this.isStopped = false;
                /**
                 * @private
                 */
                _this._currentTime = 0;
                /**
                 * @private
                 */
                _this._volume = 1;
                /**
                 * @private
                 */
                _this.onPlayEnd = function () {
                    if (_this.$loops == 1) {
                        _this.stop();
                        _this.dispatchEventWith(egret.Event.SOUND_COMPLETE);
                        return;
                    }
                    if (_this.$loops > 0) {
                        _this.$loops--;
                    }
                    /////////////
                    _this.$play();
                };
                /**
                 * @private
                 */
                _this._startTime = 0;
                if (_this.context["createGain"]) {
                    _this.gain = _this.context["createGain"]();
                }
                else {
                    _this.gain = _this.context["createGainNode"]();
                }
                return _this;
            }
            WebAudioSoundChannel.prototype.$play = function () {
                if (this.isStopped) {
                    egret.$error(1036);
                    return;
                }
                if (this.bufferSource) {
                    this.bufferSource.onended = null;
                    this.bufferSource = null;
                }
                var context = this.context;
                var gain = this.gain;
                var bufferSource = context.createBufferSource();
                this.bufferSource = bufferSource;
                bufferSource.buffer = this.$audioBuffer;
                bufferSource.connect(gain);
                gain.connect(context.destination);
                bufferSource.onended = this.onPlayEnd;
                this._startTime = Date.now();
                this.gain.gain.value = this._volume;
                bufferSource.start(0, this.$startTime);
                this._currentTime = 0;
            };
            WebAudioSoundChannel.prototype.stop = function () {
                if (this.bufferSource) {
                    var sourceNode = this.bufferSource;
                    if (sourceNode.stop) {
                        sourceNode.stop(0);
                    }
                    else {
                        sourceNode.noteOff(0);
                    }
                    sourceNode.onended = null;
                    sourceNode.disconnect();
                    this.bufferSource = null;
                    this.$audioBuffer = null;
                }
                if (!this.isStopped) {
                    egret.sys.$popSoundChannel(this);
                }
                this.isStopped = true;
            };
            Object.defineProperty(WebAudioSoundChannel.prototype, "volume", {
                /**
                 * @private
                 * @inheritDoc
                 */
                get: function () {
                    return this._volume;
                },
                /**
                 * @inheritDoc
                 */
                set: function (value) {
                    if (this.isStopped) {
                        egret.$error(1036);
                        return;
                    }
                    this._volume = value;
                    this.gain.gain.value = value;
                },
                enumerable: true,
                configurable: true
            });
            Object.defineProperty(WebAudioSoundChannel.prototype, "position", {
                /**
                 * @private
                 * @inheritDoc
                 */
                get: function () {
                    if (this.bufferSource) {
                        return (Date.now() - this._startTime) / 1000 + this.$startTime;
                    }
                    return 0;
                },
                enumerable: true,
                configurable: true
            });
            return WebAudioSoundChannel;
        }(egret.EventDispatcher));
        web.WebAudioSoundChannel = WebAudioSoundChannel;
        __reflect(WebAudioSoundChannel.prototype, "egret.web.WebAudioSoundChannel", ["egret.SoundChannel", "egret.IEventDispatcher"]);
    })(web = egret.web || (egret.web = {}));
})(egret || (egret = {}));
//////////////////////////////////////////////////////////////////////////////////////
//
//  Copyright (c) 2014-present, Egret Technology.
//  All rights reserved.
//  Redistribution and use in source and binary forms, with or without
//  modification, are permitted provided that the following conditions are met:
//
//     * Redistributions of source code must retain the above copyright
//       notice, this list of conditions and the following disclaimer.
//     * Redistributions in binary form must reproduce the above copyright
//       notice, this list of conditions and the following disclaimer in the
//       documentation and/or other materials provided with the distribution.
//     * Neither the name of the Egret nor the
//       names of its contributors may be used to endorse or promote products
//       derived from this software without specific prior written permission.
//
//  THIS SOFTWARE IS PROVIDED BY EGRET AND CONTRIBUTORS "AS IS" AND ANY EXPRESS
//  OR IMPLIED WARRANTIES, INCLUDING, BUT NOT LIMITED TO, THE IMPLIED WARRANTIES
//  OF MERCHANTABILITY AND FITNESS FOR A PARTICULAR PURPOSE ARE DISCLAIMED.
//  IN NO EVENT SHALL EGRET AND CONTRIBUTORS BE LIABLE FOR ANY DIRECT, INDIRECT,
//  INCIDENTAL, SPECIAL, EXEMPLARY, OR CONSEQUENTIAL DAMAGES (INCLUDING, BUT NOT
//  LIMITED TO, PROCUREMENT OF SUBSTITUTE GOODS OR SERVICES;LOSS OF USE, DATA,
//  OR PROFITS; OR BUSINESS INTERRUPTION) HOWEVER CAUSED AND ON ANY THEORY OF
//  LIABILITY, WHETHER IN CONTRACT, STRICT LIABILITY, OR TORT (INCLUDING
//  NEGLIGENCE OR OTHERWISE) ARISING IN ANY WAY OUT OF THE USE OF THIS SOFTWARE,
//  EVEN IF ADVISED OF THE POSSIBILITY OF SUCH DAMAGE.
//
//////////////////////////////////////////////////////////////////////////////////////
var egret;
(function (egret) {
    var web;
    (function (web) {
        /**
         * @private
         * @inheritDoc
         */
        var WebVideo = (function (_super) {
            __extends(WebVideo, _super);
            /**
             * @inheritDoc
             */
            function WebVideo(url, cache) {
                if (cache === void 0) { cache = true; }
                var _this = _super.call(this) || this;
                /**
                 * @private
                 */
                _this.loaded = false;
                /**
                 * @private
                 */
                _this.closed = false;
                /**
                 * @private
                 */
                _this.heightSet = NaN;
                /**
                 * @private
                 */
                _this.widthSet = NaN;
                /**
                 * @private
                 * pc上视频卡住的时候不能暂停
                 */
                _this.waiting = false;
                /**
                 * @private
                 * 用户是否设置了 pause
                 */
                _this.userPause = false;
                /**
                 * @private
                 * 用户是否设置了 play
                 */
                _this.userPlay = false;
                _this.isPlayed = false;
                _this.screenChanged = function (e) {
                    var isfullscreen = document.fullscreenEnabled || document.webkitIsFullScreen;
                    if (!isfullscreen) {
                        _this.checkFullScreen(false);
                        if (!egret.Capabilities.isMobile) {
                            _this._fullscreen = isfullscreen;
                        }
                    }
                };
                _this._fullscreen = true;
                /**
                 * @private
                 *
                 */
                _this.onVideoLoaded = function () {
                    _this.video.removeEventListener("canplay", _this.onVideoLoaded);
                    var video = _this.video;
                    _this.loaded = true;
                    //video.pause();
                    if (_this.posterData) {
                        _this.posterData.width = _this.getPlayWidth();
                        _this.posterData.height = _this.getPlayHeight();
                    }
                    video.width = video.videoWidth;
                    video.height = video.videoHeight;
                    window.setTimeout(function () {
                        _this.dispatchEventWith(egret.Event.COMPLETE);
                    }, 200);
                };
                _this.$renderNode = new egret.sys.BitmapNode();
                _this.src = url;
                _this.once(egret.Event.ADDED_TO_STAGE, _this.loadPoster, _this);
                if (url) {
                    _this.load();
                }
                return _this;
            }
            WebVideo.prototype.createNativeDisplayObject = function () {
                this.$nativeDisplayObject = new egret_native.NativeDisplayObject(1 /* BITMAP */);
            };
            /**
             * @inheritDoc
             */
            WebVideo.prototype.load = function (url, cache) {
                var _this = this;
                if (cache === void 0) { cache = true; }
                url = url || this.src;
                this.src = url;
                if (true && !url) {
                    egret.$error(3002);
                }
                if (this.video && this.video.src == url) {
                    return;
                }
                var video;
                if (!this.video || egret.Capabilities.isMobile) {
                    video = document.createElement("video");
                    this.video = video;
                    video.controls = null;
                }
                else {
                    video = this.video;
                }
                video.src = url;
                video.setAttribute("autoplay", "autoplay");
                video.setAttribute("webkit-playsinline", "true");
                video.addEventListener("canplay", this.onVideoLoaded);
                video.addEventListener("error", function () { return _this.onVideoError(); });
                video.addEventListener("ended", function () { return _this.onVideoEnded(); });
                var firstPause = false;
                video.addEventListener("canplay", function () {
                    _this.waiting = false;
                    if (!firstPause) {
                        firstPause = true;
                        video.pause();
                    }
                    else {
                        if (_this.userPause) {
                            _this.pause();
                        }
                        else if (_this.userPlay) {
                            _this.play();
                        }
                    }
                });
                video.addEventListener("waiting", function () {
                    _this.waiting = true;
                });
                video.load();
                this.videoPlay();
                video.style.position = "absolute";
                video.style.top = "0px";
                video.style.zIndex = "-88888";
                video.style.left = "0px";
                video.height = 1;
                video.width = 1;
            };
            /**
             * @inheritDoc
             */
            WebVideo.prototype.play = function (startTime, loop) {
                var _this = this;
                if (loop === void 0) { loop = false; }
                if (this.loaded == false) {
                    this.load(this.src);
                    this.once(egret.Event.COMPLETE, function (e) { return _this.play(startTime, loop); }, this);
                    return;
                }
                this.isPlayed = true;
                var video = this.video;
                if (startTime != undefined) {
                    video.currentTime = +startTime || 0;
                }
                video.loop = !!loop;
                if (egret.Capabilities.isMobile) {
                    video.style.zIndex = "-88888"; //移动端，就算设置成最小，只要全屏，都会在最上层，而且在自动退出去后，不担心挡住canvas
                }
                else {
                    video.style.zIndex = "9999";
                }
                video.style.position = "absolute";
                video.style.top = "0px";
                video.style.left = "0px";
                video.height = video.videoHeight;
                video.width = video.videoWidth;
                if (egret.Capabilities.os != "Windows PC" && egret.Capabilities.os != "Mac OS") {
                    window.setTimeout(function () {
                        video.width = 0;
                    }, 1000);
                }
                this.checkFullScreen(this._fullscreen);
            };
            WebVideo.prototype.videoPlay = function () {
                this.userPause = false;
                if (this.waiting) {
                    this.userPlay = true;
                    return;
                }
                this.userPlay = false;
                this.video.play();
            };
            WebVideo.prototype.checkFullScreen = function (playFullScreen) {
                var video = this.video;
                if (playFullScreen) {
                    if (video.parentElement == null) {
                        video.removeAttribute("webkit-playsinline");
                        document.body.appendChild(video);
                    }
                    egret.stopTick(this.markDirty, this);
                    this.goFullscreen();
                }
                else {
                    if (video.parentElement != null) {
                        video.parentElement.removeChild(video);
                    }
                    video.setAttribute("webkit-playsinline", "true");
                    this.setFullScreenMonitor(false);
                    egret.startTick(this.markDirty, this);
                    if (egret.Capabilities.isMobile) {
                        this.video.currentTime = 0;
                        this.onVideoEnded();
                        return;
                    }
                }
                this.videoPlay();
            };
            WebVideo.prototype.goFullscreen = function () {
                var video = this.video;
                var fullscreenType;
                fullscreenType = egret.web.getPrefixStyleName('requestFullscreen', video);
                if (!video[fullscreenType]) {
                    fullscreenType = egret.web.getPrefixStyleName('requestFullScreen', video);
                    if (!video[fullscreenType]) {
                        return true;
                    }
                }
                video.removeAttribute("webkit-playsinline");
                video[fullscreenType]();
                this.setFullScreenMonitor(true);
                return true;
            };
            WebVideo.prototype.setFullScreenMonitor = function (use) {
                var video = this.video;
                if (use) {
                    video.addEventListener("mozfullscreenchange", this.screenChanged);
                    video.addEventListener("webkitfullscreenchange", this.screenChanged);
                    video.addEventListener("mozfullscreenerror", this.screenError);
                    video.addEventListener("webkitfullscreenerror", this.screenError);
                }
                else {
                    video.removeEventListener("mozfullscreenchange", this.screenChanged);
                    video.removeEventListener("webkitfullscreenchange", this.screenChanged);
                    video.removeEventListener("mozfullscreenerror", this.screenError);
                    video.removeEventListener("webkitfullscreenerror", this.screenError);
                }
            };
            WebVideo.prototype.screenError = function () {
                egret.$error(3014);
            };
            WebVideo.prototype.exitFullscreen = function () {
                //退出全屏
                if (document['exitFullscreen']) {
                    document['exitFullscreen']();
                }
                else if (document['msExitFullscreen']) {
                    document['msExitFullscreen']();
                }
                else if (document['mozCancelFullScreen']) {
                    document['mozCancelFullScreen']();
                }
                else if (document['oCancelFullScreen']) {
                    document['oCancelFullScreen']();
                }
                else if (document['webkitExitFullscreen']) {
                    document['webkitExitFullscreen']();
                }
                else {
                }
            };
            /**
             * @private
             *
             */
            WebVideo.prototype.onVideoEnded = function () {
                this.pause();
                this.isPlayed = false;
                this.dispatchEventWith(egret.Event.ENDED);
            };
            /**
             * @private
             *
             */
            WebVideo.prototype.onVideoError = function () {
                this.dispatchEventWith(egret.IOErrorEvent.IO_ERROR);
            };
            /**
             * @inheritDoc
             */
            WebVideo.prototype.close = function () {
                var _this = this;
                this.closed = true;
                this.video.removeEventListener("canplay", this.onVideoLoaded);
                this.video.removeEventListener("error", function () { return _this.onVideoError(); });
                this.video.removeEventListener("ended", function () { return _this.onVideoEnded(); });
                this.pause();
                if (this.loaded == false && this.video)
                    this.video.src = "";
                if (this.video && this.video.parentElement) {
                    this.video.parentElement.removeChild(this.video);
                    this.video = null;
                }
                this.loaded = false;
            };
            /**
             * @inheritDoc
             */
            WebVideo.prototype.pause = function () {
                this.userPlay = false;
                if (this.waiting) {
                    this.userPause = true;
                    return;
                }
                this.userPause = false;
                this.video.pause();
                egret.stopTick(this.markDirty, this);
            };
            Object.defineProperty(WebVideo.prototype, "volume", {
                /**
                 * @inheritDoc
                 */
                get: function () {
                    if (!this.video)
                        return 1;
                    return this.video.volume;
                },
                /**
                 * @inheritDoc
                 */
                set: function (value) {
                    if (!this.video)
                        return;
                    this.video.volume = value;
                },
                enumerable: true,
                configurable: true
            });
            Object.defineProperty(WebVideo.prototype, "position", {
                /**
                 * @inheritDoc
                 */
                get: function () {
                    if (!this.video)
                        return 0;
                    return this.video.currentTime;
                },
                /**
                 * @inheritDoc
                 */
                set: function (value) {
                    if (!this.video)
                        return;
                    this.video.currentTime = value;
                },
                enumerable: true,
                configurable: true
            });
            Object.defineProperty(WebVideo.prototype, "fullscreen", {
                /**
                 * @inheritDoc
                 */
                get: function () {
                    return this._fullscreen;
                },
                /**
                 * @inheritDoc
                 */
                set: function (value) {
                    if (egret.Capabilities.isMobile) {
                        return;
                    }
                    this._fullscreen = !!value;
                    if (this.video && this.video.paused == false) {
                        this.checkFullScreen(this._fullscreen);
                    }
                },
                enumerable: true,
                configurable: true
            });
            Object.defineProperty(WebVideo.prototype, "bitmapData", {
                /**
                 * @inheritDoc
                 */
                get: function () {
                    if (!this.video || !this.loaded)
                        return null;
                    if (!this._bitmapData) {
                        this.video.width = this.video.videoWidth;
                        this.video.height = this.video.videoHeight;
                        this._bitmapData = new egret.BitmapData(this.video);
                        this._bitmapData.$deleteSource = false;
                    }
                    return this._bitmapData;
                },
                enumerable: true,
                configurable: true
            });
            WebVideo.prototype.loadPoster = function () {
                var _this = this;
                var poster = this.poster;
                if (!poster)
                    return;
                var imageLoader = new egret.ImageLoader();
                imageLoader.once(egret.Event.COMPLETE, function (e) {
                    var posterData = imageLoader.data;
                    _this.posterData = imageLoader.data;
                    _this.$renderDirty = true;
                    _this.posterData.width = _this.getPlayWidth();
                    _this.posterData.height = _this.getPlayHeight();
                    if (egret.nativeRender) {
                        var texture = new egret.Texture();
                        texture._setBitmapData(_this.posterData);
                        _this.$nativeDisplayObject.setTexture(texture);
                    }
                }, this);
                imageLoader.load(poster);
            };
            /**
             * @private
             */
            WebVideo.prototype.$measureContentBounds = function (bounds) {
                var bitmapData = this.bitmapData;
                var posterData = this.posterData;
                if (bitmapData) {
                    bounds.setTo(0, 0, this.getPlayWidth(), this.getPlayHeight());
                }
                else if (posterData) {
                    bounds.setTo(0, 0, this.getPlayWidth(), this.getPlayHeight());
                }
                else {
                    bounds.setEmpty();
                }
            };
            WebVideo.prototype.getPlayWidth = function () {
                if (!isNaN(this.widthSet)) {
                    return this.widthSet;
                }
                if (this.bitmapData) {
                    return this.bitmapData.width;
                }
                if (this.posterData) {
                    return this.posterData.width;
                }
                return NaN;
            };
            WebVideo.prototype.getPlayHeight = function () {
                if (!isNaN(this.heightSet)) {
                    return this.heightSet;
                }
                if (this.bitmapData) {
                    return this.bitmapData.height;
                }
                if (this.posterData) {
                    return this.posterData.height;
                }
                return NaN;
            };
            /**
             * @private
             */
            WebVideo.prototype.$updateRenderNode = function () {
                var node = this.$renderNode;
                var bitmapData = this.bitmapData;
                var posterData = this.posterData;
                var width = this.getPlayWidth();
                var height = this.getPlayHeight();
                if ((!this.isPlayed || egret.Capabilities.isMobile) && posterData) {
                    node.image = posterData;
                    node.imageWidth = width;
                    node.imageHeight = height;
                    node.drawImage(0, 0, posterData.width, posterData.height, 0, 0, width, height);
                }
                else if (this.isPlayed && bitmapData) {
                    node.image = bitmapData;
                    node.imageWidth = bitmapData.width;
                    node.imageHeight = bitmapData.height;
                    egret.WebGLUtils.deleteWebGLTexture(bitmapData.webGLTexture);
                    bitmapData.webGLTexture = null;
                    node.drawImage(0, 0, bitmapData.width, bitmapData.height, 0, 0, width, height);
                }
            };
            WebVideo.prototype.markDirty = function () {
                this.$renderDirty = true;
                return true;
            };
            /**
             * @private
             * 设置显示高度
             */
            WebVideo.prototype.$setHeight = function (value) {
                this.heightSet = value;
                if (this.paused) {
                    var self_1 = this;
                    this.$renderDirty = true;
                    window.setTimeout(function () {
                        self_1.$renderDirty = false;
                    }, 200);
                }
                _super.prototype.$setHeight.call(this, value);
            };
            /**
             * @private
             * 设置显示宽度
             */
            WebVideo.prototype.$setWidth = function (value) {
                this.widthSet = value;
                if (this.paused) {
                    var self_2 = this;
                    this.$renderDirty = true;
                    window.setTimeout(function () {
                        self_2.$renderDirty = false;
                    }, 200);
                }
                _super.prototype.$setWidth.call(this, value);
            };
            Object.defineProperty(WebVideo.prototype, "paused", {
                get: function () {
                    if (this.video) {
                        return this.video.paused;
                    }
                    return true;
                },
                enumerable: true,
                configurable: true
            });
            Object.defineProperty(WebVideo.prototype, "length", {
                /**
                 * @inheritDoc
                 */
                get: function () {
                    if (this.video) {
                        return this.video.duration;
                    }
                    throw new Error("Video not loaded!");
                },
                enumerable: true,
                configurable: true
            });
            return WebVideo;
        }(egret.DisplayObject));
        web.WebVideo = WebVideo;
        __reflect(WebVideo.prototype, "egret.web.WebVideo", ["egret.Video", "egret.DisplayObject"]);
        egret.Video = WebVideo;
    })(web = egret.web || (egret.web = {}));
})(egret || (egret = {}));
//////////////////////////////////////////////////////////////////////////////////////
//
//  Copyright (c) 2014-present, Egret Technology.
//  All rights reserved.
//  Redistribution and use in source and binary forms, with or without
//  modification, are permitted provided that the following conditions are met:
//
//     * Redistributions of source code must retain the above copyright
//       notice, this list of conditions and the following disclaimer.
//     * Redistributions in binary form must reproduce the above copyright
//       notice, this list of conditions and the following disclaimer in the
//       documentation and/or other materials provided with the distribution.
//     * Neither the name of the Egret nor the
//       names of its contributors may be used to endorse or promote products
//       derived from this software without specific prior written permission.
//
//  THIS SOFTWARE IS PROVIDED BY EGRET AND CONTRIBUTORS "AS IS" AND ANY EXPRESS
//  OR IMPLIED WARRANTIES, INCLUDING, BUT NOT LIMITED TO, THE IMPLIED WARRANTIES
//  OF MERCHANTABILITY AND FITNESS FOR A PARTICULAR PURPOSE ARE DISCLAIMED.
//  IN NO EVENT SHALL EGRET AND CONTRIBUTORS BE LIABLE FOR ANY DIRECT, INDIRECT,
//  INCIDENTAL, SPECIAL, EXEMPLARY, OR CONSEQUENTIAL DAMAGES (INCLUDING, BUT NOT
//  LIMITED TO, PROCUREMENT OF SUBSTITUTE GOODS OR SERVICES;LOSS OF USE, DATA,
//  OR PROFITS; OR BUSINESS INTERRUPTION) HOWEVER CAUSED AND ON ANY THEORY OF
//  LIABILITY, WHETHER IN CONTRACT, STRICT LIABILITY, OR TORT (INCLUDING
//  NEGLIGENCE OR OTHERWISE) ARISING IN ANY WAY OUT OF THE USE OF THIS SOFTWARE,
//  EVEN IF ADVISED OF THE POSSIBILITY OF SUCH DAMAGE.
//
//////////////////////////////////////////////////////////////////////////////////////
var egret;
(function (egret) {
    var web;
    (function (web) {
        /**
         * @private
         */
        var WebHttpRequest = (function (_super) {
            __extends(WebHttpRequest, _super);
            /**
             * @private
             */
            function WebHttpRequest() {
                var _this = _super.call(this) || this;
                /**
                 *
                 */
                _this.timeout = 0;
                /**
                 * @private
                 */
                _this._url = "";
                _this._method = "";
                return _this;
            }
            Object.defineProperty(WebHttpRequest.prototype, "response", {
                /**
                 * @private
                 * 本次请求返回的数据，数据类型根据responseType设置的值确定。
                 */
                get: function () {
                    if (!this._xhr) {
                        return null;
                    }
                    if (this._xhr.response != undefined) {
                        return this._xhr.response;
                    }
                    if (this._responseType == "text") {
                        return this._xhr.responseText;
                    }
                    if (this._responseType == "arraybuffer" && /msie 9.0/i.test(navigator.userAgent)) {
                        var w = window;
                        return w.convertResponseBodyToText(this._xhr["responseBody"]);
                    }
                    if (this._responseType == "document") {
                        return this._xhr.responseXML;
                    }
                    /*if (this._xhr.responseXML) {
                        return this._xhr.responseXML;
                    }
                    if (this._xhr.responseText != undefined) {
                        return this._xhr.responseText;
                    }*/
                    return null;
                },
                enumerable: true,
                configurable: true
            });
            Object.defineProperty(WebHttpRequest.prototype, "responseType", {
                /**
                 * @private
                 * 设置返回的数据格式，请使用 HttpResponseType 里定义的枚举值。设置非法的值或不设置，都将使用HttpResponseType.TEXT。
                 */
                get: function () {
                    return this._responseType;
                },
                set: function (value) {
                    this._responseType = value;
                },
                enumerable: true,
                configurable: true
            });
            Object.defineProperty(WebHttpRequest.prototype, "withCredentials", {
                /**
                 * @private
                 * 表明在进行跨站(cross-site)的访问控制(Access-Control)请求时，是否使用认证信息(例如cookie或授权的header)。 默认为 false。(这个标志不会影响同站的请求)
                 */
                get: function () {
                    return this._withCredentials;
                },
                set: function (value) {
                    this._withCredentials = value;
                },
                enumerable: true,
                configurable: true
            });
            /**
             * @private
             *
             * @returns
             */
            WebHttpRequest.prototype.getXHR = function () {
                if (window["XMLHttpRequest"]) {
                    return new window["XMLHttpRequest"]();
                }
                else {
                    return new ActiveXObject("MSXML2.XMLHTTP");
                }
            };
            /**
             * @private
             * 初始化一个请求.注意，若在已经发出请求的对象上调用此方法，相当于立即调用abort().
             * @param url 该请求所要访问的URL该请求所要访问的URL
             * @param method 请求所使用的HTTP方法， 请使用 HttpMethod 定义的枚举值.
             */
            WebHttpRequest.prototype.open = function (url, method) {
                if (method === void 0) { method = "GET"; }
                this._url = url;
                this._method = method;
                if (this._xhr) {
                    this._xhr.abort();
                    this._xhr = null;
                }
                var xhr = this.getXHR(); //new XMLHttpRequest();
                if (window["XMLHttpRequest"]) {
                    xhr.addEventListener("load", this.onload.bind(this));
                    xhr.addEventListener("error", this.onerror.bind(this));
                }
                else {
                    xhr.onreadystatechange = this.onReadyStateChange.bind(this);
                }
                xhr.onprogress = this.updateProgress.bind(this);
                xhr.ontimeout = this.onTimeout.bind(this);
                xhr.open(this._method, this._url, true);
                this._xhr = xhr;
            };
            /**
             * @private
             * 发送请求.
             * @param data 需要发送的数据
             */
            WebHttpRequest.prototype.send = function (data) {
                if (this._responseType != null) {
                    this._xhr.responseType = this._responseType;
                }
                if (this._withCredentials != null) {
                    this._xhr.withCredentials = this._withCredentials;
                }
                if (this.headerObj) {
                    for (var key in this.headerObj) {
                        this._xhr.setRequestHeader(key, this.headerObj[key]);
                    }
                }
                this._xhr.timeout = this.timeout;
                this._xhr.send(data);
            };
            /**
             * @private
             * 如果请求已经被发送,则立刻中止请求.
             */
            WebHttpRequest.prototype.abort = function () {
                if (this._xhr) {
                    this._xhr.abort();
                }
            };
            /**
             * @private
             * 返回所有响应头信息(响应头名和值), 如果响应头还没接受,则返回"".
             */
            WebHttpRequest.prototype.getAllResponseHeaders = function () {
                if (!this._xhr) {
                    return null;
                }
                var result = this._xhr.getAllResponseHeaders();
                return result ? result : "";
            };
            /**
             * @private
             * 给指定的HTTP请求头赋值.在这之前,您必须确认已经调用 open() 方法打开了一个url.
             * @param header 将要被赋值的请求头名称.
             * @param value 给指定的请求头赋的值.
             */
            WebHttpRequest.prototype.setRequestHeader = function (header, value) {
                if (!this.headerObj) {
                    this.headerObj = {};
                }
                this.headerObj[header] = value;
            };
            /**
             * @private
             * 返回指定的响应头的值, 如果响应头还没被接受,或该响应头不存在,则返回"".
             * @param header 要返回的响应头名称
             */
            WebHttpRequest.prototype.getResponseHeader = function (header) {
                if (!this._xhr) {
                    return null;
                }
                var result = this._xhr.getResponseHeader(header);
                return result ? result : "";
            };
            /**
             * @private
             */
            WebHttpRequest.prototype.onTimeout = function () {
                if (true) {
                    egret.$warn(1052, this._url);
                }
                this.dispatchEventWith(egret.IOErrorEvent.IO_ERROR);
            };
            /**
             * @private
             */
            WebHttpRequest.prototype.onReadyStateChange = function () {
                var xhr = this._xhr;
                if (xhr.readyState == 4) {
                    var ioError_1 = (xhr.status >= 400 || xhr.status == 0);
                    var url_1 = this._url;
                    var self_3 = this;
                    window.setTimeout(function () {
                        if (ioError_1) {
                            if (true && !self_3.hasEventListener(egret.IOErrorEvent.IO_ERROR)) {
                                egret.$error(1011, url_1);
                            }
                            self_3.dispatchEventWith(egret.IOErrorEvent.IO_ERROR);
                        }
                        else {
                            self_3.dispatchEventWith(egret.Event.COMPLETE);
                        }
                    }, 0);
                }
            };
            /**
             * @private
             */
            WebHttpRequest.prototype.updateProgress = function (event) {
                if (event.lengthComputable) {
                    egret.ProgressEvent.dispatchProgressEvent(this, egret.ProgressEvent.PROGRESS, event.loaded, event.total);
                }
            };
            /**
             * @private
             */
            WebHttpRequest.prototype.onload = function () {
                var self = this;
                var xhr = this._xhr;
                var url = this._url;
                var ioError = (xhr.status >= 400);
                window.setTimeout(function () {
                    if (ioError) {
                        if (true && !self.hasEventListener(egret.IOErrorEvent.IO_ERROR)) {
                            egret.$error(1011, url);
                        }
                        self.dispatchEventWith(egret.IOErrorEvent.IO_ERROR);
                    }
                    else {
                        self.dispatchEventWith(egret.Event.COMPLETE);
                    }
                }, 0);
            };
            /**
             * @private
             */
            WebHttpRequest.prototype.onerror = function () {
                var url = this._url;
                var self = this;
                window.setTimeout(function () {
                    if (true && !self.hasEventListener(egret.IOErrorEvent.IO_ERROR)) {
                        egret.$error(1011, url);
                    }
                    self.dispatchEventWith(egret.IOErrorEvent.IO_ERROR);
                }, 0);
            };
            return WebHttpRequest;
        }(egret.EventDispatcher));
        web.WebHttpRequest = WebHttpRequest;
        __reflect(WebHttpRequest.prototype, "egret.web.WebHttpRequest", ["egret.HttpRequest"]);
        egret.HttpRequest = WebHttpRequest;
    })(web = egret.web || (egret.web = {}));
})(egret || (egret = {}));
//////////////////////////////////////////////////////////////////////////////////////
//
//  Copyright (c) 2014-present, Egret Technology.
//  All rights reserved.
//  Redistribution and use in source and binary forms, with or without
//  modification, are permitted provided that the following conditions are met:
//
//     * Redistributions of source code must retain the above copyright
//       notice, this list of conditions and the following disclaimer.
//     * Redistributions in binary form must reproduce the above copyright
//       notice, this list of conditions and the following disclaimer in the
//       documentation and/or other materials provided with the distribution.
//     * Neither the name of the Egret nor the
//       names of its contributors may be used to endorse or promote products
//       derived from this software without specific prior written permission.
//
//  THIS SOFTWARE IS PROVIDED BY EGRET AND CONTRIBUTORS "AS IS" AND ANY EXPRESS
//  OR IMPLIED WARRANTIES, INCLUDING, BUT NOT LIMITED TO, THE IMPLIED WARRANTIES
//  OF MERCHANTABILITY AND FITNESS FOR A PARTICULAR PURPOSE ARE DISCLAIMED.
//  IN NO EVENT SHALL EGRET AND CONTRIBUTORS BE LIABLE FOR ANY DIRECT, INDIRECT,
//  INCIDENTAL, SPECIAL, EXEMPLARY, OR CONSEQUENTIAL DAMAGES (INCLUDING, BUT NOT
//  LIMITED TO, PROCUREMENT OF SUBSTITUTE GOODS OR SERVICES;LOSS OF USE, DATA,
//  OR PROFITS; OR BUSINESS INTERRUPTION) HOWEVER CAUSED AND ON ANY THEORY OF
//  LIABILITY, WHETHER IN CONTRACT, STRICT LIABILITY, OR TORT (INCLUDING
//  NEGLIGENCE OR OTHERWISE) ARISING IN ANY WAY OUT OF THE USE OF THIS SOFTWARE,
//  EVEN IF ADVISED OF THE POSSIBILITY OF SUCH DAMAGE.
//
//////////////////////////////////////////////////////////////////////////////////////
var egret;
(function (egret) {
    var web;
    (function (web) {
        var winURL = window["URL"] || window["webkitURL"];
        /**
         * @private
         * ImageLoader 类可用于加载图像（JPG、PNG 或 GIF）文件。使用 load() 方法来启动加载。被加载的图像对象数据将存储在 ImageLoader.data 属性上 。
         */
        var WebImageLoader = (function (_super) {
            __extends(WebImageLoader, _super);
            function WebImageLoader() {
                var _this = _super !== null && _super.apply(this, arguments) || this;
                /**
                 * @private
                 * 使用 load() 方法加载成功的 BitmapData 图像数据。
                 */
                _this.data = null;
                /**
                 * @private
                 * 当从其他站点加载一个图片时，指定是否启用跨域资源共享(CORS)，默认值为null。
                 * 可以设置为"anonymous","use-credentials"或null,设置为其他值将等同于"anonymous"。
                 */
                _this._crossOrigin = null;
                /**
                 * @private
                 * 标记crossOrigin有没有被设置过,设置过之后使用设置的属性
                 */
                _this._hasCrossOriginSet = false;
                /**
                 * @private
                 */
                _this.currentImage = null;
                /**
                 * @private
                 */
                _this.request = null;
                return _this;
            }
            Object.defineProperty(WebImageLoader.prototype, "crossOrigin", {
                get: function () {
                    return this._crossOrigin;
                },
                set: function (value) {
                    this._hasCrossOriginSet = true;
                    this._crossOrigin = value;
                },
                enumerable: true,
                configurable: true
            });
            /**
             * @private
             * 启动一次图像加载。注意：若之前已经调用过加载请求，重新调用 load() 将终止先前的请求，并开始新的加载。
             * @param url 要加载的图像文件的地址。
             */
            WebImageLoader.prototype.load = function (url) {
                if (web.Html5Capatibility._canUseBlob
                    && url.indexOf("wxLocalResource:") != 0 //微信专用不能使用 blob
                    && url.indexOf("data:") != 0
                    && url.indexOf("http:") != 0
                    && url.indexOf("https:") != 0) {
                    var request = this.request;
                    if (!request) {
                        request = this.request = new egret.web.WebHttpRequest();
                        request.addEventListener(egret.Event.COMPLETE, this.onBlobLoaded, this);
                        request.addEventListener(egret.IOErrorEvent.IO_ERROR, this.onBlobError, this);
                        request.responseType = "blob";
                    }
                    if (true) {
                        this.currentURL = url;
                    }
                    request.open(url);
                    request.send();
                }
                else {
                    this.loadImage(url);
                }
            };
            /**
             * @private
             */
            WebImageLoader.prototype.onBlobLoaded = function (event) {
                var blob = this.request.response;
                this.request = undefined;
                this.loadImage(winURL.createObjectURL(blob));
            };
            /**
             * @private
             */
            WebImageLoader.prototype.onBlobError = function (event) {
                this.dispatchIOError(this.currentURL);
                this.request = undefined;
            };
            /**
             * @private
             */
            WebImageLoader.prototype.loadImage = function (src) {
                var image = new Image();
                this.data = null;
                this.currentImage = image;
                if (this._hasCrossOriginSet) {
                    if (this._crossOrigin) {
                        image.crossOrigin = this._crossOrigin;
                    }
                }
                else {
                    if (WebImageLoader.crossOrigin) {
                        image.crossOrigin = WebImageLoader.crossOrigin;
                    }
                }
                /*else {
                    if (image.hasAttribute("crossOrigin")) {//兼容猎豹
                        image.removeAttribute("crossOrigin");
                    }
                }*/
                image.onload = this.onImageComplete.bind(this);
                image.onerror = this.onLoadError.bind(this);
                image.src = src;
            };
            /**
             * @private
             */
            WebImageLoader.prototype.onImageComplete = function (event) {
                var image = this.getImage(event);
                if (!image) {
                    return;
                }
                this.data = new egret.BitmapData(image);
                var self = this;
                window.setTimeout(function () {
                    self.dispatchEventWith(egret.Event.COMPLETE);
                }, 0);
            };
            /**
             * @private
             */
            WebImageLoader.prototype.onLoadError = function (event) {
                var image = this.getImage(event);
                if (!image) {
                    return;
                }
                this.dispatchIOError(image.src);
            };
            WebImageLoader.prototype.dispatchIOError = function (url) {
                var self = this;
                window.setTimeout(function () {
                    if (true && !self.hasEventListener(egret.IOErrorEvent.IO_ERROR)) {
                        egret.$error(1011, url);
                    }
                    self.dispatchEventWith(egret.IOErrorEvent.IO_ERROR);
                }, 0);
            };
            /**
             * @private
             */
            WebImageLoader.prototype.getImage = function (event) {
                var image = event.target;
                var url = image.src;
                if (url.indexOf("blob:") == 0) {
                    try {
                        winURL.revokeObjectURL(image.src);
                    }
                    catch (e) {
                        egret.$warn(1037);
                    }
                }
                image.onerror = null;
                image.onload = null;
                if (this.currentImage !== image) {
                    return null;
                }
                this.currentImage = null;
                return image;
            };
            /**
             * @private
             * 指定是否启用跨域资源共享,如果ImageLoader实例有设置过crossOrigin属性将使用设置的属性
             */
            WebImageLoader.crossOrigin = null;
            return WebImageLoader;
        }(egret.EventDispatcher));
        web.WebImageLoader = WebImageLoader;
        __reflect(WebImageLoader.prototype, "egret.web.WebImageLoader", ["egret.ImageLoader"]);
        egret.ImageLoader = WebImageLoader;
    })(web = egret.web || (egret.web = {}));
})(egret || (egret = {}));
//////////////////////////////////////////////////////////////////////////////////////
//
//  Copyright (c) 2014-present, Egret Technology.
//  All rights reserved.
//  Redistribution and use in source and binary forms, with or without
//  modification, are permitted provided that the following conditions are met:
//
//     * Redistributions of source code must retain the above copyright
//       notice, this list of conditions and the following disclaimer.
//     * Redistributions in binary form must reproduce the above copyright
//       notice, this list of conditions and the following disclaimer in the
//       documentation and/or other materials provided with the distribution.
//     * Neither the name of the Egret nor the
//       names of its contributors may be used to endorse or promote products
//       derived from this software without specific prior written permission.
//
//  THIS SOFTWARE IS PROVIDED BY EGRET AND CONTRIBUTORS "AS IS" AND ANY EXPRESS
//  OR IMPLIED WARRANTIES, INCLUDING, BUT NOT LIMITED TO, THE IMPLIED WARRANTIES
//  OF MERCHANTABILITY AND FITNESS FOR A PARTICULAR PURPOSE ARE DISCLAIMED.
//  IN NO EVENT SHALL EGRET AND CONTRIBUTORS BE LIABLE FOR ANY DIRECT, INDIRECT,
//  INCIDENTAL, SPECIAL, EXEMPLARY, OR CONSEQUENTIAL DAMAGES (INCLUDING, BUT NOT
//  LIMITED TO, PROCUREMENT OF SUBSTITUTE GOODS OR SERVICES;LOSS OF USE, DATA,
//  OR PROFITS; OR BUSINESS INTERRUPTION) HOWEVER CAUSED AND ON ANY THEORY OF
//  LIABILITY, WHETHER IN CONTRACT, STRICT LIABILITY, OR TORT (INCLUDING
//  NEGLIGENCE OR OTHERWISE) ARISING IN ANY WAY OUT OF THE USE OF THIS SOFTWARE,
//  EVEN IF ADVISED OF THE POSSIBILITY OF SUCH DAMAGE.
//
//////////////////////////////////////////////////////////////////////////////////////
var egret;
(function (egret) {
    var web;
    (function (web) {
        /**
         * @classdesc
         * @extends egret.StageText
         * @private
         */
        var HTML5StageText = (function (_super) {
            __extends(HTML5StageText, _super);
            /**
             * @private
             */
            function HTML5StageText() {
                var _this = _super.call(this) || this;
                /**
                 * @private
                 */
                _this._isNeedShow = false;
                /**
                 * @private
                 */
                _this.inputElement = null;
                /**
                 * @private
                 */
                _this.inputDiv = null;
                /**
                 * @private
                 */
                _this._gscaleX = 0;
                /**
                 * @private
                 */
                _this._gscaleY = 0;
                /**
                 * @private
                 */
                _this.textValue = "";
                /**
                 * @private
                 */
                _this.colorValue = 0xffffff;
                /**
                 * @private
                 */
                _this._styleInfoes = {};
                return _this;
            }
            /**
             * @private
             *
             * @param textfield
             */
            HTML5StageText.prototype.$setTextField = function (textfield) {
                this.$textfield = textfield;
                return true;
            };
            /**
             * @private
             *
             */
            HTML5StageText.prototype.$addToStage = function () {
                this.htmlInput = egret.web.$getTextAdapter(this.$textfield);
            };
            /**
             * @private
             *
             */
            HTML5StageText.prototype._initElement = function () {
                var point = this.$textfield.localToGlobal(0, 0);
                var x = point.x;
                var y = point.y;
                // let m = this.$textfield.$renderNode.renderMatrix;
                // let cX = m.a;
                // let cY = m.d;
                var scaleX = this.htmlInput.$scaleX;
                var scaleY = this.htmlInput.$scaleY;
                this.inputDiv.style.left = x * scaleX + "px";
                this.inputDiv.style.top = y * scaleY + "px";
                if (this.$textfield.multiline && this.$textfield.height > this.$textfield.size) {
                    this.inputDiv.style.top = (y) * scaleY + "px";
                    this.inputElement.style.top = (-this.$textfield.lineSpacing / 2) * scaleY + "px";
                }
                else {
                    this.inputDiv.style.top = y * scaleY + "px";
                    this.inputElement.style.top = 0 + "px";
                }
                var node = this.$textfield;
                var cX = 1;
                var cY = 1;
                var rotation = 0;
                while (node.parent) {
                    cX *= node.scaleX;
                    cY *= node.scaleY;
                    rotation += node.rotation;
                    node = node.parent;
                }
                var transformKey = egret.web.getPrefixStyleName("transform");
                this.inputDiv.style[transformKey] = "rotate(" + rotation + "deg)";
                this._gscaleX = scaleX * cX;
                this._gscaleY = scaleY * cY;
            };
            /**
             * @private
             *
             */
            HTML5StageText.prototype.$show = function () {
                if (!this.htmlInput.isCurrentStageText(this)) {
                    this.inputElement = this.htmlInput.getInputElement(this);
                    if (!this.$textfield.multiline) {
                        this.inputElement.type = this.$textfield.inputType;
                    }
                    else {
                        this.inputElement.type = "text";
                    }
                    this.inputDiv = this.htmlInput._inputDIV;
                }
                else {
                    this.inputElement.onblur = null;
                }
                this.htmlInput._needShow = true;
                //标记当前文本被选中
                this._isNeedShow = true;
                this._initElement();
            };
            /**
             * @private
             *
             */
            HTML5StageText.prototype.onBlurHandler = function () {
                this.htmlInput.clearInputElement();
                window.scrollTo(0, 0);
            };
            /**
             * @private
             *
             */
            HTML5StageText.prototype.executeShow = function () {
                var self = this;
                //打开
                this.inputElement.value = this.$getText();
                if (this.inputElement.onblur == null) {
                    this.inputElement.onblur = this.onBlurHandler.bind(this);
                }
                this.$resetStageText();
                if (this.$textfield.maxChars > 0) {
                    this.inputElement.setAttribute("maxlength", this.$textfield.maxChars);
                }
                else {
                    this.inputElement.removeAttribute("maxlength");
                }
                this.inputElement.selectionStart = this.inputElement.value.length;
                this.inputElement.selectionEnd = this.inputElement.value.length;
                this.inputElement.focus();
            };
            /**
             * @private
             */
            HTML5StageText.prototype.$hide = function () {
                if (this.htmlInput) {
                    this.htmlInput.disconnectStageText(this);
                }
            };
            /**
             * @private
             *
             * @returns
             */
            HTML5StageText.prototype.$getText = function () {
                if (!this.textValue) {
                    this.textValue = "";
                }
                return this.textValue;
            };
            /**
             * @private
             *
             * @param value
             */
            HTML5StageText.prototype.$setText = function (value) {
                this.textValue = value;
                this.resetText();
                return true;
            };
            /**
             * @private
             *
             */
            HTML5StageText.prototype.resetText = function () {
                if (this.inputElement) {
                    this.inputElement.value = this.textValue;
                }
            };
            HTML5StageText.prototype.$setColor = function (value) {
                this.colorValue = value;
                this.resetColor();
                return true;
            };
            /**
             * @private
             *
             */
            HTML5StageText.prototype.resetColor = function () {
                if (this.inputElement) {
                    this.setElementStyle("color", egret.toColorString(this.colorValue));
                }
            };
            HTML5StageText.prototype.$onBlur = function () {
            };
            /**
             * @private
             *
             */
            HTML5StageText.prototype._onInput = function () {
                var self = this;
                window.setTimeout(function () {
                    if (self.inputElement && self.inputElement.selectionStart == self.inputElement.selectionEnd) {
                        self.textValue = self.inputElement.value;
                        egret.Event.dispatchEvent(self, "updateText", false);
                    }
                }, 0);
            };
            HTML5StageText.prototype.setAreaHeight = function () {
                var textfield = this.$textfield;
                if (textfield.multiline) {
                    var textheight = egret.TextFieldUtils.$getTextHeight(textfield);
                    if (textfield.height <= textfield.size) {
                        this.setElementStyle("height", (textfield.size) * this._gscaleY + "px");
                        this.setElementStyle("padding", "0px");
                        this.setElementStyle("lineHeight", (textfield.size) * this._gscaleY + "px");
                    }
                    else if (textfield.height < textheight) {
                        this.setElementStyle("height", (textfield.height) * this._gscaleY + "px");
                        this.setElementStyle("padding", "0px");
                        this.setElementStyle("lineHeight", (textfield.size + textfield.lineSpacing) * this._gscaleY + "px");
                    }
                    else {
                        this.setElementStyle("height", (textheight + textfield.lineSpacing) * this._gscaleY + "px");
                        var rap = (textfield.height - textheight) * this._gscaleY;
                        var valign = egret.TextFieldUtils.$getValign(textfield);
                        var top_1 = rap * valign;
                        var bottom = rap - top_1;
                        this.setElementStyle("padding", top_1 + "px 0px " + bottom + "px 0px");
                        this.setElementStyle("lineHeight", (textfield.size + textfield.lineSpacing) * this._gscaleY + "px");
                    }
                }
            };
            /**
             * @private
             *
             * @param e
             */
            HTML5StageText.prototype._onClickHandler = function (e) {
                if (this._isNeedShow) {
                    e.stopImmediatePropagation();
                    //e.preventDefault();
                    this._isNeedShow = false;
                    this.executeShow();
                    this.dispatchEvent(new egret.Event("focus"));
                }
            };
            /**
             * @private
             *
             */
            HTML5StageText.prototype._onDisconnect = function () {
                this.inputElement = null;
                this.dispatchEvent(new egret.Event("blur"));
            };
            /**
             * @private
             *
             * @param style
             * @param value
             */
            HTML5StageText.prototype.setElementStyle = function (style, value) {
                if (this.inputElement) {
                    if (this._styleInfoes[style] != value) {
                        this.inputElement.style[style] = value;
                        //this._styleInfoes[style] = value;
                    }
                }
            };
            /**
             * @private
             *
             */
            HTML5StageText.prototype.$removeFromStage = function () {
                if (this.inputElement) {
                    this.htmlInput.disconnectStageText(this);
                }
            };
            /**
             * 修改位置
             * @private
             */
            HTML5StageText.prototype.$resetStageText = function () {
                if (this.inputElement) {
                    var textfield = this.$textfield;
                    this.setElementStyle("fontFamily", textfield.fontFamily);
                    this.setElementStyle("fontStyle", textfield.italic ? "italic" : "normal");
                    this.setElementStyle("fontWeight", textfield.bold ? "bold" : "normal");
                    this.setElementStyle("textAlign", textfield.textAlign);
                    this.setElementStyle("fontSize", textfield.size * this._gscaleY + "px");
                    this.setElementStyle("color", egret.toColorString(textfield.textColor));
                    var tw = void 0;
                    if (textfield.stage) {
                        tw = textfield.localToGlobal(0, 0).x;
                        tw = Math.min(textfield.width, textfield.stage.stageWidth - tw);
                    }
                    else {
                        tw = textfield.width;
                    }
                    this.setElementStyle("width", tw * this._gscaleX + "px");
                    this.setElementStyle("verticalAlign", textfield.verticalAlign);
                    if (textfield.multiline) {
                        this.setAreaHeight();
                    }
                    else {
                        this.setElementStyle("lineHeight", (textfield.size) * this._gscaleY + "px");
                        if (textfield.height < textfield.size) {
                            this.setElementStyle("height", (textfield.size) * this._gscaleY + "px");
                            var bottom = (textfield.size / 2) * this._gscaleY;
                            this.setElementStyle("padding", "0px 0px " + bottom + "px 0px");
                        }
                        else {
                            this.setElementStyle("height", (textfield.size) * this._gscaleY + "px");
                            var rap = (textfield.height - textfield.size) * this._gscaleY;
                            var valign = egret.TextFieldUtils.$getValign(textfield);
                            var top_2 = rap * valign;
                            var bottom = rap - top_2;
                            if (bottom < textfield.size / 2 * this._gscaleY) {
                                bottom = textfield.size / 2 * this._gscaleY;
                            }
                            this.setElementStyle("padding", top_2 + "px 0px " + bottom + "px 0px");
                        }
                    }
                    this.inputDiv.style.clip = "rect(0px " + (textfield.width * this._gscaleX) + "px " + (textfield.height * this._gscaleY) + "px 0px)";
                    this.inputDiv.style.height = textfield.height * this._gscaleY + "px";
                    this.inputDiv.style.width = tw * this._gscaleX + "px";
                }
            };
            return HTML5StageText;
        }(egret.EventDispatcher));
        web.HTML5StageText = HTML5StageText;
        __reflect(HTML5StageText.prototype, "egret.web.HTML5StageText", ["egret.StageText"]);
        egret.StageText = HTML5StageText;
    })(web = egret.web || (egret.web = {}));
})(egret || (egret = {}));
(function (egret) {
    var web;
    (function (web) {
        /**
         * @private
         */
        var HTMLInput = (function () {
            function HTMLInput() {
                /**
                 * @private
                 */
                this._needShow = false;
                /**
                 * @private
                 */
                this.$scaleX = 1;
                /**
                 * @private
                 */
                this.$scaleY = 1;
            }
            /**
             * @private
             *
             * @returns
             */
            HTMLInput.prototype.isInputOn = function () {
                return this._stageText != null;
            };
            /**
             * @private
             *
             * @param stageText
             * @returns
             */
            HTMLInput.prototype.isCurrentStageText = function (stageText) {
                return this._stageText == stageText;
            };
            /**
             * @private
             *
             * @param dom
             */
            HTMLInput.prototype.initValue = function (dom) {
                dom.style.position = "absolute";
                dom.style.left = "0px";
                dom.style.top = "0px";
                dom.style.border = "none";
                dom.style.padding = "0";
            };
            /**
             * @private
             *
             */
            HTMLInput.prototype.$updateSize = function () {
                if (!this.canvas) {
                    return;
                }
                this.$scaleX = egret.sys.DisplayList.$canvasScaleX;
                this.$scaleY = egret.sys.DisplayList.$canvasScaleY;
                this.StageDelegateDiv.style.left = this.canvas.style.left;
                this.StageDelegateDiv.style.top = this.canvas.style.top;
                var transformKey = egret.web.getPrefixStyleName("transform");
                this.StageDelegateDiv.style[transformKey] = this.canvas.style[transformKey];
                this.StageDelegateDiv.style[egret.web.getPrefixStyleName("transformOrigin")] = "0% 0% 0px";
            };
            /**
             * @private
             *
             * @param container
             * @param canvas
             * @returns
             */
            HTMLInput.prototype._initStageDelegateDiv = function (container, canvas) {
                this.canvas = canvas;
                var self = this;
                var stageDelegateDiv;
                if (!stageDelegateDiv) {
                    stageDelegateDiv = document.createElement("div");
                    this.StageDelegateDiv = stageDelegateDiv;
                    stageDelegateDiv.id = "StageDelegateDiv";
                    container.appendChild(stageDelegateDiv);
                    self.initValue(stageDelegateDiv);
                    self._inputDIV = document.createElement("div");
                    self.initValue(self._inputDIV);
                    self._inputDIV.style.width = "0px";
                    self._inputDIV.style.height = "0px";
                    self._inputDIV.style.left = 0 + "px";
                    self._inputDIV.style.top = "-100px";
                    self._inputDIV.style[egret.web.getPrefixStyleName("transformOrigin")] = "0% 0% 0px";
                    stageDelegateDiv.appendChild(self._inputDIV);
                    this.canvas.addEventListener("click", function (e) {
                        if (self._needShow) {
                            self._needShow = false;
                            self._stageText._onClickHandler(e);
                            self.show();
                        }
                        else {
                            if (self._inputElement) {
                                self.clearInputElement();
                                self._inputElement.blur();
                                self._inputElement = null;
                            }
                        }
                    });
                    self.initInputElement(true);
                    self.initInputElement(false);
                }
            };
            //初始化输入框
            HTMLInput.prototype.initInputElement = function (multiline) {
                var self = this;
                //增加1个空的textarea
                var inputElement;
                if (multiline) {
                    inputElement = document.createElement("textarea");
                    inputElement.style["resize"] = "none";
                    self._multiElement = inputElement;
                    inputElement.id = "egretTextarea";
                }
                else {
                    inputElement = document.createElement("input");
                    self._simpleElement = inputElement;
                    inputElement.id = "egretInput";
                }
                inputElement.type = "text";
                self._inputDIV.appendChild(inputElement);
                inputElement.setAttribute("tabindex", "-1");
                inputElement.style.width = "1px";
                inputElement.style.height = "12px";
                self.initValue(inputElement);
                inputElement.style.outline = "thin";
                inputElement.style.background = "none";
                inputElement.style.overflow = "hidden";
                inputElement.style.wordBreak = "break-all";
                //隐藏输入框
                inputElement.style.opacity = 0;
                inputElement.oninput = function () {
                    if (self._stageText) {
                        self._stageText._onInput();
                    }
                };
            };
            /**
             * @private
             *
             */
            HTMLInput.prototype.show = function () {
                var self = this;
                var inputElement = self._inputElement;
                //隐藏输入框
                egret.$callAsync(function () {
                    inputElement.style.opacity = 1;
                }, self);
            };
            /**
             * @private
             *
             * @param stageText
             */
            HTMLInput.prototype.disconnectStageText = function (stageText) {
                if (this._stageText == null || this._stageText == stageText) {
                    this.clearInputElement();
                    if (this._inputElement) {
                        this._inputElement.blur();
                    }
                }
                this._needShow = false;
            };
            /**
             * @private
             *
             */
            HTMLInput.prototype.clearInputElement = function () {
                var self = this;
                if (self._inputElement) {
                    self._inputElement.value = "";
                    self._inputElement.onblur = null;
                    self._inputElement.style.width = "1px";
                    self._inputElement.style.height = "12px";
                    self._inputElement.style.left = "0px";
                    self._inputElement.style.top = "0px";
                    self._inputElement.style.opacity = 0;
                    var otherElement = void 0;
                    if (self._simpleElement == self._inputElement) {
                        otherElement = self._multiElement;
                    }
                    else {
                        otherElement = self._simpleElement;
                    }
                    otherElement.style.display = "block";
                    self._inputDIV.style.left = 0 + "px";
                    self._inputDIV.style.top = "-100px";
                    self._inputDIV.style.height = 0 + "px";
                    self._inputDIV.style.width = 0 + "px";
                }
                if (self._stageText) {
                    self._stageText._onDisconnect();
                    self._stageText = null;
                    this.canvas['userTyping'] = false;
                }
            };
            /**
             * @private
             *
             * @param stageText
             * @returns
             */
            HTMLInput.prototype.getInputElement = function (stageText) {
                var self = this;
                self.clearInputElement();
                self._stageText = stageText;
                this.canvas['userTyping'] = true;
                if (self._stageText.$textfield.multiline) {
                    self._inputElement = self._multiElement;
                }
                else {
                    self._inputElement = self._simpleElement;
                }
                var otherElement;
                if (self._simpleElement == self._inputElement) {
                    otherElement = self._multiElement;
                }
                else {
                    otherElement = self._simpleElement;
                }
                otherElement.style.display = "none";
                return self._inputElement;
            };
            return HTMLInput;
        }());
        web.HTMLInput = HTMLInput;
        __reflect(HTMLInput.prototype, "egret.web.HTMLInput");
    })(web = egret.web || (egret.web = {}));
})(egret || (egret = {}));
(function (egret) {
    var web;
    (function (web) {
        var stageToTextLayerMap = {};
        var stageToCanvasMap = {};
        var stageToContainerMap = {};
        /**
         * @private
         * 获取
         */
        function $getTextAdapter(textfield) {
            var stageHash = textfield.stage ? textfield.stage.$hashCode : 0;
            var adapter = stageToTextLayerMap[stageHash];
            var canvas = stageToCanvasMap[stageHash];
            var container = stageToContainerMap[stageHash];
            if (canvas && container) {
                //adapter._initStageDelegateDiv(container, canvas);
                //adapter.$updateSize();
                delete stageToCanvasMap[stageHash];
                delete stageToContainerMap[stageHash];
            }
            return adapter;
        }
        web.$getTextAdapter = $getTextAdapter;
        /**
         * @private
         */
        function $cacheTextAdapter(adapter, stage, container, canvas) {
            adapter._initStageDelegateDiv(container, canvas);
            stageToTextLayerMap[stage.$hashCode] = adapter;
            stageToCanvasMap[stage.$hashCode] = canvas;
            stageToContainerMap[stage.$hashCode] = container;
        }
        web.$cacheTextAdapter = $cacheTextAdapter;
    })(web = egret.web || (egret.web = {}));
})(egret || (egret = {}));
//////////////////////////////////////////////////////////////////////////////////////
//
//  Copyright (c) 2014-present, Egret Technology.
//  All rights reserved.
//  Redistribution and use in source and binary forms, with or without
//  modification, are permitted provided that the following conditions are met:
//
//     * Redistributions of source code must retain the above copyright
//       notice, this list of conditions and the following disclaimer.
//     * Redistributions in binary form must reproduce the above copyright
//       notice, this list of conditions and the following disclaimer in the
//       documentation and/or other materials provided with the distribution.
//     * Neither the name of the Egret nor the
//       names of its contributors may be used to endorse or promote products
//       derived from this software without specific prior written permission.
//
//  THIS SOFTWARE IS PROVIDED BY EGRET AND CONTRIBUTORS "AS IS" AND ANY EXPRESS
//  OR IMPLIED WARRANTIES, INCLUDING, BUT NOT LIMITED TO, THE IMPLIED WARRANTIES
//  OF MERCHANTABILITY AND FITNESS FOR A PARTICULAR PURPOSE ARE DISCLAIMED.
//  IN NO EVENT SHALL EGRET AND CONTRIBUTORS BE LIABLE FOR ANY DIRECT, INDIRECT,
//  INCIDENTAL, SPECIAL, EXEMPLARY, OR CONSEQUENTIAL DAMAGES (INCLUDING, BUT NOT
//  LIMITED TO, PROCUREMENT OF SUBSTITUTE GOODS OR SERVICES;LOSS OF USE, DATA,
//  OR PROFITS; OR BUSINESS INTERRUPTION) HOWEVER CAUSED AND ON ANY THEORY OF
//  LIABILITY, WHETHER IN CONTRACT, STRICT LIABILITY, OR TORT (INCLUDING
//  NEGLIGENCE OR OTHERWISE) ARISING IN ANY WAY OUT OF THE USE OF THIS SOFTWARE,
//  EVEN IF ADVISED OF THE POSSIBILITY OF SUCH DAMAGE.
//
//////////////////////////////////////////////////////////////////////////////////////
var egret;
(function (egret) {
    var web;
    (function (web) {
        /**
         * @private
         */
        var context = null;
        /**
         * @private
         */
        var fontCache = {};
        /**
         * 测量文本在指定样式下的宽度。
         * @param text 要测量的文本内容。
         * @param fontFamily 字体名称
         * @param fontSize 字体大小
         * @param bold 是否粗体
         * @param italic 是否斜体
         */
        function measureText(text, fontFamily, fontSize, bold, italic) {
            if (!context) {
                createContext();
            }
            var font = "";
            if (italic)
                font += "italic ";
            if (bold)
                font += "bold ";
            font += (fontSize || 12) + "px ";
            font += (fontFamily || "Arial");
            context.font = font;
            return egret.sys.measureTextWith(context, text);
        }
        /**
         * @private
         */
        function createContext() {
            context = egret.sys.canvasHitTestBuffer.context;
            context.textAlign = "left";
            context.textBaseline = "middle";
        }
        egret.sys.measureText = measureText;
    })(web = egret.web || (egret.web = {}));
})(egret || (egret = {}));
//////////////////////////////////////////////////////////////////////////////////////
//
//  Copyright (c) 2014-present, Egret Technology.
//  All rights reserved.
//  Redistribution and use in source and binary forms, with or without
//  modification, are permitted provided that the following conditions are met:
//
//     * Redistributions of source code must retain the above copyright
//       notice, this list of conditions and the following disclaimer.
//     * Redistributions in binary form must reproduce the above copyright
//       notice, this list of conditions and the following disclaimer in the
//       documentation and/or other materials provided with the distribution.
//     * Neither the name of the Egret nor the
//       names of its contributors may be used to endorse or promote products
//       derived from this software without specific prior written permission.
//
//  THIS SOFTWARE IS PROVIDED BY EGRET AND CONTRIBUTORS "AS IS" AND ANY EXPRESS
//  OR IMPLIED WARRANTIES, INCLUDING, BUT NOT LIMITED TO, THE IMPLIED WARRANTIES
//  OF MERCHANTABILITY AND FITNESS FOR A PARTICULAR PURPOSE ARE DISCLAIMED.
//  IN NO EVENT SHALL EGRET AND CONTRIBUTORS BE LIABLE FOR ANY DIRECT, INDIRECT,
//  INCIDENTAL, SPECIAL, EXEMPLARY, OR CONSEQUENTIAL DAMAGES (INCLUDING, BUT NOT
//  LIMITED TO, PROCUREMENT OF SUBSTITUTE GOODS OR SERVICES;LOSS OF USE, DATA,
//  OR PROFITS; OR BUSINESS INTERRUPTION) HOWEVER CAUSED AND ON ANY THEORY OF
//  LIABILITY, WHETHER IN CONTRACT, STRICT LIABILITY, OR TORT (INCLUDING
//  NEGLIGENCE OR OTHERWISE) ARISING IN ANY WAY OUT OF THE USE OF THIS SOFTWARE,
//  EVEN IF ADVISED OF THE POSSIBILITY OF SUCH DAMAGE.
//
//////////////////////////////////////////////////////////////////////////////////////
var egret;
(function (egret) {
    var web;
    (function (web) {
        /**
         * 创建一个canvas。
         */
        function __createCanvas__(width, height) {
            var canvas = egret.sys.createCanvas(width, height);
            var context = canvas.getContext("2d");
            if (context["imageSmoothingEnabled"] === undefined) {
                var keys = ["webkitImageSmoothingEnabled", "mozImageSmoothingEnabled", "msImageSmoothingEnabled"];
                var key_1;
                for (var i = keys.length - 1; i >= 0; i--) {
                    key_1 = keys[i];
                    if (context[key_1] !== void 0) {
                        break;
                    }
                }
                try {
                    Object.defineProperty(context, "imageSmoothingEnabled", {
                        get: function () {
                            return this[key_1];
                        },
                        set: function (value) {
                            this[key_1] = value;
                        }
                    });
                }
                catch (e) {
                    context["imageSmoothingEnabled"] = context[key_1];
                }
            }
            return canvas;
        }
        var sharedCanvas;
        /**
         * @private
         * Canvas2D渲染缓冲
         */
        var CanvasRenderBuffer = (function () {
            function CanvasRenderBuffer(width, height, root) {
                this.surface = egret.sys.createCanvasRenderBufferSurface(__createCanvas__, width, height, root);
                this.context = this.surface.getContext("2d");
                if (this.context) {
                    this.context.$offsetX = 0;
                    this.context.$offsetY = 0;
                }
                this.resize(width, height);
            }
            Object.defineProperty(CanvasRenderBuffer.prototype, "width", {
                /**
                 * 渲染缓冲的宽度，以像素为单位。
                 * @readOnly
                 */
                get: function () {
                    return this.surface.width;
                },
                enumerable: true,
                configurable: true
            });
            Object.defineProperty(CanvasRenderBuffer.prototype, "height", {
                /**
                 * 渲染缓冲的高度，以像素为单位。
                 * @readOnly
                 */
                get: function () {
                    return this.surface.height;
                },
                enumerable: true,
                configurable: true
            });
            /**
             * 改变渲染缓冲的大小并清空缓冲区
             * @param width 改变后的宽
             * @param height 改变后的高
             * @param useMaxSize 若传入true，则将改变后的尺寸与已有尺寸对比，保留较大的尺寸。
             */
            CanvasRenderBuffer.prototype.resize = function (width, height, useMaxSize) {
                egret.sys.resizeCanvasRenderBuffer(this, width, height, useMaxSize);
            };
            /**
             * 获取指定区域的像素
             */
            CanvasRenderBuffer.prototype.getPixels = function (x, y, width, height) {
                if (width === void 0) { width = 1; }
                if (height === void 0) { height = 1; }
                return this.context.getImageData(x, y, width, height).data;
            };
            /**
             * 转换成base64字符串，如果图片（或者包含的图片）跨域，则返回null
             * @param type 转换的类型，如: "image/png","image/jpeg"
             */
            CanvasRenderBuffer.prototype.toDataURL = function (type, encoderOptions) {
                return this.surface.toDataURL(type, encoderOptions);
            };
            /**
             * 清空缓冲区数据
             */
            CanvasRenderBuffer.prototype.clear = function () {
                this.context.setTransform(1, 0, 0, 1, 0, 0);
                this.context.clearRect(0, 0, this.surface.width, this.surface.height);
            };
            /**
             * 销毁绘制对象
             */
            CanvasRenderBuffer.prototype.destroy = function () {
                this.surface.width = this.surface.height = 0;
            };
            return CanvasRenderBuffer;
        }());
        web.CanvasRenderBuffer = CanvasRenderBuffer;
        __reflect(CanvasRenderBuffer.prototype, "egret.web.CanvasRenderBuffer", ["egret.sys.RenderBuffer"]);
    })(web = egret.web || (egret.web = {}));
})(egret || (egret = {}));
//////////////////////////////////////////////////////////////////////////////////////
//
//  Copyright (c) 2014-present, Egret Technology.
//  All rights reserved.
//  Redistribution and use in source and binary forms, with or without
//  modification, are permitted provided this the following conditions are met:
//
//     * Redistributions of source code must retain the above copyright
//       notice, this list of conditions and the following disclaimer.
//     * Redistributions in binary form must reproduce the above copyright
//       notice, this list of conditions and the following disclaimer in the
//       documentation and/or other materials provided with the distribution.
//     * Neither the name of the Egret nor the
//       names of its contributors may be used to endorse or promote products
//       derived from this software without specific prior written permission.
//
//  THIS SOFTWARE IS PROVIDED BY EGRET AND CONTRIBUTORS "AS IS" AND ANY EXPRESS
//  OR IMPLIED WARRANTIES, INCLUDING, BUT NOT LIMITED TO, THE IMPLIED WARRANTIES
//  OF MERCHANTABILITY AND FITNESS FOR A PARTICULAR PURPOSE ARE DISCLAIMED.
//  IN NO EVENT SHALL EGRET AND CONTRIBUTORS BE LIABLE FOR ANY DIRECT, INDIRECT,
//  INCIDENTAL, SPECIAL, EXEMPLARY, OR CONSEQUENTIAL DAMAGES (INCLUDING, BUT NOT
//  LIMITED TO, PROCUREMENT OF SUBSTITUTE GOODS OR SERVICES;LOSS OF USE, DATA,
//  OR PROFITS; OR BUSINESS INTERRUPTION) HOWEVER CAUSED AND ON ANY THEORY OF
//  LIABILITY, WHETHER IN CONTRACT, STRICT LIABILITY, OR TORT (INCLUDING
//  NEGLIGENCE OR OTHERWISE) ARISING IN ANY WAY OUT OF THE USE OF THIS SOFTWARE,
//  EVEN IF ADVISED OF THE POSSIBILITY OF SUCH DAMAGE.
//
//////////////////////////////////////////////////////////////////////////////////////
var egret;
(function (egret) {
    var web;
    (function (web) {
        /**
         * @private
         */
        var WebTouchHandler = (function (_super) {
            __extends(WebTouchHandler, _super);
            /**
             * @private
             */
            function WebTouchHandler(stage, canvas) {
                var _this = _super.call(this) || this;
                /**
                 * @private
                 */
                _this.onTouchBegin = function (event) {
                    var location = _this.getLocation(event);
                    _this.touch.onTouchBegin(location.x, location.y, event.identifier);
                };
                _this.onMouseMove = function (event) {
                    if (event.buttons == 0) {
                        _this.onTouchEnd(event);
                    }
                    else {
                        _this.onTouchMove(event);
                    }
                };
                /**
                 * @private
                 */
                _this.onTouchMove = function (event) {
                    var location = _this.getLocation(event);
                    _this.touch.onTouchMove(location.x, location.y, event.identifier);
                };
                /**
                 * @private
                 */
                _this.onTouchEnd = function (event) {
                    var location = _this.getLocation(event);
                    _this.touch.onTouchEnd(location.x, location.y, event.identifier);
                };
                /**
                 * @private
                 */
                _this.scaleX = 1;
                /**
                 * @private
                 */
                _this.scaleY = 1;
                /**
                 * @private
                 */
                _this.rotation = 0;
                _this.canvas = canvas;
                _this.touch = new egret.sys.TouchHandler(stage);
                _this.addListeners();
                return _this;
            }
            /**
             * @private
             * 添加事件监听
             */
            WebTouchHandler.prototype.addListeners = function () {
                var _this = this;
                if (window.navigator.msPointerEnabled) {
                    this.canvas.addEventListener("MSPointerDown", function (event) {
                        event.identifier = event.pointerId;
                        _this.onTouchBegin(event);
                        _this.prevent(event);
                    }, false);
                    this.canvas.addEventListener("MSPointerMove", function (event) {
                        event.identifier = event.pointerId;
                        _this.onTouchMove(event);
                        _this.prevent(event);
                    }, false);
                    this.canvas.addEventListener("MSPointerUp", function (event) {
                        event.identifier = event.pointerId;
                        _this.onTouchEnd(event);
                        _this.prevent(event);
                    }, false);
                }
                else {
                    if (!egret.Capabilities.isMobile) {
                        this.addMouseListener();
                    }
                    this.addTouchListener();
                }
            };
            /**
             * @private
             *
             */
            WebTouchHandler.prototype.addMouseListener = function () {
                this.canvas.addEventListener("mousedown", this.onTouchBegin);
                this.canvas.addEventListener("mousemove", this.onMouseMove);
                this.canvas.addEventListener("mouseup", this.onTouchEnd);
            };
            /**
             * @private
             *
             */
            WebTouchHandler.prototype.addTouchListener = function () {
                var _this = this;
                this.canvas.addEventListener("touchstart", function (event) {
                    var l = event.changedTouches.length;
                    for (var i = 0; i < l; i++) {
                        _this.onTouchBegin(event.changedTouches[i]);
                    }
                    _this.prevent(event);
                }, false);
                this.canvas.addEventListener("touchmove", function (event) {
                    var l = event.changedTouches.length;
                    for (var i = 0; i < l; i++) {
                        _this.onTouchMove(event.changedTouches[i]);
                    }
                    _this.prevent(event);
                }, false);
                this.canvas.addEventListener("touchend", function (event) {
                    var l = event.changedTouches.length;
                    for (var i = 0; i < l; i++) {
                        _this.onTouchEnd(event.changedTouches[i]);
                    }
                    _this.prevent(event);
                }, false);
                this.canvas.addEventListener("touchcancel", function (event) {
                    var l = event.changedTouches.length;
                    for (var i = 0; i < l; i++) {
                        _this.onTouchEnd(event.changedTouches[i]);
                    }
                    _this.prevent(event);
                }, false);
            };
            /**
             * @private
             */
            WebTouchHandler.prototype.prevent = function (event) {
                event.stopPropagation();
                if (event["isScroll"] != true && !this.canvas['userTyping']) {
                    event.preventDefault();
                }
            };
            /**
             * @private
             */
            WebTouchHandler.prototype.getLocation = function (event) {
                event.identifier = +event.identifier || 0;
                var doc = document.documentElement;
                var box = this.canvas.getBoundingClientRect();
                var left = box.left + window.pageXOffset - doc.clientLeft;
                var top = box.top + window.pageYOffset - doc.clientTop;
                var x = event.pageX - left, newx = x;
                var y = event.pageY - top, newy = y;
                if (this.rotation == 90) {
                    newx = y;
                    newy = box.width - x;
                }
                else if (this.rotation == -90) {
                    newx = box.height - y;
                    newy = x;
                }
                newx = newx / this.scaleX;
                newy = newy / this.scaleY;
                return egret.$TempPoint.setTo(Math.round(newx), Math.round(newy));
            };
            /**
             * @private
             * 更新屏幕当前的缩放比例，用于计算准确的点击位置。
             * @param scaleX 水平方向的缩放比例。
             * @param scaleY 垂直方向的缩放比例。
             */
            WebTouchHandler.prototype.updateScaleMode = function (scaleX, scaleY, rotation) {
                this.scaleX = scaleX;
                this.scaleY = scaleY;
                this.rotation = rotation;
            };
            /**
             * @private
             * 更新同时触摸点的数量
             */
            WebTouchHandler.prototype.$updateMaxTouches = function () {
                this.touch.$initMaxTouches();
            };
            return WebTouchHandler;
        }(egret.HashObject));
        web.WebTouchHandler = WebTouchHandler;
        __reflect(WebTouchHandler.prototype, "egret.web.WebTouchHandler");
    })(web = egret.web || (egret.web = {}));
})(egret || (egret = {}));
//////////////////////////////////////////////////////////////////////////////////////
//
//  Copyright (c) 2014-present, Egret Technology.
//  All rights reserved.
//  Redistribution and use in source and binary forms, with or without
//  modification, are permitted provided that the following conditions are met:
//
//     * Redistributions of source code must retain the above copyright
//       notice, this list of conditions and the following disclaimer.
//     * Redistributions in binary form must reproduce the above copyright
//       notice, this list of conditions and the following disclaimer in the
//       documentation and/or other materials provided with the distribution.
//     * Neither the name of the Egret nor the
//       names of its contributors may be used to endorse or promote products
//       derived from this software without specific prior written permission.
//
//  THIS SOFTWARE IS PROVIDED BY EGRET AND CONTRIBUTORS "AS IS" AND ANY EXPRESS
//  OR IMPLIED WARRANTIES, INCLUDING, BUT NOT LIMITED TO, THE IMPLIED WARRANTIES
//  OF MERCHANTABILITY AND FITNESS FOR A PARTICULAR PURPOSE ARE DISCLAIMED.
//  IN NO EVENT SHALL EGRET AND CONTRIBUTORS BE LIABLE FOR ANY DIRECT, INDIRECT,
//  INCIDENTAL, SPECIAL, EXEMPLARY, OR CONSEQUENTIAL DAMAGES (INCLUDING, BUT NOT
//  LIMITED TO, PROCUREMENT OF SUBSTITUTE GOODS OR SERVICES;LOSS OF USE, DATA,
//  OR PROFITS; OR BUSINESS INTERRUPTION) HOWEVER CAUSED AND ON ANY THEORY OF
//  LIABILITY, WHETHER IN CONTRACT, STRICT LIABILITY, OR TORT (INCLUDING
//  NEGLIGENCE OR OTHERWISE) ARISING IN ANY WAY OUT OF THE USE OF THIS SOFTWARE,
//  EVEN IF ADVISED OF THE POSSIBILITY OF SUCH DAMAGE.
//
//////////////////////////////////////////////////////////////////////////////////////
var egret;
(function (egret) {
    var web;
    (function (web) {
        /**
         * @private
         */
        web.WebLifeCycleHandler = function (context) {
            var handleVisibilityChange = function () {
                if (!document[hidden]) {
                    context.resume();
                }
                else {
                    context.pause();
                }
            };
            window.addEventListener("focus", context.resume, false);
            window.addEventListener("blur", context.pause, false);
            var hidden, visibilityChange;
            if (typeof document.hidden !== "undefined") {
                hidden = "hidden";
                visibilityChange = "visibilitychange";
            }
            else if (typeof document["mozHidden"] !== "undefined") {
                hidden = "mozHidden";
                visibilityChange = "mozvisibilitychange";
            }
            else if (typeof document["msHidden"] !== "undefined") {
                hidden = "msHidden";
                visibilityChange = "msvisibilitychange";
            }
            else if (typeof document["webkitHidden"] !== "undefined") {
                hidden = "webkitHidden";
                visibilityChange = "webkitvisibilitychange";
            }
            else if (typeof document["oHidden"] !== "undefined") {
                hidden = "oHidden";
                visibilityChange = "ovisibilitychange";
            }
            if ("onpageshow" in window && "onpagehide" in window) {
                window.addEventListener("pageshow", context.resume, false);
                window.addEventListener("pagehide", context.pause, false);
            }
            if (hidden && visibilityChange) {
                document.addEventListener(visibilityChange, handleVisibilityChange, false);
            }
            var ua = navigator.userAgent;
            var isWX = /micromessenger/gi.test(ua);
            var isQQBrowser = /mqq/ig.test(ua);
            var isQQ = /mobile.*qq/gi.test(ua);
            if (isQQ || isWX) {
                isQQBrowser = false;
            }
            if (isQQBrowser) {
                var browser = window["browser"] || {};
                browser.execWebFn = browser.execWebFn || {};
                browser.execWebFn.postX5GamePlayerMessage = function (event) {
                    var eventType = event.type;
                    if (eventType == "app_enter_background") {
                        context.pause();
                    }
                    else if (eventType == "app_enter_foreground") {
                        context.resume();
                    }
                };
                window["browser"] = browser;
            }
        };
    })(web = egret.web || (egret.web = {}));
})(egret || (egret = {}));
//////////////////////////////////////////////////////////////////////////////////////
//
//  Copyright (c) 2014-present, Egret Technology.
//  All rights reserved.
//  Redistribution and use in source and binary forms, with or without
//  modification, are permitted provided that the following conditions are met:
//
//     * Redistributions of source code must retain the above copyright
//       notice, this list of conditions and the following disclaimer.
//     * Redistributions in binary form must reproduce the above copyright
//       notice, this list of conditions and the following disclaimer in the
//       documentation and/or other materials provided with the distribution.
//     * Neither the name of the Egret nor the
//       names of its contributors may be used to endorse or promote products
//       derived from this software without specific prior written permission.
//
//  THIS SOFTWARE IS PROVIDED BY EGRET AND CONTRIBUTORS "AS IS" AND ANY EXPRESS
//  OR IMPLIED WARRANTIES, INCLUDING, BUT NOT LIMITED TO, THE IMPLIED WARRANTIES
//  OF MERCHANTABILITY AND FITNESS FOR A PARTICULAR PURPOSE ARE DISCLAIMED.
//  IN NO EVENT SHALL EGRET AND CONTRIBUTORS BE LIABLE FOR ANY DIRECT, INDIRECT,
//  INCIDENTAL, SPECIAL, EXEMPLARY, OR CONSEQUENTIAL DAMAGES (INCLUDING, BUT NOT
//  LIMITED TO, PROCUREMENT OF SUBSTITUTE GOODS OR SERVICES;LOSS OF USE, DATA,
//  OR PROFITS; OR BUSINESS INTERRUPTION) HOWEVER CAUSED AND ON ANY THEORY OF
//  LIABILITY, WHETHER IN CONTRACT, STRICT LIABILITY, OR TORT (INCLUDING
//  NEGLIGENCE OR OTHERWISE) ARISING IN ANY WAY OUT OF THE USE OF THIS SOFTWARE,
//  EVEN IF ADVISED OF THE POSSIBILITY OF SUCH DAMAGE.
//
//////////////////////////////////////////////////////////////////////////////////////
var egret;
(function (egret) {
    var web;
    (function (web) {
        /**
         * @private
         */
        var AudioType = (function () {
            function AudioType() {
            }
            /**
             * @private
             */
            AudioType.WEB_AUDIO = 2;
            /**
             * @private
             */
            AudioType.HTML5_AUDIO = 3;
            return AudioType;
        }());
        web.AudioType = AudioType;
        __reflect(AudioType.prototype, "egret.web.AudioType");
        /**
         * html5兼容性配置
         * @private
         */
        var Html5Capatibility = (function (_super) {
            __extends(Html5Capatibility, _super);
            /**
             * @private
             */
            function Html5Capatibility() {
                return _super.call(this) || this;
            }
            /**
             * @private
             *
             */
            Html5Capatibility.$init = function () {
                var ua = navigator.userAgent.toLowerCase();
                Html5Capatibility.ua = ua;
                Html5Capatibility._canUseBlob = false;
                var canUseWebAudio = window["AudioContext"] || window["webkitAudioContext"] || window["mozAudioContext"];
                var isIos = ua.indexOf("iphone") >= 0 || ua.indexOf("ipad") >= 0 || ua.indexOf("ipod") >= 0;
                if (canUseWebAudio) {
                    try {
                        //防止某些chrome版本创建异常问题
                        web.WebAudioDecode.ctx = new (window["AudioContext"] || window["webkitAudioContext"] || window["mozAudioContext"])();
                    }
                    catch (e) {
                        canUseWebAudio = false;
                    }
                }
                var audioType = Html5Capatibility._audioType;
                var checkAudioType;
                if ((audioType == AudioType.WEB_AUDIO && canUseWebAudio) || audioType == AudioType.HTML5_AUDIO) {
                    checkAudioType = false;
                    Html5Capatibility.setAudioType(audioType);
                }
                else if (!isIos && ua.indexOf("safari") >= 0 && ua.indexOf("chrome") === -1) {
                    // In Safari browser on Mac,use web audio
                    checkAudioType = false;
                    Html5Capatibility.setAudioType(AudioType.WEB_AUDIO);
                }
                else {
                    checkAudioType = true;
                    Html5Capatibility.setAudioType(AudioType.HTML5_AUDIO);
                }
                if (ua.indexOf("android") >= 0) {
                    if (checkAudioType && canUseWebAudio) {
                        Html5Capatibility.setAudioType(AudioType.WEB_AUDIO);
                    }
                }
                else if (isIos) {
                    if (Html5Capatibility.getIOSVersion() >= 7) {
                        Html5Capatibility._canUseBlob = true;
                        if (checkAudioType && canUseWebAudio) {
                            Html5Capatibility.setAudioType(AudioType.WEB_AUDIO);
                        }
                    }
                }
                var winURL = window["URL"] || window["webkitURL"];
                if (!winURL) {
                    Html5Capatibility._canUseBlob = false;
                }
                if (ua.indexOf("egretnative") >= 0) {
                    Html5Capatibility.setAudioType(AudioType.HTML5_AUDIO);
                    Html5Capatibility._canUseBlob = true;
                }
                egret.Sound = Html5Capatibility._AudioClass;
            };
            Html5Capatibility.setAudioType = function (type) {
                Html5Capatibility._audioType = type;
                switch (type) {
                    case AudioType.WEB_AUDIO:
                        Html5Capatibility._AudioClass = egret.web.WebAudioSound;
                        break;
                    case AudioType.HTML5_AUDIO:
                        Html5Capatibility._AudioClass = egret.web.HtmlSound;
                        break;
                }
            };
            /**
             * @private
             * 获取ios版本
             * @returns {string}
             */
            Html5Capatibility.getIOSVersion = function () {
                var matches = Html5Capatibility.ua.toLowerCase().match(/cpu [^\d]*\d.*like mac os x/);
                if (!matches || matches.length == 0) {
                    return 0;
                }
                var value = matches[0];
                return parseInt(value.match(/\d+(_\d)*/)[0]) || 0;
            };
            //当前浏览器版本是否支持blob
            Html5Capatibility._canUseBlob = false;
            //当前浏览器版本是否支持webaudio
            Html5Capatibility._audioType = 0;
            /**
             * @private
             */
            Html5Capatibility.ua = "";
            return Html5Capatibility;
        }(egret.HashObject));
        web.Html5Capatibility = Html5Capatibility;
        __reflect(Html5Capatibility.prototype, "egret.web.Html5Capatibility");
        /**
         * @private
         */
        var currentPrefix = null;
        /**
         * @private
         */
        function getPrefixStyleName(name, element) {
            var header = "";
            if (element != null) {
                header = getPrefix(name, element);
            }
            else {
                if (currentPrefix == null) {
                    var tempStyle = document.createElement('div').style;
                    currentPrefix = getPrefix("transform", tempStyle);
                }
                header = currentPrefix;
            }
            if (header == "") {
                return name;
            }
            return header + name.charAt(0).toUpperCase() + name.substring(1, name.length);
        }
        web.getPrefixStyleName = getPrefixStyleName;
        /**
         * @private
         */
        function getPrefix(name, element) {
            if (name in element) {
                return "";
            }
            name = name.charAt(0).toUpperCase() + name.substring(1, name.length);
            var transArr = ["webkit", "ms", "Moz", "O"];
            for (var i = 0; i < transArr.length; i++) {
                var tempStyle = transArr[i] + name;
                if (tempStyle in element) {
                    return transArr[i];
                }
            }
            return "";
        }
        web.getPrefix = getPrefix;
    })(web = egret.web || (egret.web = {}));
})(egret || (egret = {}));
//////////////////////////////////////////////////////////////////////////////////////
//
//  Copyright (c) 2014-present, Egret Technology.
//  All rights reserved.
//  Redistribution and use in source and binary forms, with or without
//  modification, are permitted provided that the following conditions are met:
//
//     * Redistributions of source code must retain the above copyright
//       notice, this list of conditions and the following disclaimer.
//     * Redistributions in binary form must reproduce the above copyright
//       notice, this list of conditions and the following disclaimer in the
//       documentation and/or other materials provided with the distribution.
//     * Neither the name of the Egret nor the
//       names of its contributors may be used to endorse or promote products
//       derived from this software without specific prior written permission.
//
//  THIS SOFTWARE IS PROVIDED BY EGRET AND CONTRIBUTORS "AS IS" AND ANY EXPRESS
//  OR IMPLIED WARRANTIES, INCLUDING, BUT NOT LIMITED TO, THE IMPLIED WARRANTIES
//  OF MERCHANTABILITY AND FITNESS FOR A PARTICULAR PURPOSE ARE DISCLAIMED.
//  IN NO EVENT SHALL EGRET AND CONTRIBUTORS BE LIABLE FOR ANY DIRECT, INDIRECT,
//  INCIDENTAL, SPECIAL, EXEMPLARY, OR CONSEQUENTIAL DAMAGES (INCLUDING, BUT NOT
//  LIMITED TO, PROCUREMENT OF SUBSTITUTE GOODS OR SERVICES;LOSS OF USE, DATA,
//  OR PROFITS; OR BUSINESS INTERRUPTION) HOWEVER CAUSED AND ON ANY THEORY OF
//  LIABILITY, WHETHER IN CONTRACT, STRICT LIABILITY, OR TORT (INCLUDING
//  NEGLIGENCE OR OTHERWISE) ARISING IN ANY WAY OUT OF THE USE OF THIS SOFTWARE,
//  EVEN IF ADVISED OF THE POSSIBILITY OF SUCH DAMAGE.
//
//////////////////////////////////////////////////////////////////////////////////////
var egret;
(function (egret) {
    var web;
    (function (web) {
        /**
         * 创建一个canvas。
         */
        function mainCanvas(width, height) {
            return createCanvas(width, height);
        }
        egret.sys.mainCanvas = mainCanvas;
        function createCanvas(width, height) {
            var canvas = document.createElement("canvas");
            if (!isNaN(width) && !isNaN(height)) {
                canvas.width = width;
                canvas.height = height;
            }
            return canvas;
        }
        egret.sys.createCanvas = createCanvas;
        /**
         * sys.resizeContext。
         */
        function resizeContext(renderContext, width, height, useMaxSize) {
            if (!renderContext) {
                return;
            }
            var webglrendercontext = renderContext;
            var surface = webglrendercontext.surface;
            if (useMaxSize) {
                if (surface.width < width) {
                    surface.width = width;
                }
                if (surface.height < height) {
                    surface.height = height;
                }
            }
            else {
                if (surface.width !== width) {
                    surface.width = width;
                }
                if (surface.height !== height) {
                    surface.height = height;
                }
            }
            webglrendercontext.onResize();
        }
        web.resizeContext = resizeContext;
        egret.sys.resizeContext = resizeContext;
        /**
         * sys.getContextWebGL
         */
        function getContextWebGL(surface) {
            var options = {
                antialias: web.WebGLRenderContext.antialias,
                stencil: true //设置可以使用模板（用于不规则遮罩）
            };
            var gl = null;
            //todo 是否使用chrome源码names
            //let contextNames = ["moz-webgl", "webkit-3d", "experimental-webgl", "webgl", "3d"];
            var names = ["webgl", "experimental-webgl"];
            for (var i = 0; i < names.length; ++i) {
                try {
                    gl = surface.getContext(names[i], options);
                }
                catch (e) {
                }
                if (gl) {
                    break;
                }
            }
            if (!gl) {
                egret.$error(1021);
            }
            return gl;
        }
        egret.sys.getContextWebGL = getContextWebGL;
        /**
         * sys.getContext2d
         */
        function getContext2d(surface) {
            return surface ? surface.getContext('2d') : null;
        }
        web.getContext2d = getContext2d;
        egret.sys.getContext2d = getContext2d;
        /**
         * 创建一个WebGLTexture
         */
        function createTexture(renderContext, bitmapData) {
            var webglrendercontext = renderContext;
            var gl = webglrendercontext.context;
            var texture = gl.createTexture();
            if (!texture) {
                //先创建texture失败,然后lost事件才发出来..
                webglrendercontext.contextLost = true;
                return;
            }
            texture[egret.glContext] = gl;
            gl.bindTexture(gl.TEXTURE_2D, texture);
            gl.pixelStorei(gl.UNPACK_PREMULTIPLY_ALPHA_WEBGL, 1);
            texture[egret.UNPACK_PREMULTIPLY_ALPHA_WEBGL] = true;
            gl.texImage2D(gl.TEXTURE_2D, 0, gl.RGBA, gl.RGBA, gl.UNSIGNED_BYTE, bitmapData);
            gl.texParameteri(gl.TEXTURE_2D, gl.TEXTURE_MAG_FILTER, gl.LINEAR);
            gl.texParameteri(gl.TEXTURE_2D, gl.TEXTURE_MIN_FILTER, gl.LINEAR);
            gl.texParameteri(gl.TEXTURE_2D, gl.TEXTURE_WRAP_S, gl.CLAMP_TO_EDGE);
            gl.texParameteri(gl.TEXTURE_2D, gl.TEXTURE_WRAP_T, gl.CLAMP_TO_EDGE);
            return texture;
        }
        egret.sys.createTexture = createTexture;
        /**
         * 创建一个WebGLTexture
         */
        function _createTexture(renderContext, width, height, data) {
            var webglrendercontext = renderContext;
            var gl = webglrendercontext.context;
            var texture = gl.createTexture();
            if (!texture) {
                //先创建texture失败,然后lost事件才发出来..
                webglrendercontext.contextLost = true;
                return null;
            }
            //
            texture[egret.glContext] = gl;
            gl.bindTexture(gl.TEXTURE_2D, texture);
            gl.texImage2D(gl.TEXTURE_2D, 0, gl.RGBA, width, height, 0, gl.RGBA, gl.UNSIGNED_BYTE, data);
            gl.texParameteri(gl.TEXTURE_2D, gl.TEXTURE_MAG_FILTER, gl.LINEAR);
            gl.texParameteri(gl.TEXTURE_2D, gl.TEXTURE_MIN_FILTER, gl.LINEAR);
            gl.texParameteri(gl.TEXTURE_2D, gl.TEXTURE_WRAP_S, gl.CLAMP_TO_EDGE);
            gl.texParameteri(gl.TEXTURE_2D, gl.TEXTURE_WRAP_T, gl.CLAMP_TO_EDGE);
            return texture;
        }
        egret.sys._createTexture = _createTexture;
        /**
         * 画texture
         **/
        function drawTextureElements(renderContext, data, offset) {
            var webglrendercontext = renderContext;
            var gl = webglrendercontext.context;
            gl.activeTexture(gl.TEXTURE0);
            gl.bindTexture(gl.TEXTURE_2D, data.texture);
            var size = data.count * 3;
            gl.drawElements(gl.TRIANGLES, size, gl.UNSIGNED_SHORT, offset * 2);
            return size;
        }
        egret.sys.drawTextureElements = drawTextureElements;
        /**
         * 测量文本的宽度
         * @param context
         * @param text
         */
        function measureTextWith(context, text) {
            return context.measureText(text).width;
        }
        egret.sys.measureTextWith = measureTextWith;
        /**
         * 为CanvasRenderBuffer创建一个HTMLCanvasElement
         * @param defaultFunc
         * @param width
         * @param height
         * @param root
         */
        function createCanvasRenderBufferSurface(defaultFunc, width, height, root) {
            return defaultFunc(width, height);
        }
        egret.sys.createCanvasRenderBufferSurface = createCanvasRenderBufferSurface;
        /**
         * 改变渲染缓冲的大小并清空缓冲区
         * @param renderContext
         * @param width
         * @param height
         * @param useMaxSize
         */
        function resizeCanvasRenderBuffer(renderContext, width, height, useMaxSize) {
            var canvasRenderBuffer = renderContext;
            var surface = canvasRenderBuffer.surface;
            if (useMaxSize) {
                var change = false;
                if (surface.width < width) {
                    surface.width = width;
                    change = true;
                }
                if (surface.height < height) {
                    surface.height = height;
                    change = true;
                }
                //尺寸没有变化时,将绘制属性重置
                if (!change) {
                    canvasRenderBuffer.context.globalCompositeOperation = "source-over";
                    canvasRenderBuffer.context.setTransform(1, 0, 0, 1, 0, 0);
                    canvasRenderBuffer.context.globalAlpha = 1;
                }
            }
            else {
                if (surface.width != width) {
                    surface.width = width;
                }
                if (surface.height != height) {
                    surface.height = height;
                }
            }
            canvasRenderBuffer.clear();
        }
        egret.sys.resizeCanvasRenderBuffer = resizeCanvasRenderBuffer;
        egret.Geolocation = egret.web.WebGeolocation;
        egret.Motion = egret.web.WebMotion;
    })(web = egret.web || (egret.web = {}));
})(egret || (egret = {}));
//////////////////////////////////////////////////////////////////////////////////////
//
//  Copyright (c) 2014-present, Egret Technology.
//  All rights reserved.
//  Redistribution and use in source and binary forms, with or without
//  modification, are permitted provided that the following conditions are met:
//
//     * Redistributions of source code must retain the above copyright
//       notice, this list of conditions and the following disclaimer.
//     * Redistributions in binary form must reproduce the above copyright
//       notice, this list of conditions and the following disclaimer in the
//       documentation and/or other materials provided with the distribution.
//     * Neither the name of the Egret nor the
//       names of its contributors may be used to endorse or promote products
//       derived from this software without specific prior written permission.
//
//  THIS SOFTWARE IS PROVIDED BY EGRET AND CONTRIBUTORS "AS IS" AND ANY EXPRESS
//  OR IMPLIED WARRANTIES, INCLUDING, BUT NOT LIMITED TO, THE IMPLIED WARRANTIES
//  OF MERCHANTABILITY AND FITNESS FOR A PARTICULAR PURPOSE ARE DISCLAIMED.
//  IN NO EVENT SHALL EGRET AND CONTRIBUTORS BE LIABLE FOR ANY DIRECT, INDIRECT,
//  INCIDENTAL, SPECIAL, EXEMPLARY, OR CONSEQUENTIAL DAMAGES (INCLUDING, BUT NOT
//  LIMITED TO, PROCUREMENT OF SUBSTITUTE GOODS OR SERVICES;LOSS OF USE, DATA,
//  OR PROFITS; OR BUSINESS INTERRUPTION) HOWEVER CAUSED AND ON ANY THEORY OF
//  LIABILITY, WHETHER IN CONTRACT, STRICT LIABILITY, OR TORT (INCLUDING
//  NEGLIGENCE OR OTHERWISE) ARISING IN ANY WAY OUT OF THE USE OF THIS SOFTWARE,
//  EVEN IF ADVISED OF THE POSSIBILITY OF SUCH DAMAGE.
//
//////////////////////////////////////////////////////////////////////////////////////
var egret;
(function (egret) {
    var web;
    (function (web) {
        /**
         * @private
         * 刷新所有Egret播放器的显示区域尺寸。仅当使用外部JavaScript代码动态修改了Egret容器大小时，需要手动调用此方法刷新显示区域。
         * 当网页尺寸发生改变时此方法会自动被调用。
         */
        function updateAllScreens() {
            if (!isRunning) {
                return;
            }
            var containerList = document.querySelectorAll(".egret-player");
            var length = containerList.length;
            for (var i = 0; i < length; i++) {
                var container = containerList[i];
                var player = container["egret-player"];
                player.updateScreenSize();
            }
        }
        var isRunning = false;
        /**
         * @private
         * 网页加载完成，实例化页面中定义的Egret标签
         */
        function runEgret(options) {
            if (isRunning) {
                return;
            }
            isRunning = true;
            if (!options) {
                options = {};
            }
            var ua = navigator.userAgent.toLowerCase();
            if (ua.indexOf("egretnative") >= 0 && ua.indexOf("egretwebview") == -1) {
                egret.Capabilities["runtimeType" + ""] = egret.RuntimeType.RUNTIME2;
            }
            if (ua.indexOf("egretnative") >= 0 && egret.nativeRender) {
                egret_native.addModuleCallback(function () {
                    web.Html5Capatibility.$init();
                    // WebGL上下文参数自定义
                    if (options.renderMode == "webgl") {
                        // WebGL抗锯齿默认关闭，提升PC及某些平台性能
                        var antialias = options.antialias;
                        web.WebGLRenderContext.antialias = !!antialias;
                    }
                    egret.sys.CanvasRenderBuffer = web.CanvasRenderBuffer;
                    setRenderMode(options.renderMode);
                    egret_native.nrSetRenderMode(2);
                    var canvasScaleFactor;
                    if (options.canvasScaleFactor) {
                        canvasScaleFactor = options.canvasScaleFactor;
                    }
                    else if (options.calculateCanvasScaleFactor) {
                        canvasScaleFactor = options.calculateCanvasScaleFactor(egret.sys.canvasHitTestBuffer.context);
                    }
                    else {
                        canvasScaleFactor = window.devicePixelRatio;
                    }
                    egret.sys.DisplayList.$canvasScaleFactor = canvasScaleFactor;
                    var ticker = egret.ticker;
                    startTicker(ticker);
                    if (options.screenAdapter) {
                        egret.sys.screenAdapter = options.screenAdapter;
                    }
                    else if (!egret.sys.screenAdapter) {
                        egret.sys.screenAdapter = new egret.sys.DefaultScreenAdapter();
                    }
                    var list = document.querySelectorAll(".egret-player");
                    var length = list.length;
                    for (var i = 0; i < length; i++) {
                        var container = list[i];
                        var player = new web.WebPlayer(container, options);
                        container["egret-player"] = player;
                    }
                    window.addEventListener("resize", function () {
                        if (isNaN(resizeTimer)) {
                            resizeTimer = window.setTimeout(doResize, 300);
                        }
                    });
                }, null);
                egret_native.initNativeRender();
            }
            else {
                web.Html5Capatibility._audioType = options.audioType;
                web.Html5Capatibility.$init();
                var renderMode = options.renderMode;
                // WebGL上下文参数自定义
                if (renderMode == "webgl") {
                    // WebGL抗锯齿默认关闭，提升PC及某些平台性能
                    var antialias = options.antialias;
                    web.WebGLRenderContext.antialias = !!antialias;
                    // WebGLRenderContext.antialias = (typeof antialias == undefined) ? true : antialias;
                }
                egret.sys.CanvasRenderBuffer = web.CanvasRenderBuffer;
                if (ua.indexOf("egretnative") >= 0 && renderMode != "webgl") {
                    egret.$warn(1051);
                    renderMode = "webgl";
                }
                setRenderMode(renderMode);
                var canvasScaleFactor = void 0;
                if (options.canvasScaleFactor) {
                    canvasScaleFactor = options.canvasScaleFactor;
                }
                else if (options.calculateCanvasScaleFactor) {
                    canvasScaleFactor = options.calculateCanvasScaleFactor(egret.sys.canvasHitTestBuffer.context);
                }
                else {
                    //based on : https://github.com/jondavidjohn/hidpi-canvas-polyfill
                    var context_1 = egret.sys.canvasHitTestBuffer.context;
                    var backingStore = context_1.backingStorePixelRatio ||
                        context_1.webkitBackingStorePixelRatio ||
                        context_1.mozBackingStorePixelRatio ||
                        context_1.msBackingStorePixelRatio ||
                        context_1.oBackingStorePixelRatio ||
                        context_1.backingStorePixelRatio || 1;
                    canvasScaleFactor = (window.devicePixelRatio || 1) / backingStore;
                }
                egret.sys.DisplayList.$canvasScaleFactor = canvasScaleFactor;
                var ticker_1 = egret.ticker;
                startTicker(ticker_1);
                if (options.screenAdapter) {
                    egret.sys.screenAdapter = options.screenAdapter;
                }
                else if (!egret.sys.screenAdapter) {
                    egret.sys.screenAdapter = new egret.sys.DefaultScreenAdapter();
                }
                var list = document.querySelectorAll(".egret-player");
                var length_1 = list.length;
                for (var i = 0; i < length_1; i++) {
                    var container = list[i];
                    var player = new web.WebPlayer(container, options);
                    container["egret-player"] = player;
                }
                window.addEventListener("resize", function () {
                    if (isNaN(resizeTimer)) {
                        resizeTimer = window.setTimeout(doResize, 300);
                    }
                });
            }
        }
        /**
         * 设置渲染模式。"auto","webgl","canvas"
         * @param renderMode
         */
        function setRenderMode(renderMode) {
            if (renderMode == "webgl" && egret.WebGLUtils.checkCanUseWebGL()) {
                egret.sys.RenderBuffer = web.WebGLRenderBuffer;
                egret.sys.systemRenderer = new web.WebGLRenderer();
                egret.sys.canvasRenderer = new egret.CanvasRenderer();
                egret.sys.customHitTestBuffer = new web.WebGLRenderBuffer(3, 3);
                egret.sys.canvasHitTestBuffer = new web.CanvasRenderBuffer(3, 3);
                egret.Capabilities["renderMode" + ""] = "webgl";
            }
            else {
                egret.sys.RenderBuffer = web.CanvasRenderBuffer;
                egret.sys.systemRenderer = new egret.CanvasRenderer();
                egret.sys.canvasRenderer = egret.sys.systemRenderer;
                egret.sys.customHitTestBuffer = new web.CanvasRenderBuffer(3, 3);
                egret.sys.canvasHitTestBuffer = egret.sys.customHitTestBuffer;
                egret.Capabilities["renderMode" + ""] = "canvas";
            }
        }
        /**
         * @private
         * 启动心跳计时器。
         */
        function startTicker(ticker) {
            var requestAnimationFrame = window["requestAnimationFrame"] ||
                window["webkitRequestAnimationFrame"] ||
                window["mozRequestAnimationFrame"] ||
                window["oRequestAnimationFrame"] ||
                window["msRequestAnimationFrame"];
            if (!requestAnimationFrame) {
                requestAnimationFrame = function (callback) {
                    return window.setTimeout(callback, 1000 / 60);
                };
            }
            requestAnimationFrame(onTick);
            function onTick() {
                requestAnimationFrame(onTick);
                ticker.update();
            }
        }
        //覆盖原生的isNaN()方法实现，在不同浏览器上有2~10倍性能提升。
        window["isNaN"] = function (value) {
            value = +value;
            return value !== value;
        };
        egret.runEgret = runEgret;
        egret.updateAllScreens = updateAllScreens;
        var resizeTimer = NaN;
        function doResize() {
            resizeTimer = NaN;
            egret.updateAllScreens();
        }
    })(web = egret.web || (egret.web = {}));
})(egret || (egret = {}));
if (true) {
    var language = navigator.language || navigator["browserLanguage"] || "en_US";
    language = language.replace("-", "_");
    if (language in egret.$locale_strings)
        egret.$language = language;
}
//////////////////////////////////////////////////////////////////////////////////////
//
//  Copyright (c) 2014-present, Egret Technology.
//  All rights reserved.
//  Redistribution and use in source and binary forms, with or without
//  modification, are permitted provided that the following conditions are met:
//
//     * Redistributions of source code must retain the above copyright
//       notice, this list of conditions and the following disclaimer.
//     * Redistributions in binary form must reproduce the above copyright
//       notice, this list of conditions and the following disclaimer in the
//       documentation and/or other materials provided with the distribution.
//     * Neither the name of the Egret nor the
//       names of its contributors may be used to endorse or promote products
//       derived from this software without specific prior written permission.
//
//  THIS SOFTWARE IS PROVIDED BY EGRET AND CONTRIBUTORS "AS IS" AND ANY EXPRESS
//  OR IMPLIED WARRANTIES, INCLUDING, BUT NOT LIMITED TO, THE IMPLIED WARRANTIES
//  OF MERCHANTABILITY AND FITNESS FOR A PARTICULAR PURPOSE ARE DISCLAIMED.
//  IN NO EVENT SHALL EGRET AND CONTRIBUTORS BE LIABLE FOR ANY DIRECT, INDIRECT,
//  INCIDENTAL, SPECIAL, EXEMPLARY, OR CONSEQUENTIAL DAMAGES (INCLUDING, BUT NOT
//  LIMITED TO, PROCUREMENT OF SUBSTITUTE GOODS OR SERVICES;LOSS OF USE, DATA,
//  OR PROFITS; OR BUSINESS INTERRUPTION) HOWEVER CAUSED AND ON ANY THEORY OF
//  LIABILITY, WHETHER IN CONTRACT, STRICT LIABILITY, OR TORT (INCLUDING
//  NEGLIGENCE OR OTHERWISE) ARISING IN ANY WAY OUT OF THE USE OF THIS SOFTWARE,
//  EVEN IF ADVISED OF THE POSSIBILITY OF SUCH DAMAGE.
//
//////////////////////////////////////////////////////////////////////////////////////
var egret;
(function (egret) {
    var web;
    (function (web) {
        /**
         * @private
         */
        var WebCapability = (function () {
            function WebCapability() {
            }
            /**
             * @private
             * 检测系统属性
             */
            WebCapability.detect = function () {
                var capabilities = egret.Capabilities;
                var ua = navigator.userAgent.toLowerCase();
                capabilities["isMobile" + ""] = (ua.indexOf('mobile') != -1 || ua.indexOf('android') != -1);
                if (capabilities.isMobile) {
                    if (ua.indexOf("windows") < 0 && (ua.indexOf("iphone") != -1 || ua.indexOf("ipad") != -1 || ua.indexOf("ipod") != -1)) {
                        capabilities["os" + ""] = "iOS";
                    }
                    else if (ua.indexOf("android") != -1 && ua.indexOf("linux") != -1) {
                        capabilities["os" + ""] = "Android";
                    }
                    else if (ua.indexOf("windows") != -1) {
                        capabilities["os" + ""] = "Windows Phone";
                    }
                }
                else {
                    if (ua.indexOf("windows nt") != -1) {
                        capabilities["os" + ""] = "Windows PC";
                    }
                    else if (ua.indexOf("mac os") != -1) {
                        capabilities["os" + ""] = "Mac OS";
                    }
                }
                var language = (navigator.language || navigator["browserLanguage"]).toLowerCase();
                var strings = language.split("-");
                if (strings.length > 1) {
                    strings[1] = strings[1].toUpperCase();
                }
                capabilities["language" + ""] = strings.join("-");
                WebCapability.injectUIntFixOnIE9();
            };
            WebCapability.injectUIntFixOnIE9 = function () {
                if (/msie 9.0/i.test(navigator.userAgent) && !/opera/i.test(navigator.userAgent)) {
                    var IEBinaryToArray_ByteStr_Script = "<!-- IEBinaryToArray_ByteStr -->\r\n" +
                        "<script type='text/vbscript' language='VBScript'>\r\n" +
                        "Function IEBinaryToArray_ByteStr(Binary)\r\n" +
                        "   IEBinaryToArray_ByteStr = CStr(Binary)\r\n" +
                        "End Function\r\n" +
                        "Function IEBinaryToArray_ByteStr_Last(Binary)\r\n" +
                        "   Dim lastIndex\r\n" +
                        "   lastIndex = LenB(Binary)\r\n" +
                        "   if lastIndex mod 2 Then\r\n" +
                        "       IEBinaryToArray_ByteStr_Last = Chr( AscB( MidB( Binary, lastIndex, 1 ) ) )\r\n" +
                        "   Else\r\n" +
                        "       IEBinaryToArray_ByteStr_Last = " + '""' + "\r\n" +
                        "   End If\r\n" +
                        "End Function\r\n" + "<\/script>\r\n" +
                        "<!-- convertResponseBodyToText -->\r\n" +
                        "<script>\r\n" +
                        "let convertResponseBodyToText = function (binary) {\r\n" +
                        "   let byteMapping = {};\r\n" +
                        "   for ( let i = 0; i < 256; i++ ) {\r\n" +
                        "       for ( let j = 0; j < 256; j++ ) {\r\n" +
                        "           byteMapping[ String.fromCharCode( i + j * 256 ) ] =\r\n" +
                        "           String.fromCharCode(i) + String.fromCharCode(j);\r\n" +
                        "       }\r\n" +
                        "   }\r\n" +
                        "   let rawBytes = IEBinaryToArray_ByteStr(binary);\r\n" +
                        "   let lastChr = IEBinaryToArray_ByteStr_Last(binary);\r\n" +
                        "   return rawBytes.replace(/[\\s\\S]/g," +
                        "                           function( match ) { return byteMapping[match]; }) + lastChr;\r\n" +
                        "};\r\n" +
                        "<\/script>\r\n";
                    document.write(IEBinaryToArray_ByteStr_Script);
                }
            };
            return WebCapability;
        }());
        web.WebCapability = WebCapability;
        __reflect(WebCapability.prototype, "egret.web.WebCapability");
        WebCapability.detect();
    })(web = egret.web || (egret.web = {}));
})(egret || (egret = {}));
//////////////////////////////////////////////////////////////////////////////////////
//
//  Copyright (c) 2014-present, Egret Technology.
//  All rights reserved.
//  Redistribution and use in source and binary forms, with or without
//  modification, are permitted provided that the following conditions are met:
//
//     * Redistributions of source code must retain the above copyright
//       notice, this list of conditions and the following disclaimer.
//     * Redistributions in binary form must reproduce the above copyright
//       notice, this list of conditions and the following disclaimer in the
//       documentation and/or other materials provided with the distribution.
//     * Neither the name of the Egret nor the
//       names of its contributors may be used to endorse or promote products
//       derived from this software without specific prior written permission.
//
//  THIS SOFTWARE IS PROVIDED BY EGRET AND CONTRIBUTORS "AS IS" AND ANY EXPRESS
//  OR IMPLIED WARRANTIES, INCLUDING, BUT NOT LIMITED TO, THE IMPLIED WARRANTIES
//  OF MERCHANTABILITY AND FITNESS FOR A PARTICULAR PURPOSE ARE DISCLAIMED.
//  IN NO EVENT SHALL EGRET AND CONTRIBUTORS BE LIABLE FOR ANY DIRECT, INDIRECT,
//  INCIDENTAL, SPECIAL, EXEMPLARY, OR CONSEQUENTIAL DAMAGES (INCLUDING, BUT NOT
//  LIMITED TO, PROCUREMENT OF SUBSTITUTE GOODS OR SERVICES;LOSS OF USE, DATA,
//  OR PROFITS; OR BUSINESS INTERRUPTION) HOWEVER CAUSED AND ON ANY THEORY OF
//  LIABILITY, WHETHER IN CONTRACT, STRICT LIABILITY, OR TORT (INCLUDING
//  NEGLIGENCE OR OTHERWISE) ARISING IN ANY WAY OUT OF THE USE OF THIS SOFTWARE,
//  EVEN IF ADVISED OF THE POSSIBILITY OF SUCH DAMAGE.
//
//////////////////////////////////////////////////////////////////////////////////////
var egret;
(function (egret) {
    var web;
    (function (web) {
        /**
         * @private
         */
        var WebFps = (function () {
            function WebFps(stage, showFPS, showLog, logFilter, styles) {
                this.showPanle = true;
                this.fpsHeight = 0;
                this.WIDTH = 101;
                this.HEIGHT = 20;
                this.bgCanvasColor = "#18304b";
                this.fpsFrontColor = "#18fefe";
                this.WIDTH_COST = 50;
                this.cost1Color = "#18fefe";
                // private cost2Color = "#ffff00";
                this.cost3Color = "#ff0000";
                this.arrFps = [];
                this.arrCost = [];
                this.arrLog = [];
                if (showFPS || showLog) {
                    if (egret.Capabilities.renderMode == 'canvas') {
                        this.renderMode = "Canvas";
                    }
                    else {
                        this.renderMode = "WebGL";
                    }
                    this.panelX = styles["x"] === undefined ? 0 : parseInt(styles['x']);
                    this.panelY = styles["y"] === undefined ? 0 : parseInt(styles['y']);
                    this.fontColor = styles["textColor"] === undefined ? '#ffffff' : styles['textColor'].replace("0x", "#");
                    this.fontSize = styles["size"] === undefined ? 12 : parseInt(styles['size']);
                    if (egret.Capabilities.isMobile) {
                        this.fontSize -= 2;
                    }
                    var all = document.createElement('div');
                    all.style.position = 'absolute';
                    all.style.background = "rgba(0,0,0," + styles['bgAlpha'] + ")";
                    all.style.left = this.panelX + 'px';
                    all.style.top = this.panelY + 'px';
                    all.style.pointerEvents = 'none';
                    all.id = 'egret-fps-panel';
                    document.body.appendChild(all);
                    var container = document.createElement('div');
                    container.style.color = this.fontColor;
                    container.style.fontSize = this.fontSize + 'px';
                    container.style.lineHeight = this.fontSize + 'px';
                    container.style.margin = '4px 4px 4px 4px';
                    this.container = container;
                    all.appendChild(container);
                    if (showFPS)
                        this.addFps();
                    if (showLog)
                        this.addLog();
                }
            }
            WebFps.prototype.addFps = function () {
                var div = document.createElement('div');
                div.style.display = 'inline-block';
                this.containerFps = div;
                this.container.appendChild(div);
                var fps = document.createElement('div');
                fps.style.paddingBottom = '2px';
                this.fps = fps;
                this.containerFps.appendChild(fps);
                fps.innerHTML = "0 FPS " + this.renderMode + "<br/>min0 max0 avg0";
                var canvas = document.createElement('canvas');
                this.containerFps.appendChild(canvas);
                canvas.width = this.WIDTH;
                canvas.height = this.HEIGHT;
                this.canvasFps = canvas;
                var context = canvas.getContext('2d');
                this.contextFps = context;
                context.fillStyle = this.bgCanvasColor;
                context.fillRect(0, 0, this.WIDTH, this.HEIGHT);
                var divDatas = document.createElement('div');
                this.divDatas = divDatas;
                this.containerFps.appendChild(divDatas);
                var left = document.createElement('div');
                left.style['float'] = 'left';
                left.innerHTML = "Draw<br/>Cost";
                divDatas.appendChild(left);
                var right = document.createElement('div');
                right.style.paddingLeft = left.offsetWidth + 20 + "px";
                divDatas.appendChild(right);
                var draw = document.createElement('div');
                this.divDraw = draw;
                draw.innerHTML = "0<br/>";
                right.appendChild(draw);
                var cost = document.createElement('div');
                this.divCost = cost;
                cost.innerHTML = "<font  style=\"color:" + this.cost1Color + "\">0<font/> <font  style=\"color:" + this.cost3Color + "\">0<font/>";
                right.appendChild(cost);
                canvas = document.createElement('canvas');
                this.canvasCost = canvas;
                this.containerFps.appendChild(canvas);
                canvas.width = this.WIDTH;
                canvas.height = this.HEIGHT;
                context = canvas.getContext('2d');
                this.contextCost = context;
                context.fillStyle = this.bgCanvasColor;
                context.fillRect(0, 0, this.WIDTH, this.HEIGHT);
                context.fillStyle = "#000000";
                context.fillRect(this.WIDTH_COST, 0, 1, this.HEIGHT);
                this.fpsHeight = this.container.offsetHeight;
            };
            WebFps.prototype.addLog = function () {
                var log = document.createElement('div');
                log.style.maxWidth = document.body.clientWidth - 8 - this.panelX + 'px';
                log.style.wordWrap = "break-word";
                this.log = log;
                this.container.appendChild(log);
            };
            WebFps.prototype.update = function (datas, showLastData) {
                if (showLastData === void 0) { showLastData = false; }
                var numFps;
                var numCostTicker;
                var numCostRender;
                if (!showLastData) {
                    numFps = datas.fps;
                    numCostTicker = datas.costTicker;
                    numCostRender = datas.costRender;
                    this.lastNumDraw = datas.draw;
                    this.arrFps.push(numFps);
                    this.arrCost.push([numCostTicker, numCostRender]);
                }
                else {
                    numFps = this.arrFps[this.arrFps.length - 1];
                    numCostTicker = this.arrCost[this.arrCost.length - 1][0];
                    numCostRender = this.arrCost[this.arrCost.length - 1][1];
                }
                var fpsTotal = 0;
                var lenFps = this.arrFps.length;
                if (lenFps > 101) {
                    lenFps = 101;
                    this.arrFps.shift();
                    this.arrCost.shift();
                }
                var fpsMin = this.arrFps[0];
                var fpsMax = this.arrFps[0];
                for (var i = 0; i < lenFps; i++) {
                    var num = this.arrFps[i];
                    fpsTotal += num;
                    if (num < fpsMin)
                        fpsMin = num;
                    else if (num > fpsMax)
                        fpsMax = num;
                }
                var WIDTH = this.WIDTH;
                var HEIGHT = this.HEIGHT;
                var context = this.contextFps;
                context.drawImage(this.canvasFps, 1, 0, WIDTH - 1, HEIGHT, 0, 0, WIDTH - 1, HEIGHT);
                context.fillStyle = this.bgCanvasColor;
                context.fillRect(WIDTH - 1, 0, 1, HEIGHT);
                var lastHeight = Math.floor(numFps / 60 * 20);
                if (lastHeight < 1)
                    lastHeight = 1;
                context.fillStyle = this.fpsFrontColor;
                context.fillRect(WIDTH - 1, 20 - lastHeight, 1, lastHeight);
                var WIDTH_COST = this.WIDTH_COST;
                context = this.contextCost;
                context.drawImage(this.canvasCost, 1, 0, WIDTH_COST - 1, HEIGHT, 0, 0, WIDTH_COST - 1, HEIGHT);
                context.drawImage(this.canvasCost, WIDTH_COST + 2, 0, WIDTH_COST - 1, HEIGHT, WIDTH_COST + 1, 0, WIDTH_COST - 1, HEIGHT);
                var c1Height = Math.floor(numCostTicker / 2);
                if (c1Height < 1)
                    c1Height = 1;
                else if (c1Height > 20)
                    c1Height = 20;
                //todo lcj
                var c2Height = Math.floor(numCostRender / 2);
                if (c2Height < 1)
                    c2Height = 1;
                else if (c2Height > 20)
                    c2Height = 20;
                context.fillStyle = this.bgCanvasColor;
                context.fillRect(WIDTH_COST - 1, 0, 1, HEIGHT);
                context.fillRect(WIDTH_COST * 2, 0, 1, HEIGHT);
                context.fillRect(WIDTH_COST * 3 + 1, 0, 1, HEIGHT);
                context.fillStyle = this.cost1Color;
                context.fillRect(WIDTH_COST - 1, 20 - c1Height, 1, c1Height);
                context.fillStyle = this.cost3Color;
                context.fillRect(WIDTH_COST * 2, 20 - c2Height, 1, c2Height);
                var fpsAvg = Math.floor(fpsTotal / lenFps);
                var fpsOutput = numFps + " FPS " + this.renderMode;
                if (this.showPanle) {
                    fpsOutput += "<br/>min" + fpsMin + " max" + fpsMax + " avg" + fpsAvg;
                    this.divDraw.innerHTML = this.lastNumDraw + "<br/>";
                    this.divCost.innerHTML = "<font  style=\"color:#18fefe\">" + numCostTicker + "<font/> <font  style=\"color:#ff0000\">" + numCostRender + "<font/>";
                }
                this.fps.innerHTML = fpsOutput;
            };
            ;
            WebFps.prototype.updateInfo = function (info) {
                this.arrLog.push(info);
                this.updateLogLayout();
            };
            WebFps.prototype.updateWarn = function (info) {
                this.arrLog.push("[Warning]" + info);
                this.updateLogLayout();
            };
            WebFps.prototype.updateError = function (info) {
                this.arrLog.push("[Error]" + info);
                this.updateLogLayout();
            };
            WebFps.prototype.updateLogLayout = function () {
                this.log.innerHTML = this.arrLog.join('<br/>');
                while (document.body.clientHeight < (this.log.offsetHeight + this.fpsHeight + this.panelY + this.fontSize * 2)) {
                    this.arrLog.shift();
                    this.log.innerHTML = this.arrLog.join('<br/>');
                }
            };
            return WebFps;
        }());
        web.WebFps = WebFps;
        __reflect(WebFps.prototype, "egret.web.WebFps", ["egret.FPSDisplay"]);
        egret.FPSDisplay = WebFps;
    })(web = egret.web || (egret.web = {}));
})(egret || (egret = {}));
//////////////////////////////////////////////////////////////////////////////////////
//
//  Copyright (c) 2014-present, Egret Technology.
//  All rights reserved.
//  Redistribution and use in source and binary forms, with or without
//  modification, are permitted provided that the following conditions are met:
//
//     * Redistributions of source code must retain the above copyright
//       notice, this list of conditions and the following disclaimer.
//     * Redistributions in binary form must reproduce the above copyright
//       notice, this list of conditions and the following disclaimer in the
//       documentation and/or other materials provided with the distribution.
//     * Neither the name of the Egret nor the
//       names of its contributors may be used to endorse or promote products
//       derived from this software without specific prior written permission.
//
//  THIS SOFTWARE IS PROVIDED BY EGRET AND CONTRIBUTORS "AS IS" AND ANY EXPRESS
//  OR IMPLIED WARRANTIES, INCLUDING, BUT NOT LIMITED TO, THE IMPLIED WARRANTIES
//  OF MERCHANTABILITY AND FITNESS FOR A PARTICULAR PURPOSE ARE DISCLAIMED.
//  IN NO EVENT SHALL EGRET AND CONTRIBUTORS BE LIABLE FOR ANY DIRECT, INDIRECT,
//  INCIDENTAL, SPECIAL, EXEMPLARY, OR CONSEQUENTIAL DAMAGES (INCLUDING, BUT NOT
//  LIMITED TO, PROCUREMENT OF SUBSTITUTE GOODS OR SERVICES;LOSS OF USE, DATA,
//  OR PROFITS; OR BUSINESS INTERRUPTION) HOWEVER CAUSED AND ON ANY THEORY OF
//  LIABILITY, WHETHER IN CONTRACT, STRICT LIABILITY, OR TORT (INCLUDING
//  NEGLIGENCE OR OTHERWISE) ARISING IN ANY WAY OUT OF THE USE OF THIS SOFTWARE,
//  EVEN IF ADVISED OF THE POSSIBILITY OF SUCH DAMAGE.
//
//////////////////////////////////////////////////////////////////////////////////////
var egret;
(function (egret) {
    var localStorage;
    (function (localStorage) {
        var web;
        (function (web) {
            /**
             * @private
             *
             * @param key
             * @returns
             */
            function getItem(key) {
                return window.localStorage.getItem(key);
            }
            /**
             * @private
             *
             * @param key
             * @param value
             * @returns
             */
            function setItem(key, value) {
                try {
                    window.localStorage.setItem(key, value);
                    return true;
                }
                catch (e) {
                    egret.$warn(1047, key, value);
                    return false;
                }
            }
            /**
             * @private
             *
             * @param key
             */
            function removeItem(key) {
                window.localStorage.removeItem(key);
            }
            /**
             * @private
             *
             */
            function clear() {
                window.localStorage.clear();
            }
            localStorage.getItem = getItem;
            localStorage.setItem = setItem;
            localStorage.removeItem = removeItem;
            localStorage.clear = clear;
        })(web = localStorage.web || (localStorage.web = {}));
    })(localStorage = egret.localStorage || (egret.localStorage = {}));
})(egret || (egret = {}));
//////////////////////////////////////////////////////////////////////////////////////
//
//  Copyright (c) 2014-present, Egret Technology.
//  All rights reserved.
//  Redistribution and use in source and binary forms, with or without
//  modification, are permitted provided that the following conditions are met:
//
//     * Redistributions of source code must retain the above copyright
//       notice, this list of conditions and the following disclaimer.
//     * Redistributions in binary form must reproduce the above copyright
//       notice, this list of conditions and the following disclaimer in the
//       documentation and/or other materials provided with the distribution.
//     * Neither the name of the Egret nor the
//       names of its contributors may be used to endorse or promote products
//       derived from this software without specific prior written permission.
//
//  THIS SOFTWARE IS PROVIDED BY EGRET AND CONTRIBUTORS "AS IS" AND ANY EXPRESS
//  OR IMPLIED WARRANTIES, INCLUDING, BUT NOT LIMITED TO, THE IMPLIED WARRANTIES
//  OF MERCHANTABILITY AND FITNESS FOR A PARTICULAR PURPOSE ARE DISCLAIMED.
//  IN NO EVENT SHALL EGRET AND CONTRIBUTORS BE LIABLE FOR ANY DIRECT, INDIRECT,
//  INCIDENTAL, SPECIAL, EXEMPLARY, OR CONSEQUENTIAL DAMAGES (INCLUDING, BUT NOT
//  LIMITED TO, PROCUREMENT OF SUBSTITUTE GOODS OR SERVICES;LOSS OF USE, DATA,
//  OR PROFITS; OR BUSINESS INTERRUPTION) HOWEVER CAUSED AND ON ANY THEORY OF
//  LIABILITY, WHETHER IN CONTRACT, STRICT LIABILITY, OR TORT (INCLUDING
//  NEGLIGENCE OR OTHERWISE) ARISING IN ANY WAY OUT OF THE USE OF THIS SOFTWARE,
//  EVEN IF ADVISED OF THE POSSIBILITY OF SUCH DAMAGE.
//
//////////////////////////////////////////////////////////////////////////////////////
var egret;
(function (egret) {
    var web;
    (function (web) {
        /**
         * @private
         */
        var WebPlayer = (function (_super) {
            __extends(WebPlayer, _super);
            function WebPlayer(container, options) {
                var _this = _super.call(this) || this;
                _this.init(container, options);
                _this.initOrientation();
                return _this;
            }
            WebPlayer.prototype.init = function (container, options) {
                var option = this.readOption(container, options);
                var stage = new egret.Stage();
                stage.$screen = this;
                stage.$scaleMode = option.scaleMode;
                stage.$orientation = option.orientation;
                stage.$maxTouches = option.maxTouches;
                stage.frameRate = option.frameRate;
                stage.textureScaleFactor = option.textureScaleFactor;
                var buffer = new egret.sys.RenderBuffer(undefined, undefined, true);
                var canvas = buffer.surface;
                this.attachCanvas(container, canvas);
                var webTouch = new web.WebTouchHandler(stage, canvas);
                var player = new egret.sys.Player(buffer, stage, option.entryClassName);
                egret.lifecycle.stage = stage;
                egret.lifecycle.addLifecycleListener(web.WebLifeCycleHandler);
                var webInput = new web.HTMLInput();
                if (option.showFPS || option.showLog) {
                    if (!egret.nativeRender) {
                        player.displayFPS(option.showFPS, option.showLog, option.logFilter, option.fpsStyles);
                    }
                }
                this.playerOption = option;
                this.container = container;
                this.canvas = canvas;
                this.stage = stage;
                this.player = player;
                this.webTouchHandler = webTouch;
                this.webInput = webInput;
                egret.web.$cacheTextAdapter(webInput, stage, container, canvas);
                this.updateScreenSize();
                this.updateMaxTouches();
                player.start();
            };
            WebPlayer.prototype.initOrientation = function () {
                var self = this;
                window.addEventListener("orientationchange", function () {
                    window.setTimeout(function () {
                        egret.StageOrientationEvent.dispatchStageOrientationEvent(self.stage, egret.StageOrientationEvent.ORIENTATION_CHANGE);
                    }, 350);
                });
            };
            /**
             * 读取初始化参数
             */
            WebPlayer.prototype.readOption = function (container, options) {
                var option = {};
                option.entryClassName = container.getAttribute("data-entry-class");
                option.scaleMode = container.getAttribute("data-scale-mode") || egret.StageScaleMode.NO_SCALE;
                option.frameRate = +container.getAttribute("data-frame-rate") || 30;
                option.contentWidth = +container.getAttribute("data-content-width") || 480;
                option.contentHeight = +container.getAttribute("data-content-height") || 800;
                option.orientation = container.getAttribute("data-orientation") || egret.OrientationMode.AUTO;
                option.maxTouches = +container.getAttribute("data-multi-fingered") || 2;
                option.textureScaleFactor = +container.getAttribute("texture-scale-factor") || 1;
                option.showFPS = container.getAttribute("data-show-fps") == "true";
                var styleStr = container.getAttribute("data-show-fps-style") || "";
                var stylesArr = styleStr.split(",");
                var styles = {};
                for (var i = 0; i < stylesArr.length; i++) {
                    var tempStyleArr = stylesArr[i].split(":");
                    styles[tempStyleArr[0]] = tempStyleArr[1];
                }
                option.fpsStyles = styles;
                option.showLog = container.getAttribute("data-show-log") == "true";
                option.logFilter = container.getAttribute("data-log-filter");
                return option;
            };
            /**
             * @private
             * 添加canvas到container。
             */
            WebPlayer.prototype.attachCanvas = function (container, canvas) {
                var style = canvas.style;
                style.cursor = "inherit";
                style.position = "absolute";
                style.top = "0";
                style.bottom = "0";
                style.left = "0";
                style.right = "0";
                container.appendChild(canvas);
                style = container.style;
                style.overflow = "hidden";
                style.position = "absolute";
            };
            /**
             * @private
             * 更新播放器视口尺寸
             */
            WebPlayer.prototype.updateScreenSize = function () {
                var canvas = this.canvas;
                if (canvas['userTyping'])
                    return;
                var option = this.playerOption;
                var screenRect = this.container.getBoundingClientRect();
                var top = 0;
                var boundingClientWidth = screenRect.width;
                var boundingClientHeight = screenRect.height;
                if (boundingClientWidth == 0 || boundingClientHeight == 0) {
                    return;
                }
                if (screenRect.top < 0) {
                    boundingClientHeight += screenRect.top;
                    top = -screenRect.top;
                }
                var shouldRotate = false;
                var orientation = this.stage.$orientation;
                if (orientation != egret.OrientationMode.AUTO) {
                    shouldRotate = orientation != egret.OrientationMode.PORTRAIT && boundingClientHeight > boundingClientWidth
                        || orientation == egret.OrientationMode.PORTRAIT && boundingClientWidth > boundingClientHeight;
                }
                var screenWidth = shouldRotate ? boundingClientHeight : boundingClientWidth;
                var screenHeight = shouldRotate ? boundingClientWidth : boundingClientHeight;
                egret.Capabilities["boundingClientWidth" + ""] = screenWidth;
                egret.Capabilities["boundingClientHeight" + ""] = screenHeight;
                var stageSize = egret.sys.screenAdapter.calculateStageSize(this.stage.$scaleMode, screenWidth, screenHeight, option.contentWidth, option.contentHeight);
                var stageWidth = stageSize.stageWidth;
                var stageHeight = stageSize.stageHeight;
                var displayWidth = stageSize.displayWidth;
                var displayHeight = stageSize.displayHeight;
                canvas.style[egret.web.getPrefixStyleName("transformOrigin")] = "0% 0% 0px";
                if (canvas.width != stageWidth) {
                    canvas.width = stageWidth;
                }
                if (canvas.height != stageHeight) {
                    canvas.height = stageHeight;
                }
                var rotation = 0;
                if (shouldRotate) {
                    if (orientation == egret.OrientationMode.LANDSCAPE) {
                        rotation = 90;
                        canvas.style.top = top + (boundingClientHeight - displayWidth) / 2 + "px";
                        canvas.style.left = (boundingClientWidth + displayHeight) / 2 + "px";
                    }
                    else {
                        rotation = -90;
                        canvas.style.top = top + (boundingClientHeight + displayWidth) / 2 + "px";
                        canvas.style.left = (boundingClientWidth - displayHeight) / 2 + "px";
                    }
                }
                else {
                    canvas.style.top = top + (boundingClientHeight - displayHeight) / 2 + "px";
                    canvas.style.left = (boundingClientWidth - displayWidth) / 2 + "px";
                }
                var scalex = displayWidth / stageWidth, scaley = displayHeight / stageHeight;
                var canvasScaleX = scalex * egret.sys.DisplayList.$canvasScaleFactor;
                var canvasScaleY = scaley * egret.sys.DisplayList.$canvasScaleFactor;
                if (egret.Capabilities.renderMode == "canvas") {
                    canvasScaleX = Math.ceil(canvasScaleX);
                    canvasScaleY = Math.ceil(canvasScaleY);
                }
                var m = egret.Matrix.create();
                m.identity();
                m.scale(scalex / canvasScaleX, scaley / canvasScaleY);
                m.rotate(rotation * Math.PI / 180);
                var transform = "matrix(" + m.a + "," + m.b + "," + m.c + "," + m.d + "," + m.tx + "," + m.ty + ")";
                egret.Matrix.release(m);
                canvas.style[egret.web.getPrefixStyleName("transform")] = transform;
                egret.sys.DisplayList.$setCanvasScale(canvasScaleX, canvasScaleY);
                this.webTouchHandler.updateScaleMode(scalex, scaley, rotation);
                this.webInput.$updateSize();
                this.player.updateStageSize(stageWidth, stageHeight); //不要在这个方法后面修改属性
                // todo
                if (egret.nativeRender) {
                    canvas.width = stageWidth * canvasScaleX;
                    canvas.height = stageHeight * canvasScaleY;
                }
            };
            WebPlayer.prototype.setContentSize = function (width, height) {
                var option = this.playerOption;
                option.contentWidth = width;
                option.contentHeight = height;
                this.updateScreenSize();
            };
            /**
             * @private
             * 更新触摸数量
             */
            WebPlayer.prototype.updateMaxTouches = function () {
                this.webTouchHandler.$updateMaxTouches();
            };
            return WebPlayer;
        }(egret.HashObject));
        web.WebPlayer = WebPlayer;
        __reflect(WebPlayer.prototype, "egret.web.WebPlayer", ["egret.sys.Screen"]);
    })(web = egret.web || (egret.web = {}));
})(egret || (egret = {}));
//////////////////////////////////////////////////////////////////////////////////////
//
//  Copyright (c) 2014-present, Egret Technology.
//  All rights reserved.
//  Redistribution and use in source and binary forms, with or without
//  modification, are permitted provided that the following conditions are met:
//
//     * Redistributions of source code must retain the above copyright
//       notice, this list of conditions and the following disclaimer.
//     * Redistributions in binary form must reproduce the above copyright
//       notice, this list of conditions and the following disclaimer in the
//       documentation and/or other materials provided with the distribution.
//     * Neither the name of the Egret nor the
//       names of its contributors may be used to endorse or promote products
//       derived from this software without specific prior written permission.
//
//  THIS SOFTWARE IS PROVIDED BY EGRET AND CONTRIBUTORS "AS IS" AND ANY EXPRESS
//  OR IMPLIED WARRANTIES, INCLUDING, BUT NOT LIMITED TO, THE IMPLIED WARRANTIES
//  OF MERCHANTABILITY AND FITNESS FOR A PARTICULAR PURPOSE ARE DISCLAIMED.
//  IN NO EVENT SHALL EGRET AND CONTRIBUTORS BE LIABLE FOR ANY DIRECT, INDIRECT,
//  INCIDENTAL, SPECIAL, EXEMPLARY, OR CONSEQUENTIAL DAMAGES (INCLUDING, BUT NOT
//  LIMITED TO, PROCUREMENT OF SUBSTITUTE GOODS OR SERVICES;LOSS OF USE, DATA,
//  OR PROFITS; OR BUSINESS INTERRUPTION) HOWEVER CAUSED AND ON ANY THEORY OF
//  LIABILITY, WHETHER IN CONTRACT, STRICT LIABILITY, OR TORT (INCLUDING
//  NEGLIGENCE OR OTHERWISE) ARISING IN ANY WAY OUT OF THE USE OF THIS SOFTWARE,
//  EVEN IF ADVISED OF THE POSSIBILITY OF SUCH DAMAGE.
//
//////////////////////////////////////////////////////////////////////////////////////
var egret;
(function (egret) {
    var web;
    (function (web) {
<<<<<<< HEAD
        /**
         * @private
         */
        function getOption(key) {
            if (window.location) {
                var search = location.search;
                if (search == "") {
                    return "";
                }
                search = search.slice(1);
                var searchArr = search.split("&");
                var length_2 = searchArr.length;
                for (var i = 0; i < length_2; i++) {
                    var str = searchArr[i];
                    var arr = str.split("=");
                    if (arr[0] == key) {
                        return arr[1];
                    }
=======
        var sharedCanvas;
        var sharedContext;
        /**
         * @private
         */
        function convertImageToCanvas(texture, rect) {
            if (!sharedCanvas) {
                sharedCanvas = egret.sys.createCanvas();
                sharedContext = sharedCanvas.getContext("2d");
            }
            var w = texture.$getTextureWidth();
            var h = texture.$getTextureHeight();
            if (rect == null) {
                rect = egret.$TempRectangle;
                rect.x = 0;
                rect.y = 0;
                rect.width = w;
                rect.height = h;
            }
            rect.x = Math.min(rect.x, w - 1);
            rect.y = Math.min(rect.y, h - 1);
            rect.width = Math.min(rect.width, w - rect.x);
            rect.height = Math.min(rect.height, h - rect.y);
            var iWidth = rect.width;
            var iHeight = rect.height;
            var surface = sharedCanvas;
            surface["style"]["width"] = iWidth + "px";
            surface["style"]["height"] = iHeight + "px";
            sharedCanvas.width = iWidth;
            sharedCanvas.height = iHeight;
            if (egret.Capabilities.renderMode == "webgl") {
                var renderTexture = void 0;
                //webgl下非RenderTexture纹理先画到RenderTexture
                if (!texture.$renderBuffer) {
                    renderTexture = new egret.RenderTexture();
                    renderTexture.drawToTexture(new egret.Bitmap(texture));
                }
                else {
                    renderTexture = texture;
                }
                //从RenderTexture中读取像素数据，填入canvas
                var pixels = renderTexture.$renderBuffer.getPixels(rect.x, rect.y, iWidth, iHeight);
                var imageData = new ImageData(iWidth, iHeight);
                for (var i = 0; i < pixels.length; i++) {
                    imageData.data[i] = pixels[i];
                }
                sharedContext.putImageData(imageData, 0, 0);
                if (!texture.$renderBuffer) {
                    renderTexture.dispose();
>>>>>>> 4d7eb792
                }
                return surface;
            }
<<<<<<< HEAD
            return "";
        }
        web.getOption = getOption;
        egret.getOption = getOption;
=======
            else {
                var bitmapData = texture;
                var offsetX = Math.round(bitmapData.$offsetX);
                var offsetY = Math.round(bitmapData.$offsetY);
                var bitmapWidth = bitmapData.$bitmapWidth;
                var bitmapHeight = bitmapData.$bitmapHeight;
                sharedContext.drawImage(bitmapData.$bitmapData.source, bitmapData.$bitmapX + rect.x / egret.$TextureScaleFactor, bitmapData.$bitmapY + rect.y / egret.$TextureScaleFactor, bitmapWidth * rect.width / w, bitmapHeight * rect.height / h, offsetX, offsetY, rect.width, rect.height);
                return surface;
            }
        }
        /**
         * @private
         */
        function toDataURL(type, rect, encoderOptions) {
            try {
                var surface = convertImageToCanvas(this, rect);
                var result = surface.toDataURL(type, encoderOptions);
                return result;
            }
            catch (e) {
                egret.$error(1033);
            }
            return null;
        }
        /**
         * 有些杀毒软件认为 saveToFile 可能是一个病毒文件
         */
        function eliFoTevas(type, filePath, rect, encoderOptions) {
            var base64 = toDataURL.call(this, type, rect, encoderOptions);
            if (base64 == null) {
                return;
            }
            var href = base64.replace(/^data:image[^;]*/, "data:image/octet-stream");
            var aLink = document.createElement('a');
            aLink['download'] = filePath;
            aLink.href = href;
            var evt = document.createEvent('MouseEvents');
            evt.initMouseEvent('click', true, false, window, 0, 0, 0, 0, 0, false, false, false, false, 0, null);
            aLink.dispatchEvent(evt);
        }
        function getPixel32(x, y) {
            egret.$warn(1041, "getPixel32", "getPixels");
            return this.getPixels(x, y);
        }
        function getPixels(x, y, width, height) {
            if (width === void 0) { width = 1; }
            if (height === void 0) { height = 1; }
            //webgl环境下不需要转换成canvas获取像素信息
            if (egret.Capabilities.renderMode == "webgl") {
                var renderTexture = void 0;
                //webgl下非RenderTexture纹理先画到RenderTexture
                if (!this.$renderBuffer) {
                    renderTexture = new egret.RenderTexture();
                    renderTexture.drawToTexture(new egret.Bitmap(this));
                }
                else {
                    renderTexture = this;
                }
                //从RenderTexture中读取像素数据
                var pixels = renderTexture.$renderBuffer.getPixels(x, y, width, height);
                return pixels;
            }
            try {
                var surface = convertImageToCanvas(this);
                var result = sharedContext.getImageData(x, y, width, height).data;
                return result;
            }
            catch (e) {
                egret.$error(1039);
            }
        }
        egret.Texture.prototype.toDataURL = toDataURL;
        egret.Texture.prototype.saveToFile = eliFoTevas;
        egret.Texture.prototype.getPixel32 = getPixel32;
        egret.Texture.prototype.getPixels = getPixels;
>>>>>>> 4d7eb792
    })(web = egret.web || (egret.web = {}));
})(egret || (egret = {}));
//////////////////////////////////////////////////////////////////////////////////////
//
//  Copyright (c) 2014-present, Egret Technology.
//  All rights reserved.
//  Redistribution and use in source and binary forms, with or without
//  modification, are permitted provided that the following conditions are met:
//
//     * Redistributions of source code must retain the above copyright
//       notice, this list of conditions and the following disclaimer.
//     * Redistributions in binary form must reproduce the above copyright
//       notice, this list of conditions and the following disclaimer in the
//       documentation and/or other materials provided with the distribution.
//     * Neither the name of the Egret nor the
//       names of its contributors may be used to endorse or promote products
//       derived from this software without specific prior written permission.
//
//  THIS SOFTWARE IS PROVIDED BY EGRET AND CONTRIBUTORS "AS IS" AND ANY EXPRESS
//  OR IMPLIED WARRANTIES, INCLUDING, BUT NOT LIMITED TO, THE IMPLIED WARRANTIES
//  OF MERCHANTABILITY AND FITNESS FOR A PARTICULAR PURPOSE ARE DISCLAIMED.
//  IN NO EVENT SHALL EGRET AND CONTRIBUTORS BE LIABLE FOR ANY DIRECT, INDIRECT,
//  INCIDENTAL, SPECIAL, EXEMPLARY, OR CONSEQUENTIAL DAMAGES (INCLUDING, BUT NOT
//  LIMITED TO, PROCUREMENT OF SUBSTITUTE GOODS OR SERVICES;LOSS OF USE, DATA,
//  OR PROFITS; OR BUSINESS INTERRUPTION) HOWEVER CAUSED AND ON ANY THEORY OF
//  LIABILITY, WHETHER IN CONTRACT, STRICT LIABILITY, OR TORT (INCLUDING
//  NEGLIGENCE OR OTHERWISE) ARISING IN ANY WAY OUT OF THE USE OF THIS SOFTWARE,
//  EVEN IF ADVISED OF THE POSSIBILITY OF SUCH DAMAGE.
//
//////////////////////////////////////////////////////////////////////////////////////
var egret;
(function (egret) {
<<<<<<< HEAD
    var localStorage;
    (function (localStorage) {
        var web;
        (function (web) {
            /**
             * @private
             *
             * @param key
             * @returns
             */
            function getItem(key) {
                return window.localStorage.getItem(key);
            }
            /**
             * @private
             *
             * @param key
             * @param value
             * @returns
             */
            function setItem(key, value) {
                try {
                    window.localStorage.setItem(key, value);
                    return true;
                }
                catch (e) {
                    egret.$warn(1047, key, value);
                    return false;
                }
            }
            /**
             * @private
             *
             * @param key
             */
            function removeItem(key) {
                window.localStorage.removeItem(key);
            }
            /**
             * @private
             *
             */
            function clear() {
                window.localStorage.clear();
            }
            localStorage.getItem = getItem;
            localStorage.setItem = setItem;
            localStorage.removeItem = removeItem;
            localStorage.clear = clear;
        })(web = localStorage.web || (localStorage.web = {}));
    })(localStorage = egret.localStorage || (egret.localStorage = {}));
=======
    var web;
    (function (web) {
        /**
         * @private
         * XML节点基类
         */
        var XMLNode = (function () {
            /**
             * @private
             */
            function XMLNode(nodeType, parent) {
                this.nodeType = nodeType;
                this.parent = parent;
            }
            return XMLNode;
        }());
        web.XMLNode = XMLNode;
        __reflect(XMLNode.prototype, "egret.web.XMLNode");
        /**
         * @private
         * XML节点对象
         */
        var XML = (function (_super) {
            __extends(XML, _super);
            /**
             * @private
             */
            function XML(localName, parent, prefix, namespace, name) {
                var _this = _super.call(this, 1, parent) || this;
                /**
                 * @private
                 * 当前节点上的属性列表
                 */
                _this.attributes = {};
                /**
                 * @private
                 * 当前节点的子节点列表
                 */
                _this.children = [];
                _this.localName = localName;
                _this.prefix = prefix;
                _this.namespace = namespace;
                _this.name = name;
                return _this;
            }
            return XML;
        }(XMLNode));
        web.XML = XML;
        __reflect(XML.prototype, "egret.web.XML");
        /**
         * @private
         * XML文本节点
         */
        var XMLText = (function (_super) {
            __extends(XMLText, _super);
            /**
             * @private
             */
            function XMLText(text, parent) {
                var _this = _super.call(this, 3, parent) || this;
                _this.text = text;
                return _this;
            }
            return XMLText;
        }(XMLNode));
        web.XMLText = XMLText;
        __reflect(XMLText.prototype, "egret.web.XMLText");
        var parser = new DOMParser();
        /**
         * @private
         * 解析字符串为XML对象
         * @param text 要解析的字符串
         */
        function parse(text) {
            var xmlDoc = parser.parseFromString(text, "text/xml");
            var length = xmlDoc.childNodes.length;
            for (var i = 0; i < length; i++) {
                var node = xmlDoc.childNodes[i];
                if (node.nodeType == 1) {
                    return parseNode(node, null);
                }
            }
            return null;
        }
        /**
         * @private
         * 解析一个节点
         */
        function parseNode(node, parent) {
            if (node.localName == "parsererror") {
                throw new Error(node.textContent);
            }
            var xml = new XML(node.localName, parent, node["prefix"], node.namespaceURI, node.nodeName);
            var nodeAttributes = node.attributes;
            var attributes = xml.attributes;
            var length = nodeAttributes.length;
            for (var i = 0; i < length; i++) {
                var attributeNode = nodeAttributes[i];
                var name_1 = attributeNode.name;
                if (name_1.indexOf("xmlns:") == 0) {
                    continue;
                }
                attributes[name_1] = attributeNode.value;
                xml["$" + name_1] = attributeNode.value;
            }
            var childNodes = node.childNodes;
            length = childNodes.length;
            var children = xml.children;
            for (var i = 0; i < length; i++) {
                var childNode = childNodes[i];
                var nodeType = childNode.nodeType;
                var childXML = null;
                if (nodeType == 1) {
                    childXML = parseNode(childNode, xml);
                }
                else if (nodeType == 3) {
                    var text = childNode.textContent.trim();
                    if (text) {
                        childXML = new XMLText(text, xml);
                    }
                }
                if (childXML) {
                    children.push(childXML);
                }
            }
            return xml;
        }
        egret.XML = { parse: parse };
    })(web = egret.web || (egret.web = {}));
})(egret || (egret = {}));
var egret;
(function (egret) {
    var web;
    (function (web) {
        /**
         * @private
         */
        var WebDeviceOrientation = (function (_super) {
            __extends(WebDeviceOrientation, _super);
            function WebDeviceOrientation() {
                var _this = _super !== null && _super.apply(this, arguments) || this;
                /**
                 * @private
                 */
                _this.onChange = function (e) {
                    var event = new egret.OrientationEvent(egret.Event.CHANGE);
                    event.beta = e.beta;
                    event.gamma = e.gamma;
                    event.alpha = e.alpha;
                    _this.dispatchEvent(event);
                };
                return _this;
            }
            /**
             * @private
             *
             */
            WebDeviceOrientation.prototype.start = function () {
                window.addEventListener("deviceorientation", this.onChange);
            };
            /**
             * @private
             *
             */
            WebDeviceOrientation.prototype.stop = function () {
                window.removeEventListener("deviceorientation", this.onChange);
            };
            return WebDeviceOrientation;
        }(egret.EventDispatcher));
        web.WebDeviceOrientation = WebDeviceOrientation;
        __reflect(WebDeviceOrientation.prototype, "egret.web.WebDeviceOrientation", ["egret.DeviceOrientation"]);
    })(web = egret.web || (egret.web = {}));
>>>>>>> 4d7eb792
})(egret || (egret = {}));
egret.DeviceOrientation = egret.web.WebDeviceOrientation;
//////////////////////////////////////////////////////////////////////////////////////
//
//  Copyright (c) 2014-present, Egret Technology.
//  All rights reserved.
//  Redistribution and use in source and binary forms, with or without
//  modification, are permitted provided that the following conditions are met:
//
//     * Redistributions of source code must retain the above copyright
//       notice, this list of conditions and the following disclaimer.
//     * Redistributions in binary form must reproduce the above copyright
//       notice, this list of conditions and the following disclaimer in the
//       documentation and/or other materials provided with the distribution.
//     * Neither the name of the Egret nor the
//       names of its contributors may be used to endorse or promote products
//       derived from this software without specific prior written permission.
//
//  THIS SOFTWARE IS PROVIDED BY EGRET AND CONTRIBUTORS "AS IS" AND ANY EXPRESS
//  OR IMPLIED WARRANTIES, INCLUDING, BUT NOT LIMITED TO, THE IMPLIED WARRANTIES
//  OF MERCHANTABILITY AND FITNESS FOR A PARTICULAR PURPOSE ARE DISCLAIMED.
//  IN NO EVENT SHALL EGRET AND CONTRIBUTORS BE LIABLE FOR ANY DIRECT, INDIRECT,
//  INCIDENTAL, SPECIAL, EXEMPLARY, OR CONSEQUENTIAL DAMAGES (INCLUDING, BUT NOT
//  LIMITED TO, PROCUREMENT OF SUBSTITUTE GOODS OR SERVICES;LOSS OF USE, DATA,
//  OR PROFITS; OR BUSINESS INTERRUPTION) HOWEVER CAUSED AND ON ANY THEORY OF
//  LIABILITY, WHETHER IN CONTRACT, STRICT LIABILITY, OR TORT (INCLUDING
//  NEGLIGENCE OR OTHERWISE) ARISING IN ANY WAY OUT OF THE USE OF THIS SOFTWARE,
//  EVEN IF ADVISED OF THE POSSIBILITY OF SUCH DAMAGE.
//
//////////////////////////////////////////////////////////////////////////////////////
var egret;
(function (egret) {
    var web;
    (function (web) {
        /**
         * @private
         */
        var WebExternalInterface = (function () {
            function WebExternalInterface() {
            }
            /**
             * @private
             * @param functionName
             * @param value
             */
            WebExternalInterface.call = function (functionName, value) {
            };
            /**
             * @private
             * @param functionName
             * @param listener
             */
            WebExternalInterface.addCallback = function (functionName, listener) {
            };
            return WebExternalInterface;
        }());
        web.WebExternalInterface = WebExternalInterface;
        __reflect(WebExternalInterface.prototype, "egret.web.WebExternalInterface", ["egret.ExternalInterface"]);
        var ua = navigator.userAgent.toLowerCase();
        if (ua.indexOf("egretnative") < 0) {
            egret.ExternalInterface = WebExternalInterface;
        }
    })(web = egret.web || (egret.web = {}));
})(egret || (egret = {}));
(function (egret) {
    var web;
    (function (web) {
        var callBackDic = {};
        /**
         * @private
         */
        var NativeExternalInterface = (function () {
            function NativeExternalInterface() {
            }
            NativeExternalInterface.call = function (functionName, value) {
                var data = {};
                data.functionName = functionName;
                data.value = value;
                egret_native.sendInfoToPlugin(JSON.stringify(data));
            };
            NativeExternalInterface.addCallback = function (functionName, listener) {
                callBackDic[functionName] = listener;
            };
            return NativeExternalInterface;
        }());
        web.NativeExternalInterface = NativeExternalInterface;
        __reflect(NativeExternalInterface.prototype, "egret.web.NativeExternalInterface", ["egret.ExternalInterface"]);
        /**
         * @private
         * @param info
         */
        function onReceivedPluginInfo(info) {
            var data = JSON.parse(info);
            var functionName = data.functionName;
            var listener = callBackDic[functionName];
            if (listener) {
                var value = data.value;
                listener.call(null, value);
            }
            else {
                egret.$warn(1050, functionName);
            }
        }
        var ua = navigator.userAgent.toLowerCase();
        if (ua.indexOf("egretnative") >= 0) {
            egret.ExternalInterface = NativeExternalInterface;
            egret_native.receivedPluginInfo = onReceivedPluginInfo;
        }
    })(web = egret.web || (egret.web = {}));
})(egret || (egret = {}));
(function (egret) {
    var web;
    (function (web) {
        var callBackDic = {};
        /**
         * @private
         */
        var WebViewExternalInterface = (function () {
            function WebViewExternalInterface() {
            }
            WebViewExternalInterface.call = function (functionName, value) {
                __global.ExternalInterface.call(functionName, value);
            };
            WebViewExternalInterface.addCallback = function (functionName, listener) {
                callBackDic[functionName] = listener;
            };
            WebViewExternalInterface.invokeCallback = function (functionName, value) {
                var listener = callBackDic[functionName];
                if (listener) {
                    listener.call(null, value);
                }
                else {
                    egret.$warn(1050, functionName);
                }
            };
            return WebViewExternalInterface;
        }());
        web.WebViewExternalInterface = WebViewExternalInterface;
        __reflect(WebViewExternalInterface.prototype, "egret.web.WebViewExternalInterface", ["egret.ExternalInterface"]);
        var ua = navigator.userAgent.toLowerCase();
        if (ua.indexOf("egretwebview") >= 0) {
            egret.ExternalInterface = WebViewExternalInterface;
        }
    })(web = egret.web || (egret.web = {}));
})(egret || (egret = {}));
//////////////////////////////////////////////////////////////////////////////////////
//
//  Copyright (c) 2014-present, Egret Technology.
//  All rights reserved.
//  Redistribution and use in source and binary forms, with or without
//  modification, are permitted provided that the following conditions are met:
//
//     * Redistributions of source code must retain the above copyright
//       notice, this list of conditions and the following disclaimer.
//     * Redistributions in binary form must reproduce the above copyright
//       notice, this list of conditions and the following disclaimer in the
//       documentation and/or other materials provided with the distribution.
//     * Neither the name of the Egret nor the
//       names of its contributors may be used to endorse or promote products
//       derived from this software without specific prior written permission.
//
//  THIS SOFTWARE IS PROVIDED BY EGRET AND CONTRIBUTORS "AS IS" AND ANY EXPRESS
//  OR IMPLIED WARRANTIES, INCLUDING, BUT NOT LIMITED TO, THE IMPLIED WARRANTIES
//  OF MERCHANTABILITY AND FITNESS FOR A PARTICULAR PURPOSE ARE DISCLAIMED.
//  IN NO EVENT SHALL EGRET AND CONTRIBUTORS BE LIABLE FOR ANY DIRECT, INDIRECT,
//  INCIDENTAL, SPECIAL, EXEMPLARY, OR CONSEQUENTIAL DAMAGES (INCLUDING, BUT NOT
//  LIMITED TO, PROCUREMENT OF SUBSTITUTE GOODS OR SERVICES;LOSS OF USE, DATA,
//  OR PROFITS; OR BUSINESS INTERRUPTION) HOWEVER CAUSED AND ON ANY THEORY OF
//  LIABILITY, WHETHER IN CONTRACT, STRICT LIABILITY, OR TORT (INCLUDING
//  NEGLIGENCE OR OTHERWISE) ARISING IN ANY WAY OUT OF THE USE OF THIS SOFTWARE,
//  EVEN IF ADVISED OF THE POSSIBILITY OF SUCH DAMAGE.
//
//////////////////////////////////////////////////////////////////////////////////////
var egret;
(function (egret) {
    var web;
    (function (web) {
        /**
         * @private
         * @inheritDoc
         */
        var HtmlSound = (function (_super) {
            __extends(HtmlSound, _super);
            /**
             * @private
             * @inheritDoc
             */
            function HtmlSound() {
                var _this = _super.call(this) || this;
                /**
                 * @private
                 */
                _this.loaded = false;
                return _this;
            }
            Object.defineProperty(HtmlSound.prototype, "length", {
                get: function () {
                    if (this.originAudio) {
                        return this.originAudio.duration;
                    }
                    throw new Error("sound not loaded!");
                    //return 0;
                },
                enumerable: true,
                configurable: true
            });
            /**
             * @inheritDoc
             */
            HtmlSound.prototype.load = function (url) {
                var self = this;
                this.url = url;
                if (true && !url) {
                    egret.$error(3002);
                }
                var audio = new Audio(url);
                audio.addEventListener("canplaythrough", onAudioLoaded);
                audio.addEventListener("error", onAudioError);
                var ua = navigator.userAgent.toLowerCase();
                if (ua.indexOf("firefox") >= 0) {
                    audio.autoplay = !0;
                    audio.muted = true;
                }
                //edge and ie11
                var ie = ua.indexOf("edge") >= 0 || ua.indexOf("trident") >= 0;
                if (ie) {
                    document.body.appendChild(audio);
                }
                audio.load();
                this.originAudio = audio;
                if (HtmlSound.clearAudios[this.url]) {
                    delete HtmlSound.clearAudios[this.url];
                }
                function onAudioLoaded() {
                    HtmlSound.$recycle(self.url, audio);
                    removeListeners();
                    if (ua.indexOf("firefox") >= 0) {
                        audio.pause();
                        audio.muted = false;
                    }
                    if (ie) {
                        document.body.appendChild(audio);
                    }
                    self.loaded = true;
                    self.dispatchEventWith(egret.Event.COMPLETE);
                }
                function onAudioError() {
                    removeListeners();
                    self.dispatchEventWith(egret.IOErrorEvent.IO_ERROR);
                }
                function removeListeners() {
                    audio.removeEventListener("canplaythrough", onAudioLoaded);
                    audio.removeEventListener("error", onAudioError);
                    if (ie) {
                        document.body.removeChild(audio);
                    }
                }
            };
            /**
             * @inheritDoc
             */
            HtmlSound.prototype.play = function (startTime, loops) {
                startTime = +startTime || 0;
                loops = +loops || 0;
                if (true && this.loaded == false) {
                    egret.$error(1049);
                }
                var audio = HtmlSound.$pop(this.url);
                if (audio == null) {
                    audio = this.originAudio.cloneNode();
                }
                else {
                    //audio.load();
                }
                audio.autoplay = true;
                var channel = new web.HtmlSoundChannel(audio);
                channel.$url = this.url;
                channel.$loops = loops;
                channel.$startTime = startTime;
                channel.$play();
                egret.sys.$pushSoundChannel(channel);
                return channel;
            };
            /**
             * @inheritDoc
             */
            HtmlSound.prototype.close = function () {
                if (this.loaded == false && this.originAudio)
                    this.originAudio.src = "";
                if (this.originAudio)
                    this.originAudio = null;
                HtmlSound.$clear(this.url);
            };
            HtmlSound.$clear = function (url) {
                HtmlSound.clearAudios[url] = true;
                var array = HtmlSound.audios[url];
                if (array) {
                    array.length = 0;
                }
            };
            HtmlSound.$pop = function (url) {
                var array = HtmlSound.audios[url];
                if (array && array.length > 0) {
                    return array.pop();
                }
                return null;
            };
            HtmlSound.$recycle = function (url, audio) {
                if (HtmlSound.clearAudios[url]) {
                    return;
                }
                var array = HtmlSound.audios[url];
                if (HtmlSound.audios[url] == null) {
                    array = HtmlSound.audios[url] = [];
                }
                array.push(audio);
            };
            /**
             * Background music
             * @version Egret 2.4
             * @platform Web,Native
             * @language en_US
             */
            /**
             * 背景音乐
             * @version Egret 2.4
             * @platform Web,Native
             * @language zh_CN
             */
            HtmlSound.MUSIC = "music";
            /**
             * EFFECT
             * @version Egret 2.4
             * @platform Web,Native
             * @language en_US
             */
            /**
             * 音效
             * @version Egret 2.4
             * @platform Web,Native
             * @language zh_CN
             */
            HtmlSound.EFFECT = "effect";
            /**
             * @private
             */
            HtmlSound.audios = {};
            HtmlSound.clearAudios = {};
            return HtmlSound;
        }(egret.EventDispatcher));
        web.HtmlSound = HtmlSound;
        __reflect(HtmlSound.prototype, "egret.web.HtmlSound", ["egret.Sound"]);
    })(web = egret.web || (egret.web = {}));
})(egret || (egret = {}));
//////////////////////////////////////////////////////////////////////////////////////
//
//  Copyright (c) 2014-present, Egret Technology.
//  All rights reserved.
//  Redistribution and use in source and binary forms, with or without
//  modification, are permitted provided that the following conditions are met:
//
//     * Redistributions of source code must retain the above copyright
//       notice, this list of conditions and the following disclaimer.
//     * Redistributions in binary form must reproduce the above copyright
//       notice, this list of conditions and the following disclaimer in the
//       documentation and/or other materials provided with the distribution.
//     * Neither the name of the Egret nor the
//       names of its contributors may be used to endorse or promote products
//       derived from this software without specific prior written permission.
//
//  THIS SOFTWARE IS PROVIDED BY EGRET AND CONTRIBUTORS "AS IS" AND ANY EXPRESS
//  OR IMPLIED WARRANTIES, INCLUDING, BUT NOT LIMITED TO, THE IMPLIED WARRANTIES
//  OF MERCHANTABILITY AND FITNESS FOR A PARTICULAR PURPOSE ARE DISCLAIMED.
//  IN NO EVENT SHALL EGRET AND CONTRIBUTORS BE LIABLE FOR ANY DIRECT, INDIRECT,
//  INCIDENTAL, SPECIAL, EXEMPLARY, OR CONSEQUENTIAL DAMAGES (INCLUDING, BUT NOT
//  LIMITED TO, PROCUREMENT OF SUBSTITUTE GOODS OR SERVICES;LOSS OF USE, DATA,
//  OR PROFITS; OR BUSINESS INTERRUPTION) HOWEVER CAUSED AND ON ANY THEORY OF
//  LIABILITY, WHETHER IN CONTRACT, STRICT LIABILITY, OR TORT (INCLUDING
//  NEGLIGENCE OR OTHERWISE) ARISING IN ANY WAY OUT OF THE USE OF THIS SOFTWARE,
//  EVEN IF ADVISED OF THE POSSIBILITY OF SUCH DAMAGE.
//
//////////////////////////////////////////////////////////////////////////////////////
var egret;
(function (egret) {
    var web;
    (function (web) {
        if (true) {
            var logFuncs_1;
            function setLogLevel(logType) {
                if (logFuncs_1 == null) {
                    logFuncs_1 = {
                        "error": console.error,
                        "debug": console.debug,
                        "warn": console.warn,
                        "info": console.info,
                        "log": console.log
                    };
                }
                switch (logType) {
                    case egret.Logger.OFF:
                        console.error = function () {
                        };
                    case egret.Logger.ERROR:
                        console.warn = function () {
                        };
                    case egret.Logger.WARN:
                        console.info = function () {
                        };
                        console.log = function () {
                        };
                    case egret.Logger.INFO:
                        console.debug = function () {
                        };
                    default:
                        break;
                }
                switch (logType) {
                    case egret.Logger.ALL:
                    case egret.Logger.DEBUG:
                        console.debug = logFuncs_1["debug"];
                    case egret.Logger.INFO:
                        console.log = logFuncs_1["log"];
                        console.info = logFuncs_1["info"];
                    case egret.Logger.WARN:
                        console.warn = logFuncs_1["warn"];
                    case egret.Logger.ERROR:
                        console.error = logFuncs_1["error"];
                    default:
                        break;
                }
            }
            Object.defineProperty(egret.Logger, "logLevel", {
                set: setLogLevel,
                enumerable: true,
                configurable: true
            });
        }
    })(web = egret.web || (egret.web = {}));
})(egret || (egret = {}));
//////////////////////////////////////////////////////////////////////////////////////
//
//  Copyright (c) 2014-present, Egret Technology.
//  All rights reserved.
//  Redistribution and use in source and binary forms, with or without
//  modification, are permitted provided that the following conditions are met:
//
//     * Redistributions of source code must retain the above copyright
//       notice, this list of conditions and the following disclaimer.
//     * Redistributions in binary form must reproduce the above copyright
//       notice, this list of conditions and the following disclaimer in the
//       documentation and/or other materials provided with the distribution.
//     * Neither the name of the Egret nor the
//       names of its contributors may be used to endorse or promote products
//       derived from this software without specific prior written permission.
//
//  THIS SOFTWARE IS PROVIDED BY EGRET AND CONTRIBUTORS "AS IS" AND ANY EXPRESS
//  OR IMPLIED WARRANTIES, INCLUDING, BUT NOT LIMITED TO, THE IMPLIED WARRANTIES
//  OF MERCHANTABILITY AND FITNESS FOR A PARTICULAR PURPOSE ARE DISCLAIMED.
//  IN NO EVENT SHALL EGRET AND CONTRIBUTORS BE LIABLE FOR ANY DIRECT, INDIRECT,
//  INCIDENTAL, SPECIAL, EXEMPLARY, OR CONSEQUENTIAL DAMAGES (INCLUDING, BUT NOT
//  LIMITED TO, PROCUREMENT OF SUBSTITUTE GOODS OR SERVICES;LOSS OF USE, DATA,
//  OR PROFITS; OR BUSINESS INTERRUPTION) HOWEVER CAUSED AND ON ANY THEORY OF
//  LIABILITY, WHETHER IN CONTRACT, STRICT LIABILITY, OR TORT (INCLUDING
//  NEGLIGENCE OR OTHERWISE) ARISING IN ANY WAY OUT OF THE USE OF THIS SOFTWARE,
//  EVEN IF ADVISED OF THE POSSIBILITY OF SUCH DAMAGE.
//
//////////////////////////////////////////////////////////////////////////////////////
var egret;
(function (egret) {
    var web;
    (function (web) {
        /**
         * @private
         * 绘制指令管理器
         * 用来维护drawData数组
         */
        var WebGLDrawCmdManager = (function () {
            function WebGLDrawCmdManager() {
                /**
                 * 用于缓存绘制命令的数组
                 */
                this.drawData = [];
                this.drawDataLen = 0;
            }
            /**
             * 压入绘制矩形指令
             */
            WebGLDrawCmdManager.prototype.pushDrawRect = function () {
                if (this.drawDataLen == 0 || this.drawData[this.drawDataLen - 1].type != 1 /* RECT */) {
                    var data = this.drawData[this.drawDataLen] || {};
                    data.type = 1 /* RECT */;
                    data.count = 0;
                    this.drawData[this.drawDataLen] = data;
                    this.drawDataLen++;
                }
                this.drawData[this.drawDataLen - 1].count += 2;
            };
            /**
             * 压入绘制texture指令
             */
            WebGLDrawCmdManager.prototype.pushDrawTexture = function (texture, count, filter, textureWidth, textureHeight) {
                if (count === void 0) { count = 2; }
                if (filter) {
                    // 目前有滤镜的情况下不会合并绘制
                    var data = this.drawData[this.drawDataLen] || {};
                    data.type = 0 /* TEXTURE */;
                    data.texture = texture;
                    data.filter = filter;
                    data.count = count;
                    data.textureWidth = textureWidth;
                    data.textureHeight = textureHeight;
                    this.drawData[this.drawDataLen] = data;
                    this.drawDataLen++;
                }
                else {
                    if (this.drawDataLen == 0 || this.drawData[this.drawDataLen - 1].type != 0 /* TEXTURE */ || texture != this.drawData[this.drawDataLen - 1].texture || this.drawData[this.drawDataLen - 1].filter) {
                        var data = this.drawData[this.drawDataLen] || {};
                        data.type = 0 /* TEXTURE */;
                        data.texture = texture;
                        data.count = 0;
                        this.drawData[this.drawDataLen] = data;
                        this.drawDataLen++;
                    }
                    this.drawData[this.drawDataLen - 1].count += count;
                }
            };
            WebGLDrawCmdManager.prototype.pushChangeSmoothing = function (texture, smoothing) {
                texture["smoothing"] = smoothing;
                var data = this.drawData[this.drawDataLen] || {};
                data.type = 10 /* SMOOTHING */;
                data.texture = texture;
                data.smoothing = smoothing;
                this.drawData[this.drawDataLen] = data;
                this.drawDataLen++;
            };
            /**
             * 压入pushMask指令
             */
            WebGLDrawCmdManager.prototype.pushPushMask = function (count) {
                if (count === void 0) { count = 1; }
                var data = this.drawData[this.drawDataLen] || {};
                data.type = 2 /* PUSH_MASK */;
                data.count = count * 2;
                this.drawData[this.drawDataLen] = data;
                this.drawDataLen++;
            };
            /**
             * 压入popMask指令
             */
            WebGLDrawCmdManager.prototype.pushPopMask = function (count) {
                if (count === void 0) { count = 1; }
                var data = this.drawData[this.drawDataLen] || {};
                data.type = 3 /* POP_MASK */;
                data.count = count * 2;
                this.drawData[this.drawDataLen] = data;
                this.drawDataLen++;
            };
            /**
             * 压入混色指令
             */
            WebGLDrawCmdManager.prototype.pushSetBlend = function (value) {
                var len = this.drawDataLen;
                // 有无遍历到有效绘图操作
                var drawState = false;
                for (var i = len - 1; i >= 0; i--) {
                    var data = this.drawData[i];
                    if (data) {
                        if (data.type == 0 /* TEXTURE */ || data.type == 1 /* RECT */) {
                            drawState = true;
                        }
                        // 如果与上一次blend操作之间无有效绘图，上一次操作无效
                        if (!drawState && data.type == 4 /* BLEND */) {
                            this.drawData.splice(i, 1);
                            this.drawDataLen--;
                            continue;
                        }
                        // 如果与上一次blend操作重复，本次操作无效
                        if (data.type == 4 /* BLEND */) {
                            if (data.value == value) {
                                return;
                            }
                            else {
                                break;
                            }
                        }
                    }
                }
                var _data = this.drawData[this.drawDataLen] || {};
                _data.type = 4 /* BLEND */;
                _data.value = value;
                this.drawData[this.drawDataLen] = _data;
                this.drawDataLen++;
            };
            /*
             * 压入resize render target命令
             */
            WebGLDrawCmdManager.prototype.pushResize = function (buffer, width, height) {
                var data = this.drawData[this.drawDataLen] || {};
                data.type = 5 /* RESIZE_TARGET */;
                data.buffer = buffer;
                data.width = width;
                data.height = height;
                this.drawData[this.drawDataLen] = data;
                this.drawDataLen++;
            };
            /*
             * 压入clear color命令
             */
            WebGLDrawCmdManager.prototype.pushClearColor = function () {
                var data = this.drawData[this.drawDataLen] || {};
                data.type = 6 /* CLEAR_COLOR */;
                this.drawData[this.drawDataLen] = data;
                this.drawDataLen++;
            };
            /**
             * 压入激活buffer命令
             */
            WebGLDrawCmdManager.prototype.pushActivateBuffer = function (buffer) {
                var len = this.drawDataLen;
                // 有无遍历到有效绘图操作
                var drawState = false;
                for (var i = len - 1; i >= 0; i--) {
                    var data = this.drawData[i];
                    if (data) {
                        if (data.type != 4 /* BLEND */ && data.type != 7 /* ACT_BUFFER */) {
                            drawState = true;
                        }
                        // 如果与上一次buffer操作之间无有效绘图，上一次操作无效
                        if (!drawState && data.type == 7 /* ACT_BUFFER */) {
                            this.drawData.splice(i, 1);
                            this.drawDataLen--;
                            continue;
                        }
                        // 如果与上一次buffer操作重复，本次操作无效
                        // if(data.type == DRAWABLE_TYPE.ACT_BUFFER) {
                        //     if(data.buffer == buffer) {
                        //         return;
                        //     } else {
                        //         break;
                        //     }
                        // }
                    }
                }
                var _data = this.drawData[this.drawDataLen] || {};
                _data.type = 7 /* ACT_BUFFER */;
                _data.buffer = buffer;
                _data.width = buffer.rootRenderTarget.width;
                _data.height = buffer.rootRenderTarget.height;
                this.drawData[this.drawDataLen] = _data;
                this.drawDataLen++;
            };
            /*
             * 压入enabel scissor命令
             */
            WebGLDrawCmdManager.prototype.pushEnableScissor = function (x, y, width, height) {
                var data = this.drawData[this.drawDataLen] || {};
                data.type = 8 /* ENABLE_SCISSOR */;
                data.x = x;
                data.y = y;
                data.width = width;
                data.height = height;
                this.drawData[this.drawDataLen] = data;
                this.drawDataLen++;
            };
            /*
             * 压入disable scissor命令
             */
            WebGLDrawCmdManager.prototype.pushDisableScissor = function () {
                var data = this.drawData[this.drawDataLen] || {};
                data.type = 9 /* DISABLE_SCISSOR */;
                this.drawData[this.drawDataLen] = data;
                this.drawDataLen++;
            };
            /**
             * 清空命令数组
             */
            WebGLDrawCmdManager.prototype.clear = function () {
                for (var i = 0; i < this.drawDataLen; i++) {
                    var data = this.drawData[i];
                    data.type = 0;
                    data.count = 0;
                    data.texture = null;
                    data.filter = null;
                    //data.uv = null;
                    data.value = "";
                    data.buffer = null;
                    data.width = 0;
                    data.height = 0;
                    data.textureWidth = 0;
                    data.textureHeight = 0;
                    data.smoothing = false;
                    data.x = 0;
                    data.y = 0;
                }
                this.drawDataLen = 0;
            };
            return WebGLDrawCmdManager;
        }());
        web.WebGLDrawCmdManager = WebGLDrawCmdManager;
        __reflect(WebGLDrawCmdManager.prototype, "egret.web.WebGLDrawCmdManager");
    })(web = egret.web || (egret.web = {}));
})(egret || (egret = {}));
//////////////////////////////////////////////////////////////////////////////////////
//
//  Copyright (c) 2014-present, Egret Technology.
//  All rights reserved.
//  Redistribution and use in source and binary forms, with or without
//  modification, are permitted provided that the following conditions are met:
//
//     * Redistributions of source code must retain the above copyright
//       notice, this list of conditions and the following disclaimer.
//     * Redistributions in binary form must reproduce the above copyright
//       notice, this list of conditions and the following disclaimer in the
//       documentation and/or other materials provided with the distribution.
//     * Neither the name of the Egret nor the
//       names of its contributors may be used to endorse or promote products
//       derived from this software without specific prior written permission.
//
//  THIS SOFTWARE IS PROVIDED BY EGRET AND CONTRIBUTORS "AS IS" AND ANY EXPRESS
//  OR IMPLIED WARRANTIES, INCLUDING, BUT NOT LIMITED TO, THE IMPLIED WARRANTIES
//  OF MERCHANTABILITY AND FITNESS FOR A PARTICULAR PURPOSE ARE DISCLAIMED.
//  IN NO EVENT SHALL EGRET AND CONTRIBUTORS BE LIABLE FOR ANY DIRECT, INDIRECT,
//  INCIDENTAL, SPECIAL, EXEMPLARY, OR CONSEQUENTIAL DAMAGES (INCLUDING, BUT NOT
//  LIMITED TO, PROCUREMENT OF SUBSTITUTE GOODS OR SERVICES;LOSS OF USE, DATA,
//  OR PROFITS; OR BUSINESS INTERRUPTION) HOWEVER CAUSED AND ON ANY THEORY OF
//  LIABILITY, WHETHER IN CONTRACT, STRICT LIABILITY, OR TORT (INCLUDING
//  NEGLIGENCE OR OTHERWISE) ARISING IN ANY WAY OUT OF THE USE OF THIS SOFTWARE,
//  EVEN IF ADVISED OF THE POSSIBILITY OF SUCH DAMAGE.
//
//////////////////////////////////////////////////////////////////////////////////////
var egret;
(function (egret) {
    var web;
    (function (web) {
        /**
         * virtual vao object, mainly managing vertexbuffer and indexbuffer
         */
        var WebGLVertexArrayObject = (function () {
<<<<<<< HEAD
            /**
             * @constructor
             * @param webGLRenderContext _webGLRenderContext
             * @param maxQuadsCount _maxQuadsCount
             * @param indexBufferUsage _indexBufferUsage
             * @param name _name
             */
            function WebGLVertexArrayObject(webGLRenderContext, maxQuadsCount, indexBufferUsage, name) {
                /**
                 * define vertex format: (x: 8 * 4 = 32) + (y: 8 * 4 = 32) + (u: 8 * 4 = 32) + (v: 8 * 4 = 32) + (tintcolor: 8 * 4 = 32) = (8 * 4 = 32) * (x + y + u + v + tintcolor: 5);
                 */
                this._vertSize = 5;
                /**
                 * vertex byte size = float(4) * components
                 */
                this._vertByteSize = this._vertSize * 4;
                /**
                * submit a maximum of single quad quads Count so many quads
                */
                this._maxQuadsCount = 2048;
                /**
                 * quad = 4 * vertex
                 */
                this._maxVertexCount = this._maxQuadsCount * 4;
                /**
                 * index = _maxVertexCount * 6
                 */
                this._maxIndicesCount = this._maxQuadsCount * 6;
                /**
                 * status of buffer data processing
                 */
                this._vertexIndex = 0;
                this._indexIndex = 0;
                /**
                 * debugging name
                 */
                this._name = '';
                /**
                 * dirty mark of index buffer
                 */
                this._indexBufferId = 0;
                this._currentIndexBufferId = 0;
                /**
                 * gl.STATIC_DRAW or gl.DYNAMIC_DRAW
                 */
                this._indexBufferUsage = 0;
                /**
                 * best matching buffer data
                 */
                this._sizeMatchVertexBufferCache = {};
                this._sizeMatchIndexBufferCache = {};
                /**
                 * last upload length record, optimize
                 */
                this.lastUploadVertexBufferLength = 0;
                this.lastUploadIndexBufferLength = 0;
                this._name = name;
                this._webGLRenderContext = webGLRenderContext;
                this._maxQuadsCount = maxQuadsCount;
                this._maxVertexCount = maxQuadsCount * 4;
                this._maxIndicesCount = maxQuadsCount * 6;
                this._indexBufferUsage = indexBufferUsage;
                this._vertices = new ArrayBuffer(this._maxVertexCount * this._vertByteSize);
                this._verticesFloat32View = new Float32Array(this._vertices);
                this._verticesUint32View = new Uint32Array(this._vertices);
                var maxIndicesCount = this._maxIndicesCount;
                this._indices = new ArrayBuffer(maxIndicesCount * 2);
                this._indicesUint16View = new Uint16Array(this._indices);
                //only static indexbuffers need to be initialized in the order of quad.
                if (this._indexBufferUsage === this._webGLRenderContext.context.STATIC_DRAW) {
                    var _indexArrayBuffer = this._indicesUint16View;
                    /*
                    0-------1
                    |       |
                    |       |
                    3-------2
                    0->1->2
                    0->2->3
                    */
                    for (var i = 0, j = 0; i < maxIndicesCount; i += 6, j += 4) {
                        _indexArrayBuffer[i + 0] = j + 0;
                        _indexArrayBuffer[i + 1] = j + 1;
                        _indexArrayBuffer[i + 2] = j + 2;
                        _indexArrayBuffer[i + 3] = j + 0;
                        _indexArrayBuffer[i + 4] = j + 2;
                        _indexArrayBuffer[i + 5] = j + 3;
                    }
                    ++this._indexBufferId;
=======
            function WebGLVertexArrayObject() {
                /*定义顶点格式
                * (x: 8 * 4 = 32) + (y: 8 * 4 = 32) + (u: 8 * 4 = 32) + (v: 8 * 4 = 32) + (tintcolor: 8 * 4 = 32) = (8 * 4 = 32) * (x + y + u + v + tintcolor: 5);
                */
                this.vertSize = 5;
                this.vertByteSize = this.vertSize * 4;
                /*
                *最多单次提交maxQuadsCount这么多quad
                */
                this.maxQuadsCount = 2048;
                /*
                *quad = 4个Vertex
                */
                this.maxVertexCount = this.maxQuadsCount * 4;
                /*
                *配套的Indices = quad * 6.
                */
                this.maxIndicesCount = this.maxQuadsCount * 6;
                this.vertices = null;
                this.indices = null;
                this.indicesForMesh = null;
                this.vertexIndex = 0;
                this.indexIndex = 0;
                this.hasMesh = false;
                /*
                * refactor:
                */
                this._vertices = null;
                this._verticesFloat32View = null;
                this._verticesUint32View = null;
                //old
                var numVerts = this.maxVertexCount * this.vertSize;
                this.vertices = new Float32Array(numVerts);
                ///
                this._vertices = new ArrayBuffer(this.maxVertexCount * this.vertByteSize);
                this._verticesFloat32View = new Float32Array(this._vertices);
                this._verticesUint32View = new Uint32Array(this._vertices);
                this.vertices = this._verticesFloat32View;
                //索引缓冲，最大索引数
                /*
                0-------1
                |       |
                |       |
                3-------2
                0->1->2
                0->2->3
                两个三角形
                */
                var maxIndicesCount = this.maxIndicesCount;
                this.indices = new Uint16Array(maxIndicesCount);
                this.indicesForMesh = new Uint16Array(maxIndicesCount);
                for (var i = 0, j = 0; i < maxIndicesCount; i += 6, j += 4) {
                    this.indices[i + 0] = j + 0;
                    this.indices[i + 1] = j + 1;
                    this.indices[i + 2] = j + 2;
                    this.indices[i + 3] = j + 0;
                    this.indices[i + 4] = j + 2;
                    this.indices[i + 5] = j + 3;
>>>>>>> 4d7eb792
                }
            }
            /**
             * whether it reaches the overflow, can't be batched again
             * @public
             * @param vertexCount
             * @param indexCount
             */
            WebGLVertexArrayObject.prototype.reachMaxSize = function (vertexCount, indexCount) {
                if (vertexCount === void 0) { vertexCount = 4; }
                if (indexCount === void 0) { indexCount = 6; }
<<<<<<< HEAD
                return this._vertexIndex > this._maxVertexCount - vertexCount || this._indexIndex > this._maxIndicesCount - indexCount;
=======
                return this.vertexIndex > this.maxVertexCount - vertexCount || this.indexIndex > this.maxIndicesCount - indexCount;
            };
            /**
             * 获取缓存完成的顶点数组
             */
            WebGLVertexArrayObject.prototype.getVertices = function () {
                var view = this.vertices.subarray(0, this.vertexIndex * this.vertSize);
                return view;
>>>>>>> 4d7eb792
            };
            /**
             * clear cache
             * @public
             */
            WebGLVertexArrayObject.prototype.clearSizeMatchBuffersCache = function () {
                this._sizeMatchVertexBufferCache = {};
                this._sizeMatchIndexBufferCache = {};
            };
            /**
             * get the best match vertex buffer
             * @public
             */
            WebGLVertexArrayObject.prototype.getVertexArrayBuffer = function () {
                var length = this._vertexIndex * this._vertSize;
                var nextPow2Length = egret.NumberUtils.nextPow2(length);
                nextPow2Length = Math.min(this._verticesFloat32View.length, nextPow2Length);
                var bufferView = this._sizeMatchVertexBufferCache[nextPow2Length];
                if (!bufferView) {
                    bufferView = this._sizeMatchVertexBufferCache[nextPow2Length] = new Float32Array(this._vertices, 0, nextPow2Length);
                }
                return bufferView;
            };
            /**
             * get the best match index buffer
             * @public
             */
            WebGLVertexArrayObject.prototype.getIndexArrayBuffer = function () {
                var gl = this._webGLRenderContext.context;
                if (this._indexBufferUsage === gl.STATIC_DRAW) {
                    return this._indicesUint16View;
                }
                var length = this._indexIndex;
                var nextPow2Length = egret.NumberUtils.nextPow2(length);
                nextPow2Length = Math.min(this._indicesUint16View.length, nextPow2Length);
                var bufferView = this._sizeMatchIndexBufferCache[nextPow2Length];
                if (!bufferView) {
                    bufferView = this._sizeMatchIndexBufferCache[nextPow2Length] = new Uint16Array(this._indices, 0, nextPow2Length);
                }
                return bufferView;
            };
            /**
             * pack geometry
             * @public
             */
            WebGLVertexArrayObject.prototype.cacheArrays = function (buffer, sourceX, sourceY, sourceWidth, sourceHeight, destX, destY, destWidth, destHeight, textureSourceWidth, textureSourceHeight, meshUVs, meshVertices, meshIndices, rotated) {
                var alpha = buffer.globalAlpha;
<<<<<<< HEAD
                //tintcolor => alpha
                alpha = Math.min(alpha, 1.0);
                var globalTintColor = buffer.globalTintColor;
=======
                /*
                * 混入tintcolor => alpha
                */
                alpha = Math.min(alpha, 1.0);
                var globalTintColor = buffer.globalTintColor || 0xFFFFFF;
>>>>>>> 4d7eb792
                var currentTexture = buffer.currentTexture;
                alpha = ((alpha < 1.0 && currentTexture && currentTexture[egret.UNPACK_PREMULTIPLY_ALPHA_WEBGL]) ?
                    egret.WebGLUtils.premultiplyTint(globalTintColor, alpha)
                    : globalTintColor + (alpha * 255 << 24));
<<<<<<< HEAD
                //
=======
                /*
                临时测试
                */
                //计算出绘制矩阵，之后把矩阵还原回之前的
>>>>>>> 4d7eb792
                var locWorldTransform = buffer.globalMatrix;
                var a = locWorldTransform.a;
                var b = locWorldTransform.b;
                var c = locWorldTransform.c;
                var d = locWorldTransform.d;
                var tx = locWorldTransform.tx;
                var ty = locWorldTransform.ty;
                var offsetX = buffer.$offsetX;
                var offsetY = buffer.$offsetY;
                if (offsetX != 0 || offsetY != 0) {
                    tx = offsetX * a + offsetY * c + tx;
                    ty = offsetX * b + offsetY * d + ty;
                }
                if (!meshVertices) {
                    if (destX != 0 || destY != 0) {
                        tx = destX * a + destY * c + tx;
                        ty = destX * b + destY * d + ty;
                    }
                    var a1 = destWidth / sourceWidth;
                    if (a1 != 1) {
                        a = a1 * a;
                        b = a1 * b;
                    }
                    var d1 = destHeight / sourceHeight;
                    if (d1 != 1) {
                        c = d1 * c;
                        d = d1 * d;
                    }
                }
                if (meshVertices) {
<<<<<<< HEAD
                    // 
                    var vertices = this._verticesFloat32View;
                    var verticesUint32View = this._verticesUint32View;
                    var index = this._vertexIndex * this._vertSize;
                    //
=======
                    // 计算索引位置与赋值
                    var vertices = this.vertices;
                    var verticesUint32View = this._verticesUint32View;
                    var index = this.vertexIndex * this.vertSize;
                    // 缓存顶点数组
>>>>>>> 4d7eb792
                    var i = 0, iD = 0, l = 0;
                    var u = 0, v = 0, x = 0, y = 0;
                    for (i = 0, l = meshUVs.length; i < l; i += 2) {
                        iD = index + i * 5 / 2;
                        x = meshVertices[i];
                        y = meshVertices[i + 1];
                        u = meshUVs[i];
                        v = meshUVs[i + 1];
                        // xy
                        vertices[iD + 0] = a * x + c * y + tx;
                        vertices[iD + 1] = b * x + d * y + ty;
                        // uv
                        if (rotated) {
                            vertices[iD + 2] = (sourceX + (1.0 - v) * sourceHeight) / textureSourceWidth;
                            vertices[iD + 3] = (sourceY + u * sourceWidth) / textureSourceHeight;
                        }
                        else {
                            vertices[iD + 2] = (sourceX + u * sourceWidth) / textureSourceWidth;
                            vertices[iD + 3] = (sourceY + v * sourceHeight) / textureSourceHeight;
                        }
                        // alpha
                        verticesUint32View[iD + 4] = alpha;
                    }
                    //
                    for (var i_1 = 0, l_1 = meshIndices.length; i_1 < l_1; ++i_1) {
                        this._indicesUint16View[this._indexIndex + i_1] = meshIndices[i_1] + this._vertexIndex;
                    }
                    ++this._indexBufferId;
                    this._vertexIndex += meshUVs.length / 2;
                    this._indexIndex += meshIndices.length;
                }
                else {
                    var width = textureSourceWidth;
                    var height = textureSourceHeight;
                    var w = sourceWidth;
                    var h = sourceHeight;
                    sourceX = sourceX / width;
                    sourceY = sourceY / height;
<<<<<<< HEAD
                    var vertices = this._verticesFloat32View;
                    var verticesUint32View = this._verticesUint32View;
                    var index = this._vertexIndex * this._vertSize;
=======
                    var vertices = this.vertices;
                    var verticesUint32View = this._verticesUint32View;
                    var index = this.vertexIndex * this.vertSize;
>>>>>>> 4d7eb792
                    if (rotated) {
                        var temp = sourceWidth;
                        sourceWidth = sourceHeight / width;
                        sourceHeight = temp / height;
                        // xy
                        vertices[index++] = tx;
                        vertices[index++] = ty;
                        // uv
                        vertices[index++] = sourceWidth + sourceX;
                        vertices[index++] = sourceY;
                        // alpha
                        verticesUint32View[index++] = alpha;
                        // xy
                        vertices[index++] = a * w + tx;
                        vertices[index++] = b * w + ty;
                        // uv
                        vertices[index++] = sourceWidth + sourceX;
                        vertices[index++] = sourceHeight + sourceY;
                        // alpha
                        verticesUint32View[index++] = alpha;
                        // xy
                        vertices[index++] = a * w + c * h + tx;
                        vertices[index++] = d * h + b * w + ty;
                        // uv
                        vertices[index++] = sourceX;
                        vertices[index++] = sourceHeight + sourceY;
                        // alpha
                        verticesUint32View[index++] = alpha;
                        // xy
                        vertices[index++] = c * h + tx;
                        vertices[index++] = d * h + ty;
                        // uv
                        vertices[index++] = sourceX;
                        vertices[index++] = sourceY;
                        // alpha
                        verticesUint32View[index++] = alpha;
                    }
                    else {
                        sourceWidth = sourceWidth / width;
                        sourceHeight = sourceHeight / height;
                        // xy
                        vertices[index++] = tx;
                        vertices[index++] = ty;
                        // uv
                        vertices[index++] = sourceX;
                        vertices[index++] = sourceY;
                        // alpha
                        verticesUint32View[index++] = alpha;
                        // xy
                        vertices[index++] = a * w + tx;
                        vertices[index++] = b * w + ty;
                        // uv
                        vertices[index++] = sourceWidth + sourceX;
                        vertices[index++] = sourceY;
                        // alpha
                        verticesUint32View[index++] = alpha;
                        // xy
                        vertices[index++] = a * w + c * h + tx;
                        vertices[index++] = d * h + b * w + ty;
                        // uv
                        vertices[index++] = sourceWidth + sourceX;
                        vertices[index++] = sourceHeight + sourceY;
                        // alpha
                        verticesUint32View[index++] = alpha;
                        // xy
                        vertices[index++] = c * h + tx;
                        vertices[index++] = d * h + ty;
                        // uv
                        vertices[index++] = sourceX;
                        vertices[index++] = sourceHeight + sourceY;
                        // alpha
                        verticesUint32View[index++] = alpha;
                    }
                    //
                    if (this._indexBufferUsage === this._webGLRenderContext.context.DYNAMIC_DRAW) {
                        var _indicesUint16View = this._indicesUint16View;
                        var _indexIndex = this._indexIndex;
                        var _vertexIndex = this._vertexIndex;
                        _indicesUint16View[_indexIndex + 0] = 0 + _vertexIndex;
                        _indicesUint16View[_indexIndex + 1] = 1 + _vertexIndex;
                        _indicesUint16View[_indexIndex + 2] = 2 + _vertexIndex;
                        _indicesUint16View[_indexIndex + 3] = 0 + _vertexIndex;
                        _indicesUint16View[_indexIndex + 4] = 2 + _vertexIndex;
                        _indicesUint16View[_indexIndex + 5] = 3 + _vertexIndex;
                        ++this._indexBufferId;
                    }
                    this._vertexIndex += 4;
                    this._indexIndex += 6;
                }
            };
            /**
             * reset _vertexIndex and _indexIndex
             * @public
             */
            WebGLVertexArrayObject.prototype.clear = function () {
                this._vertexIndex = 0;
                this._indexIndex = 0;
            };
            /**
             * bind and bufferdata
             * @public
             */
            WebGLVertexArrayObject.prototype.bind = function () {
                var gl = this._webGLRenderContext.context;
                if (!this._webglVertexBuffer) {
                    this._webglVertexBuffer = gl.createBuffer();
                }
                this._webGLRenderContext.bindVertexBuffer(this._webglVertexBuffer);
                if (this._vertexIndex > 0) {
                    var vb = this.getVertexArrayBuffer();
                    this._uploadVerticesArray(vb);
                }
                if (!this._webglIndexBuffer) {
                    this._webglIndexBuffer = gl.createBuffer();
                }
                this._webGLRenderContext.bindIndexBuffer(this._webglIndexBuffer);
                if (this._indexIndex > 0 && this._currentIndexBufferId !== this._indexBufferId) {
                    this._currentIndexBufferId = this._indexBufferId;
                    var ib = this.getIndexArrayBuffer();
                    this._uploadIndicesArray(ib);
                }
            };
            /**
             * buffer data vertex data
             * @private
             */
            WebGLVertexArrayObject.prototype._uploadVerticesArray = function (array) {
                var gl = this._webGLRenderContext.context;
                if (this.lastUploadVertexBufferLength >= array.length) {
                    gl.bufferSubData(gl.ARRAY_BUFFER, 0, array);
                }
                else {
                    this.lastUploadVertexBufferLength = array.length;
                    gl.bufferData(gl.ARRAY_BUFFER, array, gl.DYNAMIC_DRAW);
                }
            };
            /**
             * buffer data index data
             * @private
             */
            WebGLVertexArrayObject.prototype._uploadIndicesArray = function (array) {
                var gl = this._webGLRenderContext.context;
                if (this.lastUploadIndexBufferLength >= array.length) {
                    gl.bufferSubData(gl.ELEMENT_ARRAY_BUFFER, 0, array);
                }
                else {
                    this.lastUploadIndexBufferLength = array.length;
                    gl.bufferData(gl.ELEMENT_ARRAY_BUFFER, array, this._indexBufferUsage);
                }
            };
            return WebGLVertexArrayObject;
        }());
        web.WebGLVertexArrayObject = WebGLVertexArrayObject;
        __reflect(WebGLVertexArrayObject.prototype, "egret.web.WebGLVertexArrayObject");
    })(web = egret.web || (egret.web = {}));
})(egret || (egret = {}));
//////////////////////////////////////////////////////////////////////////////////////
//
//  Copyright (c) 2014-present, Egret Technology.
//  All rights reserved.
//  Redistribution and use in source and binary forms, with or without
//  modification, are permitted provided that the following conditions are met:
//
//     * Redistributions of source code must retain the above copyright
//       notice, this list of conditions and the following disclaimer.
//     * Redistributions in binary form must reproduce the above copyright
//       notice, this list of conditions and the following disclaimer in the
//       documentation and/or other materials provided with the distribution.
//     * Neither the name of the Egret nor the
//       names of its contributors may be used to endorse or promote products
//       derived from this software without specific prior written permission.
//
//  THIS SOFTWARE IS PROVIDED BY EGRET AND CONTRIBUTORS "AS IS" AND ANY EXPRESS
//  OR IMPLIED WARRANTIES, INCLUDING, BUT NOT LIMITED TO, THE IMPLIED WARRANTIES
//  OF MERCHANTABILITY AND FITNESS FOR A PARTICULAR PURPOSE ARE DISCLAIMED.
//  IN NO EVENT SHALL EGRET AND CONTRIBUTORS BE LIABLE FOR ANY DIRECT, INDIRECT,
//  INCIDENTAL, SPECIAL, EXEMPLARY, OR CONSEQUENTIAL DAMAGES (INCLUDING, BUT NOT
//  LIMITED TO, PROCUREMENT OF SUBSTITUTE GOODS OR SERVICES;LOSS OF USE, DATA,
//  OR PROFITS; OR BUSINESS INTERRUPTION) HOWEVER CAUSED AND ON ANY THEORY OF
//  LIABILITY, WHETHER IN CONTRACT, STRICT LIABILITY, OR TORT (INCLUDING
//  NEGLIGENCE OR OTHERWISE) ARISING IN ANY WAY OUT OF THE USE OF THIS SOFTWARE,
//  EVEN IF ADVISED OF THE POSSIBILITY OF SUCH DAMAGE.
//
//////////////////////////////////////////////////////////////////////////////////////
var egret;
(function (egret) {
    var web;
    (function (web) {
        /**
         * @private
         * WebGLRenderTarget
         * A WebGL render target with a frame buffer and texture
         */
        var WebGLRenderTarget = (function (_super) {
            __extends(WebGLRenderTarget, _super);
            function WebGLRenderTarget(gl, width, height) {
                var _this = _super.call(this) || this;
                _this.clearColor = [0, 0, 0, 0];
                /**
                 * If frame buffer is enabled, the default is true
                 */
                _this.useFrameBuffer = true;
                _this.gl = gl;
                _this._resize(width, height);
                return _this;
            }
            WebGLRenderTarget.prototype._resize = function (width, height) {
                // Chrome alerts if the size is 0
                width = width || 1;
                height = height || 1;
                if (width < 1) {
                    if (true) {
                        egret.warn('WebGLRenderTarget _resize width = ' + width);
                    }
                    width = 1;
                }
                if (height < 1) {
                    if (true) {
                        egret.warn('WebGLRenderTarget _resize height = ' + height);
                    }
                    height = 1;
                }
                this.width = width;
                this.height = height;
            };
            WebGLRenderTarget.prototype.resize = function (width, height) {
                this._resize(width, height);
                var gl = this.gl;
                if (this.frameBuffer) {
                    gl.bindTexture(gl.TEXTURE_2D, this.texture);
                    gl.texImage2D(gl.TEXTURE_2D, 0, gl.RGBA, this.width, this.height, 0, gl.RGBA, gl.UNSIGNED_BYTE, null);
                    // gl.bindTexture(gl.TEXTURE_2D, null);
                }
                if (this.stencilBuffer) {
                    gl.deleteRenderbuffer(this.stencilBuffer);
                    this.stencilBuffer = null;
                }
            };
            WebGLRenderTarget.prototype.activate = function () {
                var gl = this.gl;
                gl.bindFramebuffer(gl.FRAMEBUFFER, this.getFrameBuffer());
            };
            WebGLRenderTarget.prototype.getFrameBuffer = function () {
                if (!this.useFrameBuffer) {
                    return null;
                }
                return this.frameBuffer;
            };
            WebGLRenderTarget.prototype.initFrameBuffer = function () {
                if (!this.frameBuffer) {
                    var gl = this.gl;
                    this.texture = this.createTexture();
                    this.frameBuffer = gl.createFramebuffer();
                    gl.bindFramebuffer(gl.FRAMEBUFFER, this.frameBuffer);
                    gl.framebufferTexture2D(gl.FRAMEBUFFER, gl.COLOR_ATTACHMENT0, gl.TEXTURE_2D, this.texture, 0);
                }
            };
            WebGLRenderTarget.prototype.createTexture = function () {
                //就是创建空的纹理
                var webglrendercontext = web.WebGLRenderContext.getInstance(0, 0);
                return egret.sys._createTexture(webglrendercontext, this.width, this.height, null);
                /*
                const gl = this.gl;
                const texture: WebGLTexture = gl.createTexture();
                texture[glContext] = gl;
                gl.bindTexture(gl.TEXTURE_2D, texture);
                gl.texImage2D(gl.TEXTURE_2D, 0, gl.RGBA, this.width, this.height, 0, gl.RGBA, gl.UNSIGNED_BYTE, null);
                gl.texParameteri(gl.TEXTURE_2D, gl.TEXTURE_MAG_FILTER, gl.LINEAR);
                gl.texParameteri(gl.TEXTURE_2D, gl.TEXTURE_MIN_FILTER, gl.LINEAR);
                gl.texParameteri(gl.TEXTURE_2D, gl.TEXTURE_WRAP_S, gl.CLAMP_TO_EDGE);
                gl.texParameteri(gl.TEXTURE_2D, gl.TEXTURE_WRAP_T, gl.CLAMP_TO_EDGE);
                return texture;
                */
            };
            WebGLRenderTarget.prototype.clear = function (bind) {
                var gl = this.gl;
                if (bind) {
                    this.activate();
                }
                gl.colorMask(true, true, true, true);
                gl.clearColor(this.clearColor[0], this.clearColor[1], this.clearColor[2], this.clearColor[3]);
                gl.clear(gl.COLOR_BUFFER_BIT);
            };
            WebGLRenderTarget.prototype.enabledStencil = function () {
                if (!this.frameBuffer || this.stencilBuffer) {
                    return;
                }
                var gl = this.gl;
                gl.bindFramebuffer(gl.FRAMEBUFFER, this.frameBuffer);
                this.stencilBuffer = gl.createRenderbuffer();
                gl.bindRenderbuffer(gl.RENDERBUFFER, this.stencilBuffer);
                gl.renderbufferStorage(gl.RENDERBUFFER, gl.DEPTH_STENCIL, this.width, this.height);
                gl.framebufferRenderbuffer(gl.FRAMEBUFFER, gl.DEPTH_STENCIL_ATTACHMENT, gl.RENDERBUFFER, this.stencilBuffer);
                // Is unbundling a bug here?
                // gl.bindFramebuffer(gl.FRAMEBUFFER, null);
            };
            WebGLRenderTarget.prototype.dispose = function () {
                egret.WebGLUtils.deleteWebGLTexture(this.texture);
            };
            return WebGLRenderTarget;
        }(egret.HashObject));
        web.WebGLRenderTarget = WebGLRenderTarget;
        __reflect(WebGLRenderTarget.prototype, "egret.web.WebGLRenderTarget");
    })(web = egret.web || (egret.web = {}));
})(egret || (egret = {}));
//////////////////////////////////////////////////////////////////////////////////////
//
//  Copyright (c) 2014-present, Egret Technology.
//  All rights reserved.
//  Redistribution and use in source and binary forms, with or without
//  modification, are permitted provided that the following conditions are met:
//
//     * Redistributions of source code must retain the above copyright
//       notice, this list of conditions and the following disclaimer.
//     * Redistributions in binary form must reproduce the above copyright
//       notice, this list of conditions and the following disclaimer in the
//       documentation and/or other materials provided with the distribution.
//     * Neither the name of the Egret nor the
//       names of its contributors may be used to endorse or promote products
//       derived from this software without specific prior written permission.
//
//  THIS SOFTWARE IS PROVIDED BY EGRET AND CONTRIBUTORS "AS IS" AND ANY EXPRESS
//  OR IMPLIED WARRANTIES, INCLUDING, BUT NOT LIMITED TO, THE IMPLIED WARRANTIES
//  OF MERCHANTABILITY AND FITNESS FOR A PARTICULAR PURPOSE ARE DISCLAIMED.
//  IN NO EVENT SHALL EGRET AND CONTRIBUTORS BE LIABLE FOR ANY DIRECT, INDIRECT,
//  INCIDENTAL, SPECIAL, EXEMPLARY, OR CONSEQUENTIAL DAMAGES (INCLUDING, BUT NOT
//  LIMITED TO, PROCUREMENT OF SUBSTITUTE GOODS OR SERVICES;LOSS OF USE, DATA,
//  OR PROFITS; OR BUSINESS INTERRUPTION) HOWEVER CAUSED AND ON ANY THEORY OF
//  LIABILITY, WHETHER IN CONTRACT, STRICT LIABILITY, OR TORT (INCLUDING
//  NEGLIGENCE OR OTHERWISE) ARISING IN ANY WAY OUT OF THE USE OF THIS SOFTWARE,
//  EVEN IF ADVISED OF THE POSSIBILITY OF SUCH DAMAGE.
//
//////////////////////////////////////////////////////////////////////////////////////
var egret;
(function (egret) {
    var web;
    (function (web) {
        //TO DO
        var debugLogCompressedTextureNotSupported = {};
        /**
         * @private
         * WebGL上下文对象，提供简单的绘图接口
         * 抽象出此类，以实现共用一个context
         */
        var WebGLRenderContext = (function () {
            /**
             * 上传顶点数据
             */
            // private lastUploadVertexBufferLength: number = 0;
            // private uploadVerticesArray(array: Float32Array): void {
            //     const gl = this.context;
            //     //gl.bufferData(gl.ARRAY_BUFFER, array, gl.STREAM_DRAW);
            //     //gl.bufferSubData(gl.ARRAY_BUFFER, 0, array);
            //     if (this.lastUploadVertexBufferLength >= array.length) {
            //         gl.bufferSubData(gl.ARRAY_BUFFER, 0, array);
            //     }
            //     else {
            //         this.lastUploadVertexBufferLength = array.length;
            //         gl.bufferData(gl.ARRAY_BUFFER, array, gl.DYNAMIC_DRAW);
            //     }
            // }
            /**
             * 上传索引数据
             */
            // private uploadIndicesArray(array: any): void {
            //     // let gl: any = this.context;
            //     // gl.bindBuffer(gl.ELEMENT_ARRAY_BUFFER, this.indexBuffer);
            //     // gl.bufferData(gl.ELEMENT_ARRAY_BUFFER, array, gl.STATIC_DRAW);
            //     // this.bindIndices = true;
            // }
            //private vertexBuffer;
            //private indexBuffer;
            function WebGLRenderContext(width, height) {
                this.batchSystems = {};
                this.resetVertexAttribPointer = true;
                //
                this._defaultEmptyTexture = null;
                this.glID = null;
                this.projectionX = NaN;
                this.projectionY = NaN;
                this.contextLost = false;
                //refactor
                this._supportedCompressedTextureInfo = [];
                this.$scissorState = false;
                this.vertSize = 5;
                this.surface = egret.sys.mainCanvas(width, height);
                if (egret.nativeRender) {
                    return;
                }
                this.initWebGL();
                this.initBatchSystems();
                this.$bufferStack = [];
                //let gl = this.context;
                //this.vertexBuffer = gl.createBuffer();
                //this.indexBuffer = gl.createBuffer();
                // gl.bindBuffer(gl.ARRAY_BUFFER, this.vertexBuffer);
                // gl.bindBuffer(gl.ELEMENT_ARRAY_BUFFER, this.indexBuffer);
                this.drawCmdManager = new web.WebGLDrawCmdManager();
                this.setGlobalCompositeOperation("source-over");
            }
            WebGLRenderContext.prototype.bindVertexBuffer = function (vertexBuffer) {
                if (this._currentVertexBuffer === vertexBuffer) {
                    return;
                }
                var gl = this.context;
                this._currentVertexBuffer = vertexBuffer;
                gl.bindBuffer(gl.ARRAY_BUFFER, vertexBuffer);
            };
            WebGLRenderContext.prototype.bindIndexBuffer = function (indexBuffer) {
                if (this._currentIndexBuffer === indexBuffer) {
                    return;
                }
                var gl = this.context;
                this._currentIndexBuffer = indexBuffer;
                gl.bindBuffer(gl.ELEMENT_ARRAY_BUFFER, indexBuffer);
            };
            WebGLRenderContext.prototype.clearBatchSystems = function () {
                this.batchSystems = {};
                this.currentBatchSystem = null;
                this.staticGroupSystem = null;
                this.dynamicGroupSystem = null;
                this.resetVertexAttribPointer = true;
            };
            WebGLRenderContext.prototype.setBatchSystem = function (renderNode) {
                if (!renderNode) {
                    return false;
                }
                if (!renderNode.batchSystem) {
                    var gl = this.context;
                    if (renderNode.type === 4 /* GroupNode */) {
                        var groupNode = renderNode;
                        groupNode.analysisAllNodes();
                        if (groupNode.hasMeshNode) {
                            renderNode.batchSystem = this.dynamicGroupSystem = this.dynamicGroupSystem
                                || new web.GroupBatchSystem(this, new web.WebGLVertexArrayObject(this, 2048, gl.DYNAMIC_DRAW, 'DynamicGroupVAO'));
                        }
                        else {
                            renderNode.batchSystem = this.staticGroupSystem = this.staticGroupSystem
                                || new web.GroupBatchSystem(this, new web.WebGLVertexArrayObject(this, 2048, gl.STATIC_DRAW, 'StaticGroupVAO'));
                        }
                    }
                    else {
                        if (renderNode.type === 5 /* MeshNode */) {
                            this.batchSystems[renderNode.type] = this.batchSystems[renderNode.type]
                                || new web.MeshBatchSystem(this, new web.WebGLVertexArrayObject(this, 2048, gl.DYNAMIC_DRAW, 'MeshVAO'));
                        }
                        renderNode.batchSystem = this.batchSystems[renderNode.type];
                    }
                }
                return this.changeBatchSystem(renderNode.batchSystem);
            };
            WebGLRenderContext.prototype.changeBatchSystem = function (system) {
                if (!system || system === this.currentBatchSystem) {
                    return false;
                }
                if (this.currentBatchSystem) {
                    this.currentBatchSystem.stop();
                    this.currentBatchSystem = null;
                }
                this.currentBatchSystem = system;
                this.vao = system.vao;
                this.currentBatchSystem.start();
                return true;
            };
            WebGLRenderContext.prototype.$flush = function () {
                this.currentBatchSystem.flush();
            };
            WebGLRenderContext.getInstance = function (width, height) {
                if (this.instance) {
                    return this.instance;
                }
                this.instance = new WebGLRenderContext(width, height);
                return this.instance;
            };
            /**
             * 推入一个RenderBuffer并绑定
             */
            WebGLRenderContext.prototype.pushBuffer = function (buffer) {
                this.$bufferStack.push(buffer);
                if (buffer != this.currentBuffer) {
                    if (this.currentBuffer) {
                        // this.$drawWebGL();
                    }
                    this.drawCmdManager.pushActivateBuffer(buffer);
                }
                this.currentBuffer = buffer;
            };
            /**
             * 推出一个RenderBuffer并绑定上一个RenderBuffer
             */
            WebGLRenderContext.prototype.popBuffer = function () {
                // 如果只剩下一个buffer，则不执行pop操作
                // 保证舞台buffer永远在最开始
                if (this.$bufferStack.length <= 1) {
                    return;
                }
                var buffer = this.$bufferStack.pop();
                var lastBuffer = this.$bufferStack[this.$bufferStack.length - 1];
                // 重新绑定
                if (buffer != lastBuffer) {
                    // this.$drawWebGL();
                    this.drawCmdManager.pushActivateBuffer(lastBuffer);
                }
                this.currentBuffer = lastBuffer;
            };
            /**
             * 启用RenderBuffer
             */
            WebGLRenderContext.prototype.activateBuffer = function (buffer, width, height) {
                buffer.rootRenderTarget.activate();
                // if (!this.bindIndices) {
                //     //this.uploadIndicesArray(this.vao.getIndexArrayBuffer());
                // }
                buffer.restoreStencil();
                buffer.restoreScissor();
                this.onResize(width, height);
            };
            /**
             * 销毁绘制对象
             */
            WebGLRenderContext.prototype.destroy = function () {
                this.surface.width = this.surface.height = 0;
            };
            WebGLRenderContext.prototype.onResize = function (width, height) {
                width = width || this.surface.width;
                height = height || this.surface.height;
                this.projectionX = width / 2;
                this.projectionY = -height / 2;
                if (this.context) {
                    this.context.viewport(0, 0, width, height);
                }
            };
            /**
             * 改变渲染缓冲的大小并清空缓冲区
             * @param width 改变后的宽
             * @param height 改变后的高
             * @param useMaxSize 若传入true，则将改变后的尺寸与已有尺寸对比，保留较大的尺寸。
             */
            WebGLRenderContext.prototype.resize = function (width, height, useMaxSize) {
                egret.sys.resizeContext(this, width, height, useMaxSize);
                /*
                let surface = this.surface;
                if (useMaxSize) {
                    if (surface.width < width) {
                        surface.width = width;
                    }
                    if (surface.height < height) {
                        surface.height = height;
                    }
                }
                else {
                    if (surface.width != width) {
                        surface.width = width;
                    }
                    if (surface.height != height) {
                        surface.height = height;
                    }
                }
    
                this.onResize();
                */
            };
            WebGLRenderContext.prototype._buildSupportedCompressedTextureInfo = function (/*gl: WebGLRenderingContext, compressedTextureExNames: string[],*/ extensions) {
                // if (compressedTextureExNames.length === 0) {
                //     return [];
                // }
                var returnValue = [];
                // for (const exName of compressedTextureExNames) {
                //     const extension = gl.getExtension(exName);
                for (var _i = 0, extensions_1 = extensions; _i < extensions_1.length; _i++) {
                    var extension = extensions_1[_i];
                    if (!extension) {
                        continue;
                    }
                    var info = {
                        extensionName: extension.name,
                        supportedFormats: []
                    };
                    //
                    for (var key in extension) {
                        info.supportedFormats.push([key, extension[key]]);
                    }
                    //
                    if (true) {
                        if (info.supportedFormats.length === 0) {
                            console.error('buildSupportedCompressedTextureInfo failed = ' + extension.name);
                        }
                        else {
                            egret.log('support: ' + extension.name);
                            for (var key in extension) {
                                egret.log(key, extension[key], '0x' + extension[key].toString(16));
                            }
                        }
                    }
                    returnValue.push(info);
                }
                return returnValue;
            };
            WebGLRenderContext.prototype.initWebGL = function () {
                this.onResize();
                this.surface.addEventListener("webglcontextlost", this.handleContextLost.bind(this), false);
                this.surface.addEventListener("webglcontextrestored", this.handleContextRestored.bind(this), false);
                this.getWebGLContext();
                var gl = this.context;
                this.$maxTextureSize = gl.getParameter(gl.MAX_TEXTURE_SIZE);
                ////
                this.pvrtc = gl.getExtension('WEBGL_compressed_texture_pvrtc') || gl.getExtension('WEBKIT_WEBGL_compressed_texture_pvrtc');
                if (this.pvrtc) {
                    this.pvrtc.name = 'WEBGL_compressed_texture_pvrtc';
                }
                //
                this.etc1 = gl.getExtension('WEBGL_compressed_texture_etc1') || gl.getExtension('WEBKIT_WEBGL_compressed_texture_etc1');
                if (this.etc1) {
                    this.etc1.name = 'WEBGL_compressed_texture_etc1';
                }
                //
                egret.Capabilities.supportedCompressedTexture = egret.Capabilities.supportedCompressedTexture || {};
                egret.Capabilities.supportedCompressedTexture.pvrtc = !!this.pvrtc;
                egret.Capabilities.supportedCompressedTexture.etc1 = !!this.etc1;
                //
                this._supportedCompressedTextureInfo = this._buildSupportedCompressedTextureInfo([this.etc1, this.pvrtc]);
            };
            WebGLRenderContext.prototype.initBatchSystems = function () {
                ///
                var gl = this.context;
                //全部清除
                this.clearBatchSystems();
                //注册这个系统 this.batchSystems[
                var spriteBatchSystem = new web.SpriteBatchSystem(this, new web.WebGLVertexArrayObject(this, 2048, gl.STATIC_DRAW, 'SpriteVAO'));
                this.batchSystems[1 /* BitmapNode */] = spriteBatchSystem;
                this.batchSystems[2 /* TextNode */] = spriteBatchSystem;
                this.batchSystems[3 /* GraphicsNode */] = spriteBatchSystem;
                this.batchSystems[6 /* NormalBitmapNode */] = spriteBatchSystem;
                //默认切换精灵系统
                this.changeBatchSystem(spriteBatchSystem);
            };
            WebGLRenderContext.prototype.handleContextLost = function () {
                this.contextLost = true;
            };
            WebGLRenderContext.prototype.handleContextRestored = function () {
                this.initWebGL();
                this.initBatchSystems();
                this.contextLost = false;
            };
            WebGLRenderContext.prototype.getWebGLContext = function () {
                /*
                let options = {
                    antialias: WebGLRenderContext.antialias,
                    stencil: true//设置可以使用模板（用于不规则遮罩）
                };
                let gl: any;
                //todo 是否使用chrome源码names
                //let contextNames = ["moz-webgl", "webkit-3d", "experimental-webgl", "webgl", "3d"];
                let names = ["webgl", "experimental-webgl"];
                for (let i = 0; i < names.length; i++) {
                    try {
                        gl = this.surface.getContext(names[i], options);
                    } catch (e) {
                    }
                    if (gl) {
                        break;
                    }
                }
                if (!gl) {
                    $error(1021);
                }
                */
                var gl = egret.sys.getContextWebGL(this.surface);
                this.setContext(gl);
            };
            WebGLRenderContext.prototype.setContext = function (gl) {
                this.context = gl;
                gl.id = WebGLRenderContext.glContextId++;
                this.glID = gl.id;
                gl.disable(gl.DEPTH_TEST);
                gl.disable(gl.CULL_FACE);
                gl.enable(gl.BLEND);
                gl.colorMask(true, true, true, true);
                // 目前只使用0号材质单元，默认开启
                gl.activeTexture(gl.TEXTURE0);
            };
            /**
             * 开启模版检测
             */
            WebGLRenderContext.prototype.enableStencilTest = function () {
                var gl = this.context;
                gl.enable(gl.STENCIL_TEST);
            };
            /**
             * 关闭模版检测
             */
            WebGLRenderContext.prototype.disableStencilTest = function () {
                var gl = this.context;
                gl.disable(gl.STENCIL_TEST);
            };
            /**
             * 开启scissor检测
             */
            WebGLRenderContext.prototype.enableScissorTest = function (rect) {
                var gl = this.context;
                gl.enable(gl.SCISSOR_TEST);
                gl.scissor(rect.x, rect.y, rect.width, rect.height);
            };
            /**
             * 关闭scissor检测
             */
            WebGLRenderContext.prototype.disableScissorTest = function () {
                var gl = this.context;
                gl.disable(gl.SCISSOR_TEST);
            };
            /**
             * 获取像素信息
             */
            WebGLRenderContext.prototype.getPixels = function (x, y, width, height, pixels) {
                var gl = this.context;
                gl.readPixels(x, y, width, height, gl.RGBA, gl.UNSIGNED_BYTE, pixels);
            };
            /**
             * 创建一个WebGLTexture
             */
            WebGLRenderContext.prototype.createTexture = function (bitmapData) {
                return egret.sys.createTexture(this, bitmapData);
            };
            /*
            * TO DO
            */
            WebGLRenderContext.prototype.checkCompressedTextureInternalFormat = function (supportedCompressedTextureInfo, internalFormat) {
                //width: number, height: number max ?
                for (var i = 0, length_3 = supportedCompressedTextureInfo.length; i < length_3; ++i) {
                    var ss = supportedCompressedTextureInfo[i];
                    // const formats = ss._COMPRESSED_TEXTURE_FORMATS_;
                    // for (let j = 0, length = formats.length; j < length; ++j) {
                    //     if (formats[j] === internalFormat) {
                    //         return true;
                    //     }
                    // }
                    var supportedFormats = ss.supportedFormats;
                    for (var j = 0, length_4 = supportedFormats.length; j < length_4; ++j) {
                        if (supportedFormats[j][1] === internalFormat) {
                            return true;
                        }
                    }
                }
                return false;
            };
            /*
            * TO DO
            */
            WebGLRenderContext.prototype.$debugLogCompressedTextureNotSupported = function (supportedCompressedTextureInfo, internalFormat) {
                if (!debugLogCompressedTextureNotSupported[internalFormat]) {
                    debugLogCompressedTextureNotSupported[internalFormat] = true;
                    egret.log('internalFormat = ' + internalFormat + ':' + ('0x' + internalFormat.toString(16)) + ', the current hardware does not support the corresponding compression format.');
                    for (var i = 0, length_5 = supportedCompressedTextureInfo.length; i < length_5; ++i) {
                        var ss = supportedCompressedTextureInfo[i];
                        if (ss.supportedFormats.length > 0) {
                            egret.log('support = ' + ss.extensionName);
                            for (var j = 0, length_6 = ss.supportedFormats.length; j < length_6; ++j) {
                                var tp = ss.supportedFormats[j];
                                egret.log(tp[0] + ' : ' + tp[1] + ' : ' + ('0x' + tp[1].toString(16)));
                            }
                        }
                    }
                }
            };
            //
            WebGLRenderContext.prototype.createCompressedTexture = function (data, width, height, levels, internalFormat) {
                var checkSupported = this.checkCompressedTextureInternalFormat(this._supportedCompressedTextureInfo, internalFormat);
                if (!checkSupported) {
                    this.$debugLogCompressedTextureNotSupported(this._supportedCompressedTextureInfo, internalFormat);
                    return this.defaultEmptyTexture;
                }
                ///
                var gl = this.context;
                var texture = gl.createTexture();
                if (!texture) {
                    this.contextLost = true;
                    return;
                }
                texture[egret.glContext] = gl;
                texture[egret.is_compressed_texture] = true;
                gl.bindTexture(gl.TEXTURE_2D, texture);
                gl.pixelStorei(gl.UNPACK_PREMULTIPLY_ALPHA_WEBGL, 1);
                texture[egret.UNPACK_PREMULTIPLY_ALPHA_WEBGL] = true;
                gl.compressedTexImage2D(gl.TEXTURE_2D, levels, internalFormat, width, height, 0, data);
                gl.texParameteri(gl.TEXTURE_2D, gl.TEXTURE_MAG_FILTER, gl.LINEAR);
                gl.texParameteri(gl.TEXTURE_2D, gl.TEXTURE_MIN_FILTER, gl.LINEAR);
                gl.texParameteri(gl.TEXTURE_2D, gl.TEXTURE_WRAP_S, gl.CLAMP_TO_EDGE);
                gl.texParameteri(gl.TEXTURE_2D, gl.TEXTURE_WRAP_T, gl.CLAMP_TO_EDGE);
                gl.bindTexture(gl.TEXTURE_2D, null);
                return texture;
            };
            /**
             * 更新材质的bitmapData
             */
            WebGLRenderContext.prototype.updateTexture = function (texture, bitmapData) {
                var gl = this.context;
                gl.bindTexture(gl.TEXTURE_2D, texture);
                gl.texImage2D(gl.TEXTURE_2D, 0, gl.RGBA, gl.RGBA, gl.UNSIGNED_BYTE, bitmapData);
            };
            Object.defineProperty(WebGLRenderContext.prototype, "defaultEmptyTexture", {
                get: function () {
                    if (!this._defaultEmptyTexture) {
                        var size = 16;
                        var canvas = egret.sys.createCanvas(size, size);
                        var context_2 = egret.sys.getContext2d(canvas); //canvas.getContext('2d');
                        context_2.fillStyle = 'white';
                        context_2.fillRect(0, 0, size, size);
                        this._defaultEmptyTexture = this.createTexture(canvas);
                        this._defaultEmptyTexture[egret.engine_default_empty_texture] = true;
                    }
                    return this._defaultEmptyTexture;
                },
                enumerable: true,
                configurable: true
            });
            WebGLRenderContext.prototype.getWebGLTexture = function (bitmapData) {
                if (!bitmapData.webGLTexture) {
                    if (bitmapData.format == "image" && !bitmapData.hasCompressed2d()) {
                        bitmapData.webGLTexture = this.createTexture(bitmapData.source);
                    }
                    else if (bitmapData.hasCompressed2d()) {
                        var compressedData = bitmapData.getCompressed2dTextureData();
                        bitmapData.webGLTexture = this.createCompressedTexture(compressedData.byteArray, compressedData.width, compressedData.height, compressedData.level, compressedData.glInternalFormat);
                        ///
                        var etcAlphaMask = bitmapData.etcAlphaMask;
                        if (etcAlphaMask) {
                            var maskTexture = this.getWebGLTexture(etcAlphaMask);
                            if (maskTexture) {
                                bitmapData.webGLTexture[egret.etc_alpha_mask] = maskTexture;
                            }
                        }
                    }
                    if (bitmapData.$deleteSource && bitmapData.webGLTexture) {
                        if (bitmapData.source) {
                            // WeChat Memory leakage bug
                            bitmapData.source.src = '';
                            bitmapData.source = null;
                        }
                        bitmapData.clearCompressedTextureData();
                    }
                    if (bitmapData.webGLTexture) {
                        //todo 默认值
                        bitmapData.webGLTexture["smoothing"] = true;
                    }
                }
                return bitmapData.webGLTexture;
            };
            /**
             * 清除矩形区域
             */
            WebGLRenderContext.prototype.clearRect = function (x, y, width, height) {
                if (x != 0 || y != 0 || width != this.surface.width || height != this.surface.height) {
                    var buffer = this.currentBuffer;
                    if (buffer.$hasScissor) {
                        this.setGlobalCompositeOperation("destination-out");
                        this.drawRect(x, y, width, height);
                        this.setGlobalCompositeOperation("source-over");
                    }
                    else {
                        var m = buffer.globalMatrix;
                        if (m.b == 0 && m.c == 0) {
                            x = x * m.a + m.tx;
                            y = y * m.d + m.ty;
                            width = width * m.a;
                            height = height * m.d;
                            this.enableScissor(x, -y - height + buffer.height, width, height);
                            this.clear();
                            this.disableScissor();
                        }
                        else {
                            this.setGlobalCompositeOperation("destination-out");
                            this.drawRect(x, y, width, height);
                            this.setGlobalCompositeOperation("source-over");
                        }
                    }
                }
                else {
                    this.clear();
                }
            };
            /**
             * 设置混色
             */
            WebGLRenderContext.prototype.setGlobalCompositeOperation = function (value) {
                this.drawCmdManager.pushSetBlend(value);
            };
            /**
             * 绘制图片，image参数可以是BitmapData或者renderTarget
             */
            WebGLRenderContext.prototype.drawImage = function (image, sourceX, sourceY, sourceWidth, sourceHeight, destX, destY, destWidth, destHeight, imageSourceWidth, imageSourceHeight, rotated, smoothing) {
                var buffer = this.currentBuffer;
                if (this.contextLost || !image || !buffer) {
                    return;
                }
                var texture;
                var offsetX;
                var offsetY;
                if (image["texture"] || (image.source && image.source["texture"])) {
                    // 如果是render target
                    texture = image["texture"] || image.source["texture"];
                    buffer.saveTransform();
                    offsetX = buffer.$offsetX;
                    offsetY = buffer.$offsetY;
                    buffer.useOffset();
                    buffer.transform(1, 0, 0, -1, 0, destHeight + destY * 2); // 翻转
                }
                else if (!image.source && !image.webGLTexture) {
                    return;
                }
                else {
                    texture = this.getWebGLTexture(image);
                }
                if (!texture) {
                    return;
                }
                this.drawTexture(texture, sourceX, sourceY, sourceWidth, sourceHeight, destX, destY, destWidth, destHeight, imageSourceWidth, imageSourceHeight, undefined, undefined, undefined, undefined, rotated, smoothing);
                if (image.source && image.source["texture"]) {
                    buffer.$offsetX = offsetX;
                    buffer.$offsetY = offsetY;
                    buffer.restoreTransform();
                }
            };
            /**
             * 绘制Mesh
             */
            WebGLRenderContext.prototype.drawMesh = function (image, sourceX, sourceY, sourceWidth, sourceHeight, destX, destY, destWidth, destHeight, imageSourceWidth, imageSourceHeight, meshUVs, meshVertices, meshIndices, bounds, rotated, smoothing) {
                var buffer = this.currentBuffer;
                if (this.contextLost || !image || !buffer) {
                    return;
                }
                var texture;
                var offsetX;
                var offsetY;
                if (image["texture"] || (image.source && image.source["texture"])) {
                    // 如果是render target
                    texture = image["texture"] || image.source["texture"];
                    buffer.saveTransform();
                    offsetX = buffer.$offsetX;
                    offsetY = buffer.$offsetY;
                    buffer.useOffset();
                    buffer.transform(1, 0, 0, -1, 0, destHeight + destY * 2); // 翻转
                }
                else if (!image.source && !image.webGLTexture) {
                    return;
                }
                else {
                    texture = this.getWebGLTexture(image);
                }
                if (!texture) {
                    return;
                }
                this.drawTexture(texture, sourceX, sourceY, sourceWidth, sourceHeight, destX, destY, destWidth, destHeight, imageSourceWidth, imageSourceHeight, meshUVs, meshVertices, meshIndices, bounds, rotated, smoothing);
                if (image["texture"] || (image.source && image.source["texture"])) {
                    buffer.$offsetX = offsetX;
                    buffer.$offsetY = offsetY;
                    buffer.restoreTransform();
                }
            };
            /**
             * 绘制材质
             */
            WebGLRenderContext.prototype.drawTexture = function (texture, sourceX, sourceY, sourceWidth, sourceHeight, destX, destY, destWidth, destHeight, textureWidth, textureHeight, meshUVs, meshVertices, meshIndices, bounds, rotated, smoothing) {
                var buffer = this.currentBuffer;
                if (this.contextLost || !texture || !buffer) {
                    return;
                }
                if (meshVertices && meshIndices) {
                    if (this.vao.reachMaxSize(meshVertices.length / 2, meshIndices.length)) {
                        this.$flush(); //this.$drawWebGL();
                    }
                }
                else {
                    if (this.vao.reachMaxSize()) {
                        this.$flush(); //this.$drawWebGL();
                    }
                }
                if (smoothing != undefined && texture["smoothing"] != smoothing) {
                    this.drawCmdManager.pushChangeSmoothing(texture, smoothing);
                }
                //if (meshUVs) {
                //this.vao.changeToMeshIndices();
                //}
                var count = meshIndices ? meshIndices.length / 3 : 2;
                // 应用$filter，因为只可能是colorMatrixFilter，最后两个参数可不传
                this.drawCmdManager.pushDrawTexture(texture, count, this.$filter, textureWidth, textureHeight);
                buffer.currentTexture = texture;
                this.vao.cacheArrays(buffer, sourceX, sourceY, sourceWidth, sourceHeight, destX, destY, destWidth, destHeight, textureWidth, textureHeight, meshUVs, meshVertices, meshIndices, rotated);
            };
            /**
             * 绘制矩形（仅用于遮罩擦除等）
             */
            WebGLRenderContext.prototype.drawRect = function (x, y, width, height) {
                var buffer = this.currentBuffer;
                if (this.contextLost || !buffer) {
                    return;
                }
                if (this.vao.reachMaxSize()) {
                    this.$flush(); //this.$drawWebGL();
                }
                this.drawCmdManager.pushDrawRect();
                buffer.currentTexture = null;
                this.vao.cacheArrays(buffer, 0, 0, width, height, x, y, width, height, width, height);
            };
            /**
             * 绘制遮罩
             */
            WebGLRenderContext.prototype.pushMask = function (x, y, width, height) {
                var buffer = this.currentBuffer;
                if (this.contextLost || !buffer) {
                    return;
                }
                buffer.$stencilList.push({ x: x, y: y, width: width, height: height });
                if (this.vao.reachMaxSize()) {
                    this.$flush(); //this.$drawWebGL();
                }
                this.drawCmdManager.pushPushMask();
                buffer.currentTexture = null;
                this.vao.cacheArrays(buffer, 0, 0, width, height, x, y, width, height, width, height);
            };
            /**
             * 恢复遮罩
             */
            WebGLRenderContext.prototype.popMask = function () {
                var buffer = this.currentBuffer;
                if (this.contextLost || !buffer) {
                    return;
                }
                var mask = buffer.$stencilList.pop();
                if (this.vao.reachMaxSize()) {
                    this.$flush(); //this.$drawWebGL();
                }
                this.drawCmdManager.pushPopMask();
                buffer.currentTexture = null;
                this.vao.cacheArrays(buffer, 0, 0, mask.width, mask.height, mask.x, mask.y, mask.width, mask.height, mask.width, mask.height);
            };
            /**
             * 清除颜色缓存
             */
            WebGLRenderContext.prototype.clear = function () {
                this.drawCmdManager.pushClearColor();
            };
            /**
             * 开启scissor test
             */
            WebGLRenderContext.prototype.enableScissor = function (x, y, width, height) {
                var buffer = this.currentBuffer;
                this.drawCmdManager.pushEnableScissor(x, y, width, height);
                buffer.$hasScissor = true;
            };
            /**
             * 关闭scissor test
             */
            WebGLRenderContext.prototype.disableScissor = function () {
                var buffer = this.currentBuffer;
                this.drawCmdManager.pushDisableScissor();
                buffer.$hasScissor = false;
            };
            WebGLRenderContext.prototype.$drawWebGL = function (vao) {
                if (this.drawCmdManager.drawDataLen == 0 || this.contextLost) {
                    return;
                }
                if (vao) {
                    //!vao.vertexBuffer ? vao.vertexBuffer = this.vertexBuffer : void 0;
                    vao.bind();
                }
                //const vb = this.vao.getVertices();
                //this.uploadVerticesArray(vb);
                // 有mesh，则使用indicesForMesh
                // if (this.vao.isMesh()) {
                //     this.uploadIndicesArray(this.vao.getMeshIndices());
                // }
                var length = this.drawCmdManager.drawDataLen;
                var offset = 0;
                for (var i = 0; i < length; i++) {
                    var data = this.drawCmdManager.drawData[i];
                    offset = this.drawData(data, offset);
                    // 计算draw call
                    if (data.type == 7 /* ACT_BUFFER */) {
                        this.activatedBuffer = data.buffer;
                    }
                    if (data.type == 0 /* TEXTURE */ || data.type == 1 /* RECT */ || data.type == 2 /* PUSH_MASK */ || data.type == 3 /* POP_MASK */) {
                        if (this.activatedBuffer && this.activatedBuffer.$computeDrawCall) {
                            this.activatedBuffer.$drawCalls++;
                        }
                    }
                }
                // 切换回默认indices
                // if (this.vao.isMesh()) {
                //     this.uploadIndicesArray(this.vao.getIndices());
                // }
                // 清空数据
                this.drawCmdManager.clear();
                this.vao.clear();
            };
            /**
             * 执行绘制命令
             */
            WebGLRenderContext.prototype.drawData = function (data, offset) {
                if (!data) {
                    return;
                }
                var gl = this.context;
                var program;
                var filter = data.filter;
                switch (data.type) {
                    case 0 /* TEXTURE */:
                        //这段的切换可以优化
                        if (filter) {
                            if (filter.type === "custom") {
                                program = web.EgretWebGLProgram.getProgram(gl, filter.$vertexSrc, filter.$fragmentSrc, filter.$shaderKey);
                            }
                            else if (filter.type === "colorTransform") {
                                if (data.texture[egret.etc_alpha_mask]) {
                                    gl.activeTexture(gl.TEXTURE1);
                                    gl.bindTexture(gl.TEXTURE_2D, data.texture[egret.etc_alpha_mask]);
                                    program = web.EgretWebGLProgram.getProgram(gl, web.EgretShaderLib.default_vert, web.EgretShaderLib.colorTransform_frag_etc_alphamask_frag, "colorTransform_frag_etc_alphamask_frag");
                                }
                                else {
                                    program = web.EgretWebGLProgram.getProgram(gl, web.EgretShaderLib.default_vert, web.EgretShaderLib.colorTransform_frag, "colorTransform");
                                }
                            }
                            else if (filter.type === "blurX") {
                                program = web.EgretWebGLProgram.getProgram(gl, web.EgretShaderLib.default_vert, web.EgretShaderLib.blur_frag, "blur");
                            }
                            else if (filter.type === "blurY") {
                                program = web.EgretWebGLProgram.getProgram(gl, web.EgretShaderLib.default_vert, web.EgretShaderLib.blur_frag, "blur");
                            }
                            else if (filter.type === "glow") {
                                program = web.EgretWebGLProgram.getProgram(gl, web.EgretShaderLib.default_vert, web.EgretShaderLib.glow_frag, "glow");
                            }
                        }
                        else {
                            if (data.texture[egret.etc_alpha_mask]) {
                                program = web.EgretWebGLProgram.getProgram(gl, web.EgretShaderLib.default_vert, web.EgretShaderLib.texture_etc_alphamask_frag, egret.etc_alpha_mask);
                                ///need refactor
                                gl.activeTexture(gl.TEXTURE1);
                                gl.bindTexture(gl.TEXTURE_2D, data.texture[egret.etc_alpha_mask]);
                            }
                            else {
                                program = web.EgretWebGLProgram.getProgram(gl, web.EgretShaderLib.default_vert, web.EgretShaderLib.texture_frag, "texture");
                            }
                        }
                        this.activeProgram(gl, program);
                        this.syncUniforms(program, filter, data.textureWidth, data.textureHeight);
                        offset += this.drawTextureElements(data, offset);
                        break;
                    case 1 /* RECT */:
                        program = web.EgretWebGLProgram.getProgram(gl, web.EgretShaderLib.default_vert, web.EgretShaderLib.primitive_frag, "primitive");
                        this.activeProgram(gl, program);
                        this.syncUniforms(program, filter, data.textureWidth, data.textureHeight);
                        offset += this.drawRectElements(data, offset);
                        break;
                    case 2 /* PUSH_MASK */:
                        program = web.EgretWebGLProgram.getProgram(gl, web.EgretShaderLib.default_vert, web.EgretShaderLib.primitive_frag, "primitive");
                        this.activeProgram(gl, program);
                        this.syncUniforms(program, filter, data.textureWidth, data.textureHeight);
                        offset += this.drawPushMaskElements(data, offset);
                        break;
                    case 3 /* POP_MASK */:
                        program = web.EgretWebGLProgram.getProgram(gl, web.EgretShaderLib.default_vert, web.EgretShaderLib.primitive_frag, "primitive");
                        this.activeProgram(gl, program);
                        this.syncUniforms(program, filter, data.textureWidth, data.textureHeight);
                        offset += this.drawPopMaskElements(data, offset);
                        break;
                    case 4 /* BLEND */:
                        this.setBlendMode(data.value);
                        break;
                    case 5 /* RESIZE_TARGET */:
                        data.buffer.rootRenderTarget.resize(data.width, data.height);
                        this.onResize(data.width, data.height);
                        break;
                    case 6 /* CLEAR_COLOR */:
                        if (this.activatedBuffer) {
                            var target = this.activatedBuffer.rootRenderTarget;
                            if (target.width != 0 || target.height != 0) {
                                target.clear(true);
                            }
                        }
                        break;
                    case 7 /* ACT_BUFFER */:
                        this.activateBuffer(data.buffer, data.width, data.height);
                        break;
                    case 8 /* ENABLE_SCISSOR */:
                        var buffer = this.activatedBuffer;
                        if (buffer) {
                            if (buffer.rootRenderTarget) {
                                buffer.rootRenderTarget.enabledStencil();
                            }
                            buffer.enableScissor(data.x, data.y, data.width, data.height);
                        }
                        break;
                    case 9 /* DISABLE_SCISSOR */:
                        buffer = this.activatedBuffer;
                        if (buffer) {
                            buffer.disableScissor();
                        }
                        break;
                    case 10 /* SMOOTHING */:
                        gl.bindTexture(gl.TEXTURE_2D, data.texture);
                        if (data.smoothing) {
                            gl.texParameteri(gl.TEXTURE_2D, gl.TEXTURE_MAG_FILTER, gl.LINEAR);
                            gl.texParameteri(gl.TEXTURE_2D, gl.TEXTURE_MIN_FILTER, gl.LINEAR);
                        }
                        else {
                            gl.texParameteri(gl.TEXTURE_2D, gl.TEXTURE_MAG_FILTER, gl.NEAREST);
                            gl.texParameteri(gl.TEXTURE_2D, gl.TEXTURE_MIN_FILTER, gl.NEAREST);
                        }
                        break;
                    default:
                        break;
                }
                return offset;
            };
            WebGLRenderContext.prototype.activeProgram = function (gl, program) {
                if (program != this.currentProgram || this.resetVertexAttribPointer) {
                    this.resetVertexAttribPointer = false;
                    gl.useProgram(program.id);
                    // 目前所有attribute buffer的绑定方法都是一致的
                    var attribute = program.attributes;
                    for (var key in attribute) {
                        if (key === "aVertexPosition") {
                            gl.vertexAttribPointer(attribute["aVertexPosition"].location, 2, gl.FLOAT, false, 5 * 4, 0);
                            gl.enableVertexAttribArray(attribute["aVertexPosition"].location);
                        }
                        else if (key === "aTextureCoord") {
                            gl.vertexAttribPointer(attribute["aTextureCoord"].location, 2, gl.FLOAT, false, 5 * 4, 2 * 4);
                            gl.enableVertexAttribArray(attribute["aTextureCoord"].location);
                        }
                        else if (key === "aColor") {
                            gl.vertexAttribPointer(attribute["aColor"].location, 4, gl.UNSIGNED_BYTE, true, 5 * 4, 4 * 4);
                            gl.enableVertexAttribArray(attribute["aColor"].location);
                        }
                    }
                    this.currentProgram = program;
                }
            };
            WebGLRenderContext.prototype.syncUniforms = function (program, filter, textureWidth, textureHeight) {
                var uniforms = program.uniforms;
                var isCustomFilter = filter && filter.type === "custom";
                for (var key in uniforms) {
                    if (key === "projectionVector") {
                        uniforms[key].setValue({ x: this.projectionX, y: this.projectionY });
                    }
                    else if (key === "uTextureSize") {
                        uniforms[key].setValue({ x: textureWidth, y: textureHeight });
                    }
                    else if (key === "uSampler") {
                        uniforms[key].setValue(0);
                    }
                    else if (key === "uSamplerAlphaMask") {
                        uniforms[key].setValue(1);
                    }
                    else {
                        var value = filter.$uniforms[key];
                        if (value !== undefined) {
                            uniforms[key].setValue(value);
                        }
                        else {
                            // egret.warn("filter custom: uniform " + key + " not defined!");
                        }
                    }
                }
            };
            /**
             * 画texture
             **/
            WebGLRenderContext.prototype.drawTextureElements = function (data, offset) {
                ++egret.sys.__drawCall__;
                return egret.sys.drawTextureElements(this, data, offset);
                /*
                let gl: any = this.context;
                gl.activeTexture(gl.TEXTURE0); ///refactor
                gl.bindTexture(gl.TEXTURE_2D, data.texture);
                let size = data.count * 3;
                gl.drawElements(gl.TRIANGLES, size, gl.UNSIGNED_SHORT, offset * 2);
                return size;
                */
            };
            /**
             * @private
             * 画rect
             **/
            WebGLRenderContext.prototype.drawRectElements = function (data, offset) {
                var gl = this.context;
                // gl.bindTexture(gl.TEXTURE_2D, null);
                var size = data.count * 3;
                gl.drawElements(gl.TRIANGLES, size, gl.UNSIGNED_SHORT, offset * 2);
                ++egret.sys.__drawCall__;
                return size;
            };
            /**
             * 画push mask
             **/
            WebGLRenderContext.prototype.drawPushMaskElements = function (data, offset) {
                var gl = this.context;
                var size = data.count * 3;
                var buffer = this.activatedBuffer;
                if (buffer) {
                    if (buffer.rootRenderTarget) {
                        buffer.rootRenderTarget.enabledStencil();
                    }
                    if (buffer.stencilHandleCount == 0) {
                        buffer.enableStencil();
                        gl.clear(gl.STENCIL_BUFFER_BIT); // clear
                    }
                    var level = buffer.stencilHandleCount;
                    buffer.stencilHandleCount++;
                    gl.colorMask(false, false, false, false);
                    gl.stencilFunc(gl.EQUAL, level, 0xFF);
                    gl.stencilOp(gl.KEEP, gl.KEEP, gl.INCR);
                    // gl.bindTexture(gl.TEXTURE_2D, null);
                    gl.drawElements(gl.TRIANGLES, size, gl.UNSIGNED_SHORT, offset * 2);
                    gl.stencilFunc(gl.EQUAL, level + 1, 0xFF);
                    gl.colorMask(true, true, true, true);
                    gl.stencilOp(gl.KEEP, gl.KEEP, gl.KEEP);
                    ++egret.sys.__drawCall__;
                }
                return size;
            };
            /**
             * 画pop mask
             **/
            WebGLRenderContext.prototype.drawPopMaskElements = function (data, offset) {
                var gl = this.context;
                var size = data.count * 3;
                var buffer = this.activatedBuffer;
                if (buffer) {
                    buffer.stencilHandleCount--;
                    if (buffer.stencilHandleCount == 0) {
                        buffer.disableStencil(); // skip this draw
                    }
                    else {
                        var level = buffer.stencilHandleCount;
                        gl.colorMask(false, false, false, false);
                        gl.stencilFunc(gl.EQUAL, level + 1, 0xFF);
                        gl.stencilOp(gl.KEEP, gl.KEEP, gl.DECR);
                        // gl.bindTexture(gl.TEXTURE_2D, null);
                        gl.drawElements(gl.TRIANGLES, size, gl.UNSIGNED_SHORT, offset * 2);
                        gl.stencilFunc(gl.EQUAL, level, 0xFF);
                        gl.colorMask(true, true, true, true);
                        gl.stencilOp(gl.KEEP, gl.KEEP, gl.KEEP);
                        ++egret.sys.__drawCall__;
                    }
                }
                return size;
            };
            /**
             * 设置混色
             */
            WebGLRenderContext.prototype.setBlendMode = function (value) {
                var gl = this.context;
                var blendModeWebGL = WebGLRenderContext.blendModesForGL[value];
                if (blendModeWebGL) {
                    gl.blendFunc(blendModeWebGL[0], blendModeWebGL[1]);
                }
            };
            /**
             * 应用滤镜绘制给定的render target
             * 此方法不会导致input被释放，所以如果需要释放input，需要调用此方法后手动调用release
             */
            WebGLRenderContext.prototype.drawTargetWidthFilters = function (filters, input) {
                var originInput = input, filtersLen = filters.length, output;
                // 应用前面的滤镜
                if (filtersLen > 1) {
                    for (var i = 0; i < filtersLen - 1; i++) {
                        var filter_1 = filters[i];
                        var width = input.rootRenderTarget.width;
                        var height = input.rootRenderTarget.height;
                        output = web.WebGLRenderBuffer.create(width, height);
                        output.setTransform(1, 0, 0, 1, 0, 0);
                        output.globalAlpha = 1;
                        this.drawToRenderTarget(filter_1, input, output);
                        if (input != originInput) {
                            web.WebGLRenderBuffer.release(input);
                        }
                        input = output;
                    }
                }
                // 应用最后一个滤镜并绘制到当前场景中
                var filter = filters[filtersLen - 1];
                this.drawToRenderTarget(filter, input, this.currentBuffer);
                // 释放掉用于交换的buffer
                if (input != originInput) {
                    web.WebGLRenderBuffer.release(input);
                }
            };
            /**
             * 向一个renderTarget中绘制
             * */
            WebGLRenderContext.prototype.drawToRenderTarget = function (filter, input, output) {
                if (this.contextLost) {
                    return;
                }
                if (this.vao.reachMaxSize()) {
                    this.$flush(); //this.$drawWebGL();
                }
                this.pushBuffer(output);
                var originInput = input, temp, width = input.rootRenderTarget.width, height = input.rootRenderTarget.height;
                // 模糊滤镜分别处理blurX与blurY
                if (filter.type == "blur") {
                    var blurXFilter = filter.blurXFilter;
                    var blurYFilter = filter.blurYFilter;
                    if (blurXFilter.blurX != 0 && blurYFilter.blurY != 0) {
                        temp = web.WebGLRenderBuffer.create(width, height);
                        temp.setTransform(1, 0, 0, 1, 0, 0);
                        temp.globalAlpha = 1;
                        this.drawToRenderTarget(filter.blurXFilter, input, temp);
                        if (input != originInput) {
                            web.WebGLRenderBuffer.release(input);
                        }
                        input = temp;
                        filter = blurYFilter;
                    }
                    else {
                        filter = blurXFilter.blurX === 0 ? blurYFilter : blurXFilter;
                    }
                }
                // 绘制input结果到舞台
                output.saveTransform();
                output.transform(1, 0, 0, -1, 0, height);
                output.currentTexture = input.rootRenderTarget.texture;
                this.vao.cacheArrays(output, 0, 0, width, height, 0, 0, width, height, width, height);
                output.restoreTransform();
                this.drawCmdManager.pushDrawTexture(input.rootRenderTarget.texture, 2, filter, width, height);
                // 释放掉input
                if (input != originInput) {
                    web.WebGLRenderBuffer.release(input);
                }
                this.popBuffer();
            };
            WebGLRenderContext.initBlendMode = function () {
                /*参考
                gl.ZERO = 0
                gl.ONE = 1
                gl.SRC_COLOR = 768
                gl.ONE_MINUS_SRC_COLOR = 769
                gl.DST_COLOR = 774
                gl.ONE_MINUS_DST_COLOR = 775
                gl.SRC_ALPHA = 770
                gl.ONE_MINUS_SRC_ALPHA = 771
                gl.DST_ALPHA = 772
                gl.ONE_MINUS_DST_ALPHA = 773
                gl.CONSTANT_COLOR = 32769
                gl.ONE_MINUS_CONSTANT_COLOR = 32770
                gl.CONSTANT_ALPHA = 32771
                gl.ONE_MINUS_CONSTANT_ALPHA = 32772
                gl.SRC_ALPHA_SATURATE = 776
                */
                WebGLRenderContext.blendModesForGL = {};
                WebGLRenderContext.blendModesForGL["source-over"] = [1, 771];
                WebGLRenderContext.blendModesForGL["lighter"] = [1, 1];
                WebGLRenderContext.blendModesForGL["lighter-in"] = [770, 771];
                WebGLRenderContext.blendModesForGL["destination-out"] = [0, 771];
                WebGLRenderContext.blendModesForGL["destination-in"] = [0, 770];
            };
            WebGLRenderContext.glContextId = 0;
            WebGLRenderContext.blendModesForGL = null;
            return WebGLRenderContext;
        }());
        web.WebGLRenderContext = WebGLRenderContext;
        __reflect(WebGLRenderContext.prototype, "egret.web.WebGLRenderContext", ["egret.sys.RenderContext"]);
        WebGLRenderContext.initBlendMode();
    })(web = egret.web || (egret.web = {}));
})(egret || (egret = {}));
//////////////////////////////////////////////////////////////////////////////////////
//
//  Copyright (c) 2014-present, Egret Technology.
//  All rights reserved.
//  Redistribution and use in source and binary forms, with or without
//  modification, are permitted provided that the following conditions are met:
//
//     * Redistributions of source code must retain the above copyright
//       notice, this list of conditions and the following disclaimer.
//     * Redistributions in binary form must reproduce the above copyright
//       notice, this list of conditions and the following disclaimer in the
//       documentation and/or other materials provided with the distribution.
//     * Neither the name of the Egret nor the
//       names of its contributors may be used to endorse or promote products
//       derived from this software without specific prior written permission.
//
//  THIS SOFTWARE IS PROVIDED BY EGRET AND CONTRIBUTORS "AS IS" AND ANY EXPRESS
//  OR IMPLIED WARRANTIES, INCLUDING, BUT NOT LIMITED TO, THE IMPLIED WARRANTIES
//  OF MERCHANTABILITY AND FITNESS FOR A PARTICULAR PURPOSE ARE DISCLAIMED.
//  IN NO EVENT SHALL EGRET AND CONTRIBUTORS BE LIABLE FOR ANY DIRECT, INDIRECT,
//  INCIDENTAL, SPECIAL, EXEMPLARY, OR CONSEQUENTIAL DAMAGES (INCLUDING, BUT NOT
//  LIMITED TO, PROCUREMENT OF SUBSTITUTE GOODS OR SERVICES;LOSS OF USE, DATA,
//  OR PROFITS; OR BUSINESS INTERRUPTION) HOWEVER CAUSED AND ON ANY THEORY OF
//  LIABILITY, WHETHER IN CONTRACT, STRICT LIABILITY, OR TORT (INCLUDING
//  NEGLIGENCE OR OTHERWISE) ARISING IN ANY WAY OUT OF THE USE OF THIS SOFTWARE,
//  EVEN IF ADVISED OF THE POSSIBILITY OF SUCH DAMAGE.
//
//////////////////////////////////////////////////////////////////////////////////////
var egret;
(function (egret) {
    var web;
    (function (web) {
        /**
         * WebGLRenderBatchSystem base class
         */
        var WebGLRenderBatchSystem = (function () {
            /**
            * @constructor
            * @param webGLRenderContext _webGLRenderContext
            * @param vao vao
            */
            function WebGLRenderBatchSystem(webGLRenderContext, vao) {
                this._webGLRenderContext = webGLRenderContext;
                this.vao = vao;
            }
            /**
            * start
            * @public
            */
            WebGLRenderBatchSystem.prototype.start = function () {
                this._webGLRenderContext.resetVertexAttribPointer = true;
                this.vao.clear();
            };
            /**
             * stop
             * @public
             */
            WebGLRenderBatchSystem.prototype.stop = function () {
                this.flush();
            };
            /**
             * flush
             * @public
             */
            WebGLRenderBatchSystem.prototype.flush = function () {
                this._webGLRenderContext.$drawWebGL(this.vao);
                this.vao.clear();
            };
            /**
             * render
             * @public
             */
            WebGLRenderBatchSystem.prototype.render = function () {
            };
            return WebGLRenderBatchSystem;
        }());
        web.WebGLRenderBatchSystem = WebGLRenderBatchSystem;
        __reflect(WebGLRenderBatchSystem.prototype, "egret.web.WebGLRenderBatchSystem", ["egret.sys.RenderBatchSystem"]);
        /**
         * for nothing
         */
        var EmptyBatchSystem = (function (_super) {
            __extends(EmptyBatchSystem, _super);
            function EmptyBatchSystem() {
                return _super !== null && _super.apply(this, arguments) || this;
            }
            return EmptyBatchSystem;
        }(WebGLRenderBatchSystem));
        web.EmptyBatchSystem = EmptyBatchSystem;
        __reflect(EmptyBatchSystem.prototype, "egret.web.EmptyBatchSystem");
        /**
         * for bitmap batch
         */
        var SpriteBatchSystem = (function (_super) {
            __extends(SpriteBatchSystem, _super);
            function SpriteBatchSystem() {
                return _super !== null && _super.apply(this, arguments) || this;
            }
            return SpriteBatchSystem;
        }(WebGLRenderBatchSystem));
        web.SpriteBatchSystem = SpriteBatchSystem;
        __reflect(SpriteBatchSystem.prototype, "egret.web.SpriteBatchSystem");
        /**
         * for mesh batch
         */
        var MeshBatchSystem = (function (_super) {
            __extends(MeshBatchSystem, _super);
            function MeshBatchSystem() {
                return _super !== null && _super.apply(this, arguments) || this;
            }
            return MeshBatchSystem;
        }(WebGLRenderBatchSystem));
        web.MeshBatchSystem = MeshBatchSystem;
        __reflect(MeshBatchSystem.prototype, "egret.web.MeshBatchSystem");
        /**
         * for group node batch
         */
        var GroupBatchSystem = (function (_super) {
            __extends(GroupBatchSystem, _super);
            function GroupBatchSystem() {
                return _super !== null && _super.apply(this, arguments) || this;
            }
            return GroupBatchSystem;
        }(WebGLRenderBatchSystem));
        web.GroupBatchSystem = GroupBatchSystem;
        __reflect(GroupBatchSystem.prototype, "egret.web.GroupBatchSystem");
    })(web = egret.web || (egret.web = {}));
})(egret || (egret = {}));
//////////////////////////////////////////////////////////////////////////////////////
//
//  Copyright (c) 2014-present, Egret Technology.
//  All rights reserved.
//  Redistribution and use in source and binary forms, with or without
//  modification, are permitted provided that the following conditions are met:
//
//     * Redistributions of source code must retain the above copyright
//       notice, this list of conditions and the following disclaimer.
//     * Redistributions in binary form must reproduce the above copyright
//       notice, this list of conditions and the following disclaimer in the
//       documentation and/or other materials provided with the distribution.
//     * Neither the name of the Egret nor the
//       names of its contributors may be used to endorse or promote products
//       derived from this software without specific prior written permission.
//
//  THIS SOFTWARE IS PROVIDED BY EGRET AND CONTRIBUTORS "AS IS" AND ANY EXPRESS
//  OR IMPLIED WARRANTIES, INCLUDING, BUT NOT LIMITED TO, THE IMPLIED WARRANTIES
//  OF MERCHANTABILITY AND FITNESS FOR A PARTICULAR PURPOSE ARE DISCLAIMED.
//  IN NO EVENT SHALL EGRET AND CONTRIBUTORS BE LIABLE FOR ANY DIRECT, INDIRECT,
//  INCIDENTAL, SPECIAL, EXEMPLARY, OR CONSEQUENTIAL DAMAGES (INCLUDING, BUT NOT
//  LIMITED TO, PROCUREMENT OF SUBSTITUTE GOODS OR SERVICES;LOSS OF USE, DATA,
//  OR PROFITS; OR BUSINESS INTERRUPTION) HOWEVER CAUSED AND ON ANY THEORY OF
//  LIABILITY, WHETHER IN CONTRACT, STRICT LIABILITY, OR TORT (INCLUDING
//  NEGLIGENCE OR OTHERWISE) ARISING IN ANY WAY OUT OF THE USE OF THIS SOFTWARE,
//  EVEN IF ADVISED OF THE POSSIBILITY OF SUCH DAMAGE.
//
//////////////////////////////////////////////////////////////////////////////////////
var egret;
(function (egret) {
    var web;
    (function (web) {
        /**
         * @private
         * WebGL渲染缓存
         */
        var WebGLRenderBuffer = (function (_super) {
            __extends(WebGLRenderBuffer, _super);
            function WebGLRenderBuffer(width, height, root) {
                var _this = _super.call(this) || this;
                //
                _this.currentTexture = null;
                _this.globalAlpha = 1;
                _this.globalTintColor = 0xFFFFFF;
                /**
                 * stencil state
                 * 模版开关状态
                 */
                _this.stencilState = false;
                _this.$stencilList = [];
                _this.stencilHandleCount = 0;
                /**
                 * scissor state
                 * scissor 开关状态
                 */
                _this.$scissorState = false;
                _this.scissorRect = new egret.Rectangle();
                _this.$hasScissor = false;
                _this.$drawCalls = 0;
                _this.$computeDrawCall = false;
                _this.globalMatrix = new egret.Matrix();
                _this.savedGlobalMatrix = new egret.Matrix();
                _this.$offsetX = 0;
                _this.$offsetY = 0;
                // 获取webglRenderContext
                _this.context = web.WebGLRenderContext.getInstance(width, height);
                if (egret.nativeRender) {
                    if (root) {
                        _this.surface = _this.context.surface;
                    }
                    else {
                        _this.surface = new egret_native.NativeRenderSurface(_this, width, height, root);
                    }
                    _this.rootRenderTarget = null;
                    return _this;
                }
                // buffer 对应的 render target
                _this.rootRenderTarget = new web.WebGLRenderTarget(_this.context.context, 3, 3);
                if (width && height) {
                    _this.resize(width, height);
                }
                // 如果是第一个加入的buffer，说明是舞台buffer
                _this.root = root;
                // 如果是用于舞台渲染的renderBuffer，则默认添加renderTarget到renderContext中，而且是第一个
                if (_this.root) {
                    _this.context.pushBuffer(_this);
                    // 画布
                    _this.surface = _this.context.surface;
                    _this.$computeDrawCall = true;
                }
                else {
                    // 由于创建renderTarget造成的frameBuffer绑定，这里重置绑定
                    var lastBuffer = _this.context.activatedBuffer;
                    if (lastBuffer) {
                        lastBuffer.rootRenderTarget.activate();
                    }
                    _this.rootRenderTarget.initFrameBuffer();
                    _this.surface = _this.rootRenderTarget;
                }
                return _this;
            }
            WebGLRenderBuffer.prototype.enableStencil = function () {
                if (!this.stencilState) {
                    this.context.enableStencilTest();
                    this.stencilState = true;
                }
            };
            WebGLRenderBuffer.prototype.disableStencil = function () {
                if (this.stencilState) {
                    this.context.disableStencilTest();
                    this.stencilState = false;
                }
            };
            WebGLRenderBuffer.prototype.restoreStencil = function () {
                if (this.stencilState) {
                    this.context.enableStencilTest();
                }
                else {
                    this.context.disableStencilTest();
                }
            };
            WebGLRenderBuffer.prototype.enableScissor = function (x, y, width, height) {
                if (!this.$scissorState) {
                    this.$scissorState = true;
                    this.scissorRect.setTo(x, y, width, height);
                    this.context.enableScissorTest(this.scissorRect);
                }
            };
            WebGLRenderBuffer.prototype.disableScissor = function () {
                if (this.$scissorState) {
                    this.$scissorState = false;
                    this.scissorRect.setEmpty();
                    this.context.disableScissorTest();
                }
            };
            WebGLRenderBuffer.prototype.restoreScissor = function () {
                if (this.$scissorState) {
                    this.context.enableScissorTest(this.scissorRect);
                }
                else {
                    this.context.disableScissorTest();
                }
            };
            Object.defineProperty(WebGLRenderBuffer.prototype, "width", {
                /**
                 * 渲染缓冲的宽度，以像素为单位。
                 * @readOnly
                 */
                get: function () {
                    if (egret.nativeRender) {
                        return this.surface.width;
                    }
                    else {
                        return this.rootRenderTarget.width;
                    }
                },
                enumerable: true,
                configurable: true
            });
            Object.defineProperty(WebGLRenderBuffer.prototype, "height", {
                /**
                 * 渲染缓冲的高度，以像素为单位。
                 * @readOnly
                 */
                get: function () {
                    if (egret.nativeRender) {
                        return this.surface.height;
                    }
                    else {
                        return this.rootRenderTarget.height;
                    }
                },
                enumerable: true,
                configurable: true
            });
            /**
             * 改变渲染缓冲的大小并清空缓冲区
             * @param width 改变后的宽
             * @param height 改变后的高
             * @param useMaxSize 若传入true，则将改变后的尺寸与已有尺寸对比，保留较大的尺寸。
             */
            WebGLRenderBuffer.prototype.resize = function (width, height, useMaxSize) {
                width = width || 1;
                height = height || 1;
                if (egret.nativeRender) {
                    this.surface.resize(width, height);
                    return;
                }
                this.context.pushBuffer(this);
                // render target 尺寸重置
                if (width != this.rootRenderTarget.width || height != this.rootRenderTarget.height) {
                    this.context.drawCmdManager.pushResize(this, width, height);
                    // 同步更改宽高
                    this.rootRenderTarget.width = width;
                    this.rootRenderTarget.height = height;
                }
                // 如果是舞台的渲染缓冲，执行resize，否则surface大小不随之改变
                if (this.root) {
                    this.context.resize(width, height, useMaxSize);
                }
                this.context.clear();
                this.context.popBuffer();
            };
            /**
             * 获取指定区域的像素
             */
            WebGLRenderBuffer.prototype.getPixels = function (x, y, width, height) {
                if (width === void 0) { width = 1; }
                if (height === void 0) { height = 1; }
                var pixels = new Uint8Array(4 * width * height);
                if (egret.nativeRender) {
                    egret_native.activateBuffer(this);
                    egret_native.nrGetPixels(x, y, width, height, pixels);
                    egret_native.activateBuffer(null);
                }
                else {
                    var useFrameBuffer = this.rootRenderTarget.useFrameBuffer;
                    this.rootRenderTarget.useFrameBuffer = true;
                    this.rootRenderTarget.activate();
                    this.context.getPixels(x, y, width, height, pixels);
                    this.rootRenderTarget.useFrameBuffer = useFrameBuffer;
                    this.rootRenderTarget.activate();
                }
                //图像反转
                var result = new Uint8Array(4 * width * height);
                for (var i = 0; i < height; i++) {
                    for (var j = 0; j < width; j++) {
                        var index1 = (width * (height - i - 1) + j) * 4;
                        var index2 = (width * i + j) * 4;
                        var a = pixels[index2 + 3];
                        result[index1] = Math.round(pixels[index2] / a * 255);
                        result[index1 + 1] = Math.round(pixels[index2 + 1] / a * 255);
                        result[index1 + 2] = Math.round(pixels[index2 + 2] / a * 255);
                        result[index1 + 3] = pixels[index2 + 3];
                    }
                }
                return result;
            };
            /**
             * 转换成base64字符串，如果图片（或者包含的图片）跨域，则返回null
             * @param type 转换的类型，如: "image/png","image/jpeg"
             */
            WebGLRenderBuffer.prototype.toDataURL = function (type, encoderOptions) {
                return this.context.surface.toDataURL(type, encoderOptions);
            };
            /**
             * 销毁绘制对象
             */
            WebGLRenderBuffer.prototype.destroy = function () {
                this.context.destroy();
            };
            WebGLRenderBuffer.prototype.onRenderFinish = function () {
                this.$drawCalls = 0;
            };
            /**
             * 交换frameBuffer中的图像到surface中
             * @param width 宽度
             * @param height 高度
             */
            /*
            private drawFrameBufferToSurface(sourceX: number,
                sourceY: number, sourceWidth: number, sourceHeight: number, destX: number, destY: number, destWidth: number, destHeight: number, clear: boolean = false): void {
                this.rootRenderTarget.useFrameBuffer = false;
                this.rootRenderTarget.activate();
    
                this.context.disableStencilTest();// 切换frameBuffer注意要禁用STENCIL_TEST
                this.context.disableScissorTest();
    
                this.setTransform(1, 0, 0, 1, 0, 0);
                this.globalAlpha = 1;
                this.context.setGlobalCompositeOperation("source-over");
                clear && this.context.clear();
                this.context.drawImage(<BitmapData><any>this.rootRenderTarget, sourceX, sourceY, sourceWidth, sourceHeight, destX, destY, destWidth, destHeight, sourceWidth, sourceHeight, false);
                this.context.$drawWebGL();
    
                this.rootRenderTarget.useFrameBuffer = true;
                this.rootRenderTarget.activate();
    
                this.restoreStencil();
                this.restoreScissor();
            }
            */
            /**
             * 交换surface的图像到frameBuffer中
             * @param width 宽度
             * @param height 高度
             */
            /*
            private drawSurfaceToFrameBuffer(sourceX: number,
                sourceY: number, sourceWidth: number, sourceHeight: number, destX: number, destY: number, destWidth: number, destHeight: number, clear: boolean = false): void {
                this.rootRenderTarget.useFrameBuffer = true;
                this.rootRenderTarget.activate();
    
                this.context.disableStencilTest();// 切换frameBuffer注意要禁用STENCIL_TEST
                this.context.disableScissorTest();
    
                this.setTransform(1, 0, 0, 1, 0, 0);
                this.globalAlpha = 1;
                this.context.setGlobalCompositeOperation("source-over");
                clear && this.context.clear();
                this.context.drawImage(<BitmapData><any>this.context.surface, sourceX, sourceY, sourceWidth, sourceHeight, destX, destY, destWidth, destHeight, sourceWidth, sourceHeight, false);
                this.context.$drawWebGL();
    
                this.rootRenderTarget.useFrameBuffer = false;
                this.rootRenderTarget.activate();
    
                this.restoreStencil();
                this.restoreScissor();
            }
            */
            /**
             * 清空缓冲区数据
             */
            WebGLRenderBuffer.prototype.clear = function () {
                this.context.pushBuffer(this);
                this.context.clear();
                this.context.popBuffer();
            };
            WebGLRenderBuffer.prototype.setTransform = function (a, b, c, d, tx, ty) {
                // this.globalMatrix.setTo(a, b, c, d, tx, ty);
                var matrix = this.globalMatrix;
                matrix.a = a;
                matrix.b = b;
                matrix.c = c;
                matrix.d = d;
                matrix.tx = tx;
                matrix.ty = ty;
            };
            WebGLRenderBuffer.prototype.transform = function (a, b, c, d, tx, ty) {
                var matrix = this.globalMatrix;
                var a1 = matrix.a;
                var b1 = matrix.b;
                var c1 = matrix.c;
                var d1 = matrix.d;
                if (a != 1 || b != 0 || c != 0 || d != 1) {
                    matrix.a = a * a1 + b * c1;
                    matrix.b = a * b1 + b * d1;
                    matrix.c = c * a1 + d * c1;
                    matrix.d = c * b1 + d * d1;
                }
                matrix.tx = tx * a1 + ty * c1 + matrix.tx;
                matrix.ty = tx * b1 + ty * d1 + matrix.ty;
            };
            WebGLRenderBuffer.prototype.useOffset = function () {
                var self = this;
                if (self.$offsetX != 0 || self.$offsetY != 0) {
                    self.globalMatrix.append(1, 0, 0, 1, self.$offsetX, self.$offsetY);
                    self.$offsetX = self.$offsetY = 0;
                }
            };
            WebGLRenderBuffer.prototype.saveTransform = function () {
                var matrix = this.globalMatrix;
                var sMatrix = this.savedGlobalMatrix;
                sMatrix.a = matrix.a;
                sMatrix.b = matrix.b;
                sMatrix.c = matrix.c;
                sMatrix.d = matrix.d;
                sMatrix.tx = matrix.tx;
                sMatrix.ty = matrix.ty;
            };
            WebGLRenderBuffer.prototype.restoreTransform = function () {
                var matrix = this.globalMatrix;
                var sMatrix = this.savedGlobalMatrix;
                matrix.a = sMatrix.a;
                matrix.b = sMatrix.b;
                matrix.c = sMatrix.c;
                matrix.d = sMatrix.d;
                matrix.tx = sMatrix.tx;
                matrix.ty = sMatrix.ty;
            };
            /**
             * 创建一个buffer实例
             */
            WebGLRenderBuffer.create = function (width, height) {
                var buffer = renderBufferPool.pop();
                // width = Math.min(width, 1024);
                // height = Math.min(height, 1024);
                if (buffer) {
                    buffer.resize(width, height);
                    var matrix = buffer.globalMatrix;
                    matrix.a = 1;
                    matrix.b = 0;
                    matrix.c = 0;
                    matrix.d = 1;
                    matrix.tx = 0;
                    matrix.ty = 0;
                    buffer.globalAlpha = 1;
                    buffer.$offsetX = 0;
                    buffer.$offsetY = 0;
                }
                else {
                    buffer = new WebGLRenderBuffer(width, height);
                    buffer.$computeDrawCall = false;
                }
                return buffer;
            };
            /**
             * 回收一个buffer实例
             */
            WebGLRenderBuffer.release = function (buffer) {
                renderBufferPool.push(buffer);
            };
            WebGLRenderBuffer.autoClear = true;
            return WebGLRenderBuffer;
        }(egret.HashObject));
        web.WebGLRenderBuffer = WebGLRenderBuffer;
        __reflect(WebGLRenderBuffer.prototype, "egret.web.WebGLRenderBuffer", ["egret.sys.RenderBuffer"]);
        var renderBufferPool = []; //渲染缓冲区对象池
    })(web = egret.web || (egret.web = {}));
})(egret || (egret = {}));
//////////////////////////////////////////////////////////////////////////////////////
//
//  Copyright (c) 2014-present, Egret Technology.
//  All rights reserved.
//  Redistribution and use in source and binary forms, with or without
//  modification, are permitted provided that the following conditions are met:
//
//     * Redistributions of source code must retain the above copyright
//       notice, this list of conditions and the following disclaimer.
//     * Redistributions in binary form must reproduce the above copyright
//       notice, this list of conditions and the following disclaimer in the
//       documentation and/or other materials provided with the distribution.
//     * Neither the name of the Egret nor the
//       names of its contributors may be used to endorse or promote products
//       derived from this software without specific prior written permission.
//
//  THIS SOFTWARE IS PROVIDED BY EGRET AND CONTRIBUTORS "AS IS" AND ANY EXPRESS
//  OR IMPLIED WARRANTIES, INCLUDING, BUT NOT LIMITED TO, THE IMPLIED WARRANTIES
//  OF MERCHANTABILITY AND FITNESS FOR A PARTICULAR PURPOSE ARE DISCLAIMED.
//  IN NO EVENT SHALL EGRET AND CONTRIBUTORS BE LIABLE FOR ANY DIRECT, INDIRECT,
//  INCIDENTAL, SPECIAL, EXEMPLARY, OR CONSEQUENTIAL DAMAGES (INCLUDING, BUT NOT
//  LIMITED TO, PROCUREMENT OF SUBSTITUTE GOODS OR SERVICES;LOSS OF USE, DATA,
//  OR PROFITS; OR BUSINESS INTERRUPTION) HOWEVER CAUSED AND ON ANY THEORY OF
//  LIABILITY, WHETHER IN CONTRACT, STRICT LIABILITY, OR TORT (INCLUDING
//  NEGLIGENCE OR OTHERWISE) ARISING IN ANY WAY OUT OF THE USE OF THIS SOFTWARE,
//  EVEN IF ADVISED OF THE POSSIBILITY OF SUCH DAMAGE.
//
//////////////////////////////////////////////////////////////////////////////////////
var egret;
(function (egret) {
    var web;
    (function (web) {
        var blendModes = ["source-over", "lighter", "destination-out"];
        var defaultCompositeOp = "source-over";
        var BLACK_COLOR = "#000000";
        var CAPS_STYLES = { none: 'butt', square: 'square', round: 'round' };
        var renderBufferPool = []; //渲染缓冲区对象池
        /**
         * @private
         * WebGL渲染器
         */
        var WebGLRenderer = (function () {
            function WebGLRenderer() {
                /**
                 * Do special treatment on wechat ios10
                 */
                this.wxiOS10 = false;
                this.nestLevel = 0; //渲染的嵌套层次，0表示在调用堆栈的最外层。
            }
            /**
             * 渲染一个显示对象
             * @param displayObject 要渲染的显示对象
             * @param buffer 渲染缓冲
             * @param matrix 要对显示对象整体叠加的变换矩阵
             * @param dirtyList 脏矩形列表
             * @param forRenderTexture 绘制目标是RenderTexture的标志
             * @returns drawCall触发绘制的次数
             */
            WebGLRenderer.prototype.render = function (displayObject, buffer, matrix, forRenderTexture) {
                this.nestLevel++;
                var webglBuffer = buffer;
                var webglBufferContext = webglBuffer.context;
                var root = forRenderTexture ? displayObject : null;
                webglBufferContext.pushBuffer(webglBuffer);
                //绘制显示对象
                webglBuffer.transform(matrix.a, matrix.b, matrix.c, matrix.d, 0, 0);
                this.drawDisplayObject(displayObject, webglBuffer, matrix.tx, matrix.ty, true);
                webglBufferContext.$flush(); // webglBufferContext.$drawWebGL();
                var drawCall = webglBuffer.$drawCalls;
                webglBuffer.onRenderFinish();
                webglBufferContext.popBuffer();
                var invert = egret.Matrix.create();
                matrix.$invertInto(invert);
                webglBuffer.transform(invert.a, invert.b, invert.c, invert.d, 0, 0);
                egret.Matrix.release(invert);
                this.nestLevel--;
                if (this.nestLevel === 0) {
                    //最大缓存6个渲染缓冲
                    if (renderBufferPool.length > 6) {
                        renderBufferPool.length = 6;
                    }
                    var length_7 = renderBufferPool.length;
                    for (var i = 0; i < length_7; i++) {
                        renderBufferPool[i].resize(0, 0);
                    }
                }
                return drawCall;
            };
            /**
             * @private
             * 绘制一个显示对象
             */
            WebGLRenderer.prototype.drawDisplayObject = function (displayObject, buffer, offsetX, offsetY, isStage) {
                var drawCalls = 0;
                var node;
                var displayList = displayObject.$displayList;
                if (displayList && !isStage) {
                    if (displayObject.$cacheDirty || displayObject.$renderDirty ||
                        displayList.$canvasScaleX != egret.sys.DisplayList.$canvasScaleX ||
                        displayList.$canvasScaleY != egret.sys.DisplayList.$canvasScaleY) {
                        drawCalls += displayList.drawToSurface();
                    }
                    node = displayList.$renderNode;
                }
                else {
                    if (displayObject.$renderDirty) {
                        node = displayObject.$getRenderNode();
                    }
                    else {
                        node = displayObject.$renderNode;
                    }
                }
                displayObject.$cacheDirty = false;
                if (node) {
                    drawCalls++;
                    buffer.$offsetX = offsetX;
                    buffer.$offsetY = offsetY;
                    ///
                    buffer.context.setBatchSystem(node);
                    ///
                    switch (node.type) {
                        case 1 /* BitmapNode */:
                            this.renderBitmap(node, buffer);
                            break;
                        case 2 /* TextNode */:
                            this.renderText(node, buffer);
                            break;
                        case 3 /* GraphicsNode */:
                            this.renderGraphics(node, buffer);
                            break;
                        case 4 /* GroupNode */:
                            this.renderGroup(node, buffer);
                            break;
                        case 5 /* MeshNode */:
                            this.renderMesh(node, buffer);
                            break;
                        case 6 /* NormalBitmapNode */:
                            this.renderNormalBitmap(node, buffer);
                            break;
                    }
                    buffer.$offsetX = 0;
                    buffer.$offsetY = 0;
                }
                if (displayList && !isStage) {
                    return drawCalls;
                }
                var children = displayObject.$children;
                if (children) {
<<<<<<< HEAD
                    if (displayObject.sortableChildren && displayObject.sortDirty) {
=======
                    if (displayObject.sortableChildren && displayObject.$sortDirty) {
>>>>>>> 4d7eb792
                        //绘制排序
                        displayObject.sortChildren();
                    }
                    var length_8 = children.length;
                    for (var i = 0; i < length_8; i++) {
                        var child = children[i];
                        var offsetX2 = void 0;
                        var offsetY2 = void 0;
                        var tempAlpha = void 0;
                        var tempTintColor = void 0;
                        if (child.$alpha != 1) {
                            tempAlpha = buffer.globalAlpha;
                            buffer.globalAlpha *= child.$alpha;
                        }
                        if (child.tint !== 0xFFFFFF) {
                            tempTintColor = buffer.globalTintColor;
<<<<<<< HEAD
                            buffer.globalTintColor = child.tintRGB;
=======
                            buffer.globalTintColor = child.$tintRGB;
>>>>>>> 4d7eb792
                        }
                        var savedMatrix = void 0;
                        if (child.$useTranslate) {
                            var m = child.$getMatrix();
                            offsetX2 = offsetX + child.$x;
                            offsetY2 = offsetY + child.$y;
                            var m2 = buffer.globalMatrix;
                            savedMatrix = egret.Matrix.create();
                            savedMatrix.a = m2.a;
                            savedMatrix.b = m2.b;
                            savedMatrix.c = m2.c;
                            savedMatrix.d = m2.d;
                            savedMatrix.tx = m2.tx;
                            savedMatrix.ty = m2.ty;
                            buffer.transform(m.a, m.b, m.c, m.d, offsetX2, offsetY2);
                            offsetX2 = -child.$anchorOffsetX;
                            offsetY2 = -child.$anchorOffsetY;
                        }
                        else {
                            offsetX2 = offsetX + child.$x - child.$anchorOffsetX;
                            offsetY2 = offsetY + child.$y - child.$anchorOffsetY;
                        }
                        switch (child.$renderMode) {
                            case 1 /* NONE */:
                                break;
                            case 2 /* FILTER */:
                            case 3 /* CLIP */:
                            case 4 /* SCROLLRECT */:
                                drawCalls += this.drawDisplayObjectAdvanced(child, buffer, offsetX2, offsetY2);
                                break;
                            /*
                        case RenderMode.FILTER:
                            drawCalls += this.drawWithFilter(child, buffer, offsetX2, offsetY2);
                            break;
                        case RenderMode.CLIP:
                            drawCalls += this.drawWithClip(child, buffer, offsetX2, offsetY2);
                            break;
                        case RenderMode.SCROLLRECT:
                            drawCalls += this.drawWithScrollRect(child, buffer, offsetX2, offsetY2);
                            break;
                            */
                            default:
                                drawCalls += this.drawDisplayObject(child, buffer, offsetX2, offsetY2);
                                break;
                        }
                        if (tempAlpha) {
                            buffer.globalAlpha = tempAlpha;
                        }
                        if (tempTintColor) {
                            buffer.globalTintColor = tempTintColor;
                        }
                        if (savedMatrix) {
                            var m = buffer.globalMatrix;
                            m.a = savedMatrix.a;
                            m.b = savedMatrix.b;
                            m.c = savedMatrix.c;
                            m.d = savedMatrix.d;
                            m.tx = savedMatrix.tx;
                            m.ty = savedMatrix.ty;
                            egret.Matrix.release(savedMatrix);
                        }
                    }
                }
                return drawCalls;
            };
            /**
             * @private
             */
            WebGLRenderer.prototype.drawWithFilter = function (displayObject, buffer, offsetX, offsetY) {
                var drawCalls = 0;
                if (displayObject.$children && displayObject.$children.length == 0 && (!displayObject.$renderNode || displayObject.$renderNode.$getRenderCount() == 0)) {
                    return drawCalls;
                }
                var filters = displayObject.$filters;
                var hasBlendMode = (displayObject.$blendMode !== 0);
                var compositeOp;
                if (hasBlendMode) {
                    compositeOp = blendModes[displayObject.$blendMode];
                    if (!compositeOp) {
                        compositeOp = defaultCompositeOp;
                    }
                }
                var displayBounds = displayObject.$getOriginalBounds();
                var displayBoundsX = displayBounds.x;
                var displayBoundsY = displayBounds.y;
                var displayBoundsWidth = displayBounds.width;
                var displayBoundsHeight = displayBounds.height;
                if (displayBoundsWidth <= 0 || displayBoundsHeight <= 0) {
                    return drawCalls;
                }
                if (!displayObject.mask && filters.length == 1 && (filters[0].type == "colorTransform" || (filters[0].type === "custom" && filters[0].padding === 0))) {
                    var childrenDrawCount = this.getRenderCount(displayObject);
                    if (!displayObject.$children || childrenDrawCount == 1) {
                        if (hasBlendMode) {
                            buffer.context.setGlobalCompositeOperation(compositeOp);
                        }
                        buffer.context.$filter = filters[0];
                        if (displayObject.$mask) {
                            drawCalls += this.drawWithClip(displayObject, buffer, offsetX, offsetY);
                        }
                        else if (displayObject.$scrollRect || displayObject.$maskRect) {
                            drawCalls += this.drawWithScrollRect(displayObject, buffer, offsetX, offsetY);
                        }
                        else {
                            drawCalls += this.drawDisplayObject(displayObject, buffer, offsetX, offsetY);
                        }
                        buffer.context.$filter = null;
                        if (hasBlendMode) {
                            buffer.context.setGlobalCompositeOperation(defaultCompositeOp);
                        }
                        return drawCalls;
                    }
                }
                // 为显示对象创建一个新的buffer
                var displayBuffer = this.createRenderBuffer(displayBoundsWidth, displayBoundsHeight);
                displayBuffer.context.pushBuffer(displayBuffer);
                //todo 可以优化减少draw次数
                if (displayObject.$mask) {
                    drawCalls += this.drawWithClip(displayObject, displayBuffer, -displayBoundsX, -displayBoundsY);
                }
                else if (displayObject.$scrollRect || displayObject.$maskRect) {
                    drawCalls += this.drawWithScrollRect(displayObject, displayBuffer, -displayBoundsX, -displayBoundsY);
                }
                else {
                    drawCalls += this.drawDisplayObject(displayObject, displayBuffer, -displayBoundsX, -displayBoundsY);
                }
                displayBuffer.context.popBuffer();
                //绘制结果到屏幕
                if (drawCalls > 0) {
                    if (hasBlendMode) {
                        buffer.context.setGlobalCompositeOperation(compositeOp);
                    }
                    drawCalls++;
                    // 绘制结果的时候，应用滤镜
                    buffer.$offsetX = offsetX + displayBoundsX;
                    buffer.$offsetY = offsetY + displayBoundsY;
                    var savedMatrix = egret.Matrix.create();
                    var curMatrix = buffer.globalMatrix;
                    savedMatrix.a = curMatrix.a;
                    savedMatrix.b = curMatrix.b;
                    savedMatrix.c = curMatrix.c;
                    savedMatrix.d = curMatrix.d;
                    savedMatrix.tx = curMatrix.tx;
                    savedMatrix.ty = curMatrix.ty;
                    buffer.useOffset();
                    buffer.context.drawTargetWidthFilters(filters, displayBuffer);
                    curMatrix.a = savedMatrix.a;
                    curMatrix.b = savedMatrix.b;
                    curMatrix.c = savedMatrix.c;
                    curMatrix.d = savedMatrix.d;
                    curMatrix.tx = savedMatrix.tx;
                    curMatrix.ty = savedMatrix.ty;
                    egret.Matrix.release(savedMatrix);
                    if (hasBlendMode) {
                        buffer.context.setGlobalCompositeOperation(defaultCompositeOp);
                    }
                }
                renderBufferPool.push(displayBuffer);
                return drawCalls;
            };
            WebGLRenderer.prototype.getRenderCount = function (displayObject) {
                var drawCount = 0;
                var node = displayObject.$getRenderNode();
                if (node) {
                    drawCount += node.$getRenderCount();
                }
                if (displayObject.$children) {
                    for (var _i = 0, _a = displayObject.$children; _i < _a.length; _i++) {
                        var child = _a[_i];
                        var filters = child.$filters;
                        // 特殊处理有滤镜的对象
                        if (filters && filters.length > 0) {
                            return 2;
                        }
                        else if (child.$children) {
                            drawCount += this.getRenderCount(child);
                        }
                        else {
                            var node_1 = child.$getRenderNode();
                            if (node_1) {
                                drawCount += node_1.$getRenderCount();
                            }
                        }
                    }
                }
                return drawCount;
            };
            /**
             * @private
             */
            WebGLRenderer.prototype.drawWithClip = function (displayObject, buffer, offsetX, offsetY) {
                var drawCalls = 0;
                var hasBlendMode = (displayObject.$blendMode !== 0);
                var compositeOp;
                if (hasBlendMode) {
                    compositeOp = blendModes[displayObject.$blendMode];
                    if (!compositeOp) {
                        compositeOp = defaultCompositeOp;
                    }
                }
                var scrollRect = displayObject.$scrollRect ? displayObject.$scrollRect : displayObject.$maskRect;
                var mask = displayObject.$mask;
                if (mask) {
                    var maskRenderMatrix = mask.$getMatrix();
                    //遮罩scaleX或scaleY为0，放弃绘制
                    if ((maskRenderMatrix.a == 0 && maskRenderMatrix.b == 0) || (maskRenderMatrix.c == 0 && maskRenderMatrix.d == 0)) {
                        return drawCalls;
                    }
                }
                //没有遮罩,同时显示对象没有子项
                if (!mask && (!displayObject.$children || displayObject.$children.length == 0)) {
                    if (scrollRect) {
                        buffer.context.pushMask(scrollRect.x + offsetX, scrollRect.y + offsetY, scrollRect.width, scrollRect.height);
                    }
                    //绘制显示对象
                    if (hasBlendMode) {
                        buffer.context.setGlobalCompositeOperation(compositeOp);
                    }
                    drawCalls += this.drawDisplayObject(displayObject, buffer, offsetX, offsetY);
                    if (hasBlendMode) {
                        buffer.context.setGlobalCompositeOperation(defaultCompositeOp);
                    }
                    if (scrollRect) {
                        buffer.context.popMask();
                    }
                    return drawCalls;
                }
                else {
                    var displayBounds = displayObject.$getOriginalBounds();
                    var displayBoundsX = displayBounds.x;
                    var displayBoundsY = displayBounds.y;
                    var displayBoundsWidth = displayBounds.width;
                    var displayBoundsHeight = displayBounds.height;
                    if (displayBoundsWidth <= 0 || displayBoundsHeight <= 0) {
                        return drawCalls;
                    }
                    //绘制显示对象自身，若有scrollRect，应用clip
                    var displayBuffer = this.createRenderBuffer(displayBoundsWidth, displayBoundsHeight);
                    displayBuffer.context.pushBuffer(displayBuffer);
                    drawCalls += this.drawDisplayObject(displayObject, displayBuffer, -displayBoundsX, -displayBoundsY);
                    //绘制遮罩
                    if (mask) {
                        var maskBuffer = this.createRenderBuffer(displayBoundsWidth, displayBoundsHeight);
                        maskBuffer.context.pushBuffer(maskBuffer);
                        var maskMatrix = egret.Matrix.create();
                        maskMatrix.copyFrom(mask.$getConcatenatedMatrix());
                        mask.$getConcatenatedMatrixAt(displayObject, maskMatrix);
                        maskMatrix.translate(-displayBoundsX, -displayBoundsY);
                        maskBuffer.setTransform(maskMatrix.a, maskMatrix.b, maskMatrix.c, maskMatrix.d, maskMatrix.tx, maskMatrix.ty);
                        egret.Matrix.release(maskMatrix);
                        drawCalls += this.drawDisplayObject(mask, maskBuffer, 0, 0);
                        maskBuffer.context.popBuffer();
                        displayBuffer.context.setGlobalCompositeOperation("destination-in");
                        displayBuffer.setTransform(1, 0, 0, -1, 0, maskBuffer.height);
                        var maskBufferWidth = maskBuffer.rootRenderTarget.width;
                        var maskBufferHeight = maskBuffer.rootRenderTarget.height;
                        displayBuffer.context.drawTexture(maskBuffer.rootRenderTarget.texture, 0, 0, maskBufferWidth, maskBufferHeight, 0, 0, maskBufferWidth, maskBufferHeight, maskBufferWidth, maskBufferHeight);
                        displayBuffer.setTransform(1, 0, 0, 1, 0, 0);
                        displayBuffer.context.setGlobalCompositeOperation("source-over");
                        maskBuffer.setTransform(1, 0, 0, 1, 0, 0);
                        renderBufferPool.push(maskBuffer);
                    }
                    displayBuffer.context.setGlobalCompositeOperation(defaultCompositeOp);
                    displayBuffer.context.popBuffer();
                    //绘制结果到屏幕
                    if (drawCalls > 0) {
                        drawCalls++;
                        if (hasBlendMode) {
                            buffer.context.setGlobalCompositeOperation(compositeOp);
                        }
                        if (scrollRect) {
                            buffer.context.pushMask(scrollRect.x + offsetX, scrollRect.y + offsetY, scrollRect.width, scrollRect.height);
                        }
                        var savedMatrix = egret.Matrix.create();
                        var curMatrix = buffer.globalMatrix;
                        savedMatrix.a = curMatrix.a;
                        savedMatrix.b = curMatrix.b;
                        savedMatrix.c = curMatrix.c;
                        savedMatrix.d = curMatrix.d;
                        savedMatrix.tx = curMatrix.tx;
                        savedMatrix.ty = curMatrix.ty;
                        curMatrix.append(1, 0, 0, -1, offsetX + displayBoundsX, offsetY + displayBoundsY + displayBuffer.height);
                        var displayBufferWidth = displayBuffer.rootRenderTarget.width;
                        var displayBufferHeight = displayBuffer.rootRenderTarget.height;
                        buffer.context.drawTexture(displayBuffer.rootRenderTarget.texture, 0, 0, displayBufferWidth, displayBufferHeight, 0, 0, displayBufferWidth, displayBufferHeight, displayBufferWidth, displayBufferHeight);
                        if (scrollRect) {
                            displayBuffer.context.popMask();
                        }
                        if (hasBlendMode) {
                            buffer.context.setGlobalCompositeOperation(defaultCompositeOp);
                        }
                        var matrix = buffer.globalMatrix;
                        matrix.a = savedMatrix.a;
                        matrix.b = savedMatrix.b;
                        matrix.c = savedMatrix.c;
                        matrix.d = savedMatrix.d;
                        matrix.tx = savedMatrix.tx;
                        matrix.ty = savedMatrix.ty;
                        egret.Matrix.release(savedMatrix);
                    }
                    renderBufferPool.push(displayBuffer);
                    return drawCalls;
                }
            };
            /**
             * @private
             */
            WebGLRenderer.prototype.drawWithScrollRect = function (displayObject, buffer, offsetX, offsetY) {
                var drawCalls = 0;
                var scrollRect = displayObject.$scrollRect ? displayObject.$scrollRect : displayObject.$maskRect;
                if (scrollRect.isEmpty()) {
                    return drawCalls;
                }
                if (displayObject.$scrollRect) {
                    offsetX -= scrollRect.x;
                    offsetY -= scrollRect.y;
                }
                var m = buffer.globalMatrix;
                var context = buffer.context;
                var scissor = false;
                if (buffer.$hasScissor || m.b != 0 || m.c != 0) {
                    buffer.context.pushMask(scrollRect.x + offsetX, scrollRect.y + offsetY, scrollRect.width, scrollRect.height);
                }
                else {
                    var a = m.a;
                    var d = m.d;
                    var tx = m.tx;
                    var ty = m.ty;
                    var x = scrollRect.x + offsetX;
                    var y = scrollRect.y + offsetY;
                    var xMax = x + scrollRect.width;
                    var yMax = y + scrollRect.height;
                    var minX = void 0, minY = void 0, maxX = void 0, maxY = void 0;
                    //优化，通常情况下不缩放的对象占多数，直接加上偏移量即可。
                    if (a == 1.0 && d == 1.0) {
                        minX = x + tx;
                        minY = y + ty;
                        maxX = xMax + tx;
                        maxY = yMax + ty;
                    }
                    else {
                        var x0 = a * x + tx;
                        var y0 = d * y + ty;
                        var x1 = a * xMax + tx;
                        var y1 = d * y + ty;
                        var x2 = a * xMax + tx;
                        var y2 = d * yMax + ty;
                        var x3 = a * x + tx;
                        var y3 = d * yMax + ty;
                        var tmp = 0;
                        if (x0 > x1) {
                            tmp = x0;
                            x0 = x1;
                            x1 = tmp;
                        }
                        if (x2 > x3) {
                            tmp = x2;
                            x2 = x3;
                            x3 = tmp;
                        }
                        minX = (x0 < x2 ? x0 : x2);
                        maxX = (x1 > x3 ? x1 : x3);
                        if (y0 > y1) {
                            tmp = y0;
                            y0 = y1;
                            y1 = tmp;
                        }
                        if (y2 > y3) {
                            tmp = y2;
                            y2 = y3;
                            y3 = tmp;
                        }
                        minY = (y0 < y2 ? y0 : y2);
                        maxY = (y1 > y3 ? y1 : y3);
                    }
                    context.enableScissor(minX, -maxY + buffer.height, maxX - minX, maxY - minY);
                    scissor = true;
                }
                drawCalls += this.drawDisplayObject(displayObject, buffer, offsetX, offsetY);
                if (scissor) {
                    context.disableScissor();
                }
                else {
                    context.popMask();
                }
                return drawCalls;
            };
            /**
             * 将一个RenderNode对象绘制到渲染缓冲
             * @param node 要绘制的节点
             * @param buffer 渲染缓冲
             * @param matrix 要叠加的矩阵
             * @param forHitTest 绘制结果是用于碰撞检测。若为true，当渲染GraphicsNode时，会忽略透明度样式设置，全都绘制为不透明的。
             */
            WebGLRenderer.prototype.drawNodeToBuffer = function (node, buffer, matrix, forHitTest) {
                var webglBuffer = buffer;
                //pushRenderTARGET
                webglBuffer.context.pushBuffer(webglBuffer);
                webglBuffer.setTransform(matrix.a, matrix.b, matrix.c, matrix.d, matrix.tx, matrix.ty);
                this.renderNode(node, buffer, 0, 0, forHitTest);
                webglBuffer.context.$flush(); //webglBuffer.context.$drawWebGL();
                webglBuffer.onRenderFinish();
                //popRenderTARGET
                webglBuffer.context.popBuffer();
            };
            /**
             * 将一个DisplayObject绘制到渲染缓冲，用于RenderTexture绘制
             * @param displayObject 要绘制的显示对象
             * @param buffer 渲染缓冲
             * @param matrix 要叠加的矩阵
             */
            WebGLRenderer.prototype.drawDisplayToBuffer = function (displayObject, buffer, matrix) {
                buffer.context.pushBuffer(buffer);
                if (matrix) {
                    buffer.setTransform(matrix.a, matrix.b, matrix.c, matrix.d, matrix.tx, matrix.ty);
                }
                var node;
                if (displayObject.$renderDirty) {
                    node = displayObject.$getRenderNode();
                }
                else {
                    node = displayObject.$renderNode;
                }
                var drawCalls = 0;
                if (node) {
                    drawCalls++;
                    ///
                    buffer.context.setBatchSystem(node);
                    ///
                    switch (node.type) {
                        case 1 /* BitmapNode */:
                            this.renderBitmap(node, buffer);
                            break;
                        case 2 /* TextNode */:
                            this.renderText(node, buffer);
                            break;
                        case 3 /* GraphicsNode */:
                            this.renderGraphics(node, buffer);
                            break;
                        case 4 /* GroupNode */:
                            this.renderGroup(node, buffer);
                            break;
                        case 5 /* MeshNode */:
                            this.renderMesh(node, buffer);
                            break;
                        case 6 /* NormalBitmapNode */:
                            this.renderNormalBitmap(node, buffer);
                            break;
                    }
                }
                var children = displayObject.$children;
                if (children) {
                    var length_9 = children.length;
                    for (var i = 0; i < length_9; i++) {
                        var child = children[i];
                        switch (child.$renderMode) {
                            case 1 /* NONE */:
                                break;
                            case 2 /* FILTER */:
                            case 3 /* CLIP */:
                            case 4 /* SCROLLRECT */:
                                drawCalls += this.drawDisplayObjectAdvanced(child, buffer, 0, 0);
                                break;
                            /*
                        case RenderMode.FILTER:
                            drawCalls += this.drawWithFilter(child, buffer, 0, 0);
                            break;
                        case RenderMode.CLIP:
                            drawCalls += this.drawWithClip(child, buffer, 0, 0);
                            break;
                        case RenderMode.SCROLLRECT:
                            drawCalls += this.drawWithScrollRect(child, buffer, 0, 0);
                            break;
                            */
                            default:
                                drawCalls += this.drawDisplayObject(child, buffer, 0, 0);
                                break;
                        }
                    }
                }
                buffer.context.$flush(); //buffer.context.$drawWebGL();
                buffer.onRenderFinish();
                buffer.context.popBuffer();
                return drawCalls;
            };
            /**
             * @private
             */
            WebGLRenderer.prototype.renderNode = function (node, buffer, offsetX, offsetY, forHitTest) {
                buffer.$offsetX = offsetX;
                buffer.$offsetY = offsetY;
                ///
                //buffer.context.setBatchSystemByRenderNode(node);
                ///
                switch (node.type) {
                    case 1 /* BitmapNode */:
                        this.renderBitmap(node, buffer);
                        break;
                    case 2 /* TextNode */:
                        this.renderText(node, buffer);
                        break;
                    case 3 /* GraphicsNode */:
                        this.renderGraphics(node, buffer, forHitTest);
                        break;
                    case 4 /* GroupNode */:
                        this.renderGroup(node, buffer);
                        break;
                    case 5 /* MeshNode */:
                        this.renderMesh(node, buffer);
                        break;
                    case 6 /* NormalBitmapNode */:
                        this.renderNormalBitmap(node, buffer);
                        break;
                }
            };
            /**
             * @private
             */
            WebGLRenderer.prototype.renderNormalBitmap = function (node, buffer) {
                var image = node.image;
                if (!image) {
                    return;
                }
                buffer.context.drawImage(image, node.sourceX, node.sourceY, node.sourceW, node.sourceH, node.drawX, node.drawY, node.drawW, node.drawH, node.imageWidth, node.imageHeight, node.rotated, node.smoothing);
            };
            /**
             * @private
             */
            WebGLRenderer.prototype.renderBitmap = function (node, buffer) {
                var image = node.image;
                if (!image) {
                    return;
                }
                //buffer.imageSmoothingEnabled = node.smoothing;
                var data = node.drawData;
                var length = data.length;
                var pos = 0;
                var m = node.matrix;
                var blendMode = node.blendMode;
                var alpha = node.alpha;
                var savedMatrix;
                var offsetX;
                var offsetY;
                if (m) {
                    savedMatrix = egret.Matrix.create();
                    var curMatrix = buffer.globalMatrix;
                    savedMatrix.a = curMatrix.a;
                    savedMatrix.b = curMatrix.b;
                    savedMatrix.c = curMatrix.c;
                    savedMatrix.d = curMatrix.d;
                    savedMatrix.tx = curMatrix.tx;
                    savedMatrix.ty = curMatrix.ty;
                    offsetX = buffer.$offsetX;
                    offsetY = buffer.$offsetY;
                    buffer.useOffset();
                    buffer.transform(m.a, m.b, m.c, m.d, m.tx, m.ty);
                }
                //这里不考虑嵌套
                if (blendMode) {
                    buffer.context.setGlobalCompositeOperation(blendModes[blendMode]);
                }
                var originAlpha;
                if (alpha == alpha) {
                    originAlpha = buffer.globalAlpha;
                    buffer.globalAlpha *= alpha;
                }
                if (node.filter) {
                    buffer.context.$filter = node.filter;
                    while (pos < length) {
                        buffer.context.drawImage(image, data[pos++], data[pos++], data[pos++], data[pos++], data[pos++], data[pos++], data[pos++], data[pos++], node.imageWidth, node.imageHeight, node.rotated, node.smoothing);
                    }
                    buffer.context.$filter = null;
                }
                else {
                    while (pos < length) {
                        buffer.context.drawImage(image, data[pos++], data[pos++], data[pos++], data[pos++], data[pos++], data[pos++], data[pos++], data[pos++], node.imageWidth, node.imageHeight, node.rotated, node.smoothing);
                    }
                }
                if (blendMode) {
                    buffer.context.setGlobalCompositeOperation(defaultCompositeOp);
                }
                if (alpha == alpha) {
                    buffer.globalAlpha = originAlpha;
                }
                if (m) {
                    var matrix = buffer.globalMatrix;
                    matrix.a = savedMatrix.a;
                    matrix.b = savedMatrix.b;
                    matrix.c = savedMatrix.c;
                    matrix.d = savedMatrix.d;
                    matrix.tx = savedMatrix.tx;
                    matrix.ty = savedMatrix.ty;
                    buffer.$offsetX = offsetX;
                    buffer.$offsetY = offsetY;
                    egret.Matrix.release(savedMatrix);
                }
            };
            /**
             * @private
             */
            WebGLRenderer.prototype.renderMesh = function (node, buffer) {
                var image = node.image;
                //buffer.imageSmoothingEnabled = node.smoothing;
                var data = node.drawData;
                var length = data.length;
                var pos = 0;
                var m = node.matrix;
                var blendMode = node.blendMode;
                var alpha = node.alpha;
                var savedMatrix;
                var offsetX;
                var offsetY;
                if (m) {
                    savedMatrix = egret.Matrix.create();
                    var curMatrix = buffer.globalMatrix;
                    savedMatrix.a = curMatrix.a;
                    savedMatrix.b = curMatrix.b;
                    savedMatrix.c = curMatrix.c;
                    savedMatrix.d = curMatrix.d;
                    savedMatrix.tx = curMatrix.tx;
                    savedMatrix.ty = curMatrix.ty;
                    offsetX = buffer.$offsetX;
                    offsetY = buffer.$offsetY;
                    buffer.useOffset();
                    buffer.transform(m.a, m.b, m.c, m.d, m.tx, m.ty);
                }
                //这里不考虑嵌套
                if (blendMode) {
                    buffer.context.setGlobalCompositeOperation(blendModes[blendMode]);
                }
                var originAlpha;
                if (alpha == alpha) {
                    originAlpha = buffer.globalAlpha;
                    buffer.globalAlpha *= alpha;
                }
                if (node.filter) {
                    buffer.context.$filter = node.filter;
                    while (pos < length) {
                        buffer.context.drawMesh(image, data[pos++], data[pos++], data[pos++], data[pos++], data[pos++], data[pos++], data[pos++], data[pos++], node.imageWidth, node.imageHeight, node.uvs, node.vertices, node.indices, node.bounds, node.rotated, node.smoothing);
                    }
                    buffer.context.$filter = null;
                }
                else {
                    while (pos < length) {
                        buffer.context.drawMesh(image, data[pos++], data[pos++], data[pos++], data[pos++], data[pos++], data[pos++], data[pos++], data[pos++], node.imageWidth, node.imageHeight, node.uvs, node.vertices, node.indices, node.bounds, node.rotated, node.smoothing);
                    }
                }
                if (blendMode) {
                    buffer.context.setGlobalCompositeOperation(defaultCompositeOp);
                }
                if (alpha == alpha) {
                    buffer.globalAlpha = originAlpha;
                }
                if (m) {
                    var matrix = buffer.globalMatrix;
                    matrix.a = savedMatrix.a;
                    matrix.b = savedMatrix.b;
                    matrix.c = savedMatrix.c;
                    matrix.d = savedMatrix.d;
                    matrix.tx = savedMatrix.tx;
                    matrix.ty = savedMatrix.ty;
                    buffer.$offsetX = offsetX;
                    buffer.$offsetY = offsetY;
                    egret.Matrix.release(savedMatrix);
                }
            };
            /**
             * @private
             */
            WebGLRenderer.prototype.___renderText____ = function (node, buffer) {
                var width = node.width - node.x;
                var height = node.height - node.y;
                if (width <= 0 || height <= 0 || !width || !height || node.drawData.length === 0) {
                    return;
                }
                var canvasScaleX = egret.sys.DisplayList.$canvasScaleX;
                var canvasScaleY = egret.sys.DisplayList.$canvasScaleY;
                var maxTextureSize = buffer.context.$maxTextureSize;
                if (width * canvasScaleX > maxTextureSize) {
                    canvasScaleX *= maxTextureSize / (width * canvasScaleX);
                }
                if (height * canvasScaleY > maxTextureSize) {
                    canvasScaleY *= maxTextureSize / (height * canvasScaleY);
                }
                width *= canvasScaleX;
                height *= canvasScaleY;
                var x = node.x * canvasScaleX;
                var y = node.y * canvasScaleY;
                if (node.$canvasScaleX !== canvasScaleX || node.$canvasScaleY !== canvasScaleY) {
                    node.$canvasScaleX = canvasScaleX;
                    node.$canvasScaleY = canvasScaleY;
                    node.dirtyRender = true;
                }
                if (x || y) {
                    buffer.transform(1, 0, 0, 1, x / canvasScaleX, y / canvasScaleY);
                }
                if (node.dirtyRender) {
                    web.TextAtlasRender.analysisTextNodeAndFlushDrawLabel(node);
                }
                var drawCommands = node[web.property_drawLabel];
                if (drawCommands && drawCommands.length > 0) {
                    //存一下
                    var saveOffsetX = buffer.$offsetX;
                    var saveOffsetY = buffer.$offsetY;
                    //开始画
                    var cmd = null;
                    var anchorX = 0;
                    var anchorY = 0;
                    var textBlocks = null;
                    var tb = null;
                    var page = null;
                    for (var i = 0, length_10 = drawCommands.length; i < length_10; ++i) {
                        cmd = drawCommands[i];
                        anchorX = cmd.anchorX;
                        anchorY = cmd.anchorY;
                        textBlocks = cmd.textBlocks;
                        buffer.$offsetX = saveOffsetX + anchorX;
                        for (var j = 0, length1 = textBlocks.length; j < length1; ++j) {
                            tb = textBlocks[j];
                            if (j > 0) {
                                buffer.$offsetX -= tb.canvasWidthOffset;
                            }
                            buffer.$offsetY = saveOffsetY + anchorY - (tb.measureHeight + (tb.stroke2 ? tb.canvasHeightOffset : 0)) / 2;
                            page = tb.line.page;
                            buffer.context.drawTexture(page.webGLTexture, tb.u, tb.v, tb.contentWidth, tb.contentHeight, 0, 0, tb.contentWidth, tb.contentHeight, page.pageWidth, page.pageHeight);
                            buffer.$offsetX += (tb.contentWidth - tb.canvasWidthOffset);
                        }
                    }
                    //还原回去
                    buffer.$offsetX = saveOffsetX;
                    buffer.$offsetY = saveOffsetY;
                }
                if (x || y) {
                    buffer.transform(1, 0, 0, 1, -x / canvasScaleX, -y / canvasScaleY);
                }
                node.dirtyRender = false;
            };
            /**
             * @private
             */
            WebGLRenderer.prototype.renderText = function (node, buffer) {
                if (web.textAtlasRenderEnable) {
                    //新的文字渲染机制
                    this.___renderText____(node, buffer);
                    return;
                }
                var width = node.width - node.x;
                var height = node.height - node.y;
                if (width <= 0 || height <= 0 || !width || !height || node.drawData.length == 0) {
                    return;
                }
                var canvasScaleX = egret.sys.DisplayList.$canvasScaleX;
                var canvasScaleY = egret.sys.DisplayList.$canvasScaleY;
                var maxTextureSize = buffer.context.$maxTextureSize;
                if (width * canvasScaleX > maxTextureSize) {
                    canvasScaleX *= maxTextureSize / (width * canvasScaleX);
                }
                if (height * canvasScaleY > maxTextureSize) {
                    canvasScaleY *= maxTextureSize / (height * canvasScaleY);
                }
                width *= canvasScaleX;
                height *= canvasScaleY;
                var x = node.x * canvasScaleX;
                var y = node.y * canvasScaleY;
                if (node.$canvasScaleX != canvasScaleX || node.$canvasScaleY != canvasScaleY) {
                    node.$canvasScaleX = canvasScaleX;
                    node.$canvasScaleY = canvasScaleY;
                    node.dirtyRender = true;
                }
                if (this.wxiOS10) {
                    if (!this.canvasRenderer) {
                        this.canvasRenderer = new egret.CanvasRenderer();
                    }
                    if (node.dirtyRender) {
                        this.canvasRenderBuffer = new web.CanvasRenderBuffer(width, height);
                    }
                }
                else {
                    if (!this.canvasRenderBuffer || !this.canvasRenderBuffer.context) {
                        this.canvasRenderer = new egret.CanvasRenderer();
                        this.canvasRenderBuffer = new web.CanvasRenderBuffer(width, height);
                    }
                    else if (node.dirtyRender) {
                        this.canvasRenderBuffer.resize(width, height);
                    }
                }
                if (!this.canvasRenderBuffer.context) {
                    return;
                }
                if (canvasScaleX != 1 || canvasScaleY != 1) {
                    this.canvasRenderBuffer.context.setTransform(canvasScaleX, 0, 0, canvasScaleY, 0, 0);
                }
                if (x || y) {
                    if (node.dirtyRender) {
                        this.canvasRenderBuffer.context.setTransform(canvasScaleX, 0, 0, canvasScaleY, -x, -y);
                    }
                    buffer.transform(1, 0, 0, 1, x / canvasScaleX, y / canvasScaleY);
                }
                else if (canvasScaleX != 1 || canvasScaleY != 1) {
                    this.canvasRenderBuffer.context.setTransform(canvasScaleX, 0, 0, canvasScaleY, 0, 0);
                }
                if (node.dirtyRender) {
                    var surface = this.canvasRenderBuffer.surface;
                    this.canvasRenderer.renderText(node, this.canvasRenderBuffer.context);
                    if (this.wxiOS10) {
                        surface["isCanvas"] = true;
                        node.$texture = surface;
                    }
                    else {
                        // 拷贝canvas到texture
                        var texture = node.$texture;
                        if (!texture) {
                            texture = buffer.context.createTexture(surface);
                            node.$texture = texture;
                        }
                        else {
                            // 重新拷贝新的图像
                            buffer.context.updateTexture(texture, surface);
                        }
                    }
                    // 保存材质尺寸
                    node.$textureWidth = surface.width;
                    node.$textureHeight = surface.height;
                }
                var textureWidth = node.$textureWidth;
                var textureHeight = node.$textureHeight;
                buffer.context.drawTexture(node.$texture, 0, 0, textureWidth, textureHeight, 0, 0, textureWidth / canvasScaleX, textureHeight / canvasScaleY, textureWidth, textureHeight);
                if (x || y) {
                    if (node.dirtyRender) {
                        this.canvasRenderBuffer.context.setTransform(canvasScaleX, 0, 0, canvasScaleY, 0, 0);
                    }
                    buffer.transform(1, 0, 0, 1, -x / canvasScaleX, -y / canvasScaleY);
                }
                node.dirtyRender = false;
            };
            /**
             * @private
             */
            WebGLRenderer.prototype.renderGraphics = function (node, buffer, forHitTest) {
                var width = node.width;
                var height = node.height;
                if (width <= 0 || height <= 0 || !width || !height || node.drawData.length == 0) {
                    return;
                }
                var canvasScaleX = egret.sys.DisplayList.$canvasScaleX;
                var canvasScaleY = egret.sys.DisplayList.$canvasScaleY;
                if (width * canvasScaleX < 1 || height * canvasScaleY < 1) {
                    canvasScaleX = canvasScaleY = 1;
                }
                if (node.$canvasScaleX != canvasScaleX || node.$canvasScaleY != canvasScaleY) {
                    node.$canvasScaleX = canvasScaleX;
                    node.$canvasScaleY = canvasScaleY;
                    node.dirtyRender = true;
                }
                //缩放叠加 width2 / width 填满整个区域
                width = width * canvasScaleX;
                height = height * canvasScaleY;
                var width2 = Math.ceil(width);
                var height2 = Math.ceil(height);
                canvasScaleX *= width2 / width;
                canvasScaleY *= height2 / height;
                width = width2;
                height = height2;
                if (this.wxiOS10) {
                    if (!this.canvasRenderer) {
                        this.canvasRenderer = new egret.CanvasRenderer();
                    }
                    if (node.dirtyRender) {
                        this.canvasRenderBuffer = new web.CanvasRenderBuffer(width, height);
                    }
                }
                else {
                    if (!this.canvasRenderBuffer || !this.canvasRenderBuffer.context) {
                        this.canvasRenderer = new egret.CanvasRenderer();
                        this.canvasRenderBuffer = new web.CanvasRenderBuffer(width, height);
                    }
                    else if (node.dirtyRender) {
                        this.canvasRenderBuffer.resize(width, height);
                    }
                }
                if (!this.canvasRenderBuffer.context) {
                    return;
                }
                if (canvasScaleX != 1 || canvasScaleY != 1) {
                    this.canvasRenderBuffer.context.setTransform(canvasScaleX, 0, 0, canvasScaleY, 0, 0);
                }
                if (node.x || node.y) {
                    if (node.dirtyRender || forHitTest) {
                        this.canvasRenderBuffer.context.translate(-node.x, -node.y);
                    }
                    buffer.transform(1, 0, 0, 1, node.x, node.y);
                }
                var surface = this.canvasRenderBuffer.surface;
                if (forHitTest) {
                    this.canvasRenderer.renderGraphics(node, this.canvasRenderBuffer.context, true);
                    var texture = void 0;
                    if (this.wxiOS10) {
                        surface["isCanvas"] = true;
                        texture = surface;
                    }
                    else {
                        egret.WebGLUtils.deleteWebGLTexture(surface);
                        texture = buffer.context.getWebGLTexture(surface);
                    }
                    buffer.context.drawTexture(texture, 0, 0, width, height, 0, 0, width, height, surface.width, surface.height);
                }
                else {
                    if (node.dirtyRender) {
                        this.canvasRenderer.renderGraphics(node, this.canvasRenderBuffer.context);
                        if (this.wxiOS10) {
                            surface["isCanvas"] = true;
                            node.$texture = surface;
                        }
                        else {
                            // 拷贝canvas到texture
                            var texture = node.$texture;
                            if (!texture) {
                                texture = buffer.context.createTexture(surface);
                                node.$texture = texture;
                            }
                            else {
                                // 重新拷贝新的图像
                                buffer.context.updateTexture(texture, surface);
                            }
                        }
                        // 保存材质尺寸
                        node.$textureWidth = surface.width;
                        node.$textureHeight = surface.height;
                    }
                    var textureWidth = node.$textureWidth;
                    var textureHeight = node.$textureHeight;
                    buffer.context.drawTexture(node.$texture, 0, 0, textureWidth, textureHeight, 0, 0, textureWidth / canvasScaleX, textureHeight / canvasScaleY, textureWidth, textureHeight);
                }
                if (node.x || node.y) {
                    if (node.dirtyRender || forHitTest) {
                        this.canvasRenderBuffer.context.translate(node.x, node.y);
                    }
                    buffer.transform(1, 0, 0, 1, -node.x, -node.y);
                }
                if (!forHitTest) {
                    node.dirtyRender = false;
                }
            };
            WebGLRenderer.prototype.renderGroup = function (groupNode, buffer) {
                var m = groupNode.matrix;
                var savedMatrix;
                var offsetX;
                var offsetY;
                if (m) {
                    savedMatrix = egret.Matrix.create();
                    var curMatrix = buffer.globalMatrix;
                    savedMatrix.a = curMatrix.a;
                    savedMatrix.b = curMatrix.b;
                    savedMatrix.c = curMatrix.c;
                    savedMatrix.d = curMatrix.d;
                    savedMatrix.tx = curMatrix.tx;
                    savedMatrix.ty = curMatrix.ty;
                    offsetX = buffer.$offsetX;
                    offsetY = buffer.$offsetY;
                    buffer.useOffset();
                    buffer.transform(m.a, m.b, m.c, m.d, m.tx, m.ty);
                }
                var children = groupNode.drawData;
                var length = children.length;
                for (var i = 0; i < length; i++) {
                    var node = children[i];
                    this.renderNode(node, buffer, buffer.$offsetX, buffer.$offsetY);
                }
                if (m) {
                    var matrix = buffer.globalMatrix;
                    matrix.a = savedMatrix.a;
                    matrix.b = savedMatrix.b;
                    matrix.c = savedMatrix.c;
                    matrix.d = savedMatrix.d;
                    matrix.tx = savedMatrix.tx;
                    matrix.ty = savedMatrix.ty;
                    buffer.$offsetX = offsetX;
                    buffer.$offsetY = offsetY;
                    egret.Matrix.release(savedMatrix);
                }
            };
            /**
             * @private
             */
            WebGLRenderer.prototype.createRenderBuffer = function (width, height) {
                var buffer = renderBufferPool.pop();
                if (buffer) {
                    buffer.resize(width, height);
                }
                else {
                    buffer = new web.WebGLRenderBuffer(width, height);
                    buffer.$computeDrawCall = false;
                }
                return buffer;
            };
            /*
            * 全部集中于这个函数里面，后续做整体重构和解决嵌套问题
            */
            WebGLRenderer.prototype.drawDisplayObjectAdvanced = function (displayObject, buffer, offsetX, offsetY, isStage) {
                var webglctx = buffer.context;
                webglctx.$flush();
                var drawCalls = 0;
                switch (displayObject.$renderMode) {
                    case 1 /* NONE */:
                        break;
                    case 2 /* FILTER */:
                        drawCalls += this.drawWithFilter(displayObject, buffer, offsetX, offsetY);
                        break;
                    case 3 /* CLIP */:
                        drawCalls += this.drawWithClip(displayObject, buffer, offsetX, offsetY);
                        break;
                    case 4 /* SCROLLRECT */:
                        drawCalls += this.drawWithScrollRect(displayObject, buffer, offsetX, offsetY);
                        break;
                    default:
                        //drawCalls += this.drawDisplayObject(child, buffer, offsetX2, offsetY2);
                        break;
                }
                webglctx.$flush();
                return drawCalls;
            };
            return WebGLRenderer;
        }());
        web.WebGLRenderer = WebGLRenderer;
        __reflect(WebGLRenderer.prototype, "egret.web.WebGLRenderer", ["egret.sys.SystemRenderer"]);
    })(web = egret.web || (egret.web = {}));
})(egret || (egret = {}));
//////////////////////////////////////////////////////////////////////////////////////
//
//  Copyright (c) 2014-present, Egret Technology.
//  All rights reserved.
//  Redistribution and use in source and binary forms, with or without
//  modification, are permitted provided that the following conditions are met:
//
//     * Redistributions of source code must retain the above copyright
//       notice, this list of conditions and the following disclaimer.
//     * Redistributions in binary form must reproduce the above copyright
//       notice, this list of conditions and the following disclaimer in the
//       documentation and/or other materials provided with the distribution.
//     * Neither the name of the Egret nor the
//       names of its contributors may be used to endorse or promote products
//       derived from this software without specific prior written permission.
//
//  THIS SOFTWARE IS PROVIDED BY EGRET AND CONTRIBUTORS "AS IS" AND ANY EXPRESS
//  OR IMPLIED WARRANTIES, INCLUDING, BUT NOT LIMITED TO, THE IMPLIED WARRANTIES
//  OF MERCHANTABILITY AND FITNESS FOR A PARTICULAR PURPOSE ARE DISCLAIMED.
//  IN NO EVENT SHALL EGRET AND CONTRIBUTORS BE LIABLE FOR ANY DIRECT, INDIRECT,
//  INCIDENTAL, SPECIAL, EXEMPLARY, OR CONSEQUENTIAL DAMAGES (INCLUDING, BUT NOT
//  LIMITED TO, PROCUREMENT OF SUBSTITUTE GOODS OR SERVICES;LOSS OF USE, DATA,
//  OR PROFITS; OR BUSINESS INTERRUPTION) HOWEVER CAUSED AND ON ANY THEORY OF
//  LIABILITY, WHETHER IN CONTRACT, STRICT LIABILITY, OR TORT (INCLUDING
//  NEGLIGENCE OR OTHERWISE) ARISING IN ANY WAY OUT OF THE USE OF THIS SOFTWARE,
//  EVEN IF ADVISED OF THE POSSIBILITY OF SUCH DAMAGE.
//
//////////////////////////////////////////////////////////////////////////////////////
/*
*** 一个管理模型，逐级包含: back -> page -> line -> textBlock
*/
var egret;
(function (egret) {
    var web;
    (function (web) {
        var TextBlock = (function (_super) {
            __extends(TextBlock, _super);
            function TextBlock(width, height, measureWidth, measureHeight, canvasWidthOffset, canvasHeightOffset, stroke2, border) {
                var _this = _super.call(this) || this;
                _this._width = 0;
                _this._height = 0;
                _this._border = 0;
                _this.line = null;
                _this.x = 0;
                _this.y = 0;
                _this.u = 0;
                _this.v = 0;
                _this.tag = '';
                _this.measureWidth = 0;
                _this.measureHeight = 0;
                _this.canvasWidthOffset = 0;
                _this.canvasHeightOffset = 0;
                _this.stroke2 = 0;
                _this._width = width;
                _this._height = height;
                _this._border = border;
                _this.measureWidth = measureWidth;
                _this.measureHeight = measureHeight;
                _this.canvasWidthOffset = canvasWidthOffset;
                _this.canvasHeightOffset = canvasHeightOffset;
                _this.stroke2 = stroke2;
                return _this;
            }
            Object.defineProperty(TextBlock.prototype, "border", {
                get: function () {
                    return this._border;
                },
                enumerable: true,
                configurable: true
            });
            Object.defineProperty(TextBlock.prototype, "width", {
                get: function () {
                    return this._width + this.border * 2;
                },
                enumerable: true,
                configurable: true
            });
            Object.defineProperty(TextBlock.prototype, "height", {
                get: function () {
                    return this._height + this.border * 2;
                },
                enumerable: true,
                configurable: true
            });
            Object.defineProperty(TextBlock.prototype, "contentWidth", {
                get: function () {
                    return this._width;
                },
                enumerable: true,
                configurable: true
            });
            Object.defineProperty(TextBlock.prototype, "contentHeight", {
                get: function () {
                    return this._height;
                },
                enumerable: true,
                configurable: true
            });
            Object.defineProperty(TextBlock.prototype, "page", {
                get: function () {
                    return this.line ? this.line.page : null;
                },
                enumerable: true,
                configurable: true
            });
            TextBlock.prototype.updateUV = function () {
                var line = this.line;
                if (!line) {
                    return false; //不属于任何的line就是错的
                }
                this.u = line.x + this.x + this.border * 1;
                this.v = line.y + this.y + this.border * 1;
                return true;
            };
            Object.defineProperty(TextBlock.prototype, "subImageOffsetX", {
                get: function () {
                    var line = this.line;
                    if (!line) {
                        return 0;
                    }
                    return line.x + this.x + this.border;
                },
                enumerable: true,
                configurable: true
            });
            Object.defineProperty(TextBlock.prototype, "subImageOffsetY", {
                get: function () {
                    var line = this.line;
                    if (!line) {
                        return 0;
                    }
                    return line.y + this.y + this.border;
                },
                enumerable: true,
                configurable: true
            });
            return TextBlock;
        }(egret.HashObject));
        web.TextBlock = TextBlock;
        __reflect(TextBlock.prototype, "egret.web.TextBlock");
        var Line = (function (_super) {
            __extends(Line, _super);
            function Line(maxWidth) {
                var _this = _super.call(this) || this;
                _this.page = null;
                _this.textBlocks = [];
                _this.dynamicMaxHeight = 0;
                _this.maxWidth = 0;
                _this.x = 0;
                _this.y = 0;
                _this.maxWidth = maxWidth;
                return _this;
            }
            Line.prototype.isCapacityOf = function (textBlock) {
                if (!textBlock) {
                    return false;
                }
                //
                var posx = 0;
                var posy = 0;
                var lastTxtBlock = this.lastTextBlock();
                if (lastTxtBlock) {
                    posx = lastTxtBlock.x + lastTxtBlock.width;
                    posy = lastTxtBlock.y;
                }
                //
                if (posx + textBlock.width > this.maxWidth) {
                    return false; //宽度不够
                }
                //
                if (this.dynamicMaxHeight > 0) {
                    if (textBlock.height > this.dynamicMaxHeight || (textBlock.height / this.dynamicMaxHeight < 0.5)) {
                        return false; //如果有已经有动态高度，到这里，要么高度不够，要么小于动态高度的0.6差距, 就不填充
                    }
                }
                return true;
            };
            Line.prototype.lastTextBlock = function () {
                var textBlocks = this.textBlocks;
                if (textBlocks.length > 0) {
                    return textBlocks[textBlocks.length - 1];
                }
                return null;
            };
            Line.prototype.addTextBlock = function (textBlock, needCheck) {
                //
                if (!textBlock) {
                    return false;
                }
                //
                if (needCheck) {
                    if (!this.isCapacityOf(textBlock)) {
                        return false;
                    }
                }
                //
                var posx = 0;
                var posy = 0;
                var lastTxtBlock = this.lastTextBlock();
                if (lastTxtBlock) {
                    posx = lastTxtBlock.x + lastTxtBlock.width;
                    posy = lastTxtBlock.y;
                }
                //
                textBlock.x = posx;
                textBlock.y = posy;
                textBlock.line = this;
                this.textBlocks.push(textBlock);
                this.dynamicMaxHeight = Math.max(this.dynamicMaxHeight, textBlock.height);
                return true;
            };
            return Line;
        }(egret.HashObject));
        web.Line = Line;
        __reflect(Line.prototype, "egret.web.Line");
        var Page = (function (_super) {
            __extends(Page, _super);
            function Page(pageWidth, pageHeight) {
                var _this = _super.call(this) || this;
                _this.lines = [];
                _this.pageWidth = 0;
                _this.pageHeight = 0;
                _this.webGLTexture = null;
                _this.pageWidth = pageWidth;
                _this.pageHeight = pageHeight;
                return _this;
            }
            Page.prototype.addLine = function (line) {
                if (!line) {
                    return false;
                }
                //
                var posx = 0;
                var posy = 0;
                //
                var lines = this.lines;
                if (lines.length > 0) {
                    var lastLine = lines[lines.length - 1];
                    posx = lastLine.x;
                    posy = lastLine.y + lastLine.dynamicMaxHeight;
                }
                if (line.maxWidth > this.pageWidth) {
                    console.error('line.maxWidth = ' + line.maxWidth + ', ' + 'this.pageWidth = ' + this.pageWidth);
                    return false; //宽度不够
                }
                if (posy + line.dynamicMaxHeight > this.pageHeight) {
                    return false; //满了
                }
                //更新数据
                line.x = posx;
                line.y = posy;
                line.page = this;
                this.lines.push(line);
                return true;
            };
            return Page;
        }(egret.HashObject));
        web.Page = Page;
        __reflect(Page.prototype, "egret.web.Page");
        var Book = (function (_super) {
            __extends(Book, _super);
            function Book(maxSize, border) {
                var _this = _super.call(this) || this;
                _this._pages = [];
                _this._sortLines = [];
                _this._maxSize = 1024;
                _this._border = 1;
                _this._maxSize = maxSize;
                _this._border = border;
                return _this;
            }
            Book.prototype.addTextBlock = function (textBlock) {
                var result = this._addTextBlock(textBlock);
                if (!result) {
                    return false;
                }
                //更新下uv
                textBlock.updateUV();
                //没有才要添加
                var exist = false;
                var cast = result;
                var _sortLines = this._sortLines;
                for (var _i = 0, _sortLines_1 = _sortLines; _i < _sortLines_1.length; _i++) {
                    var line = _sortLines_1[_i];
                    if (line === cast[1]) {
                        exist = true;
                        break;
                    }
                }
                if (!exist) {
                    _sortLines.push(cast[1]);
                }
                //重新排序
                this.sort();
                return true;
            };
            Book.prototype._addTextBlock = function (textBlock) {
                if (!textBlock) {
                    return null;
                }
                if (textBlock.width > this._maxSize || textBlock.height > this._maxSize) {
                    //console.log('this._maxSize = ' + this._maxSize + ', textBlock.width = ' + textBlock.width + ', textBlock.height = ' + textBlock.height);
                    return null;
                }
                //找到最合适的
                var _sortLines = this._sortLines;
                for (var i = 0, length_11 = _sortLines.length; i < length_11; ++i) {
                    var line = _sortLines[i];
                    if (!line.isCapacityOf(textBlock)) {
                        continue;
                    }
                    if (line.addTextBlock(textBlock, false)) {
                        return [line.page, line];
                    }
                }
                //做新的行
                var newLine = new Line(this._maxSize);
                if (!newLine.addTextBlock(textBlock, true)) {
                    console.error('_addTextBlock !newLine.addTextBlock(textBlock, true)');
                    return null;
                }
                //现有的page中插入
                var _pages = this._pages;
                for (var i = 0, length_12 = _pages.length; i < length_12; ++i) {
                    var page = _pages[i];
                    if (page.addLine(newLine)) {
                        return [page, newLine];
                    }
                }
                //都没有，就做新的page
                //添加目标行
                var newPage = this.createPage(this._maxSize, this._maxSize);
                if (!newPage.addLine(newLine)) {
                    console.error('_addText newPage.addLine failed');
                    return null;
                }
                return [newPage, newLine];
            };
            Book.prototype.createPage = function (pageWidth, pageHeight) {
                var newPage = new Page(pageWidth, pageHeight);
                this._pages.push(newPage);
                return newPage;
            };
            Book.prototype.sort = function () {
                if (this._sortLines.length <= 1) {
                    return;
                }
                var sortFunc = function (a, b) {
                    return (a.dynamicMaxHeight < b.dynamicMaxHeight) ? -1 : 1;
                };
                this._sortLines = this._sortLines.sort(sortFunc);
            };
            Book.prototype.createTextBlock = function (tag, width, height, measureWidth, measureHeight, canvasWidthOffset, canvasHeightOffset, stroke2) {
                var txtBlock = new TextBlock(width, height, measureWidth, measureHeight, canvasWidthOffset, canvasHeightOffset, stroke2, this._border);
                if (!this.addTextBlock(txtBlock)) {
                    //走到这里几乎是不可能的，除非内存分配没了
                    //暂时还没有到提交纹理的地步，现在都是虚拟的
                    return null;
                }
                txtBlock.tag = tag;
                return txtBlock;
            };
            return Book;
        }(egret.HashObject));
        web.Book = Book;
        __reflect(Book.prototype, "egret.web.Book");
    })(web = egret.web || (egret.web = {}));
})(egret || (egret = {}));
//////////////////////////////////////////////////////////////////////////////////////
//
//  Copyright (c) 2014-present, Egret Technology.
//  All rights reserved.
//  Redistribution and use in source and binary forms, with or without
//  modification, are permitted provided that the following conditions are met:
//
//     * Redistributions of source code must retain the above copyright
//       notice, this list of conditions and the following disclaimer.
//     * Redistributions in binary form must reproduce the above copyright
//       notice, this list of conditions and the following disclaimer in the
//       documentation and/or other materials provided with the distribution.
//     * Neither the name of the Egret nor the
//       names of its contributors may be used to endorse or promote products
//       derived from this software without specific prior written permission.
//
//  THIS SOFTWARE IS PROVIDED BY EGRET AND CONTRIBUTORS "AS IS" AND ANY EXPRESS
//  OR IMPLIED WARRANTIES, INCLUDING, BUT NOT LIMITED TO, THE IMPLIED WARRANTIES
//  OF MERCHANTABILITY AND FITNESS FOR A PARTICULAR PURPOSE ARE DISCLAIMED.
//  IN NO EVENT SHALL EGRET AND CONTRIBUTORS BE LIABLE FOR ANY DIRECT, INDIRECT,
//  INCIDENTAL, SPECIAL, EXEMPLARY, OR CONSEQUENTIAL DAMAGES (INCLUDING, BUT NOT
//  LIMITED TO, PROCUREMENT OF SUBSTITUTE GOODS OR SERVICES;LOSS OF USE, DATA,
//  OR PROFITS; OR BUSINESS INTERRUPTION) HOWEVER CAUSED AND ON ANY THEORY OF
//  LIABILITY, WHETHER IN CONTRACT, STRICT LIABILITY, OR TORT (INCLUDING
//  NEGLIGENCE OR OTHERWISE) ARISING IN ANY WAY OUT OF THE USE OF THIS SOFTWARE,
//  EVEN IF ADVISED OF THE POSSIBILITY OF SUCH DAMAGE.
//
//////////////////////////////////////////////////////////////////////////////////////
var egret;
(function (egret) {
    var web;
    (function (web) {
        //测试开关,打开会截住老的字体渲染
        web.textAtlasRenderEnable = false;
        //测试对象, 先不用singleton的，后续整理代码，就new一个，放在全局的context上做成员变量
        web.__textAtlasRender__ = null;
        //不想改TextNode的代码了，先用这种方式实现，以后稳了再改
        web.property_drawLabel = 'DrawLabel';
        //开启这个，用textAtlas渲染出来的，都是红字，而且加黑框
        var textAtlasDebug = false;
        //画一行
        var DrawLabel = (function (_super) {
            __extends(DrawLabel, _super);
            function DrawLabel() {
                var _this = _super !== null && _super.apply(this, arguments) || this;
                //记录初始位置
                _this.anchorX = 0;
                _this.anchorY = 0;
                //要画的字块
                _this.textBlocks = [];
                return _this;
            }
            //清除数据，回池
            DrawLabel.prototype.clear = function () {
                this.anchorX = 0;
                this.anchorY = 0;
                this.textBlocks.length = 0; //这个没事,实体在book里面存着
            };
            //池子创建
            DrawLabel.create = function () {
                var pool = DrawLabel.pool;
                if (pool.length === 0) {
                    pool.push(new DrawLabel);
                }
                return pool.pop();
            };
            //回池
            DrawLabel.back = function (drawLabel, checkRepeat) {
                if (!drawLabel) {
                    return;
                }
                var pool = DrawLabel.pool;
                if (checkRepeat && pool.indexOf(drawLabel) >= 0) {
                    console.error('DrawLabel.back repeat');
                    return;
                }
                drawLabel.clear();
                pool.push(drawLabel);
            };
            //池子，防止反复创建
            DrawLabel.pool = [];
            return DrawLabel;
        }(egret.HashObject));
        web.DrawLabel = DrawLabel;
        __reflect(DrawLabel.prototype, "egret.web.DrawLabel");
        //记录样式的
        var StyleInfo = (function (_super) {
            __extends(StyleInfo, _super);
            //
            function StyleInfo(textNode, format) {
                var _this = _super.call(this) || this;
                _this.format = null;
                //debug强制红色
                var saveTextColorForDebug = 0;
                if (textAtlasDebug) {
                    saveTextColorForDebug = textNode.textColor;
                    textNode.textColor = 0xff0000;
                }
                //存上
                _this.textColor = textNode.textColor;
                _this.strokeColor = textNode.strokeColor;
                _this.size = textNode.size;
                _this.stroke = textNode.stroke;
                _this.bold = textNode.bold;
                _this.italic = textNode.italic;
                _this.fontFamily = textNode.fontFamily;
                _this.format = format;
                _this.font = egret.getFontString(textNode, _this.format);
                //描述用于生成hashcode
                var textColor = (!format.textColor ? textNode.textColor : format.textColor);
                var strokeColor = (!format.strokeColor ? textNode.strokeColor : format.strokeColor);
                var stroke = (!format.stroke ? textNode.stroke : format.stroke);
                var size = (!format.size ? textNode.size : format.size);
                //
                _this.description = '' + _this.font + '-' + size;
                _this.description += '-' + egret.toColorString(textColor);
                _this.description += '-' + egret.toColorString(strokeColor);
                if (stroke) {
                    _this.description += '-' + stroke * 2;
                }
                //还原
                if (textAtlasDebug) {
                    textNode.textColor = saveTextColorForDebug;
                }
                return _this;
            }
            return StyleInfo;
        }(egret.HashObject));
        __reflect(StyleInfo.prototype, "StyleInfo");
        //测量字体和绘制的
        var CharImageRender = (function (_super) {
            __extends(CharImageRender, _super);
            function CharImageRender() {
                var _this = _super !== null && _super.apply(this, arguments) || this;
                //要渲染的字符串
                _this.char = '';
                //StyleInfo
                _this.styleInfo = null;
                //生成hashcode的字符串
                _this.hashCodeString = '';
                //字母：style设置行程唯一值
                _this.charWithStyleHashCode = 0;
                //测量实际的size
                _this.measureWidth = 0;
                _this.measureHeight = 0;
                //边缘放大之后的偏移
                _this.canvasWidthOffset = 0;
                _this.canvasHeightOffset = 0;
                //描边的记录
                _this.stroke2 = 0;
                return _this;
            }
            CharImageRender.prototype.reset = function (char, styleKey) {
                this.char = char;
                this.styleInfo = styleKey;
                this.hashCodeString = char + ':' + styleKey.description;
                this.charWithStyleHashCode = egret.NumberUtils.convertStringToHashCode(this.hashCodeString);
                this.canvasWidthOffset = 0;
                this.canvasHeightOffset = 0;
                this.stroke2 = 0;
                return this;
            };
            CharImageRender.prototype.measureAndDraw = function (targetCanvas) {
                var canvas = targetCanvas;
                if (!canvas) {
                    return;
                }
                //读取设置
                var text = this.char;
                var format = this.styleInfo.format;
                var textColor = (!format.textColor ? this.styleInfo.textColor : format.textColor);
                var strokeColor = (!format.strokeColor ? this.styleInfo.strokeColor : format.strokeColor);
                var stroke = (!format.stroke ? this.styleInfo.stroke : format.stroke);
                var size = (!format.size ? this.styleInfo.size : format.size);
                //开始测量---------------------------------------
                this.measureWidth = this.measure(text, this.styleInfo, size);
                this.measureHeight = size; //this.styleInfo.size;
                //调整 参考TextField: $getRenderBounds(): Rectangle {
                var canvasWidth = this.measureWidth;
                var canvasHeight = this.measureHeight;
                var _strokeDouble = stroke * 2;
                if (_strokeDouble > 0) {
                    canvasWidth += _strokeDouble * 2;
                    canvasHeight += _strokeDouble * 2;
                }
                this.stroke2 = _strokeDouble;
                //赋值
                canvas.width = canvasWidth = Math.ceil(canvasWidth) + 2 * 2;
                canvas.height = canvasHeight = Math.ceil(canvasHeight) + 2 * 2;
                this.canvasWidthOffset = (canvas.width - this.measureWidth) / 2;
                this.canvasHeightOffset = (canvas.height - this.measureHeight) / 2;
                //全部保留numberOfPrecision位小数
                var numberOfPrecision = 3;
                var precision = Math.pow(10, numberOfPrecision);
                this.canvasWidthOffset = Math.floor(this.canvasWidthOffset * precision) / precision;
                this.canvasHeightOffset = Math.floor(this.canvasHeightOffset * precision) / precision;
                //再开始绘制---------------------------------------
                var context = egret.sys.getContext2d(canvas);
                context.save();
                context.textAlign = 'center';
                context.textBaseline = 'middle';
                context.lineJoin = 'round';
                context.font = this.styleInfo.font;
                context.fillStyle = egret.toColorString(textColor);
                context.strokeStyle = egret.toColorString(strokeColor);
                context.clearRect(0, 0, canvas.width, canvas.height);
                if (stroke) {
                    context.lineWidth = stroke * 2;
                    context.strokeText(text, canvas.width / 2, canvas.height / 2);
                }
                context.fillText(text, canvas.width / 2, canvas.height / 2);
                context.restore();
            };
            CharImageRender.prototype.measure = function (text, styleKey, textFlowSize) {
                var isChinese = CharImageRender.chineseCharactersRegExp.test(text);
                if (isChinese) {
                    if (CharImageRender.chineseCharacterMeasureFastMap[styleKey.font]) {
                        return CharImageRender.chineseCharacterMeasureFastMap[styleKey.font];
                    }
                }
                var measureTextWidth = egret.sys.measureText(text, styleKey.fontFamily, textFlowSize || styleKey.size, styleKey.bold, styleKey.italic);
                if (isChinese) {
                    CharImageRender.chineseCharacterMeasureFastMap[styleKey.font] = measureTextWidth;
                }
                return measureTextWidth;
            };
            //针对中文的加速查找
            CharImageRender.chineseCharactersRegExp = new RegExp("^[\u4E00-\u9FA5]$");
            CharImageRender.chineseCharacterMeasureFastMap = {};
            return CharImageRender;
        }(egret.HashObject));
        __reflect(CharImageRender.prototype, "CharImageRender");
        //对外的类
        var TextAtlasRender = (function (_super) {
            __extends(TextAtlasRender, _super);
            //
            function TextAtlasRender(webglRenderContext, maxSize, border) {
                var _this = _super.call(this) || this;
                _this.book = null;
                _this.charImageRender = new CharImageRender;
                _this.textBlockMap = {};
                _this._canvas = null;
                _this.textAtlasTextureCache = [];
                _this.webglRenderContext = null;
                _this.webglRenderContext = webglRenderContext;
                _this.book = new web.Book(maxSize, border);
                return _this;
            }
            //分析textNode，把数据提取出来，然后给textNode挂上渲染的信息
            TextAtlasRender.analysisTextNodeAndFlushDrawLabel = function (textNode) {
                if (!textNode) {
                    return;
                }
                if (!web.__textAtlasRender__) {
                    //创建，后续会转移给WebGLRenderContext
                    var webglcontext = egret.web.WebGLRenderContext.getInstance(0, 0);
                    //初期先512，因为不会大规模batch, 老项目最好不要直接使用这个，少数几个总变内容的TextField可以用，所以先不用$maxTextureSize
                    web.__textAtlasRender__ = new TextAtlasRender(webglcontext, textAtlasDebug ? 512 : 512 /*webglcontext.$maxTextureSize*/, textAtlasDebug ? 12 : 1);
                }
                //清除命令
                textNode[web.property_drawLabel] = textNode[web.property_drawLabel] || [];
                var drawLabels = textNode[web.property_drawLabel];
                for (var _i = 0, drawLabels_1 = drawLabels; _i < drawLabels_1.length; _i++) {
                    var drawLabel = drawLabels_1[_i];
                    //还回去
                    DrawLabel.back(drawLabel, false);
                }
                drawLabels.length = 0;
                //重新装填
                var offset = 4;
                var drawData = textNode.drawData;
                var anchorX = 0;
                var anchorY = 0;
                var labelString = '';
                var labelFormat = {};
                var resultAsRenderTextBlocks = [];
                for (var i = 0, length_13 = drawData.length; i < length_13; i += offset) {
                    anchorX = drawData[i + 0];
                    anchorY = drawData[i + 1];
                    labelString = drawData[i + 2];
                    labelFormat = drawData[i + 3] || {};
                    resultAsRenderTextBlocks.length = 0;
                    //提取数据
                    web.__textAtlasRender__.convertLabelStringToTextAtlas(labelString, new StyleInfo(textNode, labelFormat), resultAsRenderTextBlocks);
                    //pool创建 + 添加命令
                    var drawLabel = DrawLabel.create();
                    drawLabel.anchorX = anchorX;
                    drawLabel.anchorY = anchorY;
                    drawLabel.textBlocks = [].concat(resultAsRenderTextBlocks);
                    drawLabels.push(drawLabel);
                }
            };
            //字符串转化成为TextBlock
            TextAtlasRender.prototype.convertLabelStringToTextAtlas = function (labelstring, styleKey, resultAsRenderTextBlocks) {
                var canvas = this.canvas;
                var charImageRender = this.charImageRender;
                var textBlockMap = this.textBlockMap;
                for (var _i = 0, labelstring_1 = labelstring; _i < labelstring_1.length; _i++) {
                    var char = labelstring_1[_i];
                    //不反复创建
                    charImageRender.reset(char, styleKey);
                    if (textBlockMap[charImageRender.charWithStyleHashCode]) {
                        //检查重复
                        resultAsRenderTextBlocks.push(textBlockMap[charImageRender.charWithStyleHashCode]);
                        continue;
                    }
                    //画到到canvas
                    charImageRender.measureAndDraw(canvas);
                    //创建新的文字块
                    var txtBlock = this.book.createTextBlock(char, canvas.width, canvas.height, charImageRender.measureWidth, charImageRender.measureHeight, charImageRender.canvasWidthOffset, charImageRender.canvasHeightOffset, charImageRender.stroke2);
                    if (!txtBlock) {
                        continue;
                    }
                    //需要绘制
                    resultAsRenderTextBlocks.push(txtBlock);
                    //记录快速查找
                    textBlockMap[charImageRender.charWithStyleHashCode] = txtBlock;
                    //生成纹理
                    var page = txtBlock.page;
                    if (!page.webGLTexture) {
                        page.webGLTexture = this.createTextTextureAtlas(page.pageWidth, page.pageHeight, textAtlasDebug);
                    }
                    var gl = this.webglRenderContext.context;
                    page.webGLTexture[egret.glContext] = gl;
                    gl.bindTexture(gl.TEXTURE_2D, page.webGLTexture);
                    gl.pixelStorei(gl.UNPACK_PREMULTIPLY_ALPHA_WEBGL, true);
                    page.webGLTexture[egret.UNPACK_PREMULTIPLY_ALPHA_WEBGL] = true;
                    gl.texSubImage2D(gl.TEXTURE_2D, 0, txtBlock.subImageOffsetX, txtBlock.subImageOffsetY, gl.RGBA, gl.UNSIGNED_BYTE, canvas);
                    gl.pixelStorei(gl.UNPACK_PREMULTIPLY_ALPHA_WEBGL, false);
                }
            };
            //给一个page创建一个纹理
            TextAtlasRender.prototype.createTextTextureAtlas = function (width, height, debug) {
                var texture = null;
                if (debug) {
                    //做一个黑底子的，方便调试代码
                    var canvas = egret.sys.createCanvas(width, width);
                    var context_3 = egret.sys.getContext2d(canvas);
                    context_3.fillStyle = 'black';
                    context_3.fillRect(0, 0, width, width);
                    texture = egret.sys.createTexture(this.webglRenderContext, canvas);
                }
                else {
                    //真的
                    texture = egret.sys._createTexture(this.webglRenderContext, width, height, null);
                }
                if (texture) {
                    //存起来，未来可以删除，或者查看
                    this.textAtlasTextureCache.push(texture);
                }
                return texture;
            };
            Object.defineProperty(TextAtlasRender.prototype, "canvas", {
                //给CharImageRender用的canvas
                get: function () {
                    if (!this._canvas) {
                        //就用默认体积24
                        this._canvas = egret.sys.createCanvas(24, 24);
                    }
                    return this._canvas;
                },
                enumerable: true,
                configurable: true
            });
            return TextAtlasRender;
        }(egret.HashObject));
        web.TextAtlasRender = TextAtlasRender;
        __reflect(TextAtlasRender.prototype, "egret.web.TextAtlasRender");
    })(web = egret.web || (egret.web = {}));
})(egret || (egret = {}));
//////////////////////////////////////////////////////////////////////////////////////
//
//  Copyright (c) 2014-present, Egret Technology.
//  All rights reserved.
//  Redistribution and use in source and binary forms, with or without
//  modification, are permitted provided that the following conditions are met:
//
//     * Redistributions of source code must retain the above copyright
//       notice, this list of conditions and the following disclaimer.
//     * Redistributions in binary form must reproduce the above copyright
//       notice, this list of conditions and the following disclaimer in the
//       documentation and/or other materials provided with the distribution.
//     * Neither the name of the Egret nor the
//       names of its contributors may be used to endorse or promote products
//       derived from this software without specific prior written permission.
//
//  THIS SOFTWARE IS PROVIDED BY EGRET AND CONTRIBUTORS "AS IS" AND ANY EXPRESS
//  OR IMPLIED WARRANTIES, INCLUDING, BUT NOT LIMITED TO, THE IMPLIED WARRANTIES
//  OF MERCHANTABILITY AND FITNESS FOR A PARTICULAR PURPOSE ARE DISCLAIMED.
//  IN NO EVENT SHALL EGRET AND CONTRIBUTORS BE LIABLE FOR ANY DIRECT, INDIRECT,
//  INCIDENTAL, SPECIAL, EXEMPLARY, OR CONSEQUENTIAL DAMAGES (INCLUDING, BUT NOT
//  LIMITED TO, PROCUREMENT OF SUBSTITUTE GOODS OR SERVICES;LOSS OF USE, DATA,
//  OR PROFITS; OR BUSINESS INTERRUPTION) HOWEVER CAUSED AND ON ANY THEORY OF
//  LIABILITY, WHETHER IN CONTRACT, STRICT LIABILITY, OR TORT (INCLUDING
//  NEGLIGENCE OR OTHERWISE) ARISING IN ANY WAY OUT OF THE USE OF THIS SOFTWARE,
//  EVEN IF ADVISED OF THE POSSIBILITY OF SUCH DAMAGE.
//
//////////////////////////////////////////////////////////////////////////////////////
var egret;
(function (egret) {
    var web;
    (function (web) {
        /**
         * @private
         */
        var EgretWebGLAttribute = (function () {
            function EgretWebGLAttribute(gl, program, attributeData) {
                this.gl = gl;
                this.name = attributeData.name;
                this.type = attributeData.type;
                this.size = attributeData.size;
                this.location = gl.getAttribLocation(program, this.name);
                this.count = 0;
                this.initCount(gl);
                this.format = gl.FLOAT;
                this.initFormat(gl);
            }
            EgretWebGLAttribute.prototype.initCount = function (gl) {
                var type = this.type;
                switch (type) {
                    case 5126 /* FLOAT */:
                    case 5120 /* BYTE */:
                    case 5121 /* UNSIGNED_BYTE */:
                    case 5123 /* UNSIGNED_SHORT */:
                        this.count = 1;
                        break;
                    case 35664 /* FLOAT_VEC2 */:
                        this.count = 2;
                        break;
                    case 35665 /* FLOAT_VEC3 */:
                        this.count = 3;
                        break;
                    case 35666 /* FLOAT_VEC4 */:
                        this.count = 4;
                        break;
                }
            };
            EgretWebGLAttribute.prototype.initFormat = function (gl) {
                var type = this.type;
                switch (type) {
                    case 5126 /* FLOAT */:
                    case 35664 /* FLOAT_VEC2 */:
                    case 35665 /* FLOAT_VEC3 */:
                    case 35666 /* FLOAT_VEC4 */:
                        this.format = gl.FLOAT;
                        break;
                    case 5121 /* UNSIGNED_BYTE */:
                        this.format = gl.UNSIGNED_BYTE;
                        break;
                    case 5123 /* UNSIGNED_SHORT */:
                        this.format = gl.UNSIGNED_SHORT;
                        break;
                    case 5120 /* BYTE */:
                        this.format = gl.BYTE;
                        break;
                }
            };
            return EgretWebGLAttribute;
        }());
        web.EgretWebGLAttribute = EgretWebGLAttribute;
        __reflect(EgretWebGLAttribute.prototype, "egret.web.EgretWebGLAttribute");
    })(web = egret.web || (egret.web = {}));
})(egret || (egret = {}));
//////////////////////////////////////////////////////////////////////////////////////
//
//  Copyright (c) 2014-present, Egret Technology.
//  All rights reserved.
//  Redistribution and use in source and binary forms, with or without
//  modification, are permitted provided that the following conditions are met:
//
//     * Redistributions of source code must retain the above copyright
//       notice, this list of conditions and the following disclaimer.
//     * Redistributions in binary form must reproduce the above copyright
//       notice, this list of conditions and the following disclaimer in the
//       documentation and/or other materials provided with the distribution.
//     * Neither the name of the Egret nor the
//       names of its contributors may be used to endorse or promote products
//       derived from this software without specific prior written permission.
//
//  THIS SOFTWARE IS PROVIDED BY EGRET AND CONTRIBUTORS "AS IS" AND ANY EXPRESS
//  OR IMPLIED WARRANTIES, INCLUDING, BUT NOT LIMITED TO, THE IMPLIED WARRANTIES
//  OF MERCHANTABILITY AND FITNESS FOR A PARTICULAR PURPOSE ARE DISCLAIMED.
//  IN NO EVENT SHALL EGRET AND CONTRIBUTORS BE LIABLE FOR ANY DIRECT, INDIRECT,
//  INCIDENTAL, SPECIAL, EXEMPLARY, OR CONSEQUENTIAL DAMAGES (INCLUDING, BUT NOT
//  LIMITED TO, PROCUREMENT OF SUBSTITUTE GOODS OR SERVICES;LOSS OF USE, DATA,
//  OR PROFITS; OR BUSINESS INTERRUPTION) HOWEVER CAUSED AND ON ANY THEORY OF
//  LIABILITY, WHETHER IN CONTRACT, STRICT LIABILITY, OR TORT (INCLUDING
//  NEGLIGENCE OR OTHERWISE) ARISING IN ANY WAY OUT OF THE USE OF THIS SOFTWARE,
//  EVEN IF ADVISED OF THE POSSIBILITY OF SUCH DAMAGE.
//
//////////////////////////////////////////////////////////////////////////////////////
var egret;
(function (egret) {
    var web;
    (function (web) {
        function loadShader(gl, type, source) {
            var shader = gl.createShader(type);
            gl.shaderSource(shader, source);
            gl.compileShader(shader);
            var compiled = gl.getShaderParameter(shader, gl.COMPILE_STATUS);
            if (!compiled) {
                console.log("shader not compiled!");
                console.log(gl.getShaderInfoLog(shader));
            }
            return shader;
        }
        function createWebGLProgram(gl, vertexShader, fragmentShader) {
            var program = gl.createProgram();
            gl.attachShader(program, vertexShader);
            gl.attachShader(program, fragmentShader);
            gl.linkProgram(program);
            return program;
        }
        function extractAttributes(gl, program) {
            var attributes = {};
            var totalAttributes = gl.getProgramParameter(program, gl.ACTIVE_ATTRIBUTES);
            for (var i = 0; i < totalAttributes; i++) {
                var attribData = gl.getActiveAttrib(program, i);
                var name_2 = attribData.name;
                var attribute = new web.EgretWebGLAttribute(gl, program, attribData);
                attributes[name_2] = attribute;
            }
            return attributes;
        }
        function extractUniforms(gl, program) {
            var uniforms = {};
            var totalUniforms = gl.getProgramParameter(program, gl.ACTIVE_UNIFORMS);
            for (var i = 0; i < totalUniforms; i++) {
                var uniformData = gl.getActiveUniform(program, i);
                var name_3 = uniformData.name;
                var uniform = new web.EgretWebGLUniform(gl, program, uniformData);
                uniforms[name_3] = uniform;
            }
            return uniforms;
        }
        /**
         * @private
         */
        var EgretWebGLProgram = (function () {
            function EgretWebGLProgram(gl, vertSource, fragSource) {
                this.vshaderSource = vertSource;
                this.fshaderSource = fragSource;
                this.vertexShader = loadShader(gl, gl.VERTEX_SHADER, this.vshaderSource);
                this.fragmentShader = loadShader(gl, gl.FRAGMENT_SHADER, this.fshaderSource);
                this.id = createWebGLProgram(gl, this.vertexShader, this.fragmentShader);
                this.uniforms = extractUniforms(gl, this.id);
                this.attributes = extractAttributes(gl, this.id);
            }
            /**
             * 获取所需的WebGL Program
             * @param key {string} 对于唯一的program程序，对应唯一的key
             */
            EgretWebGLProgram.getProgram = function (gl, vertSource, fragSource, key) {
                if (!this.programCache[key]) {
                    this.programCache[key] = new EgretWebGLProgram(gl, vertSource, fragSource);
                }
                return this.programCache[key];
            };
            EgretWebGLProgram.deleteProgram = function (gl, vertSource, fragSource, key) {
                // TODO delete
            };
            EgretWebGLProgram.programCache = {};
            return EgretWebGLProgram;
        }());
        web.EgretWebGLProgram = EgretWebGLProgram;
        __reflect(EgretWebGLProgram.prototype, "egret.web.EgretWebGLProgram");
    })(web = egret.web || (egret.web = {}));
})(egret || (egret = {}));
//////////////////////////////////////////////////////////////////////////////////////
//
//  Copyright (c) 2014-present, Egret Technology.
//  All rights reserved.
//  Redistribution and use in source and binary forms, with or without
//  modification, are permitted provided that the following conditions are met:
//
//     * Redistributions of source code must retain the above copyright
//       notice, this list of conditions and the following disclaimer.
//     * Redistributions in binary form must reproduce the above copyright
//       notice, this list of conditions and the following disclaimer in the
//       documentation and/or other materials provided with the distribution.
//     * Neither the name of the Egret nor the
//       names of its contributors may be used to endorse or promote products
//       derived from this software without specific prior written permission.
//
//  THIS SOFTWARE IS PROVIDED BY EGRET AND CONTRIBUTORS "AS IS" AND ANY EXPRESS
//  OR IMPLIED WARRANTIES, INCLUDING, BUT NOT LIMITED TO, THE IMPLIED WARRANTIES
//  OF MERCHANTABILITY AND FITNESS FOR A PARTICULAR PURPOSE ARE DISCLAIMED.
//  IN NO EVENT SHALL EGRET AND CONTRIBUTORS BE LIABLE FOR ANY DIRECT, INDIRECT,
//  INCIDENTAL, SPECIAL, EXEMPLARY, OR CONSEQUENTIAL DAMAGES (INCLUDING, BUT NOT
//  LIMITED TO, PROCUREMENT OF SUBSTITUTE GOODS OR SERVICES;LOSS OF USE, DATA,
//  OR PROFITS; OR BUSINESS INTERRUPTION) HOWEVER CAUSED AND ON ANY THEORY OF
//  LIABILITY, WHETHER IN CONTRACT, STRICT LIABILITY, OR TORT (INCLUDING
//  NEGLIGENCE OR OTHERWISE) ARISING IN ANY WAY OUT OF THE USE OF THIS SOFTWARE,
//  EVEN IF ADVISED OF THE POSSIBILITY OF SUCH DAMAGE.
//
//////////////////////////////////////////////////////////////////////////////////////
var egret;
(function (egret) {
    var web;
    (function (web) {
        /**
         * @private
         */
        var EgretWebGLUniform = (function () {
            function EgretWebGLUniform(gl, program, uniformData) {
                this.gl = gl;
                this.name = uniformData.name;
                this.type = uniformData.type;
                this.size = uniformData.size;
                this.location = gl.getUniformLocation(program, this.name);
                this.setDefaultValue();
                this.generateSetValue();
                this.generateUpload();
            }
            EgretWebGLUniform.prototype.setDefaultValue = function () {
                var type = this.type;
                switch (type) {
                    case 5126 /* FLOAT */:
                    case 35678 /* SAMPLER_2D */:
                    case 35680 /* SAMPLER_CUBE */:
                    case 35670 /* BOOL */:
                    case 5124 /* INT */:
                        this.value = 0;
                        break;
                    case 35664 /* FLOAT_VEC2 */:
                    case 35671 /* BOOL_VEC2 */:
                    case 35667 /* INT_VEC2 */:
                        this.value = [0, 0];
                        break;
                    case 35665 /* FLOAT_VEC3 */:
                    case 35672 /* BOOL_VEC3 */:
                    case 35668 /* INT_VEC3 */:
                        this.value = [0, 0, 0];
                        break;
                    case 35666 /* FLOAT_VEC4 */:
                    case 35673 /* BOOL_VEC4 */:
                    case 35669 /* INT_VEC4 */:
                        this.value = [0, 0, 0, 0];
                        break;
                    case 35674 /* FLOAT_MAT2 */:
                        this.value = new Float32Array([
                            1, 0,
                            0, 1
                        ]);
                        break;
                    case 35675 /* FLOAT_MAT3 */:
                        this.value = new Float32Array([
                            1, 0, 0,
                            0, 1, 0,
                            0, 0, 1
                        ]);
                        break;
                    case 35676 /* FLOAT_MAT4 */:
                        this.value = new Float32Array([
                            1, 0, 0, 0,
                            0, 1, 0, 0,
                            0, 0, 1, 0,
                            0, 0, 0, 1
                        ]);
                        break;
                }
            };
            EgretWebGLUniform.prototype.generateSetValue = function () {
                var type = this.type;
                switch (type) {
                    case 5126 /* FLOAT */:
                    case 35678 /* SAMPLER_2D */:
                    case 35680 /* SAMPLER_CUBE */:
                    case 35670 /* BOOL */:
                    case 5124 /* INT */:
                        this.setValue = function (value) {
                            var notEqual = this.value !== value;
                            this.value = value;
                            notEqual && this.upload();
                        };
                        break;
                    case 35664 /* FLOAT_VEC2 */:
                    case 35671 /* BOOL_VEC2 */:
                    case 35667 /* INT_VEC2 */:
                        this.setValue = function (value) {
                            var notEqual = this.value[0] !== value.x || this.value[1] !== value.y;
                            this.value[0] = value.x;
                            this.value[1] = value.y;
                            notEqual && this.upload();
                        };
                        break;
                    case 35665 /* FLOAT_VEC3 */:
                    case 35672 /* BOOL_VEC3 */:
                    case 35668 /* INT_VEC3 */:
                        this.setValue = function (value) {
                            this.value[0] = value.x;
                            this.value[1] = value.y;
                            this.value[2] = value.z;
                            this.upload();
                        };
                        break;
                    case 35666 /* FLOAT_VEC4 */:
                    case 35673 /* BOOL_VEC4 */:
                    case 35669 /* INT_VEC4 */:
                        this.setValue = function (value) {
                            this.value[0] = value.x;
                            this.value[1] = value.y;
                            this.value[2] = value.z;
                            this.value[3] = value.w;
                            this.upload();
                        };
                        break;
                    case 35674 /* FLOAT_MAT2 */:
                    case 35675 /* FLOAT_MAT3 */:
                    case 35676 /* FLOAT_MAT4 */:
                        this.setValue = function (value) {
                            this.value.set(value);
                            this.upload();
                        };
                        break;
                }
            };
            EgretWebGLUniform.prototype.generateUpload = function () {
                var gl = this.gl;
                var type = this.type;
                var location = this.location;
                switch (type) {
                    case 5126 /* FLOAT */:
                        this.upload = function () {
                            var value = this.value;
                            gl.uniform1f(location, value);
                        };
                        break;
                    case 35664 /* FLOAT_VEC2 */:
                        this.upload = function () {
                            var value = this.value;
                            gl.uniform2f(location, value[0], value[1]);
                        };
                        break;
                    case 35665 /* FLOAT_VEC3 */:
                        this.upload = function () {
                            var value = this.value;
                            gl.uniform3f(location, value[0], value[1], value[2]);
                        };
                        break;
                    case 35666 /* FLOAT_VEC4 */:
                        this.upload = function () {
                            var value = this.value;
                            gl.uniform4f(location, value[0], value[1], value[2], value[3]);
                        };
                        break;
                    case 35678 /* SAMPLER_2D */:
                    case 35680 /* SAMPLER_CUBE */:
                    case 35670 /* BOOL */:
                    case 5124 /* INT */:
                        this.upload = function () {
                            var value = this.value;
                            gl.uniform1i(location, value);
                        };
                        break;
                    case 35671 /* BOOL_VEC2 */:
                    case 35667 /* INT_VEC2 */:
                        this.upload = function () {
                            var value = this.value;
                            gl.uniform2i(location, value[0], value[1]);
                        };
                        break;
                    case 35672 /* BOOL_VEC3 */:
                    case 35668 /* INT_VEC3 */:
                        this.upload = function () {
                            var value = this.value;
                            gl.uniform3i(location, value[0], value[1], value[2]);
                        };
                        break;
                    case 35673 /* BOOL_VEC4 */:
                    case 35669 /* INT_VEC4 */:
                        this.upload = function () {
                            var value = this.value;
                            gl.uniform4i(location, value[0], value[1], value[2], value[3]);
                        };
                        break;
                    case 35674 /* FLOAT_MAT2 */:
                        this.upload = function () {
                            var value = this.value;
                            gl.uniformMatrix2fv(location, false, value);
                        };
                        break;
                    case 35675 /* FLOAT_MAT3 */:
                        this.upload = function () {
                            var value = this.value;
                            gl.uniformMatrix3fv(location, false, value);
                        };
                        break;
                    case 35676 /* FLOAT_MAT4 */:
                        this.upload = function () {
                            var value = this.value;
                            gl.uniformMatrix4fv(location, false, value);
                        };
                        break;
                }
            };
            return EgretWebGLUniform;
        }());
        web.EgretWebGLUniform = EgretWebGLUniform;
        __reflect(EgretWebGLUniform.prototype, "egret.web.EgretWebGLUniform");
    })(web = egret.web || (egret.web = {}));
})(egret || (egret = {}));
//////////////////////////////////////////////////////////////////////////////////////
//
//  Copyright (c) 2014-present, Egret Technology.
//  All rights reserved.
//  Redistribution and use in source and binary forms, with or without
//  modification, are permitted provided that the following conditions are met:
//
//     * Redistributions of source code must retain the above copyright
//       notice, this list of conditions and the following disclaimer.
//     * Redistributions in binary form must reproduce the above copyright
//       notice, this list of conditions and the following disclaimer in the
//       documentation and/or other materials provided with the distribution.
//     * Neither the name of the Egret nor the
//       names of its contributors may be used to endorse or promote products
//       derived from this software without specific prior written permission.
//
//  THIS SOFTWARE IS PROVIDED BY EGRET AND CONTRIBUTORS "AS IS" AND ANY EXPRESS
//  OR IMPLIED WARRANTIES, INCLUDING, BUT NOT LIMITED TO, THE IMPLIED WARRANTIES
//  OF MERCHANTABILITY AND FITNESS FOR A PARTICULAR PURPOSE ARE DISCLAIMED.
//  IN NO EVENT SHALL EGRET AND CONTRIBUTORS BE LIABLE FOR ANY DIRECT, INDIRECT,
//  INCIDENTAL, SPECIAL, EXEMPLARY, OR CONSEQUENTIAL DAMAGES (INCLUDING, BUT NOT
//  LIMITED TO, PROCUREMENT OF SUBSTITUTE GOODS OR SERVICES;LOSS OF USE, DATA,
//  OR PROFITS; OR BUSINESS INTERRUPTION) HOWEVER CAUSED AND ON ANY THEORY OF
//  LIABILITY, WHETHER IN CONTRACT, STRICT LIABILITY, OR TORT (INCLUDING
//  NEGLIGENCE OR OTHERWISE) ARISING IN ANY WAY OUT OF THE USE OF THIS SOFTWARE,
//  EVEN IF ADVISED OF THE POSSIBILITY OF SUCH DAMAGE.
//
//////////////////////////////////////////////////////////////////////////////////////
var egret;
(function (egret) {
    var web;
    (function (web) {
        var EgretShaderLib = (function () {
            function EgretShaderLib() {
            }
            EgretShaderLib.blur_frag = "precision mediump float;\r\nuniform vec2 blur;\r\nuniform sampler2D uSampler;\r\nvarying vec2 vTextureCoord;\r\nuniform vec2 uTextureSize;\r\nvoid main()\r\n{\r\n    const int sampleRadius = 5;\r\n    const int samples = sampleRadius * 2 + 1;\r\n    vec2 blurUv = blur / uTextureSize;\r\n    vec4 color = vec4(0, 0, 0, 0);\r\n    vec2 uv = vec2(0.0, 0.0);\r\n    blurUv /= float(sampleRadius);\r\n\r\n    for (int i = -sampleRadius; i <= sampleRadius; i++) {\r\n        uv.x = vTextureCoord.x + float(i) * blurUv.x;\r\n        uv.y = vTextureCoord.y + float(i) * blurUv.y;\r\n        color += texture2D(uSampler, uv);\r\n    }\r\n\r\n    color /= float(samples);\r\n    gl_FragColor = color;\r\n}";
            EgretShaderLib.colorTransform_frag = "precision mediump float;\r\nvarying vec2 vTextureCoord;\r\nvarying vec4 vColor;\r\nuniform mat4 matrix;\r\nuniform vec4 colorAdd;\r\nuniform sampler2D uSampler;\r\n\r\nvoid main(void) {\r\n    vec4 texColor = texture2D(uSampler, vTextureCoord);\r\n    if(texColor.a > 0.) {\r\n        // 抵消预乘的alpha通道\r\n        texColor = vec4(texColor.rgb / texColor.a, texColor.a);\r\n    }\r\n    vec4 locColor = clamp(texColor * matrix + colorAdd, 0., 1.);\r\n    gl_FragColor = vColor * vec4(locColor.rgb * locColor.a, locColor.a);\r\n}";
            EgretShaderLib.default_vert = "attribute vec2 aVertexPosition;\r\nattribute vec2 aTextureCoord;\r\nattribute vec4 aColor;\r\n\r\nuniform vec2 projectionVector;\r\n// uniform vec2 offsetVector;\r\n\r\nvarying vec2 vTextureCoord;\r\nvarying vec4 vColor;\r\n\r\nconst vec2 center = vec2(-1.0, 1.0);\r\n\r\nvoid main(void) {\r\n   gl_Position = vec4( (aVertexPosition / projectionVector) + center , 0.0, 1.0);\r\n   vTextureCoord = aTextureCoord;\r\n   vColor = aColor;\r\n}";
            EgretShaderLib.glow_frag = "precision highp float;\r\nvarying vec2 vTextureCoord;\r\n\r\nuniform sampler2D uSampler;\r\n\r\nuniform float dist;\r\nuniform float angle;\r\nuniform vec4 color;\r\nuniform float alpha;\r\nuniform float blurX;\r\nuniform float blurY;\r\n// uniform vec4 quality;\r\nuniform float strength;\r\nuniform float inner;\r\nuniform float knockout;\r\nuniform float hideObject;\r\n\r\nuniform vec2 uTextureSize;\r\n\r\nfloat random(vec2 scale)\r\n{\r\n    return fract(sin(dot(gl_FragCoord.xy, scale)) * 43758.5453);\r\n}\r\n\r\nvoid main(void) {\r\n    vec2 px = vec2(1.0 / uTextureSize.x, 1.0 / uTextureSize.y);\r\n    // TODO 自动调节采样次数？\r\n    const float linearSamplingTimes = 7.0;\r\n    const float circleSamplingTimes = 12.0;\r\n    vec4 ownColor = texture2D(uSampler, vTextureCoord);\r\n    vec4 curColor;\r\n    float totalAlpha = 0.0;\r\n    float maxTotalAlpha = 0.0;\r\n    float curDistanceX = 0.0;\r\n    float curDistanceY = 0.0;\r\n    float offsetX = dist * cos(angle) * px.x;\r\n    float offsetY = dist * sin(angle) * px.y;\r\n\r\n    const float PI = 3.14159265358979323846264;\r\n    float cosAngle;\r\n    float sinAngle;\r\n    float offset = PI * 2.0 / circleSamplingTimes * random(vec2(12.9898, 78.233));\r\n    float stepX = blurX * px.x / linearSamplingTimes;\r\n    float stepY = blurY * px.y / linearSamplingTimes;\r\n    for (float a = 0.0; a <= PI * 2.0; a += PI * 2.0 / circleSamplingTimes) {\r\n        cosAngle = cos(a + offset);\r\n        sinAngle = sin(a + offset);\r\n        for (float i = 1.0; i <= linearSamplingTimes; i++) {\r\n            curDistanceX = i * stepX * cosAngle;\r\n            curDistanceY = i * stepY * sinAngle;\r\n            if (vTextureCoord.x + curDistanceX - offsetX >= 0.0 && vTextureCoord.y + curDistanceY + offsetY <= 1.0){\r\n                curColor = texture2D(uSampler, vec2(vTextureCoord.x + curDistanceX - offsetX, vTextureCoord.y + curDistanceY + offsetY));\r\n                totalAlpha += (linearSamplingTimes - i) * curColor.a;\r\n            }\r\n            maxTotalAlpha += (linearSamplingTimes - i);\r\n        }\r\n    }\r\n\r\n    ownColor.a = max(ownColor.a, 0.0001);\r\n    ownColor.rgb = ownColor.rgb / ownColor.a;\r\n\r\n    float outerGlowAlpha = (totalAlpha / maxTotalAlpha) * strength * alpha * (1. - inner) * max(min(hideObject, knockout), 1. - ownColor.a);\r\n    float innerGlowAlpha = ((maxTotalAlpha - totalAlpha) / maxTotalAlpha) * strength * alpha * inner * ownColor.a;\r\n\r\n    ownColor.a = max(ownColor.a * knockout * (1. - hideObject), 0.0001);\r\n    vec3 mix1 = mix(ownColor.rgb, color.rgb, innerGlowAlpha / (innerGlowAlpha + ownColor.a));\r\n    vec3 mix2 = mix(mix1, color.rgb, outerGlowAlpha / (innerGlowAlpha + ownColor.a + outerGlowAlpha));\r\n    float resultAlpha = min(ownColor.a + outerGlowAlpha + innerGlowAlpha, 1.);\r\n    gl_FragColor = vec4(mix2 * resultAlpha, resultAlpha);\r\n}";
            EgretShaderLib.primitive_frag = "precision lowp float;\r\nvarying vec2 vTextureCoord;\r\nvarying vec4 vColor;\r\n\r\nvoid main(void) {\r\n    gl_FragColor = vColor;\r\n}";
            EgretShaderLib.texture_frag = "precision lowp float;\r\nvarying vec2 vTextureCoord;\r\nvarying vec4 vColor;\r\nuniform sampler2D uSampler;\r\n\r\nvoid main(void) {\r\n    gl_FragColor = texture2D(uSampler, vTextureCoord) * vColor;\r\n}";
            /*
            "precision lowp float;
            varying vec2 vTextureCoord;
            varying vec4 vColor;
            uniform sampler2D uSampler;
            uniform sampler2D uSamplerAlphaMask;
            void main(void) {
                float alpha = texture2D(uSamplerAlphaMask, vTextureCoord).r;
                if (alpha < 0.0039) { discard; }
                vec4 v4Color = texture2D(uSampler, vTextureCoord);
                v4Color.rgb = v4Color.rgb * alpha;
                v4Color.a = alpha;
                gl_FragColor = v4Color * vColor;
            }"
            */
            EgretShaderLib.texture_etc_alphamask_frag = "precision lowp float;\r\nvarying vec2 vTextureCoord;\r\nvarying vec4 vColor;\r\nuniform sampler2D uSampler;\r\nuniform sampler2D uSamplerAlphaMask;\r\nvoid main(void) {\r\nfloat alpha = texture2D(uSamplerAlphaMask, vTextureCoord).r;\r\nif (alpha < 0.0039) { discard; }\r\nvec4 v4Color = texture2D(uSampler, vTextureCoord);\r\nv4Color.rgb = v4Color.rgb * alpha;\r\nv4Color.a = alpha;\r\ngl_FragColor = v4Color * vColor;\r\n}";
            /*
            "precision mediump float;
            varying vec2 vTextureCoord;
            varying vec4 vColor;
            uniform mat4 matrix;
            uniform vec4 colorAdd;
            uniform sampler2D uSampler;
            uniform sampler2D uSamplerAlphaMask;
    
            void main(void){
                float alpha = texture2D(uSamplerAlphaMask, vTextureCoord).r;
                if (alpha < 0.0039) { discard; }
                vec4 texColor = texture2D(uSampler, vTextureCoord);
                if(texColor.a > 0.0) {
                    // 抵消预乘的alpha通道
                    texColor = vec4(texColor.rgb / texColor.a, texColor.a);
                }
                vec4 v4Color = clamp(texColor * matrix + colorAdd, 0.0, 1.0);
                v4Color.rgb = v4Color.rgb * alpha;
                v4Color.a = alpha;
                gl_FragColor = v4Color * vColor;
            }"
            */
            EgretShaderLib.colorTransform_frag_etc_alphamask_frag = "precision mediump float;\r\nvarying vec2 vTextureCoord;\r\nvarying vec4 vColor;\r\nuniform mat4 matrix;\r\nuniform vec4 colorAdd;\r\nuniform sampler2D uSampler;\r\nuniform sampler2D uSamplerAlphaMask;\r\n\r\nvoid main(void){\r\nfloat alpha = texture2D(uSamplerAlphaMask, vTextureCoord).r;\r\nif (alpha < 0.0039) { discard; }\r\nvec4 texColor = texture2D(uSampler, vTextureCoord);\r\nif(texColor.a > 0.0) {\r\n // 抵消预乘的alpha通道\r\ntexColor = vec4(texColor.rgb / texColor.a, texColor.a);\r\n}\r\nvec4 v4Color = clamp(texColor * matrix + colorAdd, 0.0, 1.0);\r\nv4Color.rgb = v4Color.rgb * alpha;\r\nv4Color.a = alpha;\r\ngl_FragColor = v4Color * vColor;\r\n}";
            return EgretShaderLib;
        }());
        web.EgretShaderLib = EgretShaderLib;
        __reflect(EgretShaderLib.prototype, "egret.web.EgretShaderLib");
    })(web = egret.web || (egret.web = {}));
})(egret || (egret = {}));
;<|MERGE_RESOLUTION|>--- conflicted
+++ resolved
@@ -4242,57 +4242,33 @@
 //////////////////////////////////////////////////////////////////////////////////////
 var egret;
 (function (egret) {
-    var localStorage;
-    (function (localStorage) {
-        var web;
-        (function (web) {
-            /**
-             * @private
-             *
-             * @param key
-             * @returns
-             */
-            function getItem(key) {
-                return window.localStorage.getItem(key);
-            }
-            /**
-             * @private
-             *
-             * @param key
-             * @param value
-             * @returns
-             */
-            function setItem(key, value) {
-                try {
-                    window.localStorage.setItem(key, value);
-                    return true;
-                }
-                catch (e) {
-                    egret.$warn(1047, key, value);
-                    return false;
-                }
-            }
-            /**
-             * @private
-             *
-             * @param key
-             */
-            function removeItem(key) {
-                window.localStorage.removeItem(key);
-            }
-            /**
-             * @private
-             *
-             */
-            function clear() {
-                window.localStorage.clear();
-            }
-            localStorage.getItem = getItem;
-            localStorage.setItem = setItem;
-            localStorage.removeItem = removeItem;
-            localStorage.clear = clear;
-        })(web = localStorage.web || (localStorage.web = {}));
-    })(localStorage = egret.localStorage || (egret.localStorage = {}));
+    var web;
+    (function (web) {
+        /**
+         * @private
+         */
+        function getOption(key) {
+            if (window.location) {
+                var search = location.search;
+                if (search == "") {
+                    return "";
+                }
+                search = search.slice(1);
+                var searchArr = search.split("&");
+                var length_2 = searchArr.length;
+                for (var i = 0; i < length_2; i++) {
+                    var str = searchArr[i];
+                    var arr = str.split("=");
+                    if (arr[0] == key) {
+                        return arr[1];
+                    }
+                }
+            }
+            return "";
+        }
+        web.getOption = getOption;
+        egret.getOption = getOption;
+    })(web = egret.web || (egret.web = {}));
 })(egret || (egret = {}));
 //////////////////////////////////////////////////////////////////////////////////////
 //
@@ -4324,205 +4300,57 @@
 //////////////////////////////////////////////////////////////////////////////////////
 var egret;
 (function (egret) {
-    var web;
-    (function (web) {
-        /**
-         * @private
-         */
-        var WebPlayer = (function (_super) {
-            __extends(WebPlayer, _super);
-            function WebPlayer(container, options) {
-                var _this = _super.call(this) || this;
-                _this.init(container, options);
-                _this.initOrientation();
-                return _this;
-            }
-            WebPlayer.prototype.init = function (container, options) {
-                var option = this.readOption(container, options);
-                var stage = new egret.Stage();
-                stage.$screen = this;
-                stage.$scaleMode = option.scaleMode;
-                stage.$orientation = option.orientation;
-                stage.$maxTouches = option.maxTouches;
-                stage.frameRate = option.frameRate;
-                stage.textureScaleFactor = option.textureScaleFactor;
-                var buffer = new egret.sys.RenderBuffer(undefined, undefined, true);
-                var canvas = buffer.surface;
-                this.attachCanvas(container, canvas);
-                var webTouch = new web.WebTouchHandler(stage, canvas);
-                var player = new egret.sys.Player(buffer, stage, option.entryClassName);
-                egret.lifecycle.stage = stage;
-                egret.lifecycle.addLifecycleListener(web.WebLifeCycleHandler);
-                var webInput = new web.HTMLInput();
-                if (option.showFPS || option.showLog) {
-                    if (!egret.nativeRender) {
-                        player.displayFPS(option.showFPS, option.showLog, option.logFilter, option.fpsStyles);
-                    }
-                }
-                this.playerOption = option;
-                this.container = container;
-                this.canvas = canvas;
-                this.stage = stage;
-                this.player = player;
-                this.webTouchHandler = webTouch;
-                this.webInput = webInput;
-                egret.web.$cacheTextAdapter(webInput, stage, container, canvas);
-                this.updateScreenSize();
-                this.updateMaxTouches();
-                player.start();
-            };
-            WebPlayer.prototype.initOrientation = function () {
-                var self = this;
-                window.addEventListener("orientationchange", function () {
-                    window.setTimeout(function () {
-                        egret.StageOrientationEvent.dispatchStageOrientationEvent(self.stage, egret.StageOrientationEvent.ORIENTATION_CHANGE);
-                    }, 350);
-                });
-            };
-            /**
-             * 读取初始化参数
-             */
-            WebPlayer.prototype.readOption = function (container, options) {
-                var option = {};
-                option.entryClassName = container.getAttribute("data-entry-class");
-                option.scaleMode = container.getAttribute("data-scale-mode") || egret.StageScaleMode.NO_SCALE;
-                option.frameRate = +container.getAttribute("data-frame-rate") || 30;
-                option.contentWidth = +container.getAttribute("data-content-width") || 480;
-                option.contentHeight = +container.getAttribute("data-content-height") || 800;
-                option.orientation = container.getAttribute("data-orientation") || egret.OrientationMode.AUTO;
-                option.maxTouches = +container.getAttribute("data-multi-fingered") || 2;
-                option.textureScaleFactor = +container.getAttribute("texture-scale-factor") || 1;
-                option.showFPS = container.getAttribute("data-show-fps") == "true";
-                var styleStr = container.getAttribute("data-show-fps-style") || "";
-                var stylesArr = styleStr.split(",");
-                var styles = {};
-                for (var i = 0; i < stylesArr.length; i++) {
-                    var tempStyleArr = stylesArr[i].split(":");
-                    styles[tempStyleArr[0]] = tempStyleArr[1];
-                }
-                option.fpsStyles = styles;
-                option.showLog = container.getAttribute("data-show-log") == "true";
-                option.logFilter = container.getAttribute("data-log-filter");
-                return option;
-            };
-            /**
-             * @private
-             * 添加canvas到container。
-             */
-            WebPlayer.prototype.attachCanvas = function (container, canvas) {
-                var style = canvas.style;
-                style.cursor = "inherit";
-                style.position = "absolute";
-                style.top = "0";
-                style.bottom = "0";
-                style.left = "0";
-                style.right = "0";
-                container.appendChild(canvas);
-                style = container.style;
-                style.overflow = "hidden";
-                style.position = "absolute";
-            };
-            /**
-             * @private
-             * 更新播放器视口尺寸
-             */
-            WebPlayer.prototype.updateScreenSize = function () {
-                var canvas = this.canvas;
-                if (canvas['userTyping'])
-                    return;
-                var option = this.playerOption;
-                var screenRect = this.container.getBoundingClientRect();
-                var top = 0;
-                var boundingClientWidth = screenRect.width;
-                var boundingClientHeight = screenRect.height;
-                if (boundingClientWidth == 0 || boundingClientHeight == 0) {
-                    return;
-                }
-                if (screenRect.top < 0) {
-                    boundingClientHeight += screenRect.top;
-                    top = -screenRect.top;
-                }
-                var shouldRotate = false;
-                var orientation = this.stage.$orientation;
-                if (orientation != egret.OrientationMode.AUTO) {
-                    shouldRotate = orientation != egret.OrientationMode.PORTRAIT && boundingClientHeight > boundingClientWidth
-                        || orientation == egret.OrientationMode.PORTRAIT && boundingClientWidth > boundingClientHeight;
-                }
-                var screenWidth = shouldRotate ? boundingClientHeight : boundingClientWidth;
-                var screenHeight = shouldRotate ? boundingClientWidth : boundingClientHeight;
-                egret.Capabilities["boundingClientWidth" + ""] = screenWidth;
-                egret.Capabilities["boundingClientHeight" + ""] = screenHeight;
-                var stageSize = egret.sys.screenAdapter.calculateStageSize(this.stage.$scaleMode, screenWidth, screenHeight, option.contentWidth, option.contentHeight);
-                var stageWidth = stageSize.stageWidth;
-                var stageHeight = stageSize.stageHeight;
-                var displayWidth = stageSize.displayWidth;
-                var displayHeight = stageSize.displayHeight;
-                canvas.style[egret.web.getPrefixStyleName("transformOrigin")] = "0% 0% 0px";
-                if (canvas.width != stageWidth) {
-                    canvas.width = stageWidth;
-                }
-                if (canvas.height != stageHeight) {
-                    canvas.height = stageHeight;
-                }
-                var rotation = 0;
-                if (shouldRotate) {
-                    if (orientation == egret.OrientationMode.LANDSCAPE) {
-                        rotation = 90;
-                        canvas.style.top = top + (boundingClientHeight - displayWidth) / 2 + "px";
-                        canvas.style.left = (boundingClientWidth + displayHeight) / 2 + "px";
-                    }
-                    else {
-                        rotation = -90;
-                        canvas.style.top = top + (boundingClientHeight + displayWidth) / 2 + "px";
-                        canvas.style.left = (boundingClientWidth - displayHeight) / 2 + "px";
-                    }
-                }
-                else {
-                    canvas.style.top = top + (boundingClientHeight - displayHeight) / 2 + "px";
-                    canvas.style.left = (boundingClientWidth - displayWidth) / 2 + "px";
-                }
-                var scalex = displayWidth / stageWidth, scaley = displayHeight / stageHeight;
-                var canvasScaleX = scalex * egret.sys.DisplayList.$canvasScaleFactor;
-                var canvasScaleY = scaley * egret.sys.DisplayList.$canvasScaleFactor;
-                if (egret.Capabilities.renderMode == "canvas") {
-                    canvasScaleX = Math.ceil(canvasScaleX);
-                    canvasScaleY = Math.ceil(canvasScaleY);
-                }
-                var m = egret.Matrix.create();
-                m.identity();
-                m.scale(scalex / canvasScaleX, scaley / canvasScaleY);
-                m.rotate(rotation * Math.PI / 180);
-                var transform = "matrix(" + m.a + "," + m.b + "," + m.c + "," + m.d + "," + m.tx + "," + m.ty + ")";
-                egret.Matrix.release(m);
-                canvas.style[egret.web.getPrefixStyleName("transform")] = transform;
-                egret.sys.DisplayList.$setCanvasScale(canvasScaleX, canvasScaleY);
-                this.webTouchHandler.updateScaleMode(scalex, scaley, rotation);
-                this.webInput.$updateSize();
-                this.player.updateStageSize(stageWidth, stageHeight); //不要在这个方法后面修改属性
-                // todo
-                if (egret.nativeRender) {
-                    canvas.width = stageWidth * canvasScaleX;
-                    canvas.height = stageHeight * canvasScaleY;
-                }
-            };
-            WebPlayer.prototype.setContentSize = function (width, height) {
-                var option = this.playerOption;
-                option.contentWidth = width;
-                option.contentHeight = height;
-                this.updateScreenSize();
-            };
-            /**
-             * @private
-             * 更新触摸数量
-             */
-            WebPlayer.prototype.updateMaxTouches = function () {
-                this.webTouchHandler.$updateMaxTouches();
-            };
-            return WebPlayer;
-        }(egret.HashObject));
-        web.WebPlayer = WebPlayer;
-        __reflect(WebPlayer.prototype, "egret.web.WebPlayer", ["egret.sys.Screen"]);
-    })(web = egret.web || (egret.web = {}));
+    var localStorage;
+    (function (localStorage) {
+        var web;
+        (function (web) {
+            /**
+             * @private
+             *
+             * @param key
+             * @returns
+             */
+            function getItem(key) {
+                return window.localStorage.getItem(key);
+            }
+            /**
+             * @private
+             *
+             * @param key
+             * @param value
+             * @returns
+             */
+            function setItem(key, value) {
+                try {
+                    window.localStorage.setItem(key, value);
+                    return true;
+                }
+                catch (e) {
+                    egret.$warn(1047, key, value);
+                    return false;
+                }
+            }
+            /**
+             * @private
+             *
+             * @param key
+             */
+            function removeItem(key) {
+                window.localStorage.removeItem(key);
+            }
+            /**
+             * @private
+             *
+             */
+            function clear() {
+                window.localStorage.clear();
+            }
+            localStorage.getItem = getItem;
+            localStorage.setItem = setItem;
+            localStorage.removeItem = removeItem;
+            localStorage.clear = clear;
+        })(web = localStorage.web || (localStorage.web = {}));
+    })(localStorage = egret.localStorage || (egret.localStorage = {}));
 })(egret || (egret = {}));
 //////////////////////////////////////////////////////////////////////////////////////
 //
@@ -4556,26 +4384,6 @@
 (function (egret) {
     var web;
     (function (web) {
-<<<<<<< HEAD
-        /**
-         * @private
-         */
-        function getOption(key) {
-            if (window.location) {
-                var search = location.search;
-                if (search == "") {
-                    return "";
-                }
-                search = search.slice(1);
-                var searchArr = search.split("&");
-                var length_2 = searchArr.length;
-                for (var i = 0; i < length_2; i++) {
-                    var str = searchArr[i];
-                    var arr = str.split("=");
-                    if (arr[0] == key) {
-                        return arr[1];
-                    }
-=======
         var sharedCanvas;
         var sharedContext;
         /**
@@ -4625,16 +4433,9 @@
                 sharedContext.putImageData(imageData, 0, 0);
                 if (!texture.$renderBuffer) {
                     renderTexture.dispose();
->>>>>>> 4d7eb792
                 }
                 return surface;
             }
-<<<<<<< HEAD
-            return "";
-        }
-        web.getOption = getOption;
-        egret.getOption = getOption;
-=======
             else {
                 var bitmapData = texture;
                 var offsetX = Math.round(bitmapData.$offsetX);
@@ -4710,7 +4511,6 @@
         egret.Texture.prototype.saveToFile = eliFoTevas;
         egret.Texture.prototype.getPixel32 = getPixel32;
         egret.Texture.prototype.getPixels = getPixels;
->>>>>>> 4d7eb792
     })(web = egret.web || (egret.web = {}));
 })(egret || (egret = {}));
 //////////////////////////////////////////////////////////////////////////////////////
@@ -4743,59 +4543,6 @@
 //////////////////////////////////////////////////////////////////////////////////////
 var egret;
 (function (egret) {
-<<<<<<< HEAD
-    var localStorage;
-    (function (localStorage) {
-        var web;
-        (function (web) {
-            /**
-             * @private
-             *
-             * @param key
-             * @returns
-             */
-            function getItem(key) {
-                return window.localStorage.getItem(key);
-            }
-            /**
-             * @private
-             *
-             * @param key
-             * @param value
-             * @returns
-             */
-            function setItem(key, value) {
-                try {
-                    window.localStorage.setItem(key, value);
-                    return true;
-                }
-                catch (e) {
-                    egret.$warn(1047, key, value);
-                    return false;
-                }
-            }
-            /**
-             * @private
-             *
-             * @param key
-             */
-            function removeItem(key) {
-                window.localStorage.removeItem(key);
-            }
-            /**
-             * @private
-             *
-             */
-            function clear() {
-                window.localStorage.clear();
-            }
-            localStorage.getItem = getItem;
-            localStorage.setItem = setItem;
-            localStorage.removeItem = removeItem;
-            localStorage.clear = clear;
-        })(web = localStorage.web || (localStorage.web = {}));
-    })(localStorage = egret.localStorage || (egret.localStorage = {}));
-=======
     var web;
     (function (web) {
         /**
@@ -4968,7 +4715,6 @@
         web.WebDeviceOrientation = WebDeviceOrientation;
         __reflect(WebDeviceOrientation.prototype, "egret.web.WebDeviceOrientation", ["egret.DeviceOrientation"]);
     })(web = egret.web || (egret.web = {}));
->>>>>>> 4d7eb792
 })(egret || (egret = {}));
 egret.DeviceOrientation = egret.web.WebDeviceOrientation;
 //////////////////////////////////////////////////////////////////////////////////////
@@ -5707,7 +5453,6 @@
          * virtual vao object, mainly managing vertexbuffer and indexbuffer
          */
         var WebGLVertexArrayObject = (function () {
-<<<<<<< HEAD
             /**
              * @constructor
              * @param webGLRenderContext _webGLRenderContext
@@ -5796,66 +5541,6 @@
                         _indexArrayBuffer[i + 5] = j + 3;
                     }
                     ++this._indexBufferId;
-=======
-            function WebGLVertexArrayObject() {
-                /*定义顶点格式
-                * (x: 8 * 4 = 32) + (y: 8 * 4 = 32) + (u: 8 * 4 = 32) + (v: 8 * 4 = 32) + (tintcolor: 8 * 4 = 32) = (8 * 4 = 32) * (x + y + u + v + tintcolor: 5);
-                */
-                this.vertSize = 5;
-                this.vertByteSize = this.vertSize * 4;
-                /*
-                *最多单次提交maxQuadsCount这么多quad
-                */
-                this.maxQuadsCount = 2048;
-                /*
-                *quad = 4个Vertex
-                */
-                this.maxVertexCount = this.maxQuadsCount * 4;
-                /*
-                *配套的Indices = quad * 6.
-                */
-                this.maxIndicesCount = this.maxQuadsCount * 6;
-                this.vertices = null;
-                this.indices = null;
-                this.indicesForMesh = null;
-                this.vertexIndex = 0;
-                this.indexIndex = 0;
-                this.hasMesh = false;
-                /*
-                * refactor:
-                */
-                this._vertices = null;
-                this._verticesFloat32View = null;
-                this._verticesUint32View = null;
-                //old
-                var numVerts = this.maxVertexCount * this.vertSize;
-                this.vertices = new Float32Array(numVerts);
-                ///
-                this._vertices = new ArrayBuffer(this.maxVertexCount * this.vertByteSize);
-                this._verticesFloat32View = new Float32Array(this._vertices);
-                this._verticesUint32View = new Uint32Array(this._vertices);
-                this.vertices = this._verticesFloat32View;
-                //索引缓冲，最大索引数
-                /*
-                0-------1
-                |       |
-                |       |
-                3-------2
-                0->1->2
-                0->2->3
-                两个三角形
-                */
-                var maxIndicesCount = this.maxIndicesCount;
-                this.indices = new Uint16Array(maxIndicesCount);
-                this.indicesForMesh = new Uint16Array(maxIndicesCount);
-                for (var i = 0, j = 0; i < maxIndicesCount; i += 6, j += 4) {
-                    this.indices[i + 0] = j + 0;
-                    this.indices[i + 1] = j + 1;
-                    this.indices[i + 2] = j + 2;
-                    this.indices[i + 3] = j + 0;
-                    this.indices[i + 4] = j + 2;
-                    this.indices[i + 5] = j + 3;
->>>>>>> 4d7eb792
                 }
             }
             /**
@@ -5867,18 +5552,7 @@
             WebGLVertexArrayObject.prototype.reachMaxSize = function (vertexCount, indexCount) {
                 if (vertexCount === void 0) { vertexCount = 4; }
                 if (indexCount === void 0) { indexCount = 6; }
-<<<<<<< HEAD
                 return this._vertexIndex > this._maxVertexCount - vertexCount || this._indexIndex > this._maxIndicesCount - indexCount;
-=======
-                return this.vertexIndex > this.maxVertexCount - vertexCount || this.indexIndex > this.maxIndicesCount - indexCount;
-            };
-            /**
-             * 获取缓存完成的顶点数组
-             */
-            WebGLVertexArrayObject.prototype.getVertices = function () {
-                var view = this.vertices.subarray(0, this.vertexIndex * this.vertSize);
-                return view;
->>>>>>> 4d7eb792
             };
             /**
              * clear cache
@@ -5926,29 +5600,14 @@
              */
             WebGLVertexArrayObject.prototype.cacheArrays = function (buffer, sourceX, sourceY, sourceWidth, sourceHeight, destX, destY, destWidth, destHeight, textureSourceWidth, textureSourceHeight, meshUVs, meshVertices, meshIndices, rotated) {
                 var alpha = buffer.globalAlpha;
-<<<<<<< HEAD
                 //tintcolor => alpha
                 alpha = Math.min(alpha, 1.0);
-                var globalTintColor = buffer.globalTintColor;
-=======
-                /*
-                * 混入tintcolor => alpha
-                */
-                alpha = Math.min(alpha, 1.0);
                 var globalTintColor = buffer.globalTintColor || 0xFFFFFF;
->>>>>>> 4d7eb792
                 var currentTexture = buffer.currentTexture;
                 alpha = ((alpha < 1.0 && currentTexture && currentTexture[egret.UNPACK_PREMULTIPLY_ALPHA_WEBGL]) ?
                     egret.WebGLUtils.premultiplyTint(globalTintColor, alpha)
                     : globalTintColor + (alpha * 255 << 24));
-<<<<<<< HEAD
                 //
-=======
-                /*
-                临时测试
-                */
-                //计算出绘制矩阵，之后把矩阵还原回之前的
->>>>>>> 4d7eb792
                 var locWorldTransform = buffer.globalMatrix;
                 var a = locWorldTransform.a;
                 var b = locWorldTransform.b;
@@ -5979,19 +5638,11 @@
                     }
                 }
                 if (meshVertices) {
-<<<<<<< HEAD
                     // 
                     var vertices = this._verticesFloat32View;
                     var verticesUint32View = this._verticesUint32View;
                     var index = this._vertexIndex * this._vertSize;
                     //
-=======
-                    // 计算索引位置与赋值
-                    var vertices = this.vertices;
-                    var verticesUint32View = this._verticesUint32View;
-                    var index = this.vertexIndex * this.vertSize;
-                    // 缓存顶点数组
->>>>>>> 4d7eb792
                     var i = 0, iD = 0, l = 0;
                     var u = 0, v = 0, x = 0, y = 0;
                     for (i = 0, l = meshUVs.length; i < l; i += 2) {
@@ -6030,15 +5681,9 @@
                     var h = sourceHeight;
                     sourceX = sourceX / width;
                     sourceY = sourceY / height;
-<<<<<<< HEAD
                     var vertices = this._verticesFloat32View;
                     var verticesUint32View = this._verticesUint32View;
                     var index = this._vertexIndex * this._vertSize;
-=======
-                    var vertices = this.vertices;
-                    var verticesUint32View = this._verticesUint32View;
-                    var index = this.vertexIndex * this.vertSize;
->>>>>>> 4d7eb792
                     if (rotated) {
                         var temp = sourceWidth;
                         sourceWidth = sourceHeight / width;
@@ -8189,11 +7834,7 @@
                 }
                 var children = displayObject.$children;
                 if (children) {
-<<<<<<< HEAD
-                    if (displayObject.sortableChildren && displayObject.sortDirty) {
-=======
                     if (displayObject.sortableChildren && displayObject.$sortDirty) {
->>>>>>> 4d7eb792
                         //绘制排序
                         displayObject.sortChildren();
                     }
@@ -8210,11 +7851,7 @@
                         }
                         if (child.tint !== 0xFFFFFF) {
                             tempTintColor = buffer.globalTintColor;
-<<<<<<< HEAD
-                            buffer.globalTintColor = child.tintRGB;
-=======
                             buffer.globalTintColor = child.$tintRGB;
->>>>>>> 4d7eb792
                         }
                         var savedMatrix = void 0;
                         if (child.$useTranslate) {
