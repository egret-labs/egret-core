--- conflicted
+++ resolved
@@ -4400,28 +4400,8 @@
     var ua = navigator.userAgent.toLowerCase();
     return (ua.indexOf('mobile') != -1 || ua.indexOf('android') != -1);
 };
-/**
- * @private
- */
-<<<<<<< HEAD
-// egret["testRuntimeType1"] = function () {
-//     if (this["navigator"]) {
-//         return true;
-//     }
-//     return false;
-// };
-=======
-egret["testRuntimeType1"] = function () {
-    if (window["navigator"]) {
-        return true;
-    }
-    return false;
-};
->>>>>>> bdfb4f71
 egret.MainContext.deviceType = egret["testDeviceType1"]() ? egret.MainContext.DEVICE_MOBILE : egret.MainContext.DEVICE_PC;
-// egret.MainContext._runtimeType = egret["testRuntimeType1"]() ? egret.MainContext.RUNTIME_HTML5 : egret.MainContext.RUNTIME_NATIVE;
 delete egret["testDeviceType1"];
-// delete egret["testRuntimeType1"]; 
 //////////////////////////////////////////////////////////////////////////////////////
 //
 //  Copyright (c) 2014-present, Egret Technology.
