//////////////////////////////////////////////////////////////////////////////////////
//
//  Copyright (c) 2014-present, Egret Technology.
//  All rights reserved.
//  Redistribution and use in source and binary forms, with or without
//  modification, are permitted provided that the following conditions are met:
//
//     * Redistributions of source code must retain the above copyright
//       notice, this list of conditions and the following disclaimer.
//     * Redistributions in binary form must reproduce the above copyright
//       notice, this list of conditions and the following disclaimer in the
//       documentation and/or other materials provided with the distribution.
//     * Neither the name of the Egret nor the
//       names of its contributors may be used to endorse or promote products
//       derived from this software without specific prior written permission.
//
//  THIS SOFTWARE IS PROVIDED BY EGRET AND CONTRIBUTORS "AS IS" AND ANY EXPRESS
//  OR IMPLIED WARRANTIES, INCLUDING, BUT NOT LIMITED TO, THE IMPLIED WARRANTIES
//  OF MERCHANTABILITY AND FITNESS FOR A PARTICULAR PURPOSE ARE DISCLAIMED.
//  IN NO EVENT SHALL EGRET AND CONTRIBUTORS BE LIABLE FOR ANY DIRECT, INDIRECT,
//  INCIDENTAL, SPECIAL, EXEMPLARY, OR CONSEQUENTIAL DAMAGES (INCLUDING, BUT NOT
//  LIMITED TO, PROCUREMENT OF SUBSTITUTE GOODS OR SERVICES;LOSS OF USE, DATA,
//  OR PROFITS; OR BUSINESS INTERRUPTION) HOWEVER CAUSED AND ON ANY THEORY OF
//  LIABILITY, WHETHER IN CONTRACT, STRICT LIABILITY, OR TORT (INCLUDING
//  NEGLIGENCE OR OTHERWISE) ARISING IN ANY WAY OUT OF THE USE OF THIS SOFTWARE,
//  EVEN IF ADVISED OF THE POSSIBILITY OF SUCH DAMAGE.
//
//////////////////////////////////////////////////////////////////////////////////////

/// <reference path="../core/UIComponent.ts" />
namespace eui {
    let UIImpl = sys.UIComponentImpl;
    /**
     * BitmapLabel is one line or multiline uneditable BitmapText
     * @version Egret 2.5.3
     * @version eui 1.0
     * @platform Web,Native
     * @language en_US
     */
    /**
     * BitmapLabel 组件是一行或多行不可编辑的位图文本
     * @version Egret 2.5.3
     * @version eui 1.0
     * @platform Web,Native
     * @language zh_CN
     */
    export class BitmapLabel extends egret.BitmapText implements UIComponent, IDisplayText {
        public constructor(text?: string) {
            super();
            this.initializeUIValues();
            this.text = text;
        }
        /**
         * @private
         */
        $invalidateContentBounds(): void {
            super.$invalidateContentBounds();
            this.invalidateSize();
        }
        /**
         * @private
         *
         * @param value
         */
        $setWidth(value: number): boolean {
            let result1: boolean = super.$setWidth(value);
            let result2: boolean = UIImpl.prototype.$setWidth.call(this, value);
            return result1 && result2;
        }
        /**
         * @private
         *
         * @param value
         */
        $setHeight(value: number): boolean {
            let result1: boolean = super.$setHeight(value);
            let result2: boolean = UIImpl.prototype.$setHeight.call(this, value);
            return result1 && result2;
        }
        /**
         * @private
         *
         * @param value
         */
        $setText(value: string): boolean {
            let result: boolean = super.$setText(value);
            PropertyEvent.dispatchPropertyEvent(this, PropertyEvent.PROPERTY_CHANGE, "text");
            return result;
        }
        private $fontForBitmapLabel: string | egret.BitmapFont;
        $setFont(value: any): boolean {
            if (this.$fontForBitmapLabel == value) {
                return false;
            }
            this.$fontForBitmapLabel = value;
            if (this.$createChildrenCalled) {
                this.$parseFont();
            } else {
                this.$fontChanged = true;
            }
            this.$fontStringChanged = true;
            return true;
        }
        private $createChildrenCalled: boolean = false;
        private $fontChanged: boolean = false;
        /**
         * 解析source
         */
        private $parseFont(): void {
            this.$fontChanged = false;
            let font = this.$fontForBitmapLabel;
            if (typeof font == "string") {
                getAssets(font, (bitmapFont) => {
                    this.$setFontData(bitmapFont, <string>font);
                })
            } else {
                this.$setFontData(font);
            }
        }

<<<<<<< HEAD
        $setFontData(value: egret.BitmapFont): boolean {
            if (value == this.$font) {
=======
        $setFontData(value: egret.BitmapFont, font?:string): boolean {
            if(font && font != this.$font) {
                return;
            }
            if (value == this.$BitmapText[egret.sys.BitmapTextKeys.font]) {
>>>>>>> aa0408b6
                return false;
            }
            this.$font = value;
            this.$invalidateContentBounds();
            return true;
        }
        /**
         * @private
         */
        private _widthConstraint: number = NaN;
        /**
         * @private
         */
        private _heightConstraint: number = NaN;
        //=======================UIComponent接口实现===========================
        /**
         * @private
         * UIComponentImpl 定义的所有变量请不要添加任何初始值，必须统一在此处初始化。
         */
        private initializeUIValues: () => void;
        /**
         * @copy eui.UIComponent#createChildren
         *
         * @version Egret 2.4
         * @version eui 1.0
         * @platform Web,Native
         */
        protected createChildren(): void {
            if (this.$fontChanged) {
                this.$parseFont();
            }
            this.$createChildrenCalled = true;
        }

        /**
         * @copy eui.UIComponent#childrenCreated
         *
         * @version Egret 2.4
         * @version eui 1.0
         * @platform Web,Native
         */
        protected childrenCreated(): void {

        }

        /**
         * @copy eui.UIComponent#commitProperties
         *
         * @version Egret 2.4
         * @version eui 1.0
         * @platform Web,Native
         */
        protected commitProperties(): void {

        }

        /**
         * @copy eui.UIComponent#measure
         *
         * @version Egret 2.4
         * @version eui 1.0
         * @platform Web,Native
         */
        protected measure(): void {
            let values = this.$UIComponent;
            let oldWidth = this.$textFieldWidth;
            let oldHeight = this.$textFieldHeight;
            let availableWidth = NaN;
            if (!isNaN(this._widthConstraint)) {
                availableWidth = this._widthConstraint;
                this._widthConstraint = NaN;
            }
            else if (!isNaN(values[sys.UIKeys.explicitWidth])) {
                availableWidth = values[sys.UIKeys.explicitWidth];
            }
            else if (values[sys.UIKeys.maxWidth] != 100000) {
                availableWidth = values[sys.UIKeys.maxWidth];
            }
            super.$setWidth(availableWidth);
            let availableHeight = NaN;
            if (!isNaN(this._heightConstraint)) {
                availableHeight = this._heightConstraint;
                this._heightConstraint = NaN;
            }
            else if (!isNaN(values[sys.UIKeys.explicitHeight])) {
                availableHeight = values[sys.UIKeys.explicitHeight];
            }
            else if (values[sys.UIKeys.maxHeight] != 100000) {
                availableHeight = values[sys.UIKeys.maxHeight];
            }
            super.$setHeight(availableHeight);
            this.setMeasuredSize(this.textWidth, this.textHeight);
            super.$setWidth(oldWidth);
            super.$setHeight(oldHeight);
        }
        /**
         * @copy eui.UIComponent#updateDisplayList
         *
         * @version Egret 2.4
         * @version eui 1.0
         * @platform Web,Native
         */
        protected updateDisplayList(unscaledWidth: number, unscaledHeight: number): void {
            super.$setWidth(unscaledWidth);
            super.$setHeight(unscaledHeight);
        }

        /**
         * @copy eui.UIComponent#invalidateParentLayout
         *
         * @version Egret 2.4
         * @version eui 1.0
         * @platform Web,Native
         */
        protected invalidateParentLayout(): void {
        }

        /**
         * @private
         */
        $UIComponent: Object;

        /**
         * @private
         */
        $includeInLayout: boolean;

        /**
         * @copy eui.UIComponent#includeInLayout
         *
         * @version Egret 2.4
         * @version eui 1.0
         * @platform Web,Native
         */
        public includeInLayout: boolean;
        /**
         * @copy eui.UIComponent#left
         *
         * @version Egret 2.4
         * @version eui 1.0
         * @platform Web,Native
         */
        public left: any;

        /**
         * @copy eui.UIComponent#right
         *
         * @version Egret 2.4
         * @version eui 1.0
         * @platform Web,Native
         */
        public right: any;

        /**
         * @copy eui.UIComponent#top
         *
         * @version Egret 2.4
         * @version eui 1.0
         * @platform Web,Native
         */
        public top: any;

        /**
         * @copy eui.UIComponent#bottom
         *
         * @version Egret 2.4
         * @version eui 1.0
         * @platform Web,Native
         */
        public bottom: any;

        /**
         * @copy eui.UIComponent#horizontalCenter
         *
         * @version Egret 2.4
         * @version eui 1.0
         * @platform Web,Native
         */
        public horizontalCenter: any;

        /**
         * @copy eui.UIComponent#verticalCenter
         *
         * @version Egret 2.4
         * @version eui 1.0
         * @platform Web,Native
         */
        public verticalCenter: any;

        /**
         * @copy eui.UIComponent#percentWidth
         *
         * @version Egret 2.4
         * @version eui 1.0
         * @platform Web,Native
         */
        public percentWidth: number;

        /**
         * @copy eui.UIComponent#percentHeight
         *
         * @version Egret 2.4
         * @version eui 1.0
         * @platform Web,Native
         */
        public percentHeight: number;

        /**
         * @copy eui.UIComponent#explicitWidth
         *
         * @version Egret 2.4
         * @version eui 1.0
         * @platform Web,Native
         */
        public explicitWidth: number;

        /**
         * @copy eui.UIComponent#explicitHeight
         *
         * @version Egret 2.4
         * @version eui 1.0
         * @platform Web,Native
         */
        public explicitHeight: number;


        /**
         * @copy eui.UIComponent#minWidth
         *
         * @version Egret 2.4
         * @version eui 1.0
         * @platform Web,Native
         */
        public minWidth: number;
        /**
         * @copy eui.UIComponent#maxWidth
         *
         * @version Egret 2.4
         * @version eui 1.0
         * @platform Web,Native
         */
        public maxWidth: number;

        /**
         * @copy eui.UIComponent#minHeight
         *
         * @version Egret 2.4
         * @version eui 1.0
         * @platform Web,Native
         */
        public minHeight: number;
        /**
         * @copy eui.UIComponent#maxHeight
         *
         * @version Egret 2.4
         * @version eui 1.0
         * @platform Web,Native
         */
        public maxHeight: number;

        /**
         * @inheritDoc
         *
         * @version Egret 2.4
         * @version eui 1.0
         * @platform Web,Native
         */
        public setMeasuredSize(width: number, height: number): void {
        }

        /**
         * @inheritDoc
         *
         * @version Egret 2.4
         * @version eui 1.0
         * @platform Web,Native
         */
        public invalidateProperties(): void {
        }

        /**
         * @inheritDoc
         *
         * @version Egret 2.4
         * @version eui 1.0
         * @platform Web,Native
         */
        public validateProperties(): void {
        }

        /**
         * @inheritDoc
         *
         * @version Egret 2.4
         * @version eui 1.0
         * @platform Web,Native
         */
        public invalidateSize(): void {
        }

        /**
         * @inheritDoc
         *
         * @version Egret 2.4
         * @version eui 1.0
         * @platform Web,Native
         */
        public validateSize(recursive?: boolean): void {
        }

        /**
         * @inheritDoc
         *
         * @version Egret 2.4
         * @version eui 1.0
         * @platform Web,Native
         */
        public invalidateDisplayList(): void {
        }

        /**
         * @inheritDoc
         *
         * @version Egret 2.4
         * @version eui 1.0
         * @platform Web,Native
         */
        public validateDisplayList(): void {
        }

        /**
         * @inheritDoc
         *
         * @version Egret 2.4
         * @version eui 1.0
         * @platform Web,Native
         */
        public validateNow(): void {
        }

        /**
         * @inheritDoc
         *
         * @version Egret 2.4
         * @version eui 1.0
         * @platform Web,Native
         */
        public setLayoutBoundsSize(layoutWidth: number, layoutHeight: number): void {
            UIImpl.prototype.setLayoutBoundsSize.call(this, layoutWidth, layoutHeight);
            if (isNaN(layoutWidth) || layoutWidth === this._widthConstraint || layoutWidth == 0) {
                return;
            }
            let values = this.$UIComponent;
            if (!isNaN(values[sys.UIKeys.explicitHeight])) {
                return;
            }
            if (layoutWidth == values[sys.UIKeys.measuredWidth]) {
                return;
            }
            this._widthConstraint = layoutWidth;
            this._heightConstraint = layoutHeight;
            this.invalidateSize();
        }

        /**
         * @inheritDoc
         *
         * @version Egret 2.4
         * @version eui 1.0
         * @platform Web,Native
         */
        public setLayoutBoundsPosition(x: number, y: number): void {
        }

        /**
         * @inheritDoc
         *
         * @version Egret 2.4
         * @version eui 1.0
         * @platform Web,Native
         */
        public getLayoutBounds(bounds: egret.Rectangle): void {
        }

        /**
         * @inheritDoc
         *
         * @version Egret 2.4
         * @version eui 1.0
         * @platform Web,Native
         */
        public getPreferredBounds(bounds: egret.Rectangle): void {
        }
    }

    sys.implementUIComponent(BitmapLabel, egret.BitmapText);
    registerBindable(BitmapLabel.prototype, "text");
}<|MERGE_RESOLUTION|>--- conflicted
+++ resolved
@@ -118,16 +118,11 @@
             }
         }
 
-<<<<<<< HEAD
-        $setFontData(value: egret.BitmapFont): boolean {
+        $setFontData(value: egret.BitmapFont, font?: string): boolean {
+            if (font && font != this.$fontForBitmapLabel) {
+                return;
+            }
             if (value == this.$font) {
-=======
-        $setFontData(value: egret.BitmapFont, font?:string): boolean {
-            if(font && font != this.$font) {
-                return;
-            }
-            if (value == this.$BitmapText[egret.sys.BitmapTextKeys.font]) {
->>>>>>> aa0408b6
                 return false;
             }
             this.$font = value;
