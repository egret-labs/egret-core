//////////////////////////////////////////////////////////////////////////////////////
//
//  Copyright (c) 2014-present, Egret Technology.
//  All rights reserved.
//  Redistribution and use in source and binary forms, with or without
//  modification, are permitted provided that the following conditions are met:
//
//     * Redistributions of source code must retain the above copyright
//       notice, this list of conditions and the following disclaimer.
//     * Redistributions in binary form must reproduce the above copyright
//       notice, this list of conditions and the following disclaimer in the
//       documentation and/or other materials provided with the distribution.
//     * Neither the name of the Egret nor the
//       names of its contributors may be used to endorse or promote products
//       derived from this software without specific prior written permission.
//
//  THIS SOFTWARE IS PROVIDED BY EGRET AND CONTRIBUTORS "AS IS" AND ANY EXPRESS
//  OR IMPLIED WARRANTIES, INCLUDING, BUT NOT LIMITED TO, THE IMPLIED WARRANTIES
//  OF MERCHANTABILITY AND FITNESS FOR A PARTICULAR PURPOSE ARE DISCLAIMED.
//  IN NO EVENT SHALL EGRET AND CONTRIBUTORS BE LIABLE FOR ANY DIRECT, INDIRECT,
//  INCIDENTAL, SPECIAL, EXEMPLARY, OR CONSEQUENTIAL DAMAGES (INCLUDING, BUT NOT
//  LIMITED TO, PROCUREMENT OF SUBSTITUTE GOODS OR SERVICES;LOSS OF USE, DATA,
//  OR PROFITS; OR BUSINESS INTERRUPTION) HOWEVER CAUSED AND ON ANY THEORY OF
//  LIABILITY, WHETHER IN CONTRACT, STRICT LIABILITY, OR TORT (INCLUDING
//  NEGLIGENCE OR OTHERWISE) ARISING IN ANY WAY OUT OF THE USE OF THIS SOFTWARE,
//  EVEN IF ADVISED OF THE POSSIBILITY OF SUCH DAMAGE.
//
//////////////////////////////////////////////////////////////////////////////////////

/// <reference path="EXMLParser.ts" />

namespace EXML {

    let parser = new eui.sys.EXMLParser();

    let requestPool: egret.HttpRequest[] = [];
    let callBackMap: any = {};
    let parsedClasses: any = {};
    let $prefixURL: string = "";
    /**
     * Set a prefix url.
     * The prefix url will add to the front of the Exml file path when it’s loading.
     * @param text the text of a EXML file.
     *
     * @version Egret 2.5.3
     * @version eui 1.0
     * @platform Web,Native
     * @language en_US
     */
    /**
     * 设置 EXML 文件加载的根路径。
     * 设置后，再加载 EXML 文件时会自动把根路径加到文件路径前面
     * @version Egret 2.5.3
     * @version eui 1.0
     * @platform Web,Native
     * @language zh_CN
     */
    export let prefixURL: string;
    Object.defineProperty(EXML, "prefixURL", {
        get: function (): string { return $prefixURL },
        set: function (value: string) { $prefixURL = value },
        enumerable: true,
        configurable: true
    });

    /**
     * Parsing a text of EXML file for a definition of class. You can declare the <code>class</code> property in the root
     * node of the EXML to register to the global as a class name.
     *
     * It will be fail to register and output a warning if the specified name already exists. You can get a definition
     * of a class through <code>egret.getDefinitionByName(className)</code>.
     *
     * @param text the text of a EXML file.
     *
     * @version Egret 2.4
     * @version eui 1.0
     * @platform Web,Native
     * @language en_US
     */
    /**
     * 解析一个 EXML 文件的文本内容为一个类定义。您可以在 EXML 文件的根节点上声明 class 属性作为要注册到全局的类名。
     * 若指定的类名已经存在，将会注册失败，并输出一个警告。注册成功后，您也可以通过 egret.getDefinitionByName(className) 方法获取这个 EXML 文件对应的类定义。
     *
     * @param text 要解析的 EXML 文件内容。
     *
     * @version Egret 2.4
     * @version eui 1.0
     * @platform Web,Native
     * @language zh_CN
     */
    export function parse(text: string): { new (): any } {
        return parser.parse(text);
    }

    /**
     * Load and parse an external EXML file for a class definition. You can declare the <code>class</code> property in the root
     * node of the EXML to register to the global as a class name.
     *
     * It will be fail to register and output a warning if the specified name already exists. You can get a definition
     * of a class through <code>egret.getDefinitionByName(className)</code>.
     *
     * @param url the path of an EXML file
     * @param callBack method to invoke with an argument of the result when load and parse completed or failed. The argument will be
     * <code>undefined</code> if load or parse failed.
     * @param thisObject <code>this</code> object of callBack
     * @param useCache use cached EXML
     *
     * @version Egret 2.4
     * @version eui 1.0
     * @platform Web,Native
     * @language en_US
     */
    /**
     * 加载并解析一个外部的 EXML 文件为一个类定义。您可以在 EXML 文件的根节点上声明 class 属性作为要注册到全局的类名。
     * 若指定的类名已经存在，将会注册失败，并输出一个警告。注册成功后，您也可以通过 egret.getDefinitionByName(className) 方法获取这个 EXML 文件对应的类定义。
     *
     * @param url 要加载的 EXML 文件路径
     * @param callBack 加载并解析完成后的回调函数，无论加载成功还是失败，此函数均会被回调。失败时将传入 undefined 作为回调函数参数。
     * @param thisObject 回调函数的 this 引用。
     * @param useCache 使用缓存的EXML
     *
     * @version Egret 2.4
     * @version eui 1.0
     * @platform Web,Native
     * @language zh_CN
     */
    export function load(url: string, callBack?: (clazz: any, url: string) => void, thisObject?: any, useCache = false): void {
        if (DEBUG) {
            if (!url) {
                egret.$error(1003, "url");
            }
        }
        if (useCache && (url in parsedClasses)) {
            callBack && callBack.call(thisObject, parsedClasses[url], url);
            return;
        }
        let list = callBackMap[url];
        if (list) {
            list.push([callBack, thisObject]);
            return;
        }
        callBackMap[url] = [[callBack, thisObject]];
        request(url, $parseURLContent);
    }


    /**
     * @private
     */
    export function $loadAll(urls: string[], callBack?: (clazz: any[], url: string[]) => void, thisObject?: any, useCache = false): void {
        if (!urls || urls.length == 0) {
            callBack && callBack.call(thisObject, [], urls);
            return;
        }
        let exmlContents: string[] = [];

        urls.forEach(url => {

<<<<<<< HEAD
            let loaded = (url:string, text:string) => {
=======
            if (useCache && (url in parsedClasses)) {
                exmlContents[url] = "";
                exmlContents.push(url);
                return;
            }

            let loaded = (url: string, text: string) => {
>>>>>>> 637e6875
                exmlContents[url] = text;
                exmlContents.push(url);
                if (exmlContents.length == urls.length)
                    onLoadAllFinished(urls, exmlContents, callBack, thisObject);
            };

            if (useCache && (url in parsedClasses)) {
                loaded(url, "");
                return;
            }
            
            request(url, loaded);
        });

    }

    /**
     * @private
     */
    function onLoadAllFinished(urls: string[], exmlContents: any, callBack?: (clazz: any[], url: string[]) => void, thisObject?: any) {
        let clazzes = [];
        urls.forEach((url, i) => {

            if ((url in parsedClasses) && !exmlContents[url]) {
                clazzes[i] = parsedClasses[url];
                return;
            }

            let text = exmlContents[url];
            let clazz = $parseURLContent(url, text);
            clazzes[i] = clazz;

        });

        callBack && callBack.call(thisObject, clazzes, urls);
    }

    /**
     * @private
     * @param url
     * @param text
     */
    export function $parseURLContentAsJs(url: string, text: string, className: string): any {
        let clazz: any = null;
        if (text) {
            clazz = parser.$parseCode(text, className);
        }
        if (url) {
            parsedClasses[url] = clazz;
            let list: any[] = callBackMap[url];
            delete callBackMap[url];
            let length = list ? list.length : 0;
            for (let i = 0; i < length; i++) {
                let arr = list[i];
                if (arr[0] && arr[1])
                    arr[0].call(arr[1], clazz, url);
            }
        }
        return clazz;
    }
    /**
     * @private
     */
    export function $parseURLContent(url: string, text: string): any {
        let clazz: any = null;
        if (text) {
            clazz = parse(text);
        }
        if (url) {
            parsedClasses[url] = clazz;
            let list: any[] = callBackMap[url];
            delete callBackMap[url];
            let length = list ? list.length : 0;
            for (let i = 0; i < length; i++) {
                let arr = list[i];
                if (arr[0] && arr[1])
                    arr[0].call(arr[1], clazz, url);
            }
        }
        return clazz;
    }

    /**
     * @private
     */
    function request(url: string, callback: (url: string, text: string) => void) {
        let openUrl = url;
        if (url.indexOf("://") == -1) {
            openUrl = $prefixURL + url;
        }

        let onConfigLoaded = function (str: string) {
            if (!str) {
                str = "";
            }
            callback(url, str);
        };
        eui.getTheme(openUrl).then(onConfigLoaded).catch(onConfigLoaded);
    }
}<|MERGE_RESOLUTION|>--- conflicted
+++ resolved
@@ -156,17 +156,7 @@
 
         urls.forEach(url => {
 
-<<<<<<< HEAD
-            let loaded = (url:string, text:string) => {
-=======
-            if (useCache && (url in parsedClasses)) {
-                exmlContents[url] = "";
-                exmlContents.push(url);
-                return;
-            }
-
             let loaded = (url: string, text: string) => {
->>>>>>> 637e6875
                 exmlContents[url] = text;
                 exmlContents.push(url);
                 if (exmlContents.length == urls.length)
@@ -177,7 +167,7 @@
                 loaded(url, "");
                 return;
             }
-            
+
             request(url, loaded);
         });
 
