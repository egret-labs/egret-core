//////////////////////////////////////////////////////////////////////////////////////
//
//  Copyright (c) 2014-2015, Egret Technology Inc.
//  All rights reserved.
//  Redistribution and use in source and binary forms, with or without
//  modification, are permitted provided that the following conditions are met:
//
//     * Redistributions of source code must retain the above copyright
//       notice, this list of conditions and the following disclaimer.
//     * Redistributions in binary form must reproduce the above copyright
//       notice, this list of conditions and the following disclaimer in the
//       documentation and/or other materials provided with the distribution.
//     * Neither the name of the Egret nor the
//       names of its contributors may be used to endorse or promote products
//       derived from this software without specific prior written permission.
//
//  THIS SOFTWARE IS PROVIDED BY EGRET AND CONTRIBUTORS "AS IS" AND ANY EXPRESS
//  OR IMPLIED WARRANTIES, INCLUDING, BUT NOT LIMITED TO, THE IMPLIED WARRANTIES
//  OF MERCHANTABILITY AND FITNESS FOR A PARTICULAR PURPOSE ARE DISCLAIMED.
//  IN NO EVENT SHALL EGRET AND CONTRIBUTORS BE LIABLE FOR ANY DIRECT, INDIRECT,
//  INCIDENTAL, SPECIAL, EXEMPLARY, OR CONSEQUENTIAL DAMAGES (INCLUDING, BUT NOT
//  LIMITED TO, PROCUREMENT OF SUBSTITUTE GOODS OR SERVICES;LOSS OF USE, DATA,
//  OR PROFITS; OR BUSINESS INTERRUPTION) HOWEVER CAUSED AND ON ANY THEORY OF
//  LIABILITY, WHETHER IN CONTRACT, STRICT LIABILITY, OR TORT (INCLUDING
//  NEGLIGENCE OR OTHERWISE) ARISING IN ANY WAY OUT OF THE USE OF THIS SOFTWARE,
//  EVEN IF ADVISED OF THE POSSIBILITY OF SUCH DAMAGE.
//
//////////////////////////////////////////////////////////////////////////////////////

module eui {

    /**
     * @private
     */
    var listeners = "__listeners__";
    /**
     * @private
     */
    var bindables = "__bindables__";
    /**
     * @private
     */
    var bindableCount = 0;

    /**
     * @private
     *
     * @param host
     * @param property
     * @returns
     */
    function getPropertyDescriptor(host:any, property:string):any {
        var data = Object.getOwnPropertyDescriptor(host, property);
        if (data) {
            return data;
        }
        var prototype = Object.getPrototypeOf(host);
        if (prototype) {
            return getPropertyDescriptor(prototype, property);
        }
        return null;
    }

    function notifyListener(host:any, property:string):void {
        var list:any[] = host[listeners];
        var length = list.length;
        for (var i = 0; i < length; i+=2) {
            var listener:Function = list[i];
            var target:any = list[i+1];
            listener.call(target,property);
        }
    }

    /**
     * @language en_US
     * The Watcher class defines utility method that you can use with bindable properties.
     * These methods let you define an event handler that is executed whenever a bindable property is updated.
     *
     * @version Egret 2.4
     * @version Swan 1.0
     * @platform Web,Native
     * @includeExample examples/Samples/src/extension/eui/binding/WatcherExample.ts
     */
    /**
     * @language zh_CN
     * Watcher 类能够监视可绑定属性的改变，您可以定义一个事件处理函数作为 Watcher 的回调方法，在每次可绑定属性的值改变时都执行此函数。
     *
     * @version Egret 2.4
     * @version Swan 1.0
     * @platform Web,Native
     * @includeExample examples/Samples/src/extension/eui/binding/WatcherExample.ts
     */
    export class Watcher {

        /**
         * @language en_US
         * Creates and starts a Watcher instance.
         * The Watcher can only watch the property of a Object which host is instance of egret.IEventDispatcher.
         * @param host The object that hosts the property or property chain to be watched.
         * You can use the use the <code>reset()</code> method to change the value of the <code>host</code> argument
         * after creating the Watcher instance.
         * The <code>host</code> maintains a list of <code>handlers</code> to invoke when <code>prop</code> changes.
         * @param chain A value specifying the property or chain to be watched.
         * For example, to watch the property <code>host.a.b.c</code>,
         * call the method as: <code>watch(host, ["a","b","c"], ...)</code>.
         * @param handler  An event handler function called when the value of the watched property
         * (or any property in a watched chain) is modified.
         * @param thisObject <code>this</code> object of which binding with handler
         * @returns he ChangeWatcher instance, if at least one property name has been specified to
         * the <code>chain</code> argument; null otherwise.
         * @version Egret 2.4
         * @version Swan 1.0
         * @platform Web,Native
         */
        /**
         * @language zh_CN
         * 创建并启动 Watcher 实例。注意：Watcher 只能监视 host 为 egret.IEventDispatcher 对象的属性改变。若属性链中某个属性所对应的实例不是 egret.IEventDispatcher，
         * 则属性链中在它之后的属性改变将无法检测到。
         * @param host 用于承载要监视的属性或属性链的对象。
         * 创建Watcher实例后，您可以利用<code>reset()</code>方法更改<code>host</code>参数的值。
         * 当<code>prop</code>改变的时候，会使得host对应的一系列<code>handlers</code>被触发。
         * @param chain 用于指定要监视的属性链的值。例如，要监视属性 host.a.b.c，需按以下形式调用此方法：watch¬(host, ["a","b","c"], ...)。
         * @param handler 在监视的目标属性链中任何属性的值发生改变时调用的事件处理函数。
         * @param thisObject handler 方法绑定的this对象
         * @returns 如果已为 chain 参数至少指定了一个属性名称，则返回 Watcher 实例；否则返回 null。
         * @version Egret 2.4
         * @version Swan 1.0
         * @platform Web,Native
         */
        public static watch(host:any, chain:string[], handler:(value:any)=>void, thisObject:any):Watcher {
            if (DEBUG) {
                if (!chain) {
                    egret.$error(1003, "chain");
                }
            }
            if (chain.length > 0) {
                var property = chain.shift();
                var next = Watcher.watch(null, chain, handler, thisObject);
                var watcher = new Watcher(property, handler, thisObject, next);
                watcher.reset(host);
                return watcher;
            }
            else {
                return null;
            }
        }

        /**
         * @private
         * 检查属性是否可以绑定。若还未绑定，尝试添加绑定事件。若是只读或只写属性，返回false。
         */
        private static checkBindable(host:any, property:string):boolean {
            var list:string[] = host[bindables];
            if (list && list.indexOf(property) != -1) {
                return true;
            }
            var isEventDispatcher = egret.is(host, "egret.IEventDispatcher");
            if(!isEventDispatcher){
                host[listeners] = [];
            }
            var data:PropertyDescriptor = getPropertyDescriptor(host, property);
            if (data && data.set && data.get) {
                var orgSet = data.set;
                data.set = function (value:any) {
                    if (this[property] != value) {
                        orgSet.call(this, value);
<<<<<<< HEAD
                        if(isEventDispatcher){
                            PropertyEvent.emitPropertyEvent(this, PropertyEvent.PROPERTY_CHANGE, property);
                        }
                        else{
                            notifyListener(this,property);
                        }
=======
                        PropertyEvent.dispatchPropertyEvent(this, PropertyEvent.PROPERTY_CHANGE, property);
>>>>>>> e42720a2
                    }
                };
            }
            else if (!data || (!data.get && !data.set)) {
                bindableCount++;
                var newProp = "_" + bindableCount + property;
                host[newProp] = data ? data.value : null;
                data = <any>{enumerable: true, configurable: true};
                data.get = function ():any {
                    return this[newProp];
                };
                data.set = function (value:any) {
                    if (this[newProp] != value) {
                        this[newProp] = value;
<<<<<<< HEAD
                        if(isEventDispatcher){
                            PropertyEvent.emitPropertyEvent(this, PropertyEvent.PROPERTY_CHANGE, property);
                        }
                        else{
                            notifyListener(this,property);
                        }
=======
                        PropertyEvent.dispatchPropertyEvent(this, PropertyEvent.PROPERTY_CHANGE, property);
>>>>>>> e42720a2
                    }
                };
            }
            else {
                return false;
            }
            Object.defineProperty(host, property, data);
            registerBindable(host, property);
        }

        /**
         * @language en_US
         * Constructor.
         * Not for public use. This method is called only from the <code>watch()</code> method.
         * See the <code>watch()</code> method for parameter usage.
         * @version Egret 2.4
         * @version Swan 1.0
         * @platform Web,Native
         */
        /**
         * @language zh_CN
         * 构造函数，非公开。只能从 watch() 方法中调用此方法。有关参数用法，请参阅 watch() 方法。
         * @version Egret 2.4
         * @version Swan 1.0
         * @platform Web,Native
         */
        public constructor(property:string, handler:(value:any)=>void, thisObject:any, next?:Watcher) {
            this.property = property;
            this.handler = handler;
            this.next = next;
            this.thisObject = thisObject;
        }

        /**
         * @private
         */
        private host:any;

        /**
         * @private
         */
        private property:string;

        /**
         * @private
         */
        private handler:(value:any)=>void;

        /**
         * @private
         */
        private thisObject:any;

        /**
         * @private
         */
        private next:Watcher;

        /**
         * @private
         */
        private isExecuting:boolean = false;

        /**
         * @language en_US
         * Detaches this Watcher instance, and its handler function, from the current host.
         * @version Egret 2.4
         * @version Swan 1.0
         * @platform Web,Native
         */
        /**
         * @language zh_CN
         * 从当前宿主中断开此 Watcher 实例及其处理函数。
         * @version Egret 2.4
         * @version Swan 1.0
         * @platform Web,Native
         */
        public unwatch():void {
            this.reset(null);
            this.handler = null;
            if (this.next) {
                this.next.handler = null;
            }
        }

        /**
         * @language en_US
         * Retrieves the current value of the watched property or property chain, or null if the host object is null.
         * @example
         * <pre>
         * watch(obj, ["a","b","c"], ...).getValue() === obj.a.b.c
         * </pre>
         * @version Egret 2.4
         * @version Swan 1.0
         * @platform Web,Native
         */
        /**
         * @language zh_CN
         * 检索观察的属性或属性链的当前值，当宿主对象为空时此值为空。
         * @example
         * <pre>
         * watch(obj, ["a","b","c"], ...).getValue() === obj.a.b.c
         * </pre>
         * @version Egret 2.4
         * @version Swan 1.0
         * @platform Web,Native
         */
        public getValue():any {
            if (this.next) {
                return this.next.getValue();
            }
            return this.getHostPropertyValue();
        }

        /**
         * @language en_US
         * Sets the handler function.s
         * @param handler The handler function. This argument must not be null.
         * @version Egret 2.4
         * @version Swan 1.0
         * @platform Web,Native
         */
        /**
         * @language zh_CN
         * 设置处理函数。
         * @param handler 处理函数，此参数必须为非空。
         * @version Egret 2.4
         * @version Swan 1.0
         * @platform Web,Native
         */
        public setHandler(handler:(value:any)=>void, thisObject:any):void {
            this.handler = handler;
            this.thisObject = thisObject;
            if (this.next) {
                this.next.setHandler(handler, thisObject);
            }

        }

        /**
         * @language en_US
         * Resets this ChangeWatcher instance to use a new host object.
         * You can call this method to reuse a watcher instance on a different host.
         * @version Egret 2.4
         * @version Swan 1.0
         * @platform Web,Native
         */
        /**
         * @language zh_CN
         * 重置此 Watcher 实例使用新的宿主对象。
         * 您可以通过该方法实现一个Watcher实例用于不同的宿主。
         * @version Egret 2.4
         * @version Swan 1.0
         * @platform Web,Native
         */
        public reset(newHost:egret.IEventDispatcher):void {
            var oldHost = this.host;
            if(oldHost){
                if (egret.is(oldHost, "egret.IEventDispatcher")) {
                    oldHost.removeEventListener(PropertyEvent.PROPERTY_CHANGE, this.wrapHandler, this);
                }
                else {
                    var list:any[] = oldHost[listeners];
                    var index = list.indexOf(this);
                    list.splice(index-1,2);
                }
            }

            this.host = newHost;

            if(newHost){
                Watcher.checkBindable(newHost, this.property);
                if (egret.is(newHost, "egret.IEventDispatcher")) {
                    newHost.addEventListener(PropertyEvent.PROPERTY_CHANGE, this.wrapHandler, this, false, 100);
                }
                else{
                    var list:any[] = newHost[listeners];
                    list.push(this.onPropertyChange);
                    list.push(this);
                }
            }


            if (this.next)
                this.next.reset(this.getHostPropertyValue());
        }


        /**
         * @private
         *
         * @returns
         */
        private getHostPropertyValue():any {
            return this.host ? this.host[this.property] : null;
        }

        /**
         * @private
         */
        private wrapHandler(event:PropertyEvent):void {
            this.onPropertyChange(event.property);
        }

        /**
         * @private
         */
        private onPropertyChange(property:string):void{
            if (property == this.property && !this.isExecuting) {
                try {
                    this.isExecuting = true;
                    if (this.next)
                        this.next.reset(this.getHostPropertyValue());
                    this.handler.call(this.thisObject, this.getValue());
                }
                finally {
                    this.isExecuting = false;
                }
            }
        }
    }

}<|MERGE_RESOLUTION|>--- conflicted
+++ resolved
@@ -164,16 +164,12 @@
                 data.set = function (value:any) {
                     if (this[property] != value) {
                         orgSet.call(this, value);
-<<<<<<< HEAD
                         if(isEventDispatcher){
-                            PropertyEvent.emitPropertyEvent(this, PropertyEvent.PROPERTY_CHANGE, property);
+                            PropertyEvent.dispatchPropertyEvent(this, PropertyEvent.PROPERTY_CHANGE, property);
                         }
                         else{
                             notifyListener(this,property);
                         }
-=======
-                        PropertyEvent.dispatchPropertyEvent(this, PropertyEvent.PROPERTY_CHANGE, property);
->>>>>>> e42720a2
                     }
                 };
             }
@@ -188,16 +184,12 @@
                 data.set = function (value:any) {
                     if (this[newProp] != value) {
                         this[newProp] = value;
-<<<<<<< HEAD
                         if(isEventDispatcher){
-                            PropertyEvent.emitPropertyEvent(this, PropertyEvent.PROPERTY_CHANGE, property);
+                            PropertyEvent.dispatchPropertyEvent(this, PropertyEvent.PROPERTY_CHANGE, property);
                         }
                         else{
                             notifyListener(this,property);
                         }
-=======
-                        PropertyEvent.dispatchPropertyEvent(this, PropertyEvent.PROPERTY_CHANGE, property);
->>>>>>> e42720a2
                     }
                 };
             }
