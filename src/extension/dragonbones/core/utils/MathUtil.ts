--- conflicted
+++ resolved
@@ -39,11 +39,7 @@
 			if(easing > 1)    //ease in out
 			{
                 //valueEase = 0.5 * (1 - NumberUtils.cos(value * Math.PI));
-<<<<<<< HEAD
-				valueEase = 0.5 * (1 - Math.cos(value * Math.PI));
-=======
 				valueEase = 0.5 * (1 - MathUtil.cos(value * Math.PI));
->>>>>>> d486b1e0
 				easing -= 1;
 			}else if (easing > 0)    //ease out
             {
