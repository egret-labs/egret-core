//////////////////////////////////////////////////////////////////////////////////////
//
//  Copyright (c) 2014-2015, Egret Technology Inc.
//  All rights reserved.
//  Redistribution and use in source and binary forms, with or without
//  modification, are permitted provided that the following conditions are met:
//
//     * Redistributions of source code must retain the above copyright
//       notice, this list of conditions and the following disclaimer.
//     * Redistributions in binary form must reproduce the above copyright
//       notice, this list of conditions and the following disclaimer in the
//       documentation and/or other materials provided with the distribution.
//     * Neither the name of the Egret nor the
//       names of its contributors may be used to endorse or promote products
//       derived from this software without specific prior written permission.
//
//  THIS SOFTWARE IS PROVIDED BY EGRET AND CONTRIBUTORS "AS IS" AND ANY EXPRESS
//  OR IMPLIED WARRANTIES, INCLUDING, BUT NOT LIMITED TO, THE IMPLIED WARRANTIES
//  OF MERCHANTABILITY AND FITNESS FOR A PARTICULAR PURPOSE ARE DISCLAIMED.
//  IN NO EVENT SHALL EGRET AND CONTRIBUTORS BE LIABLE FOR ANY DIRECT, INDIRECT,
//  INCIDENTAL, SPECIAL, EXEMPLARY, OR CONSEQUENTIAL DAMAGES (INCLUDING, BUT NOT
//  LIMITED TO, PROCUREMENT OF SUBSTITUTE GOODS OR SERVICES;LOSS OF USE, DATA,
//  OR PROFITS; OR BUSINESS INTERRUPTION) HOWEVER CAUSED AND ON ANY THEORY OF
//  LIABILITY, WHETHER IN CONTRACT, STRICT LIABILITY, OR TORT (INCLUDING
//  NEGLIGENCE OR OTHERWISE) ARISING IN ANY WAY OUT OF THE USE OF THIS SOFTWARE,
//  EVEN IF ADVISED OF THE POSSIBILITY OF SUCH DAMAGE.
//
//////////////////////////////////////////////////////////////////////////////////////


module dragonBones {
	/**
	 *@class dragonBones.DataParser
	 * @classdesc
	 * 数据解析
	 */
	export class DataParser{
		private static tempDragonBonesData:DragonBonesData;

		/**
		 *解析纹理集数据
		 * @param rawData纹理集数据xml或者json
		 * @param scale纹理资源的缩放，默认为1，不缩放
		 * @returns {any}返回纹理集数据，存放TexutrueData的字典类型
		 */
		public static parseTextureAtlasData(rawData:any, scale:number = 1):any{
			var textureAtlasData:any = {};
			var subTextureFrame:Rectangle;

            var subTextureList:any = rawData[ConstValues.SUB_TEXTURE];
            for(var key in subTextureList) {
                var subTextureObject:any = subTextureList[key];
                var subTextureName:string = subTextureObject[ConstValues.A_NAME];
                var subTextureRegion:Rectangle = new Rectangle();
                subTextureRegion.x = DataParser.getNumber(subTextureObject, ConstValues.A_X, 0) / scale;
                subTextureRegion.y = DataParser.getNumber(subTextureObject, ConstValues.A_Y, 0) / scale;
                subTextureRegion.width = DataParser.getNumber(subTextureObject, ConstValues.A_WIDTH, 0) / scale;
                subTextureRegion.height = DataParser.getNumber(subTextureObject, ConstValues.A_HEIGHT, 0) / scale;

                var rotated:boolean = subTextureObject[ConstValues.A_ROTATED] == "true";

                var frameWidth:number = DataParser.getNumber(subTextureObject, ConstValues.A_FRAME_WIDTH, 0) / scale;
                var frameHeight:number = DataParser.getNumber(subTextureObject, ConstValues.A_FRAME_HEIGHT, 0) / scale;

                if (frameWidth > 0 && frameHeight > 0) {
                    subTextureFrame = new Rectangle();
                    subTextureFrame.x = DataParser.getNumber(subTextureObject, ConstValues.A_FRAME_X, 0) / scale;
                    subTextureFrame.y = DataParser.getNumber(subTextureObject, ConstValues.A_FRAME_Y, 0) / scale;
                    subTextureFrame.width = frameWidth;
                    subTextureFrame.height = frameHeight;
                }
                else {
                    subTextureFrame = null;
                }

                textureAtlasData[subTextureName] = new TextureData(subTextureRegion, subTextureFrame, rotated);
            }
			
			return textureAtlasData;
		}

		/**
		 * 解析DragonBones的数据，xml或者json，该数据包含了骨骼，皮肤，动画的数据
		 * @param rawDataToParse DragonBones的数据，xml或者json格式
		 * @returns {DragonBonesData} 返回DragonBones引擎使用的数据格式
		 */
		public static parseDragonBonesData(rawDataToParse:any):DragonBonesData{
			if(!rawDataToParse){
				throw new Error();
			}
			
			var version:string = rawDataToParse[ConstValues.A_VERSION];
            version = version.toString();
            if( version.toString() != DragonBones.DATA_VERSION &&
                version.toString() != DragonBones.PARENT_COORDINATE_DATA_VERSION &&
				version.toString() != "2.3")
            {
                egret.$error(4003);
            }
			else if(version.toString() == DragonBones.PARENT_COORDINATE_DATA_VERSION||
					 version.toString() == "2.3")
			{
				return Data3Parser.parseDragonBonesData(rawDataToParse);
			}
			
			var frameRate:number = DataParser.getNumber(rawDataToParse, ConstValues.A_FRAME_RATE, 0) || 0;
			
			var outputDragonBonesData:DragonBonesData =  new DragonBonesData();
			outputDragonBonesData.name = rawDataToParse[ConstValues.A_NAME];
            outputDragonBonesData.isGlobal = rawDataToParse[ConstValues.A_IS_GLOBAL] == "0" ? false : true;
            DataParser.tempDragonBonesData = outputDragonBonesData;

            var armatureList:any = rawDataToParse[ConstValues.ARMATURE];
            for(var key in armatureList)
            {
                var armatureObject:any = rawDataToParse[ConstValues.ARMATURE][key];
                outputDragonBonesData.addArmatureData(DataParser.parseArmatureData(armatureObject, frameRate));
            }

            DataParser.tempDragonBonesData = null;
			
			return outputDragonBonesData;
		}
		
		private static parseArmatureData(armatureDataToParse:any, frameRate:number):ArmatureData{
			var outputArmatureData:ArmatureData = new ArmatureData();
			outputArmatureData.name = armatureDataToParse[ConstValues.A_NAME];

            var boneList:any = armatureDataToParse[ConstValues.BONE];
            for(var key in boneList) {
                var boneObject:any = boneList[key];
                outputArmatureData.addBoneData(DataParser.parseBoneData(boneObject));
            }

			var slotList:any = armatureDataToParse[ConstValues.SLOT];
			for(var key in slotList){
				var slotObject:any = slotList[key];
				outputArmatureData.addSlotData(DataParser.parseSlotData(slotObject));
			}
            var skinList:any = armatureDataToParse[ConstValues.SKIN];
            for(var key in skinList)
            {
                var skinObject:any = skinList[key];
                outputArmatureData.addSkinData(DataParser.parseSkinData(skinObject));
            }
			if(DataParser.tempDragonBonesData.isGlobal)
            {
                DBDataUtil.transformArmatureData(outputArmatureData);
            }
			outputArmatureData.sortBoneDataList();

            var animationList:any = armatureDataToParse[ConstValues.ANIMATION];
            for(var key in animationList)
            {
                var animationObject:any = animationList[key];
                var animationData:AnimationData = DataParser.parseAnimationData(animationObject, frameRate);
                DBDataUtil.addHideTimeline(animationData, outputArmatureData);
                DBDataUtil.transformAnimationData(animationData, outputArmatureData, DataParser.tempDragonBonesData.isGlobal);
                outputArmatureData.addAnimationData(animationData);
            }
			
			return outputArmatureData;
		}
		
		//把bone的初始transform解析并返回
		private static parseBoneData(boneObject:any):BoneData{
			var boneData:BoneData = new BoneData();
			boneData.name = boneObject[ConstValues.A_NAME];
			boneData.parent = boneObject[ConstValues.A_PARENT];
			boneData.length = Number(boneObject[ConstValues.A_LENGTH]) || 0;
			boneData.inheritRotation = DataParser.getBoolean(boneObject, ConstValues.A_INHERIT_ROTATION, true);
			boneData.inheritScale = DataParser.getBoolean(boneObject, ConstValues.A_INHERIT_SCALE, true);
			
			DataParser.parseTransform(boneObject[ConstValues.TRANSFORM], boneData.transform);
            if(DataParser.tempDragonBonesData.isGlobal)//绝对数据
            {
                boneData.global.copy(boneData.transform);
            }
			
			return boneData;
		}
		
		private static parseSkinData(skinObject:any):SkinData{
			var skinData:SkinData = new SkinData();
			skinData.name = skinObject[ConstValues.A_NAME];

            var slotList:any = skinObject[ConstValues.SLOT];
            for(var key in slotList)
            {
                var slotObject:any = slotList[key];
                skinData.addSlotData(DataParser.parseSlotDisplayData(slotObject));
            }
			
			return skinData;
		}
		
		private static parseSlotData(slotObject:any):SlotData{
			var slotData:SlotData = new SlotData();
			slotData.name = slotObject[ConstValues.A_NAME];
			slotData.parent = slotObject[ConstValues.A_PARENT];
			slotData.zOrder = DataParser.getNumber(slotObject,ConstValues.A_Z_ORDER,0)||0;
<<<<<<< HEAD
=======
			slotData.displayIndex = DataParser.getNumber(slotObject,ConstValues.A_DISPLAY_INDEX,0);
>>>>>>> 0fa4dd69
			slotData.blendMode = slotObject[ConstValues.A_BLENDMODE];
			return slotData;
		}

		private static parseSlotDisplayData(slotObject:any):SlotData{
			var slotData:SlotData = new SlotData();
			slotData.name = slotObject[ConstValues.A_NAME];
			slotData.parent = slotObject[ConstValues.A_PARENT];
			slotData.zOrder = DataParser.getNumber(slotObject,ConstValues.A_Z_ORDER,0)||0;
            var displayList:any = slotObject[ConstValues.DISPLAY];

            for(var key in displayList) {
                var displayObject:any = displayList[key];
                slotData.addDisplayData(DataParser.parseDisplayData(displayObject));
            }
			
			return slotData;
		}
		
		private static parseDisplayData(displayObject:any):DisplayData{
			var displayData:DisplayData = new DisplayData();
			displayData.name = displayObject[ConstValues.A_NAME];
			displayData.type = displayObject[ConstValues.A_TYPE];
			DataParser.parseTransform(displayObject[ConstValues.TRANSFORM], displayData.transform, displayData.pivot);
			displayData.pivot.x = NaN;
			displayData.pivot.y = NaN;
			if(DataParser.tempDragonBonesData!=null){
				DataParser.tempDragonBonesData.addDisplayData(displayData);
			}
			
			return displayData;
		}
		
		/** @private */
		private static parseAnimationData(animationObject:any, frameRate:number):AnimationData{
			var animationData:AnimationData = new AnimationData();
			animationData.name = animationObject[ConstValues.A_NAME];
			animationData.frameRate = frameRate;
			animationData.duration = Math.round((DataParser.getNumber(animationObject, ConstValues.A_DURATION, 1) || 1) * 1000 / frameRate);
			animationData.playTimes = DataParser.getNumber(animationObject, ConstValues.A_PLAY_TIMES, 1);
            animationData.playTimes = animationData.playTimes != NaN ? animationData.playTimes : 1;
			animationData.fadeTime = DataParser.getNumber(animationObject, ConstValues.A_FADE_IN_TIME, 0) || 0;
			animationData.scale = DataParser.getNumber(animationObject, ConstValues.A_SCALE, 1) || 0;
			//use frame tweenEase, NaN
			//overwrite frame tweenEase, [-1, 0):ease in, 0:line easing, (0, 1]:ease out, (1, 2]:ease in out
			animationData.tweenEasing = DataParser.getNumber(animationObject, ConstValues.A_TWEEN_EASING, NaN);
			animationData.autoTween = DataParser.getBoolean(animationObject, ConstValues.A_AUTO_TWEEN, true);

            var frameObjectList:Array<any> = animationObject[ConstValues.FRAME];
			var i:number = 0;
			var len:number = 0;
			if(frameObjectList)
			{
				for (i = 0, len = frameObjectList.length; i < len; i++)
				{
					var frameObject:any = frameObjectList[i];
					var frame:Frame = DataParser.parseTransformFrame(frameObject, frameRate);
					animationData.addFrame(frame);
				}
			}

            DataParser.parseTimeline(animationObject, animationData);
			
			var lastFrameDuration:number = animationData.duration;

            var timelineObjectList:Array<any> = animationObject[ConstValues.BONE];
			if(timelineObjectList)
			{
				for(i = 0,len = timelineObjectList.length; i < len; i++) {
					var timelineObject:any = timelineObjectList[i];
					if(timelineObject)
					{
						var timeline:TransformTimeline = DataParser.parseTransformTimeline(timelineObject, animationData.duration, frameRate);
						if(timeline.frameList.length > 0)
						{
							lastFrameDuration = Math.min(lastFrameDuration, timeline.frameList[timeline.frameList.length - 1].duration);
						}
						animationData.addTimeline(timeline);
					}
				}
			}

			var slotTimelineObjectList:Array<any> = animationObject[ConstValues.SLOT];
			if(slotTimelineObjectList)
			{
				for(i = 0, len = slotTimelineObjectList.length; i < len; i++) {
					var slotTimelineObject:any = slotTimelineObjectList[i];
					if(slotTimelineObject){
						var slotTimeline:SlotTimeline = DataParser.parseSlotTimeline(slotTimelineObject, animationData.duration, frameRate);
						if(slotTimeline.frameList.length > 0)
						{
							lastFrameDuration = Math.min(lastFrameDuration, slotTimeline.frameList[slotTimeline.frameList.length - 1].duration);
						}
						animationData.addSlotTimeline(slotTimeline);
					}
				}
			}

			if(animationData.frameList.length > 0){
				lastFrameDuration = Math.min(lastFrameDuration, animationData.frameList[animationData.frameList.length - 1].duration);
			}
			//取得timeline中最小的lastFrameDuration并保存
			animationData.lastFrameDuration = lastFrameDuration;
			
			return animationData;
		}
		
		private static parseTransformTimeline(timelineObject:any, duration:number, frameRate:number):TransformTimeline{
			var outputTimeline:TransformTimeline = new TransformTimeline();
			outputTimeline.name = timelineObject[ConstValues.A_NAME];
			outputTimeline.scale = DataParser.getNumber(timelineObject, ConstValues.A_SCALE, 1) || 0;
			outputTimeline.offset = DataParser.getNumber(timelineObject, ConstValues.A_OFFSET, 0) || 0;
            outputTimeline.originPivot.x = DataParser.getNumber(timelineObject, ConstValues.A_PIVOT_X, 0) || 0;
            outputTimeline.originPivot.y = DataParser.getNumber(timelineObject, ConstValues.A_PIVOT_Y, 0) || 0;
			outputTimeline.duration = duration;

            var frameList:any = timelineObject[ConstValues.FRAME];
            for(var key in frameList)
            {
                var frameObject:any = frameList[key];
                var frame:TransformFrame = DataParser.parseTransformFrame(frameObject, frameRate);
                outputTimeline.addFrame(frame);
            }

            DataParser.parseTimeline(timelineObject, outputTimeline);
			
			return outputTimeline;
		}

		private static parseSlotTimeline(timelineObject:any, duration:number, frameRate:number):SlotTimeline{
			var outputTimeline:SlotTimeline = new SlotTimeline();
			outputTimeline.name = timelineObject[ConstValues.A_NAME];
			outputTimeline.scale = DataParser.getNumber(timelineObject, ConstValues.A_SCALE, 1) || 0;
			outputTimeline.offset = DataParser.getNumber(timelineObject, ConstValues.A_OFFSET, 0) || 0;
			outputTimeline.duration = duration;

			var frameList:any = timelineObject[ConstValues.FRAME];
			for(var key in frameList)
			{
				var frameObject:any = frameList[key];
				var frame:SlotFrame = DataParser.parseSlotFrame(frameObject, frameRate);
				outputTimeline.addFrame(frame);
			}

			DataParser.parseTimeline(timelineObject, outputTimeline);

			return outputTimeline;
		}

		private static parseTransformFrame(frameObject:any, frameRate:number):TransformFrame{
			var outputFrame:TransformFrame = new TransformFrame();
            DataParser.parseFrame(frameObject, outputFrame, frameRate);
			
			outputFrame.visible = !DataParser.getBoolean(frameObject, ConstValues.A_HIDE, false);
			
			//NaN:no tween, 10:auto tween, [-1, 0):ease in, 0:line easing, (0, 1]:ease out, (1, 2]:ease in out
			outputFrame.tweenEasing = DataParser.getNumber(frameObject, ConstValues.A_TWEEN_EASING, 10);
			outputFrame.tweenRotate = Math.floor(DataParser.getNumber(frameObject, ConstValues.A_TWEEN_ROTATE, 0) || 0);
			outputFrame.tweenScale = DataParser.getBoolean(frameObject, ConstValues.A_TWEEN_SCALE, true);
			outputFrame.displayIndex = Math.floor(DataParser.getNumber(frameObject, ConstValues.A_DISPLAY_INDEX, 0)|| 0);
			
			DataParser.parseTransform(frameObject[ConstValues.TRANSFORM], outputFrame.transform, outputFrame.pivot);
            if(DataParser.tempDragonBonesData.isGlobal)//绝对数据
            {
                outputFrame.global.copy(outputFrame.transform);
            }
			
			outputFrame.scaleOffset.x = DataParser.getNumber(frameObject, ConstValues.A_SCALE_X_OFFSET, 0)||0;
			outputFrame.scaleOffset.y = DataParser.getNumber(frameObject, ConstValues.A_SCALE_Y_OFFSET, 0)||0;

			
			return outputFrame;
		}

		private static parseSlotFrame(frameObject:any, frameRate:number):SlotFrame{
			var outputFrame:SlotFrame = new SlotFrame();
			DataParser.parseFrame(frameObject, outputFrame, frameRate);

			outputFrame.visible = !DataParser.getBoolean(frameObject, ConstValues.A_HIDE, false);

			//NaN:no tween, 10:auto tween, [-1, 0):ease in, 0:line easing, (0, 1]:ease out, (1, 2]:ease in out
<<<<<<< HEAD
			outputFrame.tweenEasing = DataParser.getNumber(frameObject, ConstValues.A_TWEEN_EASING, 10) || 10;
=======
			outputFrame.tweenEasing = DataParser.getNumber(frameObject, ConstValues.A_TWEEN_EASING, 10);
>>>>>>> 0fa4dd69
			outputFrame.displayIndex = Math.floor(DataParser.getNumber(frameObject, ConstValues.A_DISPLAY_INDEX, 0)|| 0);

			//如果为NaN，则说明没有改变过zOrder
			outputFrame.zOrder = DataParser.getNumber(frameObject, ConstValues.A_Z_ORDER, DataParser.tempDragonBonesData.isGlobal ? NaN : 0);

			var colorTransformObject:any = frameObject[ConstValues.COLOR];
			if(colorTransformObject){
				outputFrame.color = new ColorTransform();
				DataParser.parseColorTransform(colorTransformObject, outputFrame.color);
			}

			return outputFrame;
		}

		private static parseTimeline(timelineObject:any, outputTimeline:Timeline):void{
			var position:number = 0;
			var frame:Frame;

            var frameList:any = outputTimeline.frameList;
            for(var key in frameList)
            {
                frame = frameList[key];
                frame.position = position;
                position += frame.duration;
            }

			//防止duration计算有误差
			if(frame){
				frame.duration = outputTimeline.duration - frame.position;
			}
		}
		
		private static parseFrame(frameObject:any, outputFrame:Frame, frameRate:number = 0):void{
			outputFrame.duration = Math.round((<number><any> (frameObject[ConstValues.A_DURATION]) || 1) * 1000 / frameRate);
			outputFrame.action = frameObject[ConstValues.A_ACTION];
			outputFrame.event = frameObject[ConstValues.A_EVENT];
			outputFrame.sound = frameObject[ConstValues.A_SOUND];
		}
		
		private static parseTransform(transformObject:any, transform:DBTransform, pivot:Point = null):void{
			if(transformObject){
				if(transform){
					transform.x = DataParser.getNumber(transformObject, ConstValues.A_X, 0) || 0;
					transform.y = DataParser.getNumber(transformObject, ConstValues.A_Y, 0) || 0;
					transform.skewX = DataParser.getNumber (transformObject, ConstValues.A_SKEW_X, 0) * ConstValues.ANGLE_TO_RADIAN || 0;
					transform.skewY =DataParser.getNumber(transformObject, ConstValues.A_SKEW_Y, 0) * ConstValues.ANGLE_TO_RADIAN || 0;
					transform.scaleX = DataParser.getNumber(transformObject, ConstValues.A_SCALE_X, 1) || 0;
					transform.scaleY = DataParser.getNumber(transformObject, ConstValues.A_SCALE_Y, 1) || 0;
				}
				if(pivot){
					pivot.x = DataParser.getNumber(transformObject, ConstValues.A_PIVOT_X, 0) || 0;
					pivot.y = DataParser.getNumber(transformObject, ConstValues.A_PIVOT_Y, 0) || 0;
				}
			}
		}
		
		private static parseColorTransform(colorTransformObject:any, colorTransform:ColorTransform):void{
<<<<<<< HEAD
			if(colorTransformObject){
                console.log("color:", colorTransformObject);	
            if(colorTransform){
					colorTransform.alphaOffset =DataParser.getNumber(colorTransformObject, ConstValues.A_ALPHA_OFFSET, 0);
					colorTransform.redOffset = DataParser.getNumber(colorTransformObject, ConstValues.A_RED_OFFSET, 0);
					colorTransform.greenOffset = DataParser.getNumber(colorTransformObject, ConstValues.A_GREEN_OFFSET, 0);
					colorTransform.blueOffset = DataParser.getNumber(colorTransformObject, ConstValues.A_BLUE_OFFSET, 0);
					
					colorTransform.alphaMultiplier = DataParser.getNumber(colorTransformObject, ConstValues.A_ALPHA_MULTIPLIER, 100) * 0.01;
					colorTransform.redMultiplier = DataParser.getNumber(colorTransformObject, ConstValues.A_RED_MULTIPLIER, 100) * 0.01;
					colorTransform.greenMultiplier =DataParser.getNumber(colorTransformObject, ConstValues.A_GREEN_MULTIPLIER, 100) * 0.01;
					colorTransform.blueMultiplier = DataParser.getNumber(colorTransformObject, ConstValues.A_BLUE_MULTIPLIER, 100) * 0.01;
                    console.log("a", colorTransform);
				}
=======
            if(colorTransform){
				colorTransform.alphaOffset =DataParser.getNumber(colorTransformObject, ConstValues.A_ALPHA_OFFSET, 0);
				colorTransform.redOffset = DataParser.getNumber(colorTransformObject, ConstValues.A_RED_OFFSET, 0);
				colorTransform.greenOffset = DataParser.getNumber(colorTransformObject, ConstValues.A_GREEN_OFFSET, 0);
				colorTransform.blueOffset = DataParser.getNumber(colorTransformObject, ConstValues.A_BLUE_OFFSET, 0);
				
				colorTransform.alphaMultiplier = DataParser.getNumber(colorTransformObject, ConstValues.A_ALPHA_MULTIPLIER, 100) * 0.01;
				colorTransform.redMultiplier = DataParser.getNumber(colorTransformObject, ConstValues.A_RED_MULTIPLIER, 100) * 0.01;
				colorTransform.greenMultiplier =DataParser.getNumber(colorTransformObject, ConstValues.A_GREEN_MULTIPLIER, 100) * 0.01;
				colorTransform.blueMultiplier = DataParser.getNumber(colorTransformObject, ConstValues.A_BLUE_MULTIPLIER, 100) * 0.01;
>>>>>>> 0fa4dd69
			}
		}
		
		private static getBoolean(data:any, key:string, defaultValue:boolean):boolean{
			if(data && key in data){
				switch(String(data[key])){
					case "0":
					case "NaN":
					case "":
					case "false":
					case "null":
					case "undefined":
						return false;
						
					case "1":
					case "true":
					default:
						return true;
				}
			}
			return defaultValue;
		}
		
		private static getNumber(data:any, key:string, defaultValue:number):number{
			if(data && key in data){
				switch(String(data[key])){
					case "NaN":
					case "":
					case "false":
					case "null":
					case "undefined":
						return NaN;
						
					default:
						return Number(data[key]);
				}
			}
			return defaultValue;
		}
	}
}<|MERGE_RESOLUTION|>--- conflicted
+++ resolved
@@ -199,10 +199,7 @@
 			slotData.name = slotObject[ConstValues.A_NAME];
 			slotData.parent = slotObject[ConstValues.A_PARENT];
 			slotData.zOrder = DataParser.getNumber(slotObject,ConstValues.A_Z_ORDER,0)||0;
-<<<<<<< HEAD
-=======
 			slotData.displayIndex = DataParser.getNumber(slotObject,ConstValues.A_DISPLAY_INDEX,0);
->>>>>>> 0fa4dd69
 			slotData.blendMode = slotObject[ConstValues.A_BLENDMODE];
 			return slotData;
 		}
@@ -384,11 +381,7 @@
 			outputFrame.visible = !DataParser.getBoolean(frameObject, ConstValues.A_HIDE, false);
 
 			//NaN:no tween, 10:auto tween, [-1, 0):ease in, 0:line easing, (0, 1]:ease out, (1, 2]:ease in out
-<<<<<<< HEAD
-			outputFrame.tweenEasing = DataParser.getNumber(frameObject, ConstValues.A_TWEEN_EASING, 10) || 10;
-=======
 			outputFrame.tweenEasing = DataParser.getNumber(frameObject, ConstValues.A_TWEEN_EASING, 10);
->>>>>>> 0fa4dd69
 			outputFrame.displayIndex = Math.floor(DataParser.getNumber(frameObject, ConstValues.A_DISPLAY_INDEX, 0)|| 0);
 
 			//如果为NaN，则说明没有改变过zOrder
@@ -446,22 +439,6 @@
 		}
 		
 		private static parseColorTransform(colorTransformObject:any, colorTransform:ColorTransform):void{
-<<<<<<< HEAD
-			if(colorTransformObject){
-                console.log("color:", colorTransformObject);	
-            if(colorTransform){
-					colorTransform.alphaOffset =DataParser.getNumber(colorTransformObject, ConstValues.A_ALPHA_OFFSET, 0);
-					colorTransform.redOffset = DataParser.getNumber(colorTransformObject, ConstValues.A_RED_OFFSET, 0);
-					colorTransform.greenOffset = DataParser.getNumber(colorTransformObject, ConstValues.A_GREEN_OFFSET, 0);
-					colorTransform.blueOffset = DataParser.getNumber(colorTransformObject, ConstValues.A_BLUE_OFFSET, 0);
-					
-					colorTransform.alphaMultiplier = DataParser.getNumber(colorTransformObject, ConstValues.A_ALPHA_MULTIPLIER, 100) * 0.01;
-					colorTransform.redMultiplier = DataParser.getNumber(colorTransformObject, ConstValues.A_RED_MULTIPLIER, 100) * 0.01;
-					colorTransform.greenMultiplier =DataParser.getNumber(colorTransformObject, ConstValues.A_GREEN_MULTIPLIER, 100) * 0.01;
-					colorTransform.blueMultiplier = DataParser.getNumber(colorTransformObject, ConstValues.A_BLUE_MULTIPLIER, 100) * 0.01;
-                    console.log("a", colorTransform);
-				}
-=======
             if(colorTransform){
 				colorTransform.alphaOffset =DataParser.getNumber(colorTransformObject, ConstValues.A_ALPHA_OFFSET, 0);
 				colorTransform.redOffset = DataParser.getNumber(colorTransformObject, ConstValues.A_RED_OFFSET, 0);
@@ -472,7 +449,6 @@
 				colorTransform.redMultiplier = DataParser.getNumber(colorTransformObject, ConstValues.A_RED_MULTIPLIER, 100) * 0.01;
 				colorTransform.greenMultiplier =DataParser.getNumber(colorTransformObject, ConstValues.A_GREEN_MULTIPLIER, 100) * 0.01;
 				colorTransform.blueMultiplier = DataParser.getNumber(colorTransformObject, ConstValues.A_BLUE_MULTIPLIER, 100) * 0.01;
->>>>>>> 0fa4dd69
 			}
 		}
 		
