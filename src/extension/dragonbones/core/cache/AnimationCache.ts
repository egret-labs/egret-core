--- conflicted
+++ resolved
@@ -32,14 +32,13 @@
 	/**
 	 * @class dragonBones.AnimationCache
 	 * @classdesc
-<<<<<<< HEAD
-	 * Slot 实例是骨头上的一个插槽，是显示图片的容器。
-	 * 一个 Bone 上可以有多个Slot，每个Slot中同一时间都会有一张图片用于显示，不同的Slot中的图片可以同时显示。
-	 * 每个 Slot 中可以包含多张图片，同一个 Slot 中的不同图片不能同时显示，但是可以在动画进行的过程中切换，用于实现帧动画。
-	 * @extends dragonBones.DBObject
-	 * @see dragonBones.Armature
-	 * @see dragonBones.Bone
-	 * @see dragonBones.SlotData
+	 * AnimationCache 实例是动画缓存的实体，包含一个动画的所有缓存数据。
+	 * 每个Slot的缓存数据存在各个SlotTimelineCache中。
+	 * 一般来说 AnimationCache 不需要开发者直接操控，而是由AnimationCacheManager代为管理。
+	 * @see dragonBones.AnimationCacheManager
+	 * @see dragonBones.TimelineCache
+	 * @see dragonBones.SlotTimelineCache
+	 * @see dragonBones.SlotFrameCache
 	 * @example
      * <pre>
 	 * //获取动画数据
@@ -84,15 +83,6 @@
 	 *      dragonBones.WorldClock.clock.advanceTime(advancedTime / 1000);
      *  }, this);
      *  </pre>
-=======
-	 * AnimationCache 实例是动画缓存的实体，包含一个动画的所有缓存数据。
-	 * 每个Slot的缓存数据存在各个SlotTimelineCache中。
-	 * 一般来说 AnimationCache 不需要开发者直接操控，而是由AnimationCacheManager代为管理。
-	 * @see dragonBones.AnimationCacheManager
-	 * @see dragonBones.TimelineCache
-	 * @see dragonBones.SlotTimelineCache
-	 * @see dragonBones.SlotFrameCache
->>>>>>> c158743a
 	 */
 	export class AnimationCache{
 		public name:string;
