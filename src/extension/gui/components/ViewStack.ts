--- conflicted
+++ resolved
@@ -68,11 +68,7 @@
                     var element:IVisualElement = elements[i];
 					if(element instanceof DisplayObject&&element.parent!=this){
 						this.childOrderingChanged = true;
-<<<<<<< HEAD
-						this._addToDisplayList(<DisplayObject> element);
-=======
-						this.addToDisplayList(<DisplayObject> <any>element);
->>>>>>> 767a4510
+						this._addToDisplayList(<DisplayObject><any> element);
 					}
 				}
 				if(this.childOrderingChanged)
@@ -139,11 +135,7 @@
 		public elementAdded(element:IVisualElement, index:number, notifyListeners:boolean=true):void{
 			if(this._createAllChildren){
 				if(element instanceof DisplayObject)
-<<<<<<< HEAD
 					this._addToDisplayList(<DisplayObject> element, index);
-=======
-					this.addToDisplayList(<DisplayObject> <any>element, index);
->>>>>>> 767a4510
 			}
 			if (notifyListeners){
 				if (this.hasEventListener(ElementExistenceEvent.ELEMENT_ADD))
