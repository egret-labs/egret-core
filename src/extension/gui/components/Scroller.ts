--- conflicted
+++ resolved
@@ -1,4 +1,3 @@
-<<<<<<< HEAD
 /**
  * Copyright (c) 2014,Egret-Labs.org
  * All rights reserved.
@@ -29,35 +28,35 @@
 
 module egret.gui {
 
-	/**
-	 * @class egret.gui.Scroller
-	 * @classdesc
-	 * 滚动条组件
-	 * @extends egret.gui.UIComponent
-	 * @implements egret.gui.IVisualElementContainer
-	 */	
-    export class Scroller extends SkinnableComponent implements IVisualElementContainer{
-
-        /**
-         * 构造函数
-		 * @method egret.gui.Scroller#constructor
-         */
-        public constructor(){
-            super();
-            ScrollView.call(this);
-        }
-        private _scrollLeft: number = 0;
-        private _scrollTop: number = 0;
-        private _content: IViewport;
-
-        public setContent(content: DisplayObject) {
-            ScrollView.prototype.setContent.call(this, content);
+    /**
+	 * @class egret.gui.Scroller
+	 * @classdesc
+	 * 滚动条组件
+	 * @extends egret.gui.UIComponent
+	 * @implements egret.gui.IVisualElementContainer
+        */
+    export class Scroller extends SkinnableComponent implements IVisualElementContainer{
+
+        /**
+         * 构造函数
+		 * @method egret.gui.Scroller#constructor
+            */
+        public constructor(){
+            super();
+            ScrollView.call(this);
+        }
+        private _scrollLeft: number = 0;
+        private _scrollTop: number = 0;
+        private _content: IViewport;
+
+        public setContent(content: DisplayObject) {
+            ScrollView.prototype.setContent.call(this, content);
             var viewport: IViewport = <any>this._content;
             this._scrollLeft = viewport.horizontalScrollPosition;
             this._scrollTop = viewport.verticalScrollPosition;
         }
 
-        public _updateContentPosition(): void {
+        public _updateContentPosition(): void {
             var content: IViewport = <any>this._content;
             content.horizontalScrollPosition = this._scrollLeft;
             content.verticalScrollPosition = this._scrollTop;
@@ -65,7 +64,7 @@
             this.dispatchEvent(new Event(Event.CHANGE));
         }
 
-        public getMaxScrollLeft(): number {
+        public getMaxScrollLeft(): number {
             var content: IViewport = <any>this._content;
             var max = content.contentWidth - content.width;
             return Math.max(max, 0);
@@ -82,7 +81,7 @@
             return (<any>this._content).contentHeight;
         }
 
-        /**
+	/**
 		 * [SkinPart]水平滚动条
 		 */		
         public horizontalScrollBar: HScrollBar;
@@ -91,7 +90,7 @@
 		 */		
         public verticalScrollBar: VScrollBar;
 
-        public _scroller: egret.ScrollView = <any>this;
+        public _scroller: egret.ScrollView = <any>this;
 
         /**
 		 * @method egret.gui.Scroller#measure
@@ -106,34 +105,34 @@
 		 * @param unscaledWidth {number}
 		 * @param unscaledHeight {number} 
          */
-        public updateDisplayList(unscaledWidth: number, unscaledHeight: number): void {
-            this.viewport && this.viewport.setLayoutBoundsSize(unscaledWidth, unscaledHeight);
-            this._scroller._checkScrollPolicy();
-            if (this.horizontalScrollBar && this._horizontalScrollPolicy != "off") {
-                var hbar = this.horizontalScrollBar;
-                hbar._setViewportMetric(unscaledWidth, this._viewport.contentWidth);
-                var pos = this.viewport.horizontalScrollPosition;
-                var maxPos = this._scroller.getMaxScrollLeft();
-                var pos = Math.min(pos, maxPos);
-                this.setViewportHScrollPosition(pos)
-                hbar._setWidth(unscaledWidth - (hbar.left || 0) - (hbar.right || 0));
-                hbar.x = hbar.left || 0;
-                hbar.y = unscaledHeight - this.horizontalScrollBar.layoutBoundsHeight;
-                hbar.visible = this._horizontalScrollPolicy == ScrollPolicy.ON || this._scroller._hCanScroll;
-            }
-            if (this.verticalScrollBar && this._verticalScrollPolicy != "off") {
-                var vbar = this.verticalScrollBar;
-                vbar._setViewportMetric(unscaledHeight, this._viewport.contentHeight);
-                var pos = this.viewport.verticalScrollPosition;
-                var maxPos = this._scroller.getMaxScrollTop();
-                pos = Math.min(pos, maxPos);
-                this.setViewportVScrollPosition(pos)
-                vbar._setHeight(unscaledHeight - (vbar.top || 0) - (vbar.bottom || 0));
-                vbar.y = vbar.top || 0;
-                vbar.x = unscaledWidth - this.verticalScrollBar.layoutBoundsWidth;
-                vbar.visible = this._verticalScrollPolicy == ScrollPolicy.ON || this._scroller._vCanScroll;
-            }
-        }
+        public updateDisplayList(unscaledWidth: number, unscaledHeight: number): void {
+            this.viewport && this.viewport.setLayoutBoundsSize(unscaledWidth, unscaledHeight);
+            this._scroller._checkScrollPolicy();
+            if (this.horizontalScrollBar && this._horizontalScrollPolicy != "off") {
+                var hbar = this.horizontalScrollBar;
+                hbar._setViewportMetric(unscaledWidth, this._viewport.contentWidth);
+                var pos = this.viewport.horizontalScrollPosition;
+                var maxPos = this._scroller.getMaxScrollLeft();
+                var pos = Math.min(pos, maxPos);
+                this.setViewportHScrollPosition(pos)
+                hbar._setWidth(unscaledWidth - (hbar.left || 0) - (hbar.right || 0));
+                hbar.x = hbar.left || 0;
+                hbar.y = unscaledHeight - this.horizontalScrollBar.layoutBoundsHeight;
+                hbar.visible = this._horizontalScrollPolicy == ScrollPolicy.ON || this._scroller._hCanScroll;
+                }
+            if (this.verticalScrollBar && this._verticalScrollPolicy != "off") {
+                var vbar = this.verticalScrollBar;
+                vbar._setViewportMetric(unscaledHeight, this._viewport.contentHeight);
+                var pos = this.viewport.verticalScrollPosition;
+                var maxPos = this._scroller.getMaxScrollTop();
+                pos = Math.min(pos, maxPos);
+                this.setViewportVScrollPosition(pos)
+                vbar._setHeight(unscaledHeight - (vbar.top || 0) - (vbar.bottom || 0));
+                vbar.y = vbar.top || 0;
+                vbar.x = unscaledWidth - this.verticalScrollBar.layoutBoundsWidth;
+                vbar.visible = this._verticalScrollPolicy == ScrollPolicy.ON || this._scroller._vCanScroll;
+            }
+                }
 
         private _verticalScrollPolicy:string = "auto";
 
@@ -151,7 +150,7 @@
                 return;
             this._verticalScrollPolicy = value;
             this._checkVbar();
-            this._scroller.verticalScrollPolicy = value;
+                this._scroller.verticalScrollPolicy = value;
         }
 
         private _horizontalScrollPolicy:string = "auto";
@@ -169,7 +168,7 @@
                 return;
             this._horizontalScrollPolicy = value;
             this._checkHbar();
-            this._scroller.horizontalScrollPolicy = value;
+                this._scroller.horizontalScrollPolicy = value;
         }
 
         private _viewport:IViewport;
@@ -196,15 +195,15 @@
          */
         private installViewport():void{
             var viewport:IViewport = this.viewport;
-            this.addEventListener(egret.Event.CHANGE, this._scrollerChangedHandler, this);
-            
+            this.addEventListener(egret.Event.CHANGE, this._scrollerChangedHandler, this);
+            
             if (viewport){
                 viewport.clipAndEnableScrolling = true;
-                this.setContent(<DisplayObject><any>viewport);
-                this._addToDisplayListAt(<DisplayObject><any>viewport, 0);
+                this.setContent(<DisplayObject><any>viewport);
+                this._addToDisplayListAt(<DisplayObject><any>viewport, 0);
                 viewport.addEventListener(egret.gui.PropertyChangeEvent.PROPERTY_CHANGE, this._viewportChangedHandler, this);
-                if("_addToStyleProtoChain" in viewport){
-                    viewport["_addToStyleProtoChain"](this._styleProtoChain);
+                if("regenerateStyleCache" in viewport){
+                    viewport["regenerateStyleCache"](this._styleProtoChain);
                 }
             }
         }
@@ -216,19 +215,19 @@
             if (this.viewport){
                 this.viewport.clipAndEnableScrolling = false;
                 this.viewport.removeEventListener(egret.gui.PropertyChangeEvent.PROPERTY_CHANGE, this._viewportChangedHandler, this);
-                this._removeFromDisplayList(<DisplayObject><any>this.viewport);
-            }
-        }
-
-        private _viewportChangedHandler(e: egret.gui.PropertyChangeEvent): void {
-            if (e.property == "horizontalScrollPosition")
+                this._removeFromDisplayList(<DisplayObject><any>this.viewport);
+            }
+        }
+
+        private _viewportChangedHandler(e: egret.gui.PropertyChangeEvent): void {
+            if (e.property == "horizontalScrollPosition")
                 this.setViewportHScrollPosition(this.viewport.horizontalScrollPosition);
             if (e.property == "verticalScrollPosition")
                 this.setViewportVScrollPosition(this.viewport.verticalScrollPosition);
-            if (e.property == "contentWidth" || e.property == "contentHeight") {
-                this.invalidateDisplayList();
-                this.invalidateSize();
-            }
+            if (e.property == "contentWidth" || e.property == "contentHeight") {
+                this.invalidateDisplayList();
+                this.invalidateSize();
+            }
         }
 
         private _scrollerChangedHandler(e: Event) {
@@ -239,20 +238,20 @@
         private setViewportVScrollPosition(pos: number): void {
             if (this._scroller.scrollTop != pos)
                 this._scroller.scrollTop = pos;
-            if (this.verticalScrollBar && this.verticalScrollBar.value != pos) {
+            if (this.verticalScrollBar && this.verticalScrollBar.value != pos) {
                 this.verticalScrollBar.setPosition(pos);
-                this.hideOrShow(true);
-                this.setAutoHideTimer();
-            }
+                this.hideOrShow(true);
+                this.setAutoHideTimer();
+            }
         }
         private setViewportHScrollPosition(pos: number): void {
             if (this._scroller.scrollLeft != pos)
                 this._scroller.scrollLeft = pos;
-            if (this.horizontalScrollBar && this.horizontalScrollBar.value != pos) {
+            if (this.horizontalScrollBar && this.horizontalScrollBar.value != pos) {
                 this.horizontalScrollBar._setValue(pos);
-                this.hideOrShow(true);
-                this.setAutoHideTimer();
-            }
+                this.hideOrShow(true);
+                this.setAutoHideTimer();
+            }
         }
 
         /**
@@ -271,79 +270,79 @@
          * @param duration {number} 
          */
         public throwVertically(vspTo: number, duration: number= 500): void {
-            this._scroller.setScrollTop(vspTo, duration);
-        }
-
-        private _autoHideScrollBars: boolean = true;
-        /**
-         * 是否自动隐藏滚动条
-         * @member egret.gui.Scroller#autoHideScrollBars
-         */
-        public set autoHideScrollBars(value: boolean) {
-            if (this._autoHideScrollBars == value)
-                return;
-            this._autoHideScrollBars = value;
-            if (value)
-                this.setAutoHideTimer();
-            else
-                this.hideOrShow(true);
-        }
-
-        public get autoHideScrollBars(): boolean {
-            return this._autoHideScrollBars;
-        }
-
-        private _autoHideTimer = NaN;
-        private _autoHideDelay = 3000;
-        public set autoHideDelay(value: number) {
-            if (this._autoHideDelay == value)
-                return;
-            this._autoHideDelay = value;
-        }
-
-        public get autoHideDelay() {
-            return this._autoHideDelay;
-        }
-        private setAutoHideTimer() {
-            if (!this._autoHideScrollBars)
-                return;
-            if (!this.horizontalScrollBar && !this.verticalScrollBar)
-                return;
-            if (this._autoHideTimer != NaN) {
-                egret.clearTimeout(this._autoHideTimer);
-            }
-            this._autoHideTimer = egret.setTimeout(this.hideOrShow.bind(this, false), this, this._autoHideDelay);
-        }
-
-        private _autoHideShowAnimat: Animation = null;
-        private _animatTargetIsShow: boolean = false;
-
-        private hideOrShow(show: boolean) {
-            if (!this.horizontalScrollBar && !this.verticalScrollBar)
-                return;
-            if (this._autoHideShowAnimat == null) {
-                this._autoHideShowAnimat = new Animation(b=> {
-                    var a = b.currentValue["alpha"]
-                    if (this.horizontalScrollBar)
-                        this.horizontalScrollBar.alpha = a;
-                    if (this.verticalScrollBar)
-                        this.verticalScrollBar.alpha =  a;
-                }, this);
-            }
-            else {
-                if (this._animatTargetIsShow == show)
-                    return;
-                this._autoHideShowAnimat.isPlaying && this._autoHideShowAnimat.stop();
-            }
-            this._animatTargetIsShow = show;
-            var animat = this._autoHideShowAnimat;
-            animat.motionPaths = [{
-                prop: "alpha",
-                from: show ? 0 : 1,
-                to: show ? 1 : 0
-            }];
-            animat.duration = show ? 100 : 500;
-            animat.play();
+            this._scroller.setScrollTop(vspTo, duration);
+        }
+
+        private _autoHideScrollBars: boolean = true;
+        /**
+         * 是否自动隐藏滚动条
+         * @member egret.gui.Scroller#autoHideScrollBars
+         */
+        public set autoHideScrollBars(value: boolean) {
+            if (this._autoHideScrollBars == value)
+                return;
+            this._autoHideScrollBars = value;
+            if (value)
+                this.setAutoHideTimer();
+            else
+                this.hideOrShow(true);
+        }
+
+        public get autoHideScrollBars(): boolean {
+            return this._autoHideScrollBars;
+        }
+
+        private _autoHideTimer = NaN;
+        private _autoHideDelay = 3000;
+        public set autoHideDelay(value: number) {
+            if (this._autoHideDelay == value)
+                return;
+            this._autoHideDelay = value;
+        }
+
+        public get autoHideDelay() {
+            return this._autoHideDelay;
+        }
+        private setAutoHideTimer() {
+            if (!this._autoHideScrollBars)
+                return;
+            if (!this.horizontalScrollBar && !this.verticalScrollBar)
+                return;
+            if (this._autoHideTimer != NaN) {
+                egret.clearTimeout(this._autoHideTimer);
+            }
+            this._autoHideTimer = egret.setTimeout(this.hideOrShow.bind(this, false), this, this._autoHideDelay);
+        }
+
+        private _autoHideShowAnimat: Animation = null;
+        private _animatTargetIsShow: boolean = false;
+
+        private hideOrShow(show: boolean) {
+            if (!this.horizontalScrollBar && !this.verticalScrollBar)
+                return;
+            if (this._autoHideShowAnimat == null) {
+                this._autoHideShowAnimat = new Animation(b=> {
+                    var a = b.currentValue["alpha"]
+                    if (this.horizontalScrollBar)
+                        this.horizontalScrollBar.alpha = a;
+                    if (this.verticalScrollBar)
+                        this.verticalScrollBar.alpha =  a;
+                }, this);
+            }
+            else {
+                if (this._animatTargetIsShow == show)
+                return;
+                this._autoHideShowAnimat.isPlaying && this._autoHideShowAnimat.stop();
+            }
+            this._animatTargetIsShow = show;
+            var animat = this._autoHideShowAnimat;
+            animat.motionPaths = [{
+                prop: "alpha",
+                from: show ? 0 : 1,
+                to: show ? 1 : 0
+            }];
+            animat.duration = show ? 100 : 500;
+            animat.play();
         }
 
 		/**
@@ -603,8 +602,8 @@
         public _createOwnStyleProtoChain(chain:any):any{
             chain = super._createOwnStyleProtoChain(chain);
             var viewport:IViewport = this._viewport;
-            if(viewport&&"_addToStyleProtoChain" in viewport){
-                viewport["_addToStyleProtoChain"](chain);
+            if(viewport&&"regenerateStyleCache" in viewport){
+                viewport["regenerateStyleCache"](chain);
             }
             return chain;
         }
@@ -630,635 +629,14 @@
                 viewport["notifyStyleChangeInChildren"](styleProp);
             }
         }
+            }
+    for (var p in egret.ScrollView.prototype)
+        if (egret.ScrollView.prototype.hasOwnProperty(p) && !Scroller.prototype.hasOwnProperty(p)) {
+            var desc = Object.getOwnPropertyDescriptor(egret.ScrollView.prototype, p);
+            if (desc && (desc.get || desc.set)) {
+                Object.defineProperty(Scroller.prototype, p, desc);
+        }
+            else
+                Scroller.prototype[p] = egret.ScrollView.prototype[p];
     }
-    for (var p in egret.ScrollView.prototype)
-        if (egret.ScrollView.prototype.hasOwnProperty(p) && !Scroller.prototype.hasOwnProperty(p)) {
-            var desc = Object.getOwnPropertyDescriptor(egret.ScrollView.prototype, p);
-            if (desc && (desc.get || desc.set)) {
-                Object.defineProperty(Scroller.prototype, p, desc);
-            }
-            else
-                Scroller.prototype[p] = egret.ScrollView.prototype[p];
-        }
-=======
-/**
- * Copyright (c) 2014,Egret-Labs.org
- * All rights reserved.
- * Redistribution and use in source and binary forms, with or without
- * modification, are permitted provided that the following conditions are met:
- *
- *     * Redistributions of source code must retain the above copyright
- *       notice, this list of conditions and the following disclaimer.
- *     * Redistributions in binary form must reproduce the above copyright
- *       notice, this list of conditions and the following disclaimer in the
- *       documentation and/or other materials provided with the distribution.
- *     * Neither the name of the Egret-Labs.org nor the
- *       names of its contributors may be used to endorse or promote products
- *       derived from this software without specific prior written permission.
- *
- * THIS SOFTWARE IS PROVIDED BY EGRET-LABS.ORG AND CONTRIBUTORS "AS IS" AND ANY
- * EXPRESS OR IMPLIED WARRANTIES, INCLUDING, BUT NOT LIMITED TO, THE IMPLIED
- * WARRANTIES OF MERCHANTABILITY AND FITNESS FOR A PARTICULAR PURPOSE ARE
- * DISCLAIMED. IN NO EVENT SHALL EGRET-LABS.ORG AND CONTRIBUTORS BE LIABLE FOR ANY
- * DIRECT, INDIRECT, INCIDENTAL, SPECIAL, EXEMPLARY, OR CONSEQUENTIAL DAMAGES
- * (INCLUDING, BUT NOT LIMITED TO, PROCUREMENT OF SUBSTITUTE GOODS OR SERVICES;
- * LOSS OF USE, DATA, OR PROFITS; OR BUSINESS INTERRUPTION) HOWEVER CAUSED AND
- * ON ANY THEORY OF LIABILITY, WHETHER IN CONTRACT, STRICT LIABILITY, OR TORT
- * (INCLUDING NEGLIGENCE OR OTHERWISE) ARISING IN ANY WAY OUT OF THE USE OF THIS
- * SOFTWARE, EVEN IF ADVISED OF THE POSSIBILITY OF SUCH DAMAGE.
- */
-
-
-module egret.gui {
-
-
-    /**
-        * 适用Viewport的滑动类
-        */
-    class ViewportScroller extends egret.ScrollView {
-        private _width: number = 0;
-        private _height: number = 0;
-        /**
-            * @method egret.gui.GroupBase#constructor
-            */
-        public constructor(content: IViewport) {
-            super(<DisplayObject><any>content);
-        }
-
-        public setContent(content:DisplayObject) { 
-            super.setContent(content);
-            var viewport: IViewport = <any>this._content;
-            this._scrollLeft = viewport.horizontalScrollPosition;
-            this._scrollTop = viewport.verticalScrollPosition;
-        }
-
-        public _updateContentPosition():void {
-            var content: IViewport = <any>this._content;
-            content.horizontalScrollPosition = this._scrollLeft;
-            content.verticalScrollPosition = this._scrollTop;
-            content.setLayoutBoundsSize(this._width, this._height);
-            this.dispatchEvent(new Event(Event.CHANGE));
-        }
-
-        public getMaxScrollLeft():number {
-            var content: IViewport = <any>this._content;
-            var max = content.contentWidth - content.width;
-            return Math.max(max, 0);
-        }
-        public getMaxScrollTop(): number {
-            var content: IViewport = <any>this._content;
-            var max = content.contentHeight - content.height;
-            return Math.max(max, 0);
-        }
-        public _getContentWidth(): number {
-            return (<any>this._content).contentWidth;
-        }
-        public _getContentHeight(): number {
-            return (<any>this._content).contentHeight;
-        }
-
-        public _setHeight(value: number): void {
-            this._explicitHeight = value;
-            this._hasHeightSet = NumberUtils.isNumber(value);
-            this._height = value;
-            var content: IViewport = <any>this._content;
-            content && content.setLayoutBoundsSize(this._width, this._height);
-        }
-
-        public _setWidth(value: number): void {
-            this._explicitWidth = value;
-            this._hasWidthSet = NumberUtils.isNumber(value);
-            this._width = value;
-            var content: IViewport = <any>this._content;
-            content && content.setLayoutBoundsSize(this._width, this._height);
-        }
-        public get height(): number {
-            return this._height;
-        }
-        public set height(value: number) {
-            this._setHeight(value);
-        }
-
-        public get width(): number {
-            return this._width;
-        }
-        public set width(value:number) {
-            this._setWidth(value);
-        }
-
-        public invalidateSize():void {
-            var p = <UIComponent>this.parent;
-            p && p.invalidateSize();
-        }
-        public invalidateDisplayList():void{
-            var p = <UIComponent>this.parent;
-            p&&p.invalidateDisplayList();
-        }
-    }
-    
-	/**
-	 * @class egret.gui.Scroller
-	 * @classdesc
-	 * 滚动条组件
-	 * @extends egret.gui.UIComponent
-	 * @implements egret.gui.IVisualElementContainer
-	 */	
-    export class Scroller extends SkinnableComponent implements IVisualElementContainer{
-
-        /**
-         * 构造函数
-		 * @method egret.gui.Scroller#constructor
-         */
-        public constructor(){
-            super();
-            
-        }
-        /**
-		 * [SkinPart]水平滚动条
-		 */		
-        public horizontalScrollBar: HScrollBar;
-		/**
-		 * [SkinPart]垂直滚动条
-		 */		
-        public verticalScrollBar: VScrollBar;
-
-        public _scroller: egret.ScrollView;
-
-        /**
-		 * @method egret.gui.Scroller#measure
-         */
-        public measure():void{
-            if(!this._viewport)
-                return;
-            this.measuredWidth = this._viewport.preferredWidth;
-            this.measuredHeight = this._viewport.preferredHeight;
-        }
-        /**
-		 * @param unscaledWidth {number}
-		 * @param unscaledHeight {number} 
-         */
-        public updateDisplayList(unscaledWidth:number, unscaledHeight:number):void{
-            this._scroller._setWidth(unscaledWidth);
-            this._scroller._setHeight(unscaledHeight);
-            if (this.horizontalScrollBar) {
-                if (this._horizontalScrollPolicy != "off") {
-                    this.horizontalScrollBar._setViewportMetric(unscaledWidth, this._viewport.contentWidth);
-                    this.horizontalScrollBar._setWidth(unscaledWidth - 2);
-                    this.horizontalScrollBar.x = 1;
-                    this.horizontalScrollBar.y = unscaledHeight - this.horizontalScrollBar._height - 1;
-                }
-            }
-            if (this.verticalScrollBar) {
-                if (this._verticalScrollPolicy != "off") {
-                    this.verticalScrollBar._setViewportMetric(unscaledHeight, this._viewport.contentHeight);
-                    this.verticalScrollBar._setHeight(unscaledHeight - 2);
-                    this.verticalScrollBar.y = 1;
-                    this.verticalScrollBar.x = unscaledWidth - this.verticalScrollBar.width - 1;
-                }
-            }
-        }
-
-        private _verticalScrollPolicy:string = "auto";
-
-        /**
-         * 垂直滚动条显示策略，参见ScrollPolicy类定义的常量。
-		 * @member egret.gui.Scroller#verticalScrollPolicy
-         */
-        public get verticalScrollPolicy():string
-        {
-            return this._verticalScrollPolicy;
-        }
-
-        public set verticalScrollPolicy(value: string) {
-            if (value == this._verticalScrollPolicy)
-                return;
-            this._verticalScrollPolicy = value;
-            this._checkVbar();
-            if (this._scroller)
-                this._scroller.verticalScrollPolicy = value;
-        }
-
-        private _horizontalScrollPolicy:string = "auto";
-
-        /**
-         * 水平滚动条显示策略，参见ScrollPolicy类定义的常量。
-		 * @member egret.gui.Scroller#horizontalScrollPolicy
-         */
-        public get horizontalScrollPolicy():string
-        {
-            return this._horizontalScrollPolicy;
-        }
-        public set horizontalScrollPolicy(value: string) {
-            if (value == this._horizontalScrollPolicy)
-                return;
-            this._horizontalScrollPolicy = value;
-            this._checkHbar();
-            if (this._scroller)
-                this._scroller.horizontalScrollPolicy = value;
-        }
-
-        private _viewport:IViewport;
-
-        /**
-         * 要滚动的视域组件。
-		 * @member egret.gui.Scroller#viewport
-         */
-        public get viewport():IViewport{
-            return this._viewport;
-        }
-        public set viewport(value:IViewport){
-            if (value == this._viewport)
-                return;
-
-            this.uninstallViewport();
-            this._viewport = value;
-            this.installViewport();
-            this.dispatchEventWith("viewportChanged");
-        }
-
-        /**
-         * 安装并初始化视域组件
-         */
-        private installViewport():void{
-            var viewport:IViewport = this.viewport;
-            if (this._scroller == null) {
-                this._scroller = new ViewportScroller(viewport);
-                this._scroller.horizontalScrollPolicy = this._horizontalScrollPolicy;
-                this._scroller.verticalScrollPolicy = this._verticalScrollPolicy;
-                this._scroller.addEventListener(egret.Event.CHANGE, this._scrollerChangedHandler, this);
-                this._addToDisplayListAt(<DisplayObject><any> this._scroller, 0);
-            }
-            if (viewport){
-                viewport.clipAndEnableScrolling = true;
-                this._scroller.setContent(<DisplayObject><any>viewport);
-                viewport.addEventListener(egret.gui.PropertyChangeEvent.PROPERTY_CHANGE, this._viewportChangedHandler, this);
-                if("regenerateStyleCache" in viewport){
-                    viewport["regenerateStyleCache"](this._styleProtoChain);
-                }
-            }
-        }
-
-        public _onAddToStage():void {
-            super._onAddToStage();
-            this._scroller._stage = this.stage;
-        }
-        /**
-         * 卸载视域组件
-         */
-        private uninstallViewport():void{
-            if (this.viewport){
-                this.viewport.clipAndEnableScrolling = false;
-                this.viewport.removeEventListener(egret.gui.PropertyChangeEvent.PROPERTY_CHANGE, this._viewportChangedHandler, this);
-            }
-            if (this._scroller) {
-                this._scroller.removeContent();
-            }
-        }
-
-        private _viewportChangedHandler(e: egret.gui.PropertyChangeEvent):void {
-            if (e.property =="horizontalScrollPosition")
-                this.setViewportHScrollPosition(this.viewport.horizontalScrollPosition);
-            if (e.property == "verticalScrollPosition")
-                this.setViewportVScrollPosition(this.viewport.verticalScrollPosition);
-        }
-
-        private _scrollerChangedHandler(e: Event) {
-            this.setViewportHScrollPosition(this._scroller.scrollLeft);
-            this.setViewportVScrollPosition(this._scroller.scrollTop);
-        }
-
-        private setViewportVScrollPosition(pos: number): void {
-            if (this._scroller.scrollTop != pos)
-                this._scroller.scrollTop = pos;
-            if (this.verticalScrollBar && this.verticalScrollBar.value != pos)
-                this.verticalScrollBar.setPosition(pos);
-        }
-        private setViewportHScrollPosition(pos: number): void {
-            if (this._scroller.scrollLeft != pos)
-                this._scroller.scrollLeft = pos;
-            if (this.horizontalScrollBar&&this.horizontalScrollBar.value != pos)
-                this.horizontalScrollBar._setValue(pos);
-        }
-
-        /**
-         * 缓动到水平滚动位置
-         * @method egret.gui.Scroller#throwHorizontally
-         * @param hspTo {number} 
-         * @param duration {number} 
-         */
-        public throwHorizontally(hspTo: number, duration: number= 500): void {
-            if (!this._scroller)
-                return;
-            this._scroller.setScrollLeft(hspTo, duration);
-        }
-        /**
-         * 缓动到垂直滚动位置
-         * @method egret.gui.Scroller#throwVertically
-         * @param vspTo {number} 
-         * @param duration {number} 
-         */
-        public throwVertically(vspTo: number, duration: number= 500): void {
-            if (!this._scroller)
-                return;
-            this._scroller.setScrollTop(vspTo, duration);
-        }
-
-		/**
-		 * @member egret.gui.Scroller#numElements
-		 */
-        public get numElements():number{
-            return this.viewport ? 1 : 0;
-        }
-
-        /**
-         * 抛出索引越界异常
-         */
-        private throwRangeError(index:number):void{
-            throw new RangeError("索引:\""+index+"\"超出可视元素索引范围");
-        }
-        /**
-		 * @param index {number}
-		 * @returns {IVisualElement}
-         */
-        public getElementAt(index:number):IVisualElement{
-            if (this.viewport && index == 0)
-                return this.viewport;
-            else
-                this.throwRangeError(index);
-            return null;
-        }
-
-        /**
-		 * @param element {IVisualElement}
-		 * @returns {number}
-         */
-        public getElementIndex(element:IVisualElement):number{
-            if (element != null && element == this.viewport)
-                return 0;
-            else
-                return -1;
-        }
-        /**
-		 * @param element {IVisualElement}
-		 * @returns {boolean}
-         */
-        public containsElement(element:IVisualElement):boolean{
-            if (element != null && element == this.viewport)
-                return true;
-            return false;
-        }
-
-        private throwNotSupportedError():void{
-            throw new Error("此方法在Scroller组件内不可用!");
-        }
-        /**
-         * @deprecated
-		 * @param element {IVisualElement} 
-		 * @returns {IVisualElement}
-         */
-        public addElement(element:IVisualElement):IVisualElement{
-            this.throwNotSupportedError();
-            return null;
-        }
-        /**
-         * @deprecated
-		 * @param element {IVisualElement} 
-		 * @param index {number} 
-		 * @returns {IVisualElement}
-         */
-        public addElementAt(element:IVisualElement, index:number):IVisualElement{
-            this.throwNotSupportedError();
-            return null;
-        }
-        /**
-         * @deprecated
-		 * @param element {IVisualElement} 
-		 * @returns {IVisualElement}
-         */
-        public removeElement(element:IVisualElement):IVisualElement{
-            this.throwNotSupportedError();
-            return null;
-        }
-        /**
-         * @deprecated
-		 * @param index {number} 
-		 * @returns {IVisualElement}
-         */
-        public removeElementAt(index:number):IVisualElement{
-            this.throwNotSupportedError();
-            return null;
-        }
-        /**
-         * @deprecated
-         */
-        public removeAllElements():void{
-            this.throwNotSupportedError();
-        }
-        /**
-         * @deprecated
-		 * @param element {IVisualElement} 
-		 * @param index {number} 
-         */
-        public setElementIndex(element:IVisualElement, index:number):void{
-            this.throwNotSupportedError();
-        }
-        /**
-         * @deprecated
-		 * @param element1 {IVisualElement} 
-		 * @param element2 {IVisualElement} 
-         */
-        public swapElements(element1:IVisualElement, element2:IVisualElement):void{
-            this.throwNotSupportedError();
-        }
-        /**
-         * @deprecated
-		 * @param index1 {number} 
-		 * @param index2 {number} 
-         */
-        public swapElementsAt(index1:number, index2:number):void{
-            this.throwNotSupportedError();
-        }
-
-        /**
-         * @deprecated
-		 * @param child {DisplayObject} 
-		 * @returns {DisplayObject}
-         */
-        public addChild(child:DisplayObject):DisplayObject{
-            this.throwNotSupportedError();
-            return null;
-        }
-        /**
-         * @deprecated
-		 * @param child {DisplayObject} 
-		 * @param index {number} 
-		 * @returns {DisplayObject}
-         */
-        public addChildAt(child:DisplayObject, index:number):DisplayObject{
-            this.throwNotSupportedError();
-            return null;
-        }
-        /**
-         * @deprecated
-		 * @param child {DisplayObject} 
-		 * @returns {DisplayObject}
-         */
-        public removeChild(child:DisplayObject):DisplayObject{
-            this.throwNotSupportedError();
-            return null;
-        }
-        /**
-         * @deprecated
-		 * @param index {number} 
-		 * @returns {DisplayObject}
-         */
-        public removeChildAt(index:number):DisplayObject{
-            this.throwNotSupportedError();
-            return null;
-        }
-        /**
-         * @deprecated
-		 * @param child {DisplayObject} 
-		 * @param index {number} 
-         */
-        public setChildIndex(child:DisplayObject, index:number):void{
-            this.throwNotSupportedError();
-        }
-        /**
-         * @deprecated
-		 * @param child1 {DisplayObject} 
-		 * @param child2 {DisplayObject} 
-         */
-        public swapChildren(child1:DisplayObject, child2:DisplayObject):void{
-            this.throwNotSupportedError();
-        }
-        /**
-         * @deprecated
-		 * @param index1 {number} 
-		 * @param index2 {number} 
-         */
-        public swapChildrenAt(index1:number, index2:number):void{
-            this.throwNotSupportedError();
-        }
-
-
-        public _checkHbar(): void {
-            if (this._horizontalScrollPolicy == "off") {
-                if (this.horizontalScrollBar) {
-                    this._removeFromDisplayList(this.horizontalScrollBar);
-                }
-                return;
-            }
-            if (!this.horizontalScrollBar)
-                return;
-            var bar = this.horizontalScrollBar;
-            bar.addEventListener(Event.CHANGE, this.hBarChanged, this, false);
-            bar._setViewportMetric(this._viewport.width, this._viewport.contentWidth);
-            this.horizontalScrollBar = bar;
-            var host:any = bar.owner;
-            if(host&&"removeElement" in host){
-                (<IContainer> host).removeElement(bar);
-            }
-            this._addToDisplayList(this.horizontalScrollBar);
-        }
-        public _checkVbar(): void {
-            if (this._verticalScrollPolicy == "off") {
-                if (this.verticalScrollBar) {
-                    this._removeFromDisplayList(this.verticalScrollBar);
-                }
-                return;
-            }
-            if (!this.verticalScrollBar)
-                return;
-            var vbar = this.verticalScrollBar;
-            vbar.addEventListener(Event.CHANGE, this.vBarChanged, this, false);
-            vbar._setViewportMetric(this._viewport.height, this._viewport.contentHeight);
-            this.verticalScrollBar = vbar;
-            var host:any = vbar.owner;
-            if(host&&"removeElement" in host){
-                (<IContainer> host).removeElement(vbar);
-            }
-            this._addToDisplayList(this.verticalScrollBar);
-        }
-
-
-        /**
-         * 若皮肤是ISkin,则调用此方法附加皮肤中的公共部件
-         * @param partName {string}
-         * @param instance {any} 
-         */
-        public partAdded(partName: string, instance: any): void {
-            super.partAdded(partName, instance);
-            if (instance == this.horizontalScrollBar) {
-                this._checkHbar();
-            }
-            if (instance == this.verticalScrollBar) {
-                this._checkVbar();
-            }
-        }
-
-        public _removeScrollBars(): void {
-            if (this.horizontalScrollBar) {
-                this._removeFromDisplayList(this.horizontalScrollBar);
-                this.horizontalScrollBar.removeEventListener(Event.CHANGE, this.hBarChanged, this, false);
-                this.horizontalScrollBar = null;
-            }
-            if (this.verticalScrollBar) {
-                this._removeFromDisplayList(this.verticalScrollBar);
-                this.verticalScrollBar.removeEventListener(Event.CHANGE, this.vBarChanged, this, false);
-                this.verticalScrollBar = null;
-            }
-        }
-
-        private hBarChanged(e: Event): void {
-            this.setViewportHScrollPosition(this.horizontalScrollBar._getValue());
-        }
-        private vBarChanged(e: Event): void {
-            this.setViewportVScrollPosition(this.verticalScrollBar.getPosition());
-        }
-
-        public _createOwnStyleProtoChain(chain:any):any{
-            chain = super._createOwnStyleProtoChain(chain);
-            var viewport:IViewport = this._viewport;
-            if(viewport&&"regenerateStyleCache" in viewport){
-                viewport["regenerateStyleCache"](chain);
-            }
-            return chain;
-        }
-        /**
-         * 添加到父级容器的样式原型链
-         */
-        public regenerateStyleCache(parentChain:any):void{
-            super.regenerateStyleCache(parentChain);
-            var viewport:IViewport = this._viewport;
-            if(viewport&&"regenerateStyleCache" in viewport){
-                viewport["regenerateStyleCache"](parentChain);
-            }
-        }
-
-        /**
-         * 通知项列表样式发生改变
-         */
-        public notifyStyleChangeInChildren(styleProp:string):void{
-            super.notifyStyleChangeInChildren(styleProp);
-            var viewport:IViewport = this._viewport;
-            if(viewport&&"styleChanged" in viewport){
-                viewport["styleChanged"](styleProp);
-                viewport["notifyStyleChangeInChildren"](styleProp);
-            }
-        }
-
-        /**
-         * 更新子项的nestLevel属性
-         */
-        public _updateChildrenNestLevel():void{
-            super._updateChildrenNestLevel();
-            var viewport:IViewport = this._viewport;
-            if(viewport&&"nestLevel" in viewport){
-                viewport["nestLevel"] = this.nestLevel+1;
-            }
-        }
-    }
-
->>>>>>> 1af7d163
 }