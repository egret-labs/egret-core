--- conflicted
+++ resolved
@@ -38,10 +38,6 @@
         });
     }
 }
-<<<<<<< HEAD
-=======
-
->>>>>>> deb2c929
 /**
  * @private
  */
@@ -108,13 +104,11 @@
 
     function writeFileSync(filepath: string, fileContent: string): any;
 
-<<<<<<< HEAD
     function _selectPhoto(promise:egret.PromiseObject):void;
 
     function requireHttpSync(url:string, callback:Function):void;
-=======
+
     function requireHttpSync(url: string, callback: Function): void;
->>>>>>> deb2c929
 
     function requireHttp(url: string, param: any, callback: Function): void;
 
@@ -237,13 +231,10 @@
 
         function addTextureUnsyn(filePath: string, promise: any): any;
 
-<<<<<<< HEAD
-        function removeTexture(filePath:string):void;
-
-        function createTextureFromArrayBuffer(arrayBuffer:ArrayBuffer):any;
-=======
-        function removeTexture(filePath: string): void;
->>>>>>> deb2c929
+        function removeTexture(filePath:string): void;
+
+        function createTextureFromArrayBuffer(arrayBuffer:ArrayBuffer): any;
+
     }
 
 
