//////////////////////////////////////////////////////////////////////////////////////
//
//  Copyright (c) 2014-present, Egret Technology.
//  All rights reserved.
//  Redistribution and use in source and binary forms, with or without
//  modification, are permitted provided that the following conditions are met:
//
//     * Redistributions of source code must retain the above copyright
//       notice, this list of conditions and the following disclaimer.
//     * Redistributions in binary form must reproduce the above copyright
//       notice, this list of conditions and the following disclaimer in the
//       documentation and/or other materials provided with the distribution.
//     * Neither the name of the Egret nor the
//       names of its contributors may be used to endorse or promote products
//       derived from this software without specific prior written permission.
//
//  THIS SOFTWARE IS PROVIDED BY EGRET AND CONTRIBUTORS "AS IS" AND ANY EXPRESS
//  OR IMPLIED WARRANTIES, INCLUDING, BUT NOT LIMITED TO, THE IMPLIED WARRANTIES
//  OF MERCHANTABILITY AND FITNESS FOR A PARTICULAR PURPOSE ARE DISCLAIMED.
//  IN NO EVENT SHALL EGRET AND CONTRIBUTORS BE LIABLE FOR ANY DIRECT, INDIRECT,
//  INCIDENTAL, SPECIAL, EXEMPLARY, OR CONSEQUENTIAL DAMAGES (INCLUDING, BUT NOT
//  LIMITED TO, PROCUREMENT OF SUBSTITUTE GOODS OR SERVICES;LOSS OF USE, DATA,
//  OR PROFITS; OR BUSINESS INTERRUPTION) HOWEVER CAUSED AND ON ANY THEORY OF
//  LIABILITY, WHETHER IN CONTRACT, STRICT LIABILITY, OR TORT (INCLUDING
//  NEGLIGENCE OR OTHERWISE) ARISING IN ANY WAY OUT OF THE USE OF THIS SOFTWARE,
//  EVEN IF ADVISED OF THE POSSIBILITY OF SUCH DAMAGE.
//
//////////////////////////////////////////////////////////////////////////////////////

/**
 * @private
 */
module egret {
    /**
     * @private
     */
    export var nativeRender: boolean = __global.nativeRender;
}

/**
 * @private
 */
declare let Module: any;

/**
 * @private
 */
namespace egret.NativeDelegate {
    let updateFun: Function;
    let renderFun: Function;
    let resizeFun: Function;
    let setRenderModeFun: Function;
    let updateCallbackListFun: Function;
    let renderDisplayObjectFun: Function;
    let renderDisplayObject2Fun: Function;
    let localToGlobalFun: Function;
    let globalToLocalFun: Function;
    let getPixelsFun: Function;
    let activateBufferFun: Function;

    let gl: WebGLRenderingContext;
    let context: web.WebGLRenderContext;
    let rootWebGLBuffer: web.WebGLRenderBuffer;

    export let forHitTest: boolean = false;
    type ColorAttrib = { color: number, alpha: number };

    /**
     * @private
     */
    let _callBackList: Function[] = [];
    /**
     * @private
     */
    let _thisObjectList: any[] = [];

    let isInit: boolean = false;

    export let addModuleCallback = function (callback: Function, thisObj): void {
        _callBackList.push(callback);
        _thisObjectList.push(thisObj);
    }

    export let init = function (wasmSize: number = (128 * 1024 * 1024)): void {
        if (isInit) {
            if (_callBackList.length > 0) {
                let locCallAsyncFunctionList = _callBackList;
                let locCallAsyncThisList = _thisObjectList;
                for (let i: number = 0; i < locCallAsyncFunctionList.length; i++) {
                    let func: Function = locCallAsyncFunctionList[i];
                    if (func != null) {
                        func.apply(locCallAsyncThisList[i]);
                    }
                }
            }
            return;
        }
        isInit = true;
        let that = this;

        function initImpl2() {
            Module["__bitmapDataMap"] = bitmapDataMap;
            Module["__textFieldDataMap"] = textFieldDataMap;
            Module["__customFilterDataMap"] = customFilterDataMap;
            getPixelsFun = Module.getPixels;

            Module.customInit();

            Module.downloadBuffers(function (buffer: Float32Array, buffer1: Float32Array, buffer2: Float32Array, buffer3: Float32Array) {
                NativeNode.init(buffer3, bitmapDataMap, filterMap, customFilterDataMap);

                updateFun = Module.update;
                renderFun = Module.render;
                resizeFun = Module.resize;
                setRenderModeFun = Module.setRenderMode;
                updateCallbackListFun = Module.updateCallbackList;
                renderDisplayObjectFun = Module.renderDisplayObject;
                renderDisplayObject2Fun = Module.renderDisplayObject2;
                localToGlobalFun = Module.localToGlobal;
                globalToLocalFun = Module.globalToLocal;
                activateBufferFun = Module.activateBuffer;
                timeStamp = egret.getTimer();
                if (_callBackList.length > 0) {
                    let locCallAsyncFunctionList = _callBackList;
                    let locCallAsyncThisList = _thisObjectList;
                    for (let i: number = 0; i < locCallAsyncFunctionList.length; i++) {
                        let func: Function = locCallAsyncFunctionList[i];
                        if (func != null) {
                            func.apply(locCallAsyncThisList[i]);
                        }
                    }
                }
                egret.startTick(that.updatePreCallback, that);
            });
        }

        initImpl2();
    }

    export let setRootBuffer = function (buffer): void {
        rootWebGLBuffer = buffer;
    }

    export let setRenderMode = function (mode: string): void {
        setRenderModeFun(2);
    }

    export let renderDisplayObject = function (id: number, scale: number, useClip: boolean, clipX: number, clipY: number, clipW: number, clipH: number): void {
        renderDisplayObjectFun(id, scale, useClip, clipX, clipY, clipW, clipH);
    }

    export let renderDisplayObjectWithOffset = function (id: number, offsetX: number, offsetY: number): void {
        renderDisplayObject2Fun(id, offsetX, offsetY, forHitTest);
    }

    export let localToGlobal = function (id: number, localX: number, localY: number): string {
        return localToGlobalFun(id, localX, localY);
    }

    export let globalToLocal = function (id: number, globalX: number, globalY: number): string {
        return globalToLocalFun(id, globalX, globalY);
    }

    export let resize = function (width: number, height: number): void {
        resizeFun(width, height);
    }

    export let setCanvasScaleFactor = function (factor: number, scalex: number, scaley: number): void {
        Module.setCanvasScaleFactor(factor, scalex, scaley);
    }
    export let update = function (): void {
        validateDirtyTextField();
        validateDirtyGraphics();
        NativeNode.update();
        if (updateFun) {
            updateFun();
        }
    }

<<<<<<< HEAD
    export let dirtyTextField = function (textField: TextField): void {
        dirtyTextFieldList.push(textField);
        textFieldMap[textField.$nativeNode.id] = textField;
=======


    export let dirtyTextField = function (node: TextField): void {
        dirtyTextFieldList.push(node);
>>>>>>> bd3ee7b6
    }

    export let dirtyGraphics = function (graphics: Graphics): void {
        dirtyGraphicsList.push(graphics);
    }

    let validateDirtyTextField = function (): void {
        let length = dirtyTextFieldList.length;
        if (length > 0) {
            let locList = dirtyTextFieldList;
            dirtyTextFieldList = [];
            for (let i: number = 0; i < length; i++) {
                let textField = locList[i];
                textField.$getRenderNode();
                let node = <sys.TextNode>textField.$renderNode;
                let width = node.width - node.x;
                let height = node.height - node.y;
                if (node.drawData.length == 0) {
                    let graphicNode = textField.$graphicsNode;
                    if (graphicNode) {
                        textField.$nativeNode.setTextRect(graphicNode.x, graphicNode.y, graphicNode.width, graphicNode.height);
                    }
                    else {
                        textField.$nativeNode.setTextRect(0, 0, 0, 0);
                    }
                }
                else {
                    textField.$nativeNode.setTextRect(node.x, node.y, width, height);
                }
                bufferTextData(textField);
            }
        }
    }

    let validateDirtyGraphics = function (): void {
        let length = dirtyGraphicsList.length;
        if (length > 0) {
            let locList = dirtyGraphicsList;
            dirtyGraphicsList = [];
            for (let i: number = 0; i < length; i++) {
                let graphics = locList[i];
                let node = graphics.$renderNode;
                let width = node.width;
                let height = node.height;
                if (width <= 0 || height <= 0 || !width || !height || node.drawData.length == 0) {
                    graphics.$targetDisplay.$nativeNode.setGraphicsRect(0, 0, 0, 0, graphics.$targetIsSprite);
                }
                else {
                    graphics.$targetDisplay.$nativeNode.setGraphicsRect(node.x, node.y, node.width, node.height, graphics.$targetIsSprite);
                }
                bufferGraphicsData(node, graphics);
            }
        }
    }

    let timeStamp: number;

    export let updatePreCallback = function (currTimeStamp: number): boolean {
        var dt: number = currTimeStamp - timeStamp;
        timeStamp = currTimeStamp;
        if (updateCallbackListFun) {
            updateCallbackListFun(dt);
        }
        return false;
    }

    let bindDefaultIndex: boolean = false;

    export let render = function (): void {
        if (renderFun) {
            renderFun();
        }
    }

    let parseColorString = function (colorStr: string, colorVal: ColorAttrib): void {
        if (colorStr.indexOf("r") == -1) {
            colorStr = colorStr.replace(/#/, "");
            colorVal.color = parseInt(colorStr, 16);
        }
        else {
            colorStr = colorStr.replace(/rgba\(/, "");
            colorStr = colorStr.replace(/\)/, "");
            let colorArr = colorStr.split(",");
            colorVal.color = (Number(colorArr[0]) << 16) | (Number(colorArr[1]) << 8) | Number(colorArr[2]);
            colorVal.alpha = Number(colorArr[3]);
        }
    }

    let bufferRenderPath = function (path: sys.Path2D, currCmds: Array<number>) {
        // 1023 beginPath
        currCmds.push(1023);
        let data = path.$data;
        let commands = path.$commands;
        let commandCount = commands.length;
        let pos = 0;
        for (let commandIndex = 0; commandIndex < commandCount; commandIndex++) {
            let command = commands[commandIndex];
            switch (command) {
                case sys.PathCommand.CubicCurveTo:
                    // context.bezierCurveTo(data[pos++], data[pos++], data[pos++], data[pos++], data[pos++], data[pos++]);
                    currCmds.push(1024);
                    currCmds.push(data[pos++]);
                    currCmds.push(data[pos++]);
                    currCmds.push(data[pos++]);
                    currCmds.push(data[pos++]);
                    currCmds.push(data[pos++]);
                    currCmds.push(data[pos++]);
                    break;
                case sys.PathCommand.CurveTo:
                    // context.quadraticCurveTo(data[pos++], data[pos++], data[pos++], data[pos++]);
                    currCmds.push(1025);
                    currCmds.push(data[pos++]);
                    currCmds.push(data[pos++]);
                    currCmds.push(data[pos++]);
                    currCmds.push(data[pos++]);
                    break;
                case sys.PathCommand.LineTo:
                    // context.lineTo(data[pos++], data[pos++]);
                    currCmds.push(1026);
                    currCmds.push(data[pos++]);
                    currCmds.push(data[pos++]);
                    break;
                case sys.PathCommand.MoveTo:
                    // context.moveTo(data[pos++], data[pos++]);
                    currCmds.push(1027);
                    currCmds.push(data[pos++]);
                    currCmds.push(data[pos++]);
                    break;
            }
        }
    }

    let bufferTextData = function (textField: TextField): void {
        let node: sys.TextNode = <sys.TextNode>textField.$renderNode;
        let textFieldId = textField.$nativeNode.id;
        let width = node.width - node.x;
        let height = node.height - node.y;
        if (width <= 0 || height <= 0 || !width || !height) {
            return;
        }

        let canvasScaleX = sys.DisplayList.$canvasScaleX;
        let canvasScaleY = sys.DisplayList.$canvasScaleY;
        // let maxTextureSize = buffer.context.$maxTextureSize;
        let maxTextureSize = 4096;
        if (width * canvasScaleX > maxTextureSize) {
            canvasScaleX *= maxTextureSize / (width * canvasScaleX);
        }
        if (height * canvasScaleY > maxTextureSize) {
            canvasScaleY *= maxTextureSize / (height * canvasScaleY);
        }
        width *= canvasScaleX;
        height *= canvasScaleY;
        let x1 = node.x * canvasScaleX;
        let y1 = node.y * canvasScaleY;

        if (!textFieldDataMap[textFieldId]) {
            let textData = { x: node.x, y: node.y, width: node.width, height: node.height, renderCmds: [], renderParms: "" };
            textFieldDataMap[textFieldId] = textData;
        }
        let offsetX = -node.x;
        let offsetY = -node.y;
        let currTextData = textFieldDataMap[textFieldId];
        let renderCmds = currTextData.renderCmds;
        if (node.dirtyRender) {
            renderCmds.length = 0;
            currTextData.renderParms = "";
            renderCmds.push(1010);
            renderCmds.push(1);
            currTextData.x = node.x;
            currTextData.y = node.y;
            currTextData.width = node.width;
            currTextData.height = node.height;
            // 1011: resize
            renderCmds.push(1011);
            renderCmds.push(width);
            renderCmds.push(height);
            renderCmds.push(node.x);
            renderCmds.push(node.y);

            if (canvasScaleX != 1 || canvasScaleY != 1) {
                renderCmds.push(1019);
                renderCmds.push(canvasScaleX);
                renderCmds.push(0);
                renderCmds.push(0);
                renderCmds.push(canvasScaleY);
                renderCmds.push(0);
                renderCmds.push(0);
                renderCmds.push(0);
            }

            if (x1 || y1) {
                // 1019: setTransform
                renderCmds.push(1019);
                renderCmds.push(canvasScaleX);
                renderCmds.push(0);
                renderCmds.push(0);
                renderCmds.push(canvasScaleY);
                renderCmds.push(-x1);
                renderCmds.push(-y1);
                renderCmds.push(1);
            }

            if (textField.$graphicsNode) {
                renderCmds.push(1015);
                bufferGraphicsData(textField.$graphicsNode, null, renderCmds);
                renderCmds.push(1016);
            }
            let drawData = node.drawData;
            let length = drawData.length;
            let pos = 0;
            while (pos < length) {
                let x = drawData[pos++];
                let y = drawData[pos++];
                let text = drawData[pos++];
                let format: sys.TextFormat = drawData[pos++];
                let textColor = format.textColor == null ? node.textColor : format.textColor;
                let strokeColor = format.strokeColor == null ? node.strokeColor : format.strokeColor;
                let stroke = format.stroke == null ? node.stroke : format.stroke;
                // 1012: setFontFormat 
                renderCmds.push(1012);
                let fontStr = getFontString(node, format);
                let fontPath = "";
                let fontSize = -1;
                let strArray = fontStr.split(",");
                if (strArray.length > 0) {
                    let arr = strArray[0].split(" ");
                    for (let i = 0; i < arr.length; i++) {
                        if (arr[i].indexOf("px") != -1) {
                            fontSize = Number(arr[i].replace(/px/, ""));
                            fontPath = fontStr.substring(fontStr.indexOf(arr[i]) + arr[i].length + 1);
                            break;
                        }
                    }

                    renderCmds.push(fontSize);
                    //TODO
                    // if (fontPath != this.currentFont) {
                    currTextData.renderParms += fontPath;
                    // }

                    if (fontStr.indexOf("bold") == -1) {
                        renderCmds.push(0);
                    }
                    else {
                        renderCmds.push(1);
                    }
                    if (fontStr.indexOf("italic") == -1) {
                        renderCmds.push(0);
                    }
                    else {
                        renderCmds.push(1);
                    }

                    currTextData.renderParms += ";";

                    //  setFillStyle
                    let fontColor = 0;  //black
                    let fillColor;
                    let fillAlpha;
                    let fillStr = toColorString(textColor);
                    if (fillStr.indexOf("r") == -1) {
                        fillStr = fillStr.replace(/#/, "");
                        fontColor = parseInt(fillStr, 16);
                    }
                    else {
                        fillStr = fillStr.replace(/rgba\(/, "");
                        fillStr = fillStr.replace(/\)/, "");
                        let colorArr = fillStr.split(",");
                        fillColor = (Number(colorArr[0]) << 16) | (Number(colorArr[1]) << 8) | Number(colorArr[2]);
                        fillAlpha = Number(arr[3]);
                    }
                    // console.log("font color = " + fontColor);
                    renderCmds.push(fontColor);
                    // native fillColor fillAlph no implement
                    // renderCmds.push(fillColor);
                    // renderCmds.push(fillAlpha);

                    // setStrokeStype
                    let strokeStr = toColorString(strokeColor);
                    let strokeColorInt = 0;    // black
                    let strokeAlpha;
                    if (strokeStr.indexOf("r") == -1) {
                        strokeStr = strokeStr.replace(/#/, "");
                        strokeColorInt = parseInt(strokeStr, 16);
                    }
                    else {
                        strokeStr = strokeStr.replace(/rgba\(/, "");
                        strokeStr = strokeStr.replace(/\)/, "");
                        var coloarArr2 = strokeStr.split(",");
                        strokeColorInt = (Number(coloarArr2[0]) << 16) | (Number(coloarArr2[1]) << 8) | Number(coloarArr2[2]);
                        strokeAlpha = Number(arr[3]);
                    }

                    renderCmds.push(strokeColorInt);
                    // renderCmds.push(strokeAlpha);

                    currTextData.renderParms += text;
                    currTextData.renderParms += ";";

                    // 1013: strokeText
                    renderCmds.push(1013);
                    if (stroke) {
                        renderCmds.push(stroke * 2);
                    }
                    else {
                        renderCmds.push(0);
                    }

                    //1014: fillText
                    renderCmds.push(1014);
                    renderCmds.push(x);
                    renderCmds.push(y);
                }
            }
            if (x1 || y1) {
                // 1019: setTransform
                renderCmds.push(1019);
                renderCmds.push(canvasScaleX);
                renderCmds.push(0);
                renderCmds.push(0);
                renderCmds.push(canvasScaleY);
                renderCmds.push(0);
                renderCmds.push(0);
                renderCmds.push(-1);
            }

            textField.$nativeNode.setDataToTextField(textFieldId, renderCmds);
            node.dirtyRender = false;
        }
    }

    let bufferGraphicsData = function (node: sys.GraphicsNode, graphics: Graphics = null, renderCmds: Array<number> = null): void {
        let isGraphics = false;
        let width = node.width;
        let height = node.height;

        if (graphics) {
            let graphicsId = graphics.$targetDisplay.$nativeNode.id;
            if (!graphicsDataMap[graphicsId]) {
                let graphicData = { x: node.x, y: node.y, width: node.width, height: node.height, renderCmds: [] };
                graphicsDataMap[graphicsId] = graphicData;
            }

            let currGraphicData = graphicsDataMap[graphicsId];
            currGraphicData.x = node.x;
            currGraphicData.y = node.y;
            currGraphicData.width = node.width;
            currGraphicData.height = node.height;
            currGraphicData.renderCmds.length = 0;

            renderCmds = currGraphicData.renderCmds;
            isGraphics = true;
        }

        if(renderCmds == null || renderCmds == undefined)
        {
            return;
        }

        let canvasScaleX = sys.DisplayList.$canvasScaleX;
        let canvasScaleY = sys.DisplayList.$canvasScaleY;
        if (width * canvasScaleX < 1 || height * canvasScaleY < 1) {
            canvasScaleX = canvasScaleY = 1;
        }
        if (node.$canvasScaleX != canvasScaleX || node.$canvasScaleY != canvasScaleY) {
            node.$canvasScaleX = canvasScaleX;
            node.$canvasScaleY = canvasScaleY;
            node.dirtyRender = true;
        }
        width *= canvasScaleX;
        height *= canvasScaleY;

        if (node.dirtyRender || forHitTest) {
            renderCmds.push(1010);
            renderCmds.push(1);

            // 1011: resize
            renderCmds.push(1011);
            renderCmds.push(width);
            renderCmds.push(height);
            renderCmds.push(node.x);
            renderCmds.push(node.y);

            if (canvasScaleX != 1 || canvasScaleY != 1) {
                renderCmds.push(1019);
                renderCmds.push(canvasScaleX);
                renderCmds.push(0);
                renderCmds.push(0);
                renderCmds.push(canvasScaleY);
                renderCmds.push(0);
                renderCmds.push(0);
                renderCmds.push(0);
            }

            // 1020: translate
            if (node.x || node.y) {
                renderCmds.push(1020);
                renderCmds.push(-node.x);
                renderCmds.push(-node.y);
                renderCmds.push(1);
            }

            let drawData = node.drawData;
            let length = drawData.length;
            let colorVal: ColorAttrib = { color: 0, alpha: 1 };
            for (let i = 0; i < length; i++) {
                let path: sys.Path2D = drawData[i];
                colorVal.color = 0;
                colorVal.alpha = 1;
                switch (path.type) {
                    case sys.PathType.Fill:
                        let fillPath = <sys.FillPath>path;
                        parseColorString(forHitTest ? egret.BLACK_COLOR : getRGBAString(fillPath.fillColor, fillPath.fillAlpha), colorVal);
                        renderCmds.push(1021)
                        renderCmds.push(colorVal.color);
                        renderCmds.push(colorVal.alpha);

                        bufferRenderPath(path, renderCmds);
                        // if (this.renderingMask) {
                        //     context.clip();
                        // }
                        // else {
                        // 1028 context.fill();
                        renderCmds.push(1028);
                        // }
                        break;
                    case sys.PathType.GradientFill:
                        // native no implement

                        break;
                    case sys.PathType.Stroke:
                        let strokeFill = <sys.StrokePath>path;
                        let lineWidth = strokeFill.lineWidth;
                        parseColorString(forHitTest ? egret.BLACK_COLOR : getRGBAString(strokeFill.lineColor, strokeFill.lineAlpha), colorVal);
                        // native no implement
                        // context.lineCap = CAPS_STYLES[strokeFill.caps];
                        // context.lineJoin = strokeFill.joints;
                        // context.miterLimit = strokeFill.miterLimit;
                        renderCmds.push(1022)
                        renderCmds.push(colorVal.color);
                        renderCmds.push(colorVal.alpha);
                        renderCmds.push(lineWidth);

                        //对1像素和3像素特殊处理，向右下角偏移0.5像素，以显示清晰锐利的线条。
                        let isSpecialCaseWidth = lineWidth === 1 || lineWidth === 3;
                        if (isSpecialCaseWidth) {
                            // 1020 translate context.translate(0.5, 0.5);
                            renderCmds.push(1020);
                            renderCmds.push(0.5);
                            renderCmds.push(0.5);
                            renderCmds.push(0);
                        }
                        bufferRenderPath(path, renderCmds);
                        // 1029 stroke
                        renderCmds.push(1029);
                        if (isSpecialCaseWidth) {
                            // 1020 translate context.translate(-0.5, -0.5);
                            renderCmds.push(1020);
                            renderCmds.push(-0.5);
                            renderCmds.push(-0.5);
                            renderCmds.push(0);
                        }
                        break;
                }
            }

            if (node.x || node.y) {
                renderCmds.push(1020);
                renderCmds.push(node.x);
                renderCmds.push(node.y);
                renderCmds.push(-1);
            }

            if (isGraphics) {
                graphics.$targetDisplay.$nativeNode.setGraphicsRenderData(renderCmds);
            }

            if (!forHitTest) {
                node.dirtyRender = false;
            }
        }
    }

    export let activateWebGLBuffer = function (buffer: web.WebGLRenderBuffer): void {
        if (!buffer) {
            buffer = rootWebGLBuffer;
        }
        activateBufferFun(buffer.bufferIdForWasm, buffer.width, buffer.height);
    }

    export let getPixels = function (x: number, y: number, width: number = 1, height: number = 1): number[] {
        let pixels = new Uint8Array(4 * width * height);
        getPixelsFun(x, y, width, height, pixels);
        return <number[]><any>pixels;
    }

    export let activateBuffer = function (buffer: sys.RenderBuffer): void {
        activateWebGLBuffer(<web.WebGLRenderBuffer>buffer);
    }

    let bitmapDataMap = {};
    var textFieldDataMap = {};
    let customFilterDataMap = {};
    let graphicsDataMap = {};   //key: graphicsId or textFieldId(has graphics node)

    let filterMap = egret.createMap<Filter>();

    let dirtyTextFieldList: TextField[] = [];
    let dirtyGraphicsList: Graphics[] = [];
}<|MERGE_RESOLUTION|>--- conflicted
+++ resolved
@@ -177,16 +177,10 @@
         }
     }
 
-<<<<<<< HEAD
+
+
     export let dirtyTextField = function (textField: TextField): void {
         dirtyTextFieldList.push(textField);
-        textFieldMap[textField.$nativeNode.id] = textField;
-=======
-
-
-    export let dirtyTextField = function (node: TextField): void {
-        dirtyTextFieldList.push(node);
->>>>>>> bd3ee7b6
     }
 
     export let dirtyGraphics = function (graphics: Graphics): void {
