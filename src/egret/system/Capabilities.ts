//////////////////////////////////////////////////////////////////////////////////////
//
//  Copyright (c) 2014-present, Egret Technology.
//  All rights reserved.
//  Redistribution and use in source and binary forms, with or without
//  modification, are permitted provided that the following conditions are met:
//
//     * Redistributions of source code must retain the above copyright
//       notice, this list of conditions and the following disclaimer.
//     * Redistributions in binary form must reproduce the above copyright
//       notice, this list of conditions and the following disclaimer in the
//       documentation and/or other materials provided with the distribution.
//     * Neither the name of the Egret nor the
//       names of its contributors may be used to endorse or promote products
//       derived from this software without specific prior written permission.
//
//  THIS SOFTWARE IS PROVIDED BY EGRET AND CONTRIBUTORS "AS IS" AND ANY EXPRESS
//  OR IMPLIED WARRANTIES, INCLUDING, BUT NOT LIMITED TO, THE IMPLIED WARRANTIES
//  OF MERCHANTABILITY AND FITNESS FOR A PARTICULAR PURPOSE ARE DISCLAIMED.
//  IN NO EVENT SHALL EGRET AND CONTRIBUTORS BE LIABLE FOR ANY DIRECT, INDIRECT,
//  INCIDENTAL, SPECIAL, EXEMPLARY, OR CONSEQUENTIAL DAMAGES (INCLUDING, BUT NOT
//  LIMITED TO, PROCUREMENT OF SUBSTITUTE GOODS OR SERVICES;LOSS OF USE, DATA,
//  OR PROFITS; OR BUSINESS INTERRUPTION) HOWEVER CAUSED AND ON ANY THEORY OF
//  LIABILITY, WHETHER IN CONTRACT, STRICT LIABILITY, OR TORT (INCLUDING
//  NEGLIGENCE OR OTHERWISE) ARISING IN ANY WAY OUT OF THE USE OF THIS SOFTWARE,
//  EVEN IF ADVISED OF THE POSSIBILITY OF SUCH DAMAGE.
//
//////////////////////////////////////////////////////////////////////////////////////

namespace egret {

    /**
     * Type of operation.
     * @version Egret 2.4
     * @platform Web,Native
     * @language en_US
     */
    /**
     * 运行类型的类型。
     * @version Egret 2.4
     * @platform Web,Native
     * @language zh_CN
     */
    export namespace RuntimeType {
        /**
         * Running on Web
         * @version Egret 2.4
         * @platform Web,Native
         * @language en_US
         */
        /**
         * 运行在Web上
         * @version Egret 2.4
         * @platform Web,Native
         * @language zh_CN
         */
        export const WEB = "web";

        /**
         * Running on NATIVE
         * @version Egret 2.4
         * @deprecated
         * @platform Web,Native
         * @language en_US
         */
        /**
         * 运行在NATIVE上
         * @version Egret 2.4
         * @deprecated
         * @platform Web,Native
         * @language zh_CN
         */
        export const NATIVE = "native";

        /**
         * Running on Runtime2.0
         * @version Egret 5.1.5
         * @platform Web,Native
         * @language en_US
         */
        /**
         * 运行在Runtime2.0上
         * @version Egret 5.1.5
         * @platform Web,Native
         * @language zh_CN
         */
        export const RUNTIME2 = "runtime2";

        /**
         * Running on WeChat mini game
         * @version Egret 5.1.5
         * @platform All
         * @language en_US
         */
        /**
         * 运行在微信小游戏上
         * @version Egret 5.1.5
         * @platform All
         * @language zh_CN
         */
        export const WXGAME = "wxgame";

        /**
         * Running on Baidu mini game
         * @version Egret 5.2.13
         * @platform All
         * @language en_US
         */
        /**
         * 运行在百度小游戏上
         * @version Egret 5.2.13
         * @platform All
         * @language zh_CN
         */
        export const BAIDUGAME = "baidugame";
        /**
         * Running on Xiaomi quick game
         * @version Egret 5.2.14
         * @platform All
         * @language en_US
         */
        /**
         * 运行在小米快游戏上
         * @version Egret 5.2.14
         * @platform All
         * @language zh_CN
         */
        export const QGAME = "qgame";

    }

    /**
     * The Capabilities class provides properties that describe the system and runtime that are hosting the application.
     * @version Egret 2.4
     * @platform Web,Native
     * @includeExample egret/system/Capabilities.ts
     * @language en_US
     */
    /**
     * Capabilities 类提供一些属性，这些属性描述了承载应用程序的系统和运行时。
     * @version Egret 2.4
     * @platform Web,Native
     * @includeExample egret/system/Capabilities.ts
     * @language zh_CN
     */
    export class Capabilities {
        /**
         * Specifies the language code of the system on which the content is running. The language is specified as a lowercase
         * two-letter language code from ISO 639-1. For Chinese, an additional uppercase two-letter country code from ISO 3166
         * distinguishes between Simplified and Traditional Chinese.<br/>
         * The following table lists the possible values,but not limited to them:
         * <ul>
         * <li>Simplified    Chinese  zh-CN</li>
         * <li>Traditional   Chinese  zh-TW</li>
         * <li>English       en</li>
         * <li>Japanese      ja</li>
         * <li>Korean        ko</li>
         * </ul>
         * @version Egret 2.4
         * @platform Web,Native
         * @language en_US
         */
        /**
         * 表示运行内容的系统的语言代码。语言指定为 ISO 639-1 中的小写双字母语言代码。
         * 对于中文，另外使用 ISO 3166 中的大写双字母国家/地区代码，以区分简体中文和繁体中文。<br/>
         * 以下是可能但不限于的语言和值：
         * <ul>
         * <li>简体中文  zh-CN</li>
         * <li>繁体中文  zh-TW</li>
         * <li>英语      en</li>
         * <li>日语      ja</li>
         * <li>韩语      ko</li>
         * </ul>
         * @version Egret 2.4
         * @platform Web,Native
         * @language zh_CN
         */
        static readonly language: string = "zh-CN";

        /**
         * Specifies whether the system is running in a mobile device.(such as a mobile phone or tablet)
         * @version Egret 2.4
         * @platform Web,Native
         * @language en_US
         */
        /**
         * 表示程序内容是否运行在移动设备中（例如移动电话或平板电脑）。
         * @version Egret 2.4
         * @platform Web,Native
         * @language zh_CN
         */
        static readonly isMobile: boolean;

        /**
         * Specifies the current operating system. The os property can return the following strings:
         * <ul>
         * <li>iPhone            "iOS"</li>
         * <li>Android Phone     "Android"</li>
         * <li>Windows Phone     "Windows Phone"</li>
         * <li>Windows Desktop   "Windows PC"</li>
         * <li>Mac Desktop       "Mac OS"</li>
         * <li>Unknown OS        "Unknown"</li>
         * </ul>
         * @version Egret 2.4
         * @platform Web,Native
         * @language en_US
         */
        /**
         * 指示当前的操作系统。os 属性返回下列字符串：
         * <ul>
         * <li>苹果手机操作系统     "iOS"</li>
         * <li>安卓手机操作系统     "Android"</li>
         * <li>微软手机操作系统     "Windows Phone"</li>
         * <li>微软桌面操作系统     "Windows PC"</li>
         * <li>苹果桌面操作系统     "Mac OS"</li>
         * <li>未知操作系统        "Unknown"</li>
         * </ul>
         * @version Egret 2.4
         * @platform Web,Native
         * @language zh_CN
         */
        static readonly os: string = "Unknown";

        /**
         * It indicates the current type of operation. runtimeType property returns the following string:
         * <ul>
         * <li>Run on Web     egret.RuntimeType.WEB</li>
         * <li>Run on Runtime2.0     egret.RuntimeType.RUNTIME2</li>
         * <li>Run on WeChat mini game     egret.RuntimeType.WXGAME</li>
         * </ul>
         * @version Egret 2.4
         * @platform Web,Native
         * @language en_US
         */
        /**
         * 指示当前的运行类型。runtimeType 属性返回下列字符串：
         * <ul>
         * <li>运行在Web上     egret.RuntimeType.WEB</li>
         * <li>运行在Runtime2.0上     egret.RuntimeType.RUNTIME2</li>
         * <li>运行在微信小游戏上    egret.RuntimeType.WXGAME</li>
         * </ul>
         * @version Egret 2.4
         * @platform Web,Native
         * @language zh_CN
         */
        static readonly runtimeType: string = egret.RuntimeType.WEB;

        /***
         * version of Egret.
         * @type {string}
         * @version Egret 3.2.0
         * @platform Web,Native
         * @language en_US
         */
        /***
         * Egret 的版本号。
         * @type {string}
         * @version Egret 3.2.0
         * @platform Web,Native
         * @language zh_CN
         */
<<<<<<< HEAD
        public static readonly engineVersion:string = "5.2.14";
=======
        public static readonly engineVersion:string = "5.2.16";
>>>>>>> dd0ab788

        /***
         * current render mode.
         * @type {string}
         * @version Egret 3.0.7
         * @platform Web,Native
         * @language en_US
         */
        /***
         * 当前渲染模式。
         * @type {string}
         * @version Egret 3.0.7
         * @platform Web,Native
         * @language zh_CN
         */
        static readonly renderMode: string = "Unknown";

        /***
         * Clients border width.
         * The value before the document class initialization is always 0.
         * This value will change after the distribution Event.RESIZE and StageOrientationEvent.ORIENTATION_CHANGE.
         * @version Egret 3.1.3
         * @platform Web,Native
         * @language en_US
         */
        /***
         * 客户端边界宽度。
         * 该值在文档类初始化之前始终是0。
         * 该值在派发 Event.RESIZE 以及 StageOrientationEvent.ORIENTATION_CHANGE 之后会发生改变。
         * @version Egret 3.1.3
         * @platform Web,Native
         * @language zh_CN
         */
        static readonly boundingClientWidth: number = 0;

        /***
         * Clients border height.
         * The value before the document class initialization is always 0.
         * This value will change after the distribution Event.RESIZE and StageOrientationEvent.ORIENTATION_CHANGE.
         * @version Egret 3.1.3
         * @platform Web,Native
         * @language en_US
         */
        /***
         * 客户端边界高度。
         * 该值在文档类初始化之前始终是0。
         * 该值在派发 Event.RESIZE 以及 StageOrientationEvent.ORIENTATION_CHANGE 之后会发生改变。
         * @version Egret 3.1.3
         * @platform Web,Native
         * @language zh_CN
         */
        static readonly boundingClientHeight: number = 0;
    }
}<|MERGE_RESOLUTION|>--- conflicted
+++ resolved
@@ -259,11 +259,7 @@
          * @platform Web,Native
          * @language zh_CN
          */
-<<<<<<< HEAD
-        public static readonly engineVersion:string = "5.2.14";
-=======
         public static readonly engineVersion:string = "5.2.16";
->>>>>>> dd0ab788
 
         /***
          * current render mode.
