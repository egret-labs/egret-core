--- conflicted
+++ resolved
@@ -164,9 +164,5 @@
                 this._localY = point.y;
             }
         }
-<<<<<<< HEAD
-
-=======
->>>>>>> 050d8a07
     }
 }