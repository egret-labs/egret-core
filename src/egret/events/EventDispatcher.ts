/**
 * Copyright (c) Egret-Labs.org. Permission is hereby granted, free of charge,
 * to any person obtaining a copy of this software and associated documentation
 * files (the "Software"), to deal in the Software without restriction, including
 * without limitation the rights to use, copy, modify, merge, publish, distribute,
 * sublicense, and/or sell copies of the Software, and to permit persons to whom
 * the Software is furnished to do so, subject to the following conditions:
 *
 * The above copyright notice and this permission notice shall be included
 * in all copies or substantial portions of the Software.
 *
 * THE SOFTWARE IS PROVIDED "AS IS", WITHOUT WARRANTY OF ANY KIND, EXPRESS OR IMPLIED,
 * INCLUDING BUT NOT LIMITED TO THE WARRANTIES OF MERCHANTABILITY, FITNESS FOR A PARTICULAR
 * PURPOSE AND NONINFRINGEMENT. IN NO EVENT SHALL THE AUTHORS OR COPYRIGHT HOLDERS BE LIABLE
 * FOR ANY CLAIM, DAMAGES OR OTHER LIABILITY, WHETHER IN AN ACTION OF CONTRACT, TORT OR OTHERWISE,
 * ARISING FROM, OUT OF OR IN CONNECTION WITH THE SOFTWARE OR THE USE OR OTHER DEALINGS IN THE SOFTWARE.
 */

/// <reference path="../../jslib/DEBUG.d.ts"/>
/// <reference path="../core/HashObject.ts"/>
/// <reference path="Event.ts"/>
/// <reference path="IEventDispatcher.ts"/>

module ns_egret {
    /**
     * @class EventDispatcher
     * EventDispatcher是egret的事件派发器类，负责进行事件的发送和侦听。
     * @stable A
     */
    export class EventDispatcher extends HashObject implements IEventDispatcher {

        /**
         * EventDispatcher 类是可调度事件的所有类的基类。EventDispatcher 类实现 IEventDispatcher 接口
         * ，并且是 DisplayObject 类的基类。EventDispatcher 类允许显示列表上的任何对象都是一个事件目标，
         * 同样允许使用 IEventDispatcher 接口的方法。
         */
        public constructor(target:IEventDispatcher = null) {
            super();
<<<<<<< HEAD
            if (target) {
                this.target = target;
            }
            else {
                this.target = this;
=======
            if (target){
                this._eventTarget = target;
            }
            else{
                this._eventTarget = this;
>>>>>>> 8b4720c6
            }

        }

        /**
         * 事件抛出对象
         */
        private _eventTarget:IEventDispatcher;
        /**
         * 引擎内部调用
         * @private
         */
        public _eventsMap:Object;
        /**
         * 引擎内部调用
         * @private
         */
        public _captureEventsMap:Object;

        /**
         * 引擎内部调用
         * @private
         */
        public _isUseCapture:boolean = false;

        /**
         * 添加事件侦听器
         * @param type 事件的类型。
         * @param listener 处理事件的侦听器函数。此函数必须接受 Event 对象作为其唯一的参数，并且不能返回任何结果，
         * 如下面的示例所示： function(evt:Event):void 函数可以有任何名称。
         * @param thisObject 侦听函数绑定的this对象
         * @param useCapture 确定侦听器是运行于捕获阶段还是运行于目标和冒泡阶段。如果将 useCapture 设置为 true，
         * 则侦听器只在捕获阶段处理事件，而不在目标或冒泡阶段处理事件。如果 useCapture 为 false，则侦听器只在目标或冒泡阶段处理事件。
         * 要在所有三个阶段都侦听事件，请调用 addEventListener 两次：一次将 useCapture 设置为 true，一次将 useCapture 设置为 false。
         * @param  priority 事件侦听器的优先级。优先级由一个带符号的 32 位整数指定。数字越大，优先级越高。优先级为 n 的所有侦听器会在
         * 优先级为 n -1 的侦听器之前得到处理。如果两个或更多个侦听器共享相同的优先级，则按照它们的添加顺序进行处理。默认优先级为 0。
         * @stable A
         * todo:GitHub文档
         */
        public addEventListener(type:string, listener:Function, thisObject:any, useCapture:boolean = false, priority:number = 0):void {
            if (DEBUG && DEBUG.ADD_EVENT_LISTENER) {
                DEBUG.checkAddEventListener(type, listener, thisObject, useCapture, priority);
            }
            var eventMap:Object;
            if (useCapture) {
                if (!this._captureEventsMap)
                    this._captureEventsMap = {};
                eventMap = this._captureEventsMap;
            }
            else {
                if (!this._eventsMap)
                    this._eventsMap = {};
                eventMap = this._eventsMap;
            }
            var list:Array<any> = eventMap[type];
            if (!list) {
                list = eventMap[type] = [];
            }
            this._insertEventBin(list, listener, thisObject, priority)
        }

        /**
         * 在一个事件列表中按优先级插入事件对象
         */
        public _insertEventBin(list:Array<any>, listener:Function, thisObject:any, priority:number):boolean {
            var insertIndex:number = -1;
            var length:number = list.length;
            for (var i:number = 0; i < length; i++) {
                var bin:any = list[i];
                if (bin.listener === listener && bin.thisObject === thisObject) {
                    return false;
                }
                if (insertIndex == -1 && bin.priority < priority) {
                    insertIndex = i;
                }
            }
            var eventBin = {listener: listener, thisObject: thisObject, priority: priority};
            if (insertIndex != -1) {
                list.splice(insertIndex, 0, eventBin);
            }
            else {
                list.push(eventBin);
            }
            return true;
        }

        /**
         * 移除事件侦听器
         * @param type 事件名
         * @param listener 侦听函数
         * @param thisObject 侦听函数绑定的this对象
         * @param useCapture 是否使用捕获，这个属性只在显示列表中生效。
         * @stable A
         */
        public removeEventListener(type:string, listener:Function, thisObject:any, useCapture:boolean = false):void {

            var eventMap:Object = useCapture ? this._captureEventsMap : this._eventsMap;
            if (!eventMap)
                return;
            var list:Array<any> = eventMap[type];
            if (!list) {
                return;
            }
            this._removeEventBin(list, listener, thisObject);
            if (list.length == 0) {
                delete eventMap[type];
            }
        }

        /**
         * 在一个事件列表中按优先级插入事件对象
         */
        public _removeEventBin(list:Array<any>, listener:Function, thisObject:any):boolean {
            var length:number = list.length;
            for (var i:number = 0; i < length; i++) {
                var bin:any = list[i];
                if (bin.listener === listener && bin.thisObject === thisObject) {
                    list.splice(i, 1);
                    return true
                }
            }
            return false;
        }

        /**
         * 检测是否存在监听器
         * @param type 事件名
         * @returns {*}
         * @stable A
         */
        public hasEventListener(type:string):boolean {
            return (this._eventsMap && this._eventsMap[type] ||
                this._captureEventsMap && this._captureEventsMap[type]);
        }

        /**
         * 检查是否用此 EventDispatcher 对象或其任何始祖为指定事件类型注册了事件侦听器。将指定类型的事件调度给此
         * EventDispatcher 对象或其任一后代时，如果在事件流的任何阶段触发了事件侦听器，则此方法返回 true。
         * hasEventListener() 与 willTrigger() 方法的区别是：hasEventListener() 只检查它所属的对象，
         * 而 willTrigger() 方法检查整个事件流以查找由 type 参数指定的事件。
         * @param type 事件名
         */
        public willTrigger(type:string):boolean {
            return this.hasEventListener(type);
        }


        /**
         * 将事件分派到事件流中。事件目标是对其调用 dispatchEvent() 方法的 EventDispatcher 对象。
         * @param event 调度到事件流中的 Event 对象。如果正在重新分派事件，则会自动创建此事件的一个克隆。 在调度了事件后，其 _eventTarget 属性将无法更改，因此您必须创建此事件的一个新副本以能够重新调度。
         * @return 如果成功调度了事件，则值为 true。值 false 表示失败或对事件调用了 preventDefault()。
         */
        public dispatchEvent(event:Event):boolean {
            event._reset();
            event._target = this._eventTarget;
            event._setCurrentTarget(this._eventTarget);
            return this._notifyListener(event);
        }

        public _notifyListener(event:Event):boolean {
            var eventMap:Object = event._eventPhase == 1 ? this._captureEventsMap : this._eventsMap;
            if (!eventMap)
                return true;
            var list:Array<any> = eventMap[event.type];
            if (!list) {
                return true;
            }
            list = list.concat();
            var length:number = list.length;
            for (var i:number = 0; i < length; i++) {
                var eventBin:any = list[i];
                eventBin.listener.call(eventBin.thisObject, event);
                if (event._isPropagationImmediateStopped) {
                    break;
                }
            }
            return !event.isDefaultPrevented();
        }

        private static reuseEvent:Event = new Event("");

        /**
         * 派发一个包含了特定参数的事件到所有注册了特定类型侦听器的对象中。 这个方法使用了一个内部的事件对象池因避免重复的分配导致的额外开销。
         * @param type 事件类型
         * @param bubbles 是否冒泡，默认false
         * @param data 附加数据(可选)
         */
        public dispatchEventWith(type:string, bubbles:boolean = false, data:Object = null):void {
            var event:Event = EventDispatcher.reuseEvent;
            event._type = type;
            event._bubbles = bubbles;
            event.data = data;
            this.dispatchEvent(event);
        }
    }
}<|MERGE_RESOLUTION|>--- conflicted
+++ resolved
@@ -36,23 +36,14 @@
          */
         public constructor(target:IEventDispatcher = null) {
             super();
-<<<<<<< HEAD
-            if (target) {
-                this.target = target;
-            }
-            else {
-                this.target = this;
-=======
             if (target){
                 this._eventTarget = target;
             }
             else{
                 this._eventTarget = this;
->>>>>>> 8b4720c6
-            }
-
-        }
-
+            }
+
+        }
         /**
          * 事件抛出对象
          */
@@ -93,32 +84,31 @@
                 DEBUG.checkAddEventListener(type, listener, thisObject, useCapture, priority);
             }
             var eventMap:Object;
-            if (useCapture) {
-                if (!this._captureEventsMap)
+            if(useCapture){
+                if(!this._captureEventsMap)
                     this._captureEventsMap = {};
                 eventMap = this._captureEventsMap;
             }
-            else {
-                if (!this._eventsMap)
+            else{
+                if(!this._eventsMap)
                     this._eventsMap = {};
                 eventMap = this._eventsMap;
             }
             var list:Array<any> = eventMap[type];
-            if (!list) {
+            if(!list){
                 list = eventMap[type] = [];
             }
-            this._insertEventBin(list, listener, thisObject, priority)
-        }
-
+            this._insertEventBin(list,listener, thisObject,priority)
+        }
         /**
          * 在一个事件列表中按优先级插入事件对象
          */
-        public _insertEventBin(list:Array<any>, listener:Function, thisObject:any, priority:number):boolean {
+        public _insertEventBin(list:Array<any>,listener:Function, thisObject:any,priority:number):boolean{
             var insertIndex:number = -1;
             var length:number = list.length;
             for (var i:number = 0; i < length; i++) {
                 var bin:any = list[i];
-                if (bin.listener === listener && bin.thisObject === thisObject) {
+                if (bin.listener === listener&&bin.thisObject===thisObject) {
                     return false;
                 }
                 if (insertIndex == -1 && bin.priority < priority) {
@@ -143,29 +133,28 @@
          * @param useCapture 是否使用捕获，这个属性只在显示列表中生效。
          * @stable A
          */
-        public removeEventListener(type:string, listener:Function, thisObject:any, useCapture:boolean = false):void {
+        public removeEventListener(type:string, listener:Function,thisObject:any,useCapture:boolean = false):void {
 
             var eventMap:Object = useCapture ? this._captureEventsMap : this._eventsMap;
-            if (!eventMap)
+            if(!eventMap)
                 return;
             var list:Array<any> = eventMap[type];
             if (!list) {
                 return;
             }
-            this._removeEventBin(list, listener, thisObject);
-            if (list.length == 0) {
+            this._removeEventBin(list,listener,thisObject);
+            if(list.length==0){
                 delete eventMap[type];
             }
         }
-
         /**
          * 在一个事件列表中按优先级插入事件对象
          */
-        public _removeEventBin(list:Array<any>, listener:Function, thisObject:any):boolean {
+        public _removeEventBin(list:Array<any>,listener:Function,thisObject:any):boolean{
             var length:number = list.length;
             for (var i:number = 0; i < length; i++) {
                 var bin:any = list[i];
-                if (bin.listener === listener && bin.thisObject === thisObject) {
+                if (bin.listener === listener&&bin.thisObject===thisObject) {
                     list.splice(i, 1);
                     return true
                 }
@@ -180,10 +169,9 @@
          * @stable A
          */
         public hasEventListener(type:string):boolean {
-            return (this._eventsMap && this._eventsMap[type] ||
-                this._captureEventsMap && this._captureEventsMap[type]);
-        }
-
+            return (this._eventsMap&&this._eventsMap[type] ||
+                this._captureEventsMap&&this._captureEventsMap[type]);
+        }
         /**
          * 检查是否用此 EventDispatcher 对象或其任何始祖为指定事件类型注册了事件侦听器。将指定类型的事件调度给此
          * EventDispatcher 对象或其任一后代时，如果在事件流的任何阶段触发了事件侦听器，则此方法返回 true。
@@ -191,7 +179,7 @@
          * 而 willTrigger() 方法检查整个事件流以查找由 type 参数指定的事件。
          * @param type 事件名
          */
-        public willTrigger(type:string):boolean {
+        public willTrigger(type:string):boolean{
             return this.hasEventListener(type);
         }
 
@@ -208,9 +196,9 @@
             return this._notifyListener(event);
         }
 
-        public _notifyListener(event:Event):boolean {
-            var eventMap:Object = event._eventPhase == 1 ? this._captureEventsMap : this._eventsMap;
-            if (!eventMap)
+        public _notifyListener(event:Event):boolean{
+            var eventMap:Object = event._eventPhase==1 ? this._captureEventsMap : this._eventsMap;
+            if(!eventMap)
                 return true;
             var list:Array<any> = eventMap[event.type];
             if (!list) {
@@ -218,10 +206,10 @@
             }
             list = list.concat();
             var length:number = list.length;
-            for (var i:number = 0; i < length; i++) {
+            for(var i:number = 0;i<length;i++){
                 var eventBin:any = list[i];
-                eventBin.listener.call(eventBin.thisObject, event);
-                if (event._isPropagationImmediateStopped) {
+                eventBin.listener.call(eventBin.thisObject,event);
+                if(event._isPropagationImmediateStopped){
                     break;
                 }
             }
@@ -229,14 +217,13 @@
         }
 
         private static reuseEvent:Event = new Event("");
-
         /**
          * 派发一个包含了特定参数的事件到所有注册了特定类型侦听器的对象中。 这个方法使用了一个内部的事件对象池因避免重复的分配导致的额外开销。
          * @param type 事件类型
          * @param bubbles 是否冒泡，默认false
          * @param data 附加数据(可选)
          */
-        public dispatchEventWith(type:string, bubbles:boolean = false, data:Object = null):void {
+        public dispatchEventWith(type:string, bubbles:boolean = false, data:Object = null):void{
             var event:Event = EventDispatcher.reuseEvent;
             event._type = type;
             event._bubbles = bubbles;
