--- conflicted
+++ resolved
@@ -47,9 +47,5 @@
          * @constant {string} ns_egret.TimerEvent.TIMER_COMPLETE
          */
         public static TIMER_COMPLETE:string = "timerComplete";
-<<<<<<< HEAD
-
-=======
->>>>>>> 050d8a07
     }
 }