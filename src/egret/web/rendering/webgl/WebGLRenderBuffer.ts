//////////////////////////////////////////////////////////////////////////////////////
//
//  Copyright (c) 2014-2015, Egret Technology Inc.
//  All rights reserved.
//  Redistribution and use in source and binary forms, with or without
//  modification, are permitted provided that the following conditions are met:
//
//     * Redistributions of source code must retain the above copyright
//       notice, this list of conditions and the following disclaimer.
//     * Redistributions in binary form must reproduce the above copyright
//       notice, this list of conditions and the following disclaimer in the
//       documentation and/or other materials provided with the distribution.
//     * Neither the name of the Egret nor the
//       names of its contributors may be used to endorse or promote products
//       derived from this software without specific prior written permission.
//
//  THIS SOFTWARE IS PROVIDED BY EGRET AND CONTRIBUTORS "AS IS" AND ANY EXPRESS
//  OR IMPLIED WARRANTIES, INCLUDING, BUT NOT LIMITED TO, THE IMPLIED WARRANTIES
//  OF MERCHANTABILITY AND FITNESS FOR A PARTICULAR PURPOSE ARE DISCLAIMED.
//  IN NO EVENT SHALL EGRET AND CONTRIBUTORS BE LIABLE FOR ANY DIRECT, INDIRECT,
//  INCIDENTAL, SPECIAL, EXEMPLARY, OR CONSEQUENTIAL DAMAGES (INCLUDING, BUT NOT
//  LIMITED TO, PROCUREMENT OF SUBSTITUTE GOODS OR SERVICES;LOSS OF USE, DATA,
//  OR PROFITS; OR BUSINESS INTERRUPTION) HOWEVER CAUSED AND ON ANY THEORY OF
//  LIABILITY, WHETHER IN CONTRACT, STRICT LIABILITY, OR TORT (INCLUDING
//  NEGLIGENCE OR OTHERWISE) ARISING IN ANY WAY OUT OF THE USE OF THIS SOFTWARE,
//  EVEN IF ADVISED OF THE POSSIBILITY OF SUCH DAMAGE.
//
//////////////////////////////////////////////////////////////////////////////////////

module egret.web {

    /**
     * draw类型，所有的绘图操作都会缓存在drawData中，每个drawData都是一个drawable对象
     * $renderWebGL方法依据drawable对象的类型，调用不同的绘制方法
     * TODO 提供drawable类型接口并且创建对象池？
     */
     const enum DRAWABLE_TYPE {
         TEXTURE,
         RECT,
         PUSH_MASK,
         POP_MASK,
         BLEND
     }

    /**
     * 创建一个canvas。
     */
    function createCanvas(width?:number, height?:number):HTMLCanvasElement {
        var canvas:HTMLCanvasElement = document.createElement("canvas");
        if (!isNaN(width) && !isNaN(height)) {
            canvas.width = width;
            canvas.height = height;
        }
        $toBitmapData(canvas);
        return canvas;
    }

    /**
     * @private
     * WebGL渲染器
     */
    export class WebGLRenderBuffer implements sys.RenderBuffer {

        /**
         * 渲染上下文
         */
        public renderContext:WebGLRenderContext;

        public constructor(width?:number, height?:number) {
            // 获取webglRenderContext
            this.renderContext = WebGLRenderContext.getInstance(width, height);
            // webGL上下文，未来可替换为WebGLRenderContext暴露给外层？
            this.context = this.renderContext.context;
            // buffer 对应的 render target
            this.rootRenderTarget = this.renderContext.createRenderTarget(width, height);

            // TODO 抽像WebGLState类用于管理webgl状态，包括stencil，blend，colorMask等等
            this.stencilState = false;

            this.initVertexArrayObjects();

            this.setGlobalCompositeOperation("source-over");

            // 如果是用于舞台渲染的renderBuffer，则默认添加renderTarget到renderContext中，而且是第一个
            if(this.renderContext.$bufferStack.length == 0) {
                this.renderContext.pushBuffer(this);
                // 画布
                this.surface = this.renderContext.surface;
            } else {
                this.surface = this.rootRenderTarget;
            }
        }

        private filters = [];
        public pushFilters(filters) {
            this.filters.push(filters);
        }
        public popFilters() {
            this.filters.pop();
        }
        public clearFilters() {
            this.filters.length = 0;
        }

        /**
         * webgl渲染上下文
         */
        public context:WebGLRenderingContext;

        /**
         * 如果是舞台缓存，为canvas
         * 如果是普通缓存，为renderTarget
         */
        public surface:any;

        /**
         * root render target
         * 根渲染目标，用来执行主渲染
         */
        public rootRenderTarget:WebGLRenderTarget;

        /**
         * 初始化顶点数组和缓存
         */
        private size:number = 2000;
        public vertices:Float32Array = null;
        private vertSize:number = 5;
        public indices:Uint16Array = null;
        public vertexBuffer;
        public indexBuffer;
        public initVertexArrayObjects() {
            var numVerts = this.size * 4 * this.vertSize;
            var numIndices = this.size * 6;

            this.vertices = new Float32Array(numVerts);
            this.indices = new Uint16Array(numIndices);

            for (var i = 0, j = 0; i < numIndices; i += 6, j += 4) {
                this.indices[i + 0] = j + 0;
                this.indices[i + 1] = j + 1;
                this.indices[i + 2] = j + 2;
                this.indices[i + 3] = j + 0;
                this.indices[i + 4] = j + 2;
                this.indices[i + 5] = j + 3;
            }

            var gl = this.context;
            this.vertexBuffer = gl.createBuffer();
            this.indexBuffer = gl.createBuffer();
        }

        /**
         * stencil state
         * 模版开关状态
         */
        private stencilState:boolean;

        public $stencilList = [];
        public stencilHandleCount:number = 0;

        public enableStencil():void {
            if(!this.stencilState) {
                var gl = this.context;
                gl.enable(gl.STENCIL_TEST);
                this.stencilState = true;
            }
        }

        public disableStencil():void {
            if(this.stencilState) {
                var gl = this.context;
                gl.disable(gl.STENCIL_TEST);
                this.stencilState = false;
            }
        }

        public restoreStencil():void {
            var gl = this.context;
            if(this.stencilState) {
                gl.enable(gl.STENCIL_TEST);
            } else {
                gl.disable(gl.STENCIL_TEST);
            }
        }

        /**
         * 渲染缓冲的宽度，以像素为单位。
         * @readOnly
         */
        public get width():number {
            return this.rootRenderTarget.width;
        }

        /**
         * 渲染缓冲的高度，以像素为单位。
         * @readOnly
         */
        public get height():number {
            return this.rootRenderTarget.height;
        }

        /**
         * @private
         **/
        public $getWidth():number {
            return this.rootRenderTarget.width;
        }

        /**
         * @private
         **/
        public $getHeight():number {
            return this.rootRenderTarget.height;
        }

        /**
         * 改变渲染缓冲的大小并清空缓冲区
         * @param width 改变后的宽
         * @param height 改变后的高
         * @param useMaxSize 若传入true，则将改变后的尺寸与已有尺寸对比，保留较大的尺寸。
         */
        public resize(width:number, height:number, useMaxSize?:boolean):void {
            // render target 尺寸重置
            this.rootRenderTarget.resize(width, height);

            this.renderContext.pushBuffer(this);

            // 如果是舞台的渲染缓冲，执行resize，否则surface大小不随之改变
            if(this.renderContext.$bufferStack[0] == this) {
                this.renderContext.resize(width, height, useMaxSize);
            }
            this.clear();

            this.renderContext.popBuffer();
        }



        /**
         * 改变渲染缓冲为指定大小，但保留原始图像数据
         * @param width 改变后的宽
         * @param height 改变后的高
         * @param offsetX 原始图像数据在改变后缓冲区的绘制起始位置x
         * @param offsetY 原始图像数据在改变后缓冲区的绘制起始位置y
         */
        public resizeTo(width:number, height:number, offsetX:number, offsetY:number):void {
            // TODO 这里用于cacheAsBitmap的实现

            // var oldSurface = this.surface;
            // var oldWidth = oldSurface.width;
            // var oldHeight = oldSurface.height;
            // this.renderContext.resizeTo(width, height, offsetX, offsetY);
            // renderTexture resize, copy color data
            // this.drawFrameBufferToSurface(0, 0, oldWidth, oldHeight, offsetX, offsetY, oldWidth, oldHeight, true);

        }

        // dirtyRegionPolicy hack
        private dirtyRegionPolicy:boolean = true;
        private _dirtyRegionPolicy:boolean = true;// 默认设置为true，保证第一帧绘制在frameBuffer上
        public setDirtyRegionPolicy(state:string):void {
            this.dirtyRegionPolicy = (state == "on");
        }

        /**
         * 清空并设置裁切
         * @param regions 矩形列表
         * @param offsetX 矩形要加上的偏移量x
         * @param offsetY 矩形要加上的偏移量y
         */
        public beginClip(regions:sys.Region[], offsetX?:number, offsetY?:number):void {

            // dirtyRegionPolicy hack
            if(this._dirtyRegionPolicy) {
                this.rootRenderTarget.useFrameBuffer = true;
                this.renderContext.bindBufferTarget(this);
            } else {
                this.rootRenderTarget.useFrameBuffer = false;
                this.renderContext.bindBufferTarget(this);
                this.clear();
            }

            offsetX = +offsetX || 0;
            offsetY = +offsetY || 0;
            this.setTransform(1, 0, 0, 1, offsetX, offsetY);
            var length = regions.length;
            //只有一个区域且刚好为舞台大小时,不设置模板
            if (length == 1 && regions[0].minX == 0 && regions[0].minY == 0 &&
                regions[0].width == this.rootRenderTarget.width && regions[0].height == this.rootRenderTarget.height) {
                this.maskPushed = false;
                this.rootRenderTarget.useFrameBuffer && this.clear();
                return;
            }
            // 擦除脏矩形区域
            for (var i = 0; i < length; i++) {
                var region = regions[i];
                this.clearRect(region.minX, region.minY, region.width, region.height);
            }
            // 设置模版
            if (length > 0) {
                this.pushMask(regions);
                this.maskPushed = true;
                this.offsetX = offsetX;
                this.offsetY = offsetY;
            }
            else {
                this.maskPushed = false;
            }
        }

        private maskPushed:boolean;
        private offsetX:number;
        private offsetY:number;

        /**
         * 取消上一次设置的clip。
         */
        public endClip():void {
            if (this.maskPushed) {
                this.setTransform(1, 0, 0, 1, this.offsetX, this.offsetY);
                this.popMask();
            }
        }

        /**
         * 获取指定坐标的像素
         */
        public getPixel(x:number, y:number):number[] {
            var gl = this.context;
            var pixels = new Uint8Array(4);

            var useFrameBuffer = this.rootRenderTarget.useFrameBuffer;
            this.rootRenderTarget.useFrameBuffer = true;
            this.renderContext.pushBuffer(this);

            gl.readPixels(x, y, 1, 1, gl.RGBA, gl.UNSIGNED_BYTE, pixels);

            this.rootRenderTarget.useFrameBuffer = useFrameBuffer;
            this.renderContext.popBuffer();

            return <number[]><any>pixels;
        }

        /**
         * 转换成base64字符串，如果图片（或者包含的图片）跨域，则返回null
         * @param type 转换的类型，如: "image/png","image/jpeg"
         */
        public toDataURL(type?:string, encoderOptions?:number):string {
            return this.renderContext.surface.toDataURL(type, encoderOptions);
        }

        /**
         * 销毁绘制对象
         */
        public destroy():void {
            this.renderContext.destroy();
        }

        public onRenderFinish():void {
            this.$drawCalls = 0;

            // 如果是舞台渲染buffer，判断脏矩形策略
            if(this.renderContext.$bufferStack.length == 1) {
                // dirtyRegionPolicy hack
                if(!this._dirtyRegionPolicy && this.dirtyRegionPolicy) {
                    this.drawSurfaceToFrameBuffer(0, 0, this.rootRenderTarget.width, this.rootRenderTarget.height, 0, 0, this.rootRenderTarget.width, this.rootRenderTarget.height, true);
                }
                if(this._dirtyRegionPolicy) {
                    this.drawFrameBufferToSurface(0, 0, this.rootRenderTarget.width, this.rootRenderTarget.height, 0, 0, this.rootRenderTarget.width, this.rootRenderTarget.height);
                }
                this._dirtyRegionPolicy = this.dirtyRegionPolicy;
            }
        }

        /**
         * 交换frameBuffer中的图像到surface中
         * @param width 宽度
         * @param height 高度
         */
        private drawFrameBufferToSurface(sourceX:number,
          sourceY:number, sourceWidth:number, sourceHeight:number, destX:number, destY:number, destWidth:number, destHeight:number, clear:boolean = false):void {
            var gl = this.context;

            this.rootRenderTarget.useFrameBuffer = false;
            this.renderContext.pushBuffer(this);
            var target = this.rootRenderTarget;

            gl.disable(gl.STENCIL_TEST);// 切换frameBuffer注意要禁用STENCIL_TEST
            this.setTransform(1, 0, 0, 1, 0, 0);
            this.setGlobalAlpha(1);
            this.setGlobalCompositeOperation("source-over");
            clear && this.clear();
            this.drawImage(<BitmapData><any>target, sourceX, sourceY, sourceWidth, sourceHeight, destX, destY, destWidth, destHeight, sourceWidth, sourceHeight);
            this.$drawWebGL();

            this.rootRenderTarget.useFrameBuffer = true;
            this.renderContext.popBuffer();
        }
        /**
         * 交换surface的图像到frameBuffer中
         * @param width 宽度
         * @param height 高度
         */
        private drawSurfaceToFrameBuffer(sourceX:number,
          sourceY:number, sourceWidth:number, sourceHeight:number, destX:number, destY:number, destWidth:number, destHeight:number, clear:boolean = false):void {
            var gl = this.context;

            this.rootRenderTarget.useFrameBuffer = true;
            this.renderContext.pushBuffer(this);

            gl.disable(gl.STENCIL_TEST);// 切换frameBuffer注意要禁用STENCIL_TEST
            this.setTransform(1, 0, 0, 1, 0, 0);
            this.setGlobalAlpha(1);
            this.setGlobalCompositeOperation("source-over");
            clear && this.clear();
            this.drawImage(<BitmapData><any>this.renderContext.surface, sourceX, sourceY, sourceWidth, sourceHeight, destX, destY, destWidth, destHeight, sourceWidth, sourceHeight);
            this.$drawWebGL();

            this.rootRenderTarget.useFrameBuffer = false;
            this.renderContext.popBuffer();
        }

        /**
         * 清空缓冲区数据
         */
        public clear():void {
            if(this.rootRenderTarget.width != 0 && this.rootRenderTarget.height != 0) {
                var gl:any = this.context;
                gl.colorMask(true, true, true, true);
                gl.clearColor(0, 0, 0, 0);
                gl.clear(gl.COLOR_BUFFER_BIT);
            }
        }

        /**
         * @private
         */
        public clearRect(x:number, y:number, width:number, height:number):void {
            this.setGlobalCompositeOperation("destination-out");
            this.drawRect(x, y, width, height);
            this.setGlobalCompositeOperation("source-over");
        }

        //Rendering Functions begin
        public drawImage(texture:BitmapData,
                         sourceX:number, sourceY:number, sourceWidth:number, sourceHeight:number,
                         destX:number, destY:number, destWidth:number, destHeight:number,
                         textureSourceWidth:number, textureSourceHeight:number):void {
            if (this.renderContext.contextLost) {
                return;
            }
            if (!texture) {
                return;
            }
            //if (this.filters) {
            //    for (var i = 0; i < 1; i++) {
            //        var filter:Filter = this.filters[0];
            //        if (filter.type == "glow") {
            //            this.useGlow(image, sourceX, sourceY, sourceWidth, sourceHeight, destX, destY, destWidth, destHeight);
            //            return;
            //        }
            //    }
            //}
            var webGLTexture:WebGLTexture;
            if(texture["texture"]) {
                // 如果是render target
                webGLTexture = texture["texture"];
                this.saveTransform();
                this.transform(1, 0, 0, -1, 0, destHeight + destY * 2);// 翻转
            } else {
                this.createWebGLTexture(texture);
                webGLTexture = texture["webGLTexture"][this.renderContext.glID];
            }

            if (!webGLTexture) {
                return;
            }
            this.drawTexture(webGLTexture,
                sourceX, sourceY, sourceWidth, sourceHeight,
                destX, destY, destWidth, destHeight,
                textureSourceWidth, textureSourceHeight);
            if(texture["texture"]) {
                this.restoreTransform();
            }
        }

        private currentBatchSize:number = 0;

        /**
         * @private
         * draw a texture use default shader
         * */
        public drawTexture(texture:WebGLTexture,
                            sourceX:number, sourceY:number, sourceWidth:number, sourceHeight:number,
                            destX:number, destY:number, destWidth:number, destHeight:number, textureWidth:number, textureHeight:number):void {
            if (this.renderContext.contextLost) {
                return;
            }
            if (!texture) {
                return;
            }
            var webGLTexture = <Texture>texture;
            if (this.currentBatchSize >= this.size - 1) {
                this.$drawWebGL();
            }

            if(this.filters.length > 0) {// 应用滤镜
                // 构建filters列表
                var filters = [];
                for(var i = 0; i < this.filters.length; i++) {
                    filters = filters.concat(this.filters[i]);
                }
                var len = filters.length;

                if(len > 0) {
                    // 递归执行滤镜
                    var input = null;
                    var output = null;
                    if(len > 1) {
                        // TODO 可省略
                        input = this.createRenderBuffer(destWidth, destHeight);
                        this.drawToRenderTarget(null, webGLTexture, input, sourceX, sourceY, sourceWidth, sourceHeight, 0, 0, destWidth, destHeight, textureWidth, textureHeight);
                    }
                    for(var i = 0; i < len - 1; i++) {
                        var filter = filters[i];
                        // 要为模糊发光等改变尺寸的滤镜创建一个大一些的画布
                        var offsetX = 0;
                        var offsetY = 0;
                        var distanceX:number = 0;
                        var distanceY:number = 0;
                        if(filter.type == "blur") {
                            offsetX = filter.blurX * 0.028 * input.$getWidth();
                            offsetY = filter.blurY * 0.028 * input.$getHeight();
                        }
                        if(filter.type == "glow") {
                            offsetX = filter.blurX * 0.028 * input.$getWidth();
                            offsetY = filter.blurY * 0.028 * input.$getHeight();
                            // 计算glow滤镜需要的尺寸还需要加上偏移量，此处把glow放置在滤镜队列前面会造成影子被剪切
                            var distance:number = filter.distance || 0;
                            var angle:number = filter.angle || 0;
                            if (distance != 0 && angle != 0) {
                                distanceX = Math.ceil(distance * egret.NumberUtils.cos(angle));
                                distanceY = Math.ceil(distance * egret.NumberUtils.sin(angle));
                            }
                            offsetX += Math.abs(distanceX);
                            offsetY += Math.abs(distanceY);
                        }
                        output = this.createRenderBuffer(input.$getWidth() + offsetX * 2, input.$getHeight() + offsetY * 2);
                        this.drawToRenderTarget(filter, input, output, 0, 0, input.$getWidth(), input.$getHeight(), (output.$getWidth() - input.$getWidth()) / 2, (output.$getHeight() - input.$getHeight()) / 2, input.$getWidth(), input.$getHeight(), input.$getWidth(), input.$getHeight());
                        input = output;
                    }
                }

                // 应用最后的滤镜
                var filter = filters[len - 1];
                if(filter) {

                    // blur 滤镜改变尺寸, 已改为通过uv坐标映射，性能高于此方法（但需要shader做切边处理）
                    // if (filter.type == "blur") {
                    //     if(output) {
                    //         input = output;
                    //         var offsetX = filter.blurX * 0.028 * input.$getWidth();
                    //         var offsetY = filter.blurY * 0.028 * input.$getHeight();
                    //         output = this.createRenderBuffer(input.$getWidth() + offsetX * 2, input.$getHeight() + offsetY * 2);
                    //         this.drawToRenderTarget(null, input, output, 0, 0, input.$getWidth(), input.$getHeight(), (output.$getWidth() - input.$getWidth()) / 2, (output.$getHeight() - input.$getHeight()) / 2, input.$getWidth(), input.$getHeight(), input.$getWidth(), input.$getHeight());
                    //     } else {
                    //         var offsetX = filter.blurX * 0.028 * destWidth;
                    //         var offsetY = filter.blurY * 0.028 * destHeight;
                    //         output = this.createRenderBuffer(destWidth + offsetX * 2, destHeight + offsetY * 2);
                    //         this.drawToRenderTarget(null, webGLTexture, output, sourceX, sourceY, sourceWidth, sourceHeight, (output.$getWidth() - destWidth) / 2, (output.$getHeight() - destHeight) / 2, destWidth, destHeight, textureWidth, textureHeight);
                    //     }
                    // }

                    // 如果是发光滤镜，绘制光晕
                    if(filter.type == "glow") {
                        if(!output) {
                            output = this.createRenderBuffer(destWidth, destHeight);
                            this.drawToRenderTarget(null, webGLTexture, output, sourceX, sourceY, sourceWidth, sourceHeight, 0, 0, destWidth, destHeight, textureWidth, textureHeight);
                        }
                        // 会调用$drawWebGL
                        this.drawGlow(filter, output, destX, destY);
                    }

                    // 绘制output结果到舞台
                    var offsetX = 0;
                    var offsetY = 0;
                    if(output) {
                        if (filter.type == "blur"){
                            offsetX = filter.blurX * 0.028 * output.$getWidth();
                            offsetY = filter.blurY * 0.028 * output.$getHeight();
                        }
                        this.saveTransform();
                        this.transform(1, 0, 0, -1, 0, output.$getHeight() + 2 * offsetY + (destY - offsetY) * 2);
                        this.drawUvRect(-offsetX, -offsetY, output.$getWidth() + 2 * offsetX, output.$getHeight() + 2 * offsetY, destX - offsetX, destY - offsetY, output.$getWidth() + 2 * offsetX, output.$getHeight() + 2 * offsetY, output.$getWidth(), output.$getHeight());
                        this.restoreTransform();
                        this.drawData.push({type: DRAWABLE_TYPE.TEXTURE, texture: output["rootRenderTarget"].texture, filter: filter, count: 0});
                    } else {
                        if (filter.type == "blur") {
                            var offsetX = filter.blurX * 0.028 * destWidth;
                            var offsetY = filter.blurY * 0.028 * destHeight;
                        }
                        this.drawUvRect(sourceX - offsetX, sourceY - offsetY, sourceWidth + 2 * offsetX, sourceHeight + 2 * offsetY, destX - offsetX, destY - offsetY, destWidth + 2 * offsetX, destHeight + 2 * offsetY, textureWidth, textureHeight);
                        this.drawData.push({type: DRAWABLE_TYPE.TEXTURE, texture: webGLTexture, filter: filter, count: 0});
                    }
                    this.currentBatchSize++;
                    this.drawData[this.drawData.length - 1].count++;

                    if(output) {
                        // 确保完全绘制完成后才能释放output
                        this.$drawWebGL();

                        output.clearFilters();
                        output.filterType = "";
                        renderBufferPool.push(output);
                    }

                    return;
                }
            }

            this.filterType = "";
            this.filter = null;

            if (this.drawData.length > 0 && this.drawData[this.drawData.length - 1].type == DRAWABLE_TYPE.TEXTURE && webGLTexture == this.drawData[this.drawData.length - 1].texture) {
                // merge draw
            } else {
                this.drawData.push({type: DRAWABLE_TYPE.TEXTURE, texture: webGLTexture, count: 0});
            }

            this.drawUvRect(sourceX, sourceY, sourceWidth, sourceHeight, destX, destY, destWidth, destHeight, textureWidth, textureHeight);
            this.currentBatchSize++;
            this.drawData[this.drawData.length - 1].count++;

        }

        /**
         * 向一个renderTarget中绘制
         * */
        private drawToRenderTarget(filter:Filter, input:any, output:WebGLRenderBuffer,
                            sourceX:number, sourceY:number, sourceWidth:number, sourceHeight:number,
                            destX:number, destY:number, destWidth:number, destHeight:number, textureWidth:number, textureHeight:number, release:boolean = true) {
            this.renderContext.pushBuffer(output);
            output.setGlobalAlpha(1);
            output.setTransform(1, 0, 0, 1, 0, 0);
            if(filter) {
                output.pushFilters([filter]);
            }
            if(input["rootRenderTarget"]) {
                output.drawImage(<BitmapData><any>input.rootRenderTarget, sourceX, sourceY, sourceWidth, sourceHeight, destX, destY, destWidth, destHeight, textureWidth, textureHeight);
            } else {
                output.drawTexture(<WebGLTexture><any>input, sourceX, sourceY, sourceWidth, sourceHeight, destX, destY, destWidth, destHeight, textureWidth, textureHeight);
            }
            if(filter) {
                output.popFilters();
            }
            output.$drawWebGL();
            this.renderContext.popBuffer();
            if(input["rootRenderTarget"] && release) { // 如果输入的是buffer,回收
                input.clearFilters();
                input.filterType = "";
                renderBufferPool.push(input);
            }
        }

        private colorMatrixFilter = null;
        private blurFilter = null;
        private drawGlow(filter, input:WebGLRenderBuffer, destX, destY) {
            if(!this.colorMatrixFilter) {
                this.colorMatrixFilter = new ColorMatrixFilter();
            }
            if(!this.blurFilter) {
                this.blurFilter = new BlurFilter(2, 2);
            }

            var output = null;
            var offsetX = 0;
            var offsetY = 0;
            var distance:number = filter.distance || 0;
            var angle:number = filter.angle || 0;
            var distanceX:number = 0;
            var distanceY:number = 0;
            if (distance != 0 && angle != 0) {
                distanceX = Math.ceil(distance * egret.NumberUtils.cos(angle));
                distanceY = Math.ceil(distance * egret.NumberUtils.sin(angle));
            }

            //绘制纯色图
            this.colorMatrixFilter.matrix = [
                0, 0, 0, 0, filter.$red,
                0, 0, 0, 0, filter.$green,
                0, 0, 0, 0, filter.$blue,
                0, 0, 0, 0, filter.alpha,
            ];
            output = this.createRenderBuffer(input.$getWidth(), input.$getHeight());
            this.drawToRenderTarget(this.colorMatrixFilter, input, output, 0, 0, input.$getWidth(), input.$getHeight(), 0, 0, output.$getWidth(), output.$getHeight(), input.$getWidth(), input.$getHeight(), false);
            draw.call(this, output, distanceX - offsetX, distanceY - offsetY);
            this.$drawWebGL();

            // 应用blurX
            this.blurFilter.blurX = filter.blurX;
            this.blurFilter.blurY = 0;
            input = output;
            offsetX += filter.blurX * 0.028 * input.$getWidth();
            output = this.createRenderBuffer(input.$getWidth() + offsetX * 2, input.$getHeight());
            this.drawToRenderTarget(this.blurFilter, input, output, 0, 0, input.$getWidth(), input.$getHeight(), offsetX, 0, input.$getWidth(), input.$getHeight(), input.$getWidth(), input.$getHeight());
            draw.call(this, output, distanceX - offsetX, distanceY - offsetY);
            this.$drawWebGL();

            // 应用blurY
            this.blurFilter.blurX = 0;
            this.blurFilter.blurY = filter.blurY;
            input = output;
            offsetY += filter.blurY * 0.028 * input.$getHeight();
            output = this.createRenderBuffer(input.$getWidth(), input.$getHeight() + offsetY * 2);
            this.drawToRenderTarget(this.blurFilter, input, output, 0, 0, input.$getWidth(), input.$getHeight(), 0, offsetY, input.$getWidth(), input.$getHeight(), input.$getWidth(), input.$getHeight());
            draw.call(this, output, distanceX - offsetX, distanceY - offsetY);
            this.$drawWebGL();

            // 根据光强绘制光
            this.setGlobalCompositeOperation("lighter-in");
            for(var j = 0; j < filter.quality; j++) {
                draw.call(this, output, distanceX - offsetX, distanceY - offsetY);
            }
            this.setGlobalCompositeOperation("source-over");
            this.$drawWebGL();

            function draw(result, offsetX, offsetY) {
                this.saveTransform();
                this.transform(1, 0, 0, -1, 0, result.$getHeight() + (destY + offsetY) * 2);
                this.drawUvRect(0, 0, result.$getWidth(), result.$getHeight(), destX + offsetX, destY + offsetY, result.$getWidth(), result.$getHeight(), result.$getWidth(), result.$getHeight());
                this.restoreTransform();
                this.drawData.push({type: DRAWABLE_TYPE.TEXTURE, texture: result.rootRenderTarget.texture, count: 0});
                this.currentBatchSize++;
                this.drawData[this.drawData.length - 1].count++;
            }

            output.clearFilters();
            output.filterType = "";
            renderBufferPool.push(output);
        }

        /**
         * @private
         * draw a rect use default shader
         * */
        private drawRect(x:number, y:number, width:number, height:number):void {
            if (this.renderContext.contextLost) {
                return;
            }

            // TODO if needed, this rect can set a color
            if (this.currentBatchSize >= this.size - 1) {
                this.$drawWebGL();
                this.drawData.push({type: DRAWABLE_TYPE.RECT, count: 0});
            } else if(this.drawData.length > 0 && this.drawData[this.drawData.length - 1].type == DRAWABLE_TYPE.RECT) {
                // merge to one draw
            } else {
                this.drawData.push({type: DRAWABLE_TYPE.RECT, count: 0});
            }

            this.drawUvRect(0, 0, width, height, x, y, width, height, width, height);

            this.currentBatchSize++;
            this.drawData[this.drawData.length - 1].count++;
        }

        /**
         * @private
         * draw a rect with uv attribute, just push vertices datas to array
         * */
        private drawUvRect(sourceX:number, sourceY:number, sourceWidth:number, sourceHeight:number,
                                destX:number, destY:number, destWidth:number, destHeight:number, textureWidth:number, textureHeight:number) {

            var textureSourceWidth = textureWidth;
            var textureSourceHeight = textureHeight;

            //计算出绘制矩阵，之后把矩阵还原回之前的
            var locWorldTransform = this.globalMatrix;
            var originalA:number = locWorldTransform.a;
            var originalB:number = locWorldTransform.b;
            var originalC:number = locWorldTransform.c;
            var originalD:number = locWorldTransform.d;
            var originalTx:number = locWorldTransform.tx;
            var originalTy:number = locWorldTransform.ty;
            if (destX != 0 || destY != 0) {
                locWorldTransform.append(1, 0, 0, 1, destX, destY);
            }
            if (sourceWidth / destWidth != 1 || sourceHeight / destHeight != 1) {
                locWorldTransform.append(destWidth / sourceWidth, 0, 0, destHeight / sourceHeight, 0, 0);
            }
            var a:number = locWorldTransform.a;
            var b:number = locWorldTransform.b;
            var c:number = locWorldTransform.c;
            var d:number = locWorldTransform.d;
            var tx:number = locWorldTransform.tx;
            var ty:number = locWorldTransform.ty;

            locWorldTransform.a = originalA;
            locWorldTransform.b = originalB;
            locWorldTransform.c = originalC;
            locWorldTransform.d = originalD;
            locWorldTransform.tx = originalTx;
            locWorldTransform.ty = originalTy;

            var width:number = textureSourceWidth;
            var height:number = textureSourceHeight;

            var w:number = sourceWidth;
            var h:number = sourceHeight;

            sourceX = sourceX / width;
            sourceY = sourceY / height;
            sourceWidth = sourceWidth / width;
            sourceHeight = sourceHeight / height;

            var vertices:Float32Array = this.vertices;
            var index:number = this.currentBatchSize * 4 * this.vertSize;
            var alpha:number = this._globalAlpha;

            // xy
            vertices[index++] = tx;
            vertices[index++] = ty;
            // uv
            vertices[index++] = sourceX;
            vertices[index++] = sourceY;
            // alpha
            vertices[index++] = alpha;

            // xy
            vertices[index++] = a * w + tx;
            vertices[index++] = b * w + ty;
            // uv
            vertices[index++] = sourceWidth + sourceX;
            vertices[index++] = sourceY;
            // alpha
            vertices[index++] = alpha;

            // xy
            vertices[index++] = a * w + c * h + tx;
            vertices[index++] = d * h + b * w + ty;
            // uv
            vertices[index++] = sourceWidth + sourceX;
            vertices[index++] = sourceHeight + sourceY;
            // alpha
            vertices[index++] = alpha;

            // xy
            vertices[index++] = c * h + tx;
            vertices[index++] = d * h + ty;
            // uv
            vertices[index++] = sourceX;
            vertices[index++] = sourceHeight + sourceY;
            // alpha
            vertices[index++] = alpha;
        }

        private drawData = [];
        public $drawCalls:number = 0;
        public $computeDrawCall:boolean = false;

        public $drawWebGL():void {
            if ((this.currentBatchSize == 0 && this.drawData.length == 0) || this.renderContext.contextLost) {
                return;
            }

            this.start();

            // update the vertices data
            var gl:any = this.context;
            // var view = this.vertices.subarray(0, this.currentBatchSize * 4 * this.vertSize);
            // gl.bufferSubData(gl.ARRAY_BUFFER, 0, view);
            gl.bufferData(gl.ARRAY_BUFFER, this.vertices, gl.STATIC_DRAW);

            var length = this.drawData.length;
            var offset = 0;
            var shaderStarted = false;
            for (var i = 0; i < length; i++) {
                var data = this.drawData[i];

                // 根据filter开启shader
                if(data.filter) {
                    var filter = data.filter;
                    if(filter != this.filter) {
                        this.filterType = filter.type;
                        this.filter = filter;
                        this.startShader();
                        shaderStarted = false;
                    }
                } else {
                    if(!shaderStarted) {
                        this.startShader();
                        shaderStarted = true;
                    }
                }

                switch(data.type) {
                    case DRAWABLE_TYPE.TEXTURE:
                        offset += this.drawTextureElements(data, offset);
                        break;
                    case DRAWABLE_TYPE.RECT:
                        offset += this.drawRectElements(data, offset);
                        break;
                    case DRAWABLE_TYPE.PUSH_MASK:
                        offset += this.drawPushMaskElements(data, offset);
                        break;
                    case DRAWABLE_TYPE.POP_MASK:
                        offset += this.drawPopMaskElements(data, offset);
                        break;
                    case DRAWABLE_TYPE.BLEND:
                        var blendModeWebGL = WebGLRenderBuffer.blendModesForGL[data.value];
                        if (blendModeWebGL) {
                            this.context.blendFunc(blendModeWebGL[0], blendModeWebGL[1]);
                        }
                        break;
                    default:
                        break;
                }

                // add drawCall except blend type
                if(data.type != DRAWABLE_TYPE.BLEND) {
                    if (this.$computeDrawCall) {
                        this.$drawCalls++;
                    }
                }
            }

            // flush draw data
            this.drawData.length = 0;
            this.currentBatchSize = 0;

            this.filter = null;
        }

        private filterType;
        private filter;
        public bindBuffer:boolean = false;

        private start():void {
            if (this.renderContext.contextLost) {
                return;
            }
            var gl:any = this.context;
            gl.activeTexture(gl.TEXTURE0);

            if(!this.bindBuffer) {
                gl.bindBuffer(gl.ARRAY_BUFFER, this.vertexBuffer);
                //gl.bufferData(gl.ARRAY_BUFFER, buffer.vertices, gl.DYNAMIC_DRAW);
                this.bindBuffer = true;
            }

            // this.startShader();
        }

<<<<<<< HEAD
        private startShader() {
            var gl:any = this.context;
            var shader;
            if (this.filterType == "colorTransform") {
                shader = this.renderContext.shaderManager.colorTransformShader;
                shader.uniforms.matrix.value = [
                    this.filter.matrix[0],this.filter.matrix[1],this.filter.matrix[2],this.filter.matrix[3],
                    this.filter.matrix[5],this.filter.matrix[6],this.filter.matrix[7],this.filter.matrix[8],
                    this.filter.matrix[10],this.filter.matrix[11],this.filter.matrix[12],this.filter.matrix[13],
                    this.filter.matrix[15],this.filter.matrix[16],this.filter.matrix[17],this.filter.matrix[18]
                ];
                shader.uniforms.colorAdd.value.x = this.filter.matrix[4];
                shader.uniforms.colorAdd.value.y = this.filter.matrix[9];
                shader.uniforms.colorAdd.value.z = this.filter.matrix[14];
                shader.uniforms.colorAdd.value.w = this.filter.matrix[19];
            }
            else if (this.filterType == "blur") {
                shader = this.renderContext.shaderManager.blurShader;
                shader.uniforms.blur.value = {x: this.filter.blurX, y: this.filter.blurY};
            }
            else {
                shader = this.renderContext.shaderManager.defaultShader;
            }
            this.renderContext.shaderManager.activateShader(shader);
            shader.syncUniforms();

            gl.uniform2f(shader.projectionVector, this.renderContext.projectionX, this.renderContext.projectionY);

            // set the default shader to draw texture model
            this.renderContext.switchDrawingTextureState(true);

            var stride = this.vertSize * 4;
            gl.vertexAttribPointer(shader.aVertexPosition, 2, gl.FLOAT, false, stride, 0);
            gl.vertexAttribPointer(shader.aTextureCoord, 2, gl.FLOAT, false, stride, 2 * 4);
            gl.vertexAttribPointer(shader.colorAttribute, 2, gl.FLOAT, false, stride, 4 * 4);
=======
            // set the default shader to draw texture model
            this.switchDrawingTextureState(true);
>>>>>>> bbf3736a
        }

        public createWebGLTexture(texture:BitmapData):void {
            var bitmapData:any = texture;
            if (!bitmapData.webGLTexture) {
                bitmapData.webGLTexture = {};
            }
            if (!bitmapData.webGLTexture[this.renderContext.glID]) {
                var glTexture = this.createTexture(bitmapData);
                bitmapData.webGLTexture[this.renderContext.glID] = glTexture;
            }
        }

        // 创建一个材质，并返回，只供外部引用，内部无引用
        public createTexture(bitmapData:BitmapData):WebGLTexture {
            var gl:any = this.context;
            var glTexture = gl.createTexture();
            if (!glTexture) {
                //先创建texture失败,然后lost事件才发出来..
                this.renderContext.contextLost = true;
                return;
            }
            glTexture.glContext = gl;
            gl.bindTexture(gl.TEXTURE_2D, glTexture);
            gl.pixelStorei(gl.UNPACK_PREMULTIPLY_ALPHA_WEBGL, true);

            gl.texImage2D(gl.TEXTURE_2D, 0, gl.RGBA, gl.RGBA, gl.UNSIGNED_BYTE, bitmapData);
            gl.texParameteri(gl.TEXTURE_2D, gl.TEXTURE_MAG_FILTER, gl.LINEAR);
            gl.texParameteri(gl.TEXTURE_2D, gl.TEXTURE_MIN_FILTER, gl.LINEAR);

            gl.texParameteri(gl.TEXTURE_2D, gl.TEXTURE_WRAP_S, gl.CLAMP_TO_EDGE);
            gl.texParameteri(gl.TEXTURE_2D, gl.TEXTURE_WRAP_T, gl.CLAMP_TO_EDGE);

            gl.bindTexture(gl.TEXTURE_2D, null);

            return glTexture;
        }

        private globalMatrix:Matrix = new Matrix();
        private savedGlobalMatrix:Matrix = new Matrix();

        public setTransform(a:number, b:number, c:number, d:number, tx:number, ty:number):void {
            this.globalMatrix.setTo(a, b, c, d, tx, ty);
        }

        public transform(a:number, b:number, c:number, d:number, tx:number, ty:number):void {
            this.globalMatrix.append(a, b, c, d, tx, ty);
        }

        public translate(dx:number, dy:number):void {
            this.globalMatrix.translate(dx, dy);
        }

        public saveTransform():void {
            this.savedGlobalMatrix.copyFrom(this.globalMatrix);
        }

        public restoreTransform():void {
            this.globalMatrix.copyFrom(this.savedGlobalMatrix);
        }

        private _globalAlpha:number = 1;

        public setGlobalAlpha(value:number) {
            this._globalAlpha = value;
        }

        private currentBlendMode:string;

        public setGlobalCompositeOperation(value:string) {
            var len = this.drawData.length;
            // 有无遍历到有效绘图操作
            var drawState = false;
            for(var i = len - 1; i >= 0; i--) {
                var data = this.drawData[i];

                if(data){
                    if(data.type != DRAWABLE_TYPE.BLEND && data.type != DRAWABLE_TYPE.PUSH_MASK && data.type != DRAWABLE_TYPE.POP_MASK) {
                        drawState = true;
                    }

                    // 如果与上一次blend操作之间无有效绘图，上一次操作无效
                    if(!drawState && data.type == DRAWABLE_TYPE.BLEND) {
                        this.drawData.splice(i, 1);
                        continue;
                    }

                    // 如果与上一次blend操作重复，本次操作无效
                    if(data.type == DRAWABLE_TYPE.BLEND) {
                        if(data.value == value) {
                            return;
                        } else {
                            break;
                        }
                    }
                }
            }

            this.drawData.push({type:DRAWABLE_TYPE.BLEND, value: value});
        }

        public pushMask(mask):void {

            // TODO mask count
            this.$stencilList.push(mask);

            if (this.currentBatchSize >= this.size - 1) {
                this.$drawWebGL();
                this.drawData.push({type: DRAWABLE_TYPE.PUSH_MASK, pushMask: mask, count: 0});
            } else {
                this.drawData.push({type: DRAWABLE_TYPE.PUSH_MASK, pushMask: mask, count: 0});
            }

            this.drawMask(mask);
        }

        public popMask():void {

            // TODO mask count
            var mask = this.$stencilList.pop();

            if (this.currentBatchSize >= this.size - 1) {
                this.$drawWebGL();
                this.drawData.push({type: DRAWABLE_TYPE.POP_MASK, popMask: mask, count: 0});
            } else {
                this.drawData.push({type: DRAWABLE_TYPE.POP_MASK, popMask: mask, count: 0});
            }

            this.drawMask(mask);
        }

        /**
         * @private
         * draw masks with default shader
         **/
        private drawMask(mask) {
            if (this.renderContext.contextLost) {
                return;
            }

            var length = mask.length;
            if (length) {
                for (var i = 0; i < length; i++) {
                    var item:sys.Region = mask[i];
                    this.drawUvRect(0, 0, item.width, item.height, item.minX, item.minY, item.width, item.height, item.width, item.height);
                    this.currentBatchSize++;
                    this.drawData[this.drawData.length - 1].count++;
                }
            }
            else {
                this.drawUvRect(0, 0, mask.width, mask.height, mask.x, mask.y, mask.width, mask.height, mask.width, mask.height);
                this.currentBatchSize++;
                this.drawData[this.drawData.length - 1].count++;
            }
        }

        /**
         * @private
<<<<<<< HEAD
=======
         * 根据当前是否渲染材质，执行shader自动切换
         * if true, shader is ready to render texture
         * if false, shader is used to render rect
         **/
        private drawingTexture:boolean;
        private switchDrawingTextureState(state:boolean):void {
            if(state == this.drawingTexture) {
                return;
            }
            var gl = this.context;
            var shader;
            if(state) {
                if (this.filterType == "colorTransform") {
                    shader = this.shaderManager.colorTransformShader;
                }
                else if (this.filterType == "blur") {
                    shader = this.shaderManager.blurShader;
                }
                else {
                    shader = this.shaderManager.defaultShader;
                }
            } else {
                shader = this.shaderManager.primitiveShader;
            }

            this.shaderManager.activateShader(shader);
            shader.syncUniforms();

            gl.uniform2f(shader.projectionVector, this.projectionX, this.projectionY);

            var stride = this.vertSize * 4;
            gl.vertexAttribPointer(shader.aVertexPosition, 2, gl.FLOAT, false, stride, 0);
            gl.vertexAttribPointer(shader.aTextureCoord, 2, gl.FLOAT, false, stride, 2 * 4);
            gl.vertexAttribPointer(shader.colorAttribute, 2, gl.FLOAT, false, stride, 4 * 4);

            this.drawingTexture = state;
        }
        /**
         * @private
>>>>>>> bbf3736a
         * draw texture elements
         **/
        private drawTextureElements(data:any, offset:number):number {
            this.renderContext.switchDrawingTextureState(true);

            var gl = this.context;
            gl.bindTexture(gl.TEXTURE_2D, data.texture);
            var size = data.count * 6;
            gl.drawElements(gl.TRIANGLES, size, gl.UNSIGNED_SHORT, offset * 2);
            return size;
        }

        /**
         * @private
         * draw rect elements
         **/
        private drawRectElements(data:any, offset:number):number {
            this.renderContext.switchDrawingTextureState(false);

            var gl = this.context;
            gl.bindTexture(gl.TEXTURE_2D, null);
            var size = data.count * 6;
            gl.drawElements(gl.TRIANGLES, size, gl.UNSIGNED_SHORT, offset * 2);
            return size;
        }

        /**
         * @private
         * draw push mask elements
         **/
        private drawPushMaskElements(data:any, offset:number):number {
            this.renderContext.switchDrawingTextureState(false);

            var gl = this.context;
            if(this.stencilHandleCount == 0) {
                this.enableStencil();
                gl.clear(gl.STENCIL_BUFFER_BIT);
            }
            var level = this.stencilHandleCount;
            this.stencilHandleCount++;
            gl.colorMask(false, false, false, false);
            gl.stencilFunc(gl.EQUAL, level, 0xFF);
            gl.stencilOp(gl.KEEP, gl.KEEP, gl.INCR);

            gl.bindTexture(gl.TEXTURE_2D, null);
            var size = data.count * 6;
            gl.drawElements(gl.TRIANGLES, size, gl.UNSIGNED_SHORT, offset * 2);

            gl.stencilFunc(gl.EQUAL, level + 1, 0xFF);
            gl.colorMask(true, true, true, true);
            gl.stencilOp(gl.KEEP, gl.KEEP, gl.KEEP);

            return size;
        }

        /**
         * @private
         * draw pop mask elements
         **/
        private drawPopMaskElements(data:any, offset:number) {
            this.renderContext.switchDrawingTextureState(false);

            var gl = this.context;
            this.stencilHandleCount--;
            if(this.stencilHandleCount == 0) {
                this.disableStencil();
                // skip this draw
                var size = data.count * 6;
                return size;
            } else {
                var level = this.stencilHandleCount;
                gl.colorMask(false, false, false, false);
                gl.stencilFunc(gl.EQUAL, level + 1, 0xFF);
                gl.stencilOp(gl.KEEP, gl.KEEP, gl.DECR);

                gl.bindTexture(gl.TEXTURE_2D, null);
                var size = data.count * 6;
                gl.drawElements(gl.TRIANGLES, size, gl.UNSIGNED_SHORT, offset * 2);

                gl.stencilFunc(gl.EQUAL, level, 0xFF);
                gl.colorMask(true, true, true, true);
                gl.stencilOp(gl.KEEP, gl.KEEP, gl.KEEP);

                return size;
            }
        }

        public static blendModesForGL:any = null;

        public static initBlendMode():void {
            WebGLRenderBuffer.blendModesForGL = {};
            WebGLRenderBuffer.blendModesForGL["source-over"] = [1, 771];
            WebGLRenderBuffer.blendModesForGL["lighter"] = [770, 1];
            WebGLRenderBuffer.blendModesForGL["lighter-in"] = [770, 771];
            WebGLRenderBuffer.blendModesForGL["destination-out"] = [0, 771];
            WebGLRenderBuffer.blendModesForGL["destination-in"] = [0, 770];
        }

        /**
         * @private
         */
        private createRenderBuffer(width:number, height:number):WebGLRenderBuffer {
            var buffer = renderBufferPool.pop();
            width = Math.min(width, 1024);
            height = Math.min(height, 1024);
            if (buffer) {
                buffer.resize(width, height);
            }
            else {
                buffer = new WebGLRenderBuffer(width, height);
                buffer.$computeDrawCall = false;
            }
            return buffer;
        }

    }

    var renderBufferPool:WebGLRenderBuffer[] = [];//渲染缓冲区对象池

    WebGLRenderBuffer.initBlendMode();
}<|MERGE_RESOLUTION|>--- conflicted
+++ resolved
@@ -877,6 +877,7 @@
             for (var i = 0; i < length; i++) {
                 var data = this.drawData[i];
 
+                var drawingTexture = (data.type == DRAWABLE_TYPE.TEXTURE);
                 // 根据filter开启shader
                 if(data.filter) {
                     var filter = data.filter;
@@ -887,7 +888,8 @@
                         shaderStarted = false;
                     }
                 } else {
-                    if(!shaderStarted) {
+                    if(!shaderStarted || this.drawingTexture != drawingTexture) {
+                        this.drawingTexture = drawingTexture;
                         this.startShader();
                         shaderStarted = true;
                     }
@@ -934,6 +936,7 @@
         private filterType;
         private filter;
         public bindBuffer:boolean = false;
+        private drawingTexture:boolean;
 
         private start():void {
             if (this.renderContext.contextLost) {
@@ -951,7 +954,6 @@
             // this.startShader();
         }
 
-<<<<<<< HEAD
         private startShader() {
             var gl:any = this.context;
             var shader;
@@ -973,24 +975,21 @@
                 shader.uniforms.blur.value = {x: this.filter.blurX, y: this.filter.blurY};
             }
             else {
-                shader = this.renderContext.shaderManager.defaultShader;
+                if(this.drawingTexture) {
+                    shader = this.renderContext.shaderManager.defaultShader;
+                } else {
+                    shader = this.renderContext.shaderManager.primitiveShader;
+                }
             }
             this.renderContext.shaderManager.activateShader(shader);
             shader.syncUniforms();
 
             gl.uniform2f(shader.projectionVector, this.renderContext.projectionX, this.renderContext.projectionY);
-
-            // set the default shader to draw texture model
-            this.renderContext.switchDrawingTextureState(true);
 
             var stride = this.vertSize * 4;
             gl.vertexAttribPointer(shader.aVertexPosition, 2, gl.FLOAT, false, stride, 0);
             gl.vertexAttribPointer(shader.aTextureCoord, 2, gl.FLOAT, false, stride, 2 * 4);
             gl.vertexAttribPointer(shader.colorAttribute, 2, gl.FLOAT, false, stride, 4 * 4);
-=======
-            // set the default shader to draw texture model
-            this.switchDrawingTextureState(true);
->>>>>>> bbf3736a
         }
 
         public createWebGLTexture(texture:BitmapData):void {
@@ -1149,53 +1148,9 @@
 
         /**
          * @private
-<<<<<<< HEAD
-=======
-         * 根据当前是否渲染材质，执行shader自动切换
-         * if true, shader is ready to render texture
-         * if false, shader is used to render rect
-         **/
-        private drawingTexture:boolean;
-        private switchDrawingTextureState(state:boolean):void {
-            if(state == this.drawingTexture) {
-                return;
-            }
-            var gl = this.context;
-            var shader;
-            if(state) {
-                if (this.filterType == "colorTransform") {
-                    shader = this.shaderManager.colorTransformShader;
-                }
-                else if (this.filterType == "blur") {
-                    shader = this.shaderManager.blurShader;
-                }
-                else {
-                    shader = this.shaderManager.defaultShader;
-                }
-            } else {
-                shader = this.shaderManager.primitiveShader;
-            }
-
-            this.shaderManager.activateShader(shader);
-            shader.syncUniforms();
-
-            gl.uniform2f(shader.projectionVector, this.projectionX, this.projectionY);
-
-            var stride = this.vertSize * 4;
-            gl.vertexAttribPointer(shader.aVertexPosition, 2, gl.FLOAT, false, stride, 0);
-            gl.vertexAttribPointer(shader.aTextureCoord, 2, gl.FLOAT, false, stride, 2 * 4);
-            gl.vertexAttribPointer(shader.colorAttribute, 2, gl.FLOAT, false, stride, 4 * 4);
-
-            this.drawingTexture = state;
-        }
-        /**
-         * @private
->>>>>>> bbf3736a
          * draw texture elements
          **/
         private drawTextureElements(data:any, offset:number):number {
-            this.renderContext.switchDrawingTextureState(true);
-
             var gl = this.context;
             gl.bindTexture(gl.TEXTURE_2D, data.texture);
             var size = data.count * 6;
@@ -1208,8 +1163,6 @@
          * draw rect elements
          **/
         private drawRectElements(data:any, offset:number):number {
-            this.renderContext.switchDrawingTextureState(false);
-
             var gl = this.context;
             gl.bindTexture(gl.TEXTURE_2D, null);
             var size = data.count * 6;
@@ -1222,8 +1175,6 @@
          * draw push mask elements
          **/
         private drawPushMaskElements(data:any, offset:number):number {
-            this.renderContext.switchDrawingTextureState(false);
-
             var gl = this.context;
             if(this.stencilHandleCount == 0) {
                 this.enableStencil();
@@ -1251,8 +1202,6 @@
          * draw pop mask elements
          **/
         private drawPopMaskElements(data:any, offset:number) {
-            this.renderContext.switchDrawingTextureState(false);
-
             var gl = this.context;
             this.stencilHandleCount--;
             if(this.stencilHandleCount == 0) {
