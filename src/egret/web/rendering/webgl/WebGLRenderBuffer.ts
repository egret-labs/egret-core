--- conflicted
+++ resolved
@@ -212,11 +212,6 @@
                 this.rootRenderTarget.width = width;
                 this.rootRenderTarget.height = height;
             }
-<<<<<<< HEAD
-            //for 3D&2D
-            //3D不需要主动resize,而是由3D部分进行修改
-=======
->>>>>>> 395451dc
             // 如果是舞台的渲染缓冲，执行resize，否则surface大小不随之改变
             if (this.root) {
                 this.context.resize(width, height, useMaxSize);
