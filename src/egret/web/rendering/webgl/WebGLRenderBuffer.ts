//////////////////////////////////////////////////////////////////////////////////////
//
//  Copyright (c) 2014-2015, Egret Technology Inc.
//  All rights reserved.
//  Redistribution and use in source and binary forms, with or without
//  modification, are permitted provided that the following conditions are met:
//
//     * Redistributions of source code must retain the above copyright
//       notice, this list of conditions and the following disclaimer.
//     * Redistributions in binary form must reproduce the above copyright
//       notice, this list of conditions and the following disclaimer in the
//       documentation and/or other materials provided with the distribution.
//     * Neither the name of the Egret nor the
//       names of its contributors may be used to endorse or promote products
//       derived from this software without specific prior written permission.
//
//  THIS SOFTWARE IS PROVIDED BY EGRET AND CONTRIBUTORS "AS IS" AND ANY EXPRESS
//  OR IMPLIED WARRANTIES, INCLUDING, BUT NOT LIMITED TO, THE IMPLIED WARRANTIES
//  OF MERCHANTABILITY AND FITNESS FOR A PARTICULAR PURPOSE ARE DISCLAIMED.
//  IN NO EVENT SHALL EGRET AND CONTRIBUTORS BE LIABLE FOR ANY DIRECT, INDIRECT,
//  INCIDENTAL, SPECIAL, EXEMPLARY, OR CONSEQUENTIAL DAMAGES (INCLUDING, BUT NOT
//  LIMITED TO, PROCUREMENT OF SUBSTITUTE GOODS OR SERVICES;LOSS OF USE, DATA,
//  OR PROFITS; OR BUSINESS INTERRUPTION) HOWEVER CAUSED AND ON ANY THEORY OF
//  LIABILITY, WHETHER IN CONTRACT, STRICT LIABILITY, OR TORT (INCLUDING
//  NEGLIGENCE OR OTHERWISE) ARISING IN ANY WAY OUT OF THE USE OF THIS SOFTWARE,
//  EVEN IF ADVISED OF THE POSSIBILITY OF SUCH DAMAGE.
//
//////////////////////////////////////////////////////////////////////////////////////

module egret.web {

    /**
     * 创建一个canvas。
     */
    function createCanvas(width?:number, height?:number):HTMLCanvasElement {
        var canvas:HTMLCanvasElement = document.createElement("canvas");
        if (!isNaN(width) && !isNaN(height)) {
            canvas.width = width;
            canvas.height = height;
        }
        $toBitmapData(canvas);
        return canvas;
    }

    /**
     * @private
     * WebGL渲染器
     */
    export class WebGLRenderBuffer implements sys.RenderBuffer {

        public constructor(width?:number, height?:number) {
            //todo 抽取出一个WebglRenderContext
            this.surface = createCanvas(width, height);
            this.initWebGL();
            this.initFrameBuffer();
            this.enableFrameBuffer();// 初始化后开启frameBuffer，保证第一帧绘制在frameBuffer上
        }

        /**
         * 渲染上下文
         */
        public context:WebGLRenderingContext;
        /**
         * 呈现最终绘图结果的画布
         */
        public surface:HTMLCanvasElement;
        /**
         * 帧缓存
         * */
        public frameBuffer:WebGLFramebuffer;
        /**
         * 模版缓存(绑定在frameBuffer上,当作stencilBuffer)
         * */
        public stencilBuffer:WebGLRenderbuffer;
        /**
         * 帧缓存绑定的材质
         * */
        public texture:WebGLTexture;

        /**
         * 初始化帧缓存配置
         * */
        public initFrameBuffer():void {
            this.initFrameTexture();
            this.initStencilBufferObject();
            this.initFrameBufferObject();
        }

        private initFrameTexture():void {
            var gl:any = this.context;
            this.texture = gl.createTexture();
            gl.bindTexture(gl.TEXTURE_2D, this.texture);
            gl.texImage2D(gl.TEXTURE_2D, 0, gl.RGBA, this.surface.width, this.surface.height, 0, gl.RGBA, gl.UNSIGNED_BYTE, null);
            gl.texParameteri(gl.TEXTURE_2D, gl.TEXTURE_MAG_FILTER, gl.LINEAR);
            gl.texParameteri(gl.TEXTURE_2D, gl.TEXTURE_MIN_FILTER, gl.LINEAR);
            gl.texParameteri(gl.TEXTURE_2D, gl.TEXTURE_WRAP_S, gl.CLAMP_TO_EDGE);
            gl.texParameteri(gl.TEXTURE_2D, gl.TEXTURE_WRAP_T, gl.CLAMP_TO_EDGE);
            gl.bindTexture(gl.TEXTURE_2D, null);
        }

        private initStencilBufferObject():void {
            var gl:any = this.context;
            this.stencilBuffer = gl.createRenderbuffer();
            gl.bindRenderbuffer(gl.RENDERBUFFER, this.stencilBuffer);
            gl.renderbufferStorage(gl.RENDERBUFFER, gl.DEPTH_STENCIL, this.surface.width, this.surface.height);
        }

        private initFrameBufferObject():void {
            var gl:any = this.context;
            this.frameBuffer = gl.createFramebuffer();
            gl.bindFramebuffer(gl.FRAMEBUFFER, this.frameBuffer);
            gl.framebufferTexture2D(gl.FRAMEBUFFER, gl.COLOR_ATTACHMENT0, gl.TEXTURE_2D, this.texture, 0);
            gl.framebufferRenderbuffer(gl.FRAMEBUFFER, gl.DEPTH_STENCIL_ATTACHMENT, gl.RENDERBUFFER, this.stencilBuffer);
            gl.bindFramebuffer(gl.FRAMEBUFFER, null);
        }

        public resizeFrameBuffer():void {
            var gl:any = this.context;
            gl.bindTexture(gl.TEXTURE_2D, this.texture);
            gl.texImage2D(gl.TEXTURE_2D, 0, gl.RGBA, this.surface.width, this.surface.height, 0, gl.RGBA, gl.UNSIGNED_BYTE, null);
            gl.bindTexture(gl.TEXTURE_2D, null);

            gl.bindFramebuffer(gl.FRAMEBUFFER, this.frameBuffer);
            gl.bindRenderbuffer(gl.RENDERBUFFER, this.stencilBuffer);
            gl.renderbufferStorage(gl.RENDERBUFFER, gl.DEPTH_STENCIL, this.surface.width, this.surface.height);
            this.frameBufferBinding || gl.bindFramebuffer(gl.FRAMEBUFFER, null);
        }

        /**
         * frameBuffer绑定标示
         * */
        private frameBufferBinding:boolean = false;

        /**
         * 启用frameBuffer
         * */
        public enableFrameBuffer():void {
            if(this.frameBufferBinding) {
                return;
            }
            var gl = this.context;
            gl.bindFramebuffer(gl.FRAMEBUFFER, this.frameBuffer);
            this.frameBufferBinding = true;
        }

        /**
         * 禁用frameBuffer
         * */
        public disableFrameBuffer():void {
            if(!this.frameBufferBinding) {
                return;
            }
            var gl = this.context;
            gl.bindFramebuffer(gl.FRAMEBUFFER, null);
            this.frameBufferBinding = false;
        }

        /**
         * 渲染缓冲的宽度，以像素为单位。
         * @readOnly
         */
        public get width():number {
            return this.surface.width;
        }

        /**
         * 渲染缓冲的高度，以像素为单位。
         * @readOnly
         */
        public get height():number {
            return this.surface.height;
        }

        /**
         * 改变渲染缓冲的大小并清空缓冲区
         * @param width 改变后的宽
         * @param height 改变后的高
         * @param useMaxSize 若传入true，则将改变后的尺寸与已有尺寸对比，保留较大的尺寸。
         */
        public resize(width:number, height:number, useMaxSize?:boolean):void {
            var surface = this.surface;
            if (useMaxSize) {
                if (surface.width < width) {
                    surface.width = width;
                }
                if (surface.height < height) {
                    surface.height = height;
                }
            }
            else {
                if (surface.width != width) {
                    surface.width = width;
                }
                if (surface.height != height) {
                    surface.height = height;
                }
            }

            this.resizeFrameBuffer();

            this.onResize();
            this.clear();
        }

        /**
         * 改变渲染缓冲为指定大小，但保留原始图像数据
         * @param width 改变后的宽
         * @param height 改变后的高
         * @param offsetX 原始图像数据在改变后缓冲区的绘制起始位置x
         * @param offsetY 原始图像数据在改变后缓冲区的绘制起始位置y
         */
        public resizeTo(width:number, height:number, offsetX:number, offsetY:number):void {
<<<<<<< HEAD
            // if(!sharedBuffer) {
            //     sharedBuffer = new WebGLRenderBuffer()
            // }
            // var newBuffer = sharedBuffer;
            var oldSurface = this.surface;
            // var oldContext = this.context;
            // this.context = newBuffer.context;
            // this.surface = newBuffer.surface;
            // this.resize(Math.max(width, 257), Math.max(height, 257));
            var oldWidth = oldSurface.width;
            var oldHeight = oldSurface.height;
            this.surface.width = width;
            this.surface.height = height;
            // this.setTransform(1, 0, 0, 1, 0, 0);
            // this.setGlobalCompositeOperation("source-over");
            this.drawFrameBufferToSurface(0, 0, oldWidth, oldHeight, offsetX, offsetY, oldWidth, oldHeight, true);
            // this.drawImage(<any>oldSurface, 0, 0, oldSurface.width, oldSurface.height, offsetX, offsetY, oldSurface.width, oldSurface.height, true);
            // sharedBuffer.context = oldContext;
            // sharedBuffer.surface = oldSurface;
            // sharedBuffer.resize(1, 1);
=======
            if (!sharedBuffer) {
                sharedBuffer = new WebGLRenderBuffer()
            }
            var newBuffer = sharedBuffer;
            var oldSurface = this.surface;
            var oldContext = this.context;
            this.context = newBuffer.context;
            this.surface = newBuffer.surface;
            this.resize(Math.max(width, 257), Math.max(height, 257));
            this.setTransform(1, 0, 0, 1, 0, 0);
            this.setGlobalCompositeOperation("source-over");
            var oldSurfaceWidth = oldSurface.width;
            var oldSurfaceHeight = oldSurface.height;
            this.drawImage(<any>oldSurface, 0, 0, oldSurfaceWidth, oldSurfaceHeight, offsetX, offsetY, oldSurfaceWidth, oldSurfaceHeight, oldSurfaceWidth, oldSurfaceHeight);
            sharedBuffer.context = oldContext;
            sharedBuffer.surface = oldSurface;
            sharedBuffer.resize(1, 1);
>>>>>>> 55c3e6c6
            this.initWebGL();
        }

        /**
         * 清空并设置裁切
         * @param regions 矩形列表
         * @param offsetX 矩形要加上的偏移量x
         * @param offsetY 矩形要加上的偏移量y
         */
        public beginClip(regions:sys.Region[], offsetX?:number, offsetY?:number):void {
            offsetX = +offsetX || 0;
            offsetY = +offsetY || 0;
            this.setTransform(1, 0, 0, 1, offsetX, offsetY);
            var length = regions.length;
            //只有一个区域且刚好为舞台大小时,不设置模板,并且关闭frameBuffer，让元素直接绘制到舞台，提高性能
            if (length == 1 && regions[0].minX == 0 && regions[0].minY == 0 &&
                regions[0].width == this.surface.width && regions[0].height == this.surface.height) {
                this.maskPushed = false;
                this.disableFrameBuffer();
                this.clear();
                return;
            }
            // 擦除脏矩形区域
            for (var i = 0; i < length; i++) {
                var region = regions[i];
                this.clearRect(region.minX, region.minY, region.width, region.height);
            }
            // 设置模版
            if (length > 0) {
                this.pushMask(regions);
                this.maskPushed = true;
                this.offsetX = offsetX;
                this.offsetY = offsetY;
            }
            else {
                this.maskPushed = false;
            }
        }

        private maskPushed:boolean;
        private offsetX:number;
        private offsetY:number;

        /**
         * 取消上一次设置的clip。
         */
        public endClip():void {
            if (this.maskPushed) {
                this.setTransform(1, 0, 0, 1, this.offsetX, this.offsetY);
                this.popMask();
            }
        }

        /**
         * 获取指定坐标的像素
         */
        public getPixel(x:number, y:number):number[] {
            var gl = this.context;
            var pixels = new Uint8Array(4);
            gl.bindFramebuffer(gl.FRAMEBUFFER, this.frameBuffer);
            gl.readPixels(x, y, 1, 1, gl.RGBA, gl.UNSIGNED_BYTE, pixels);
            this.frameBufferBinding || gl.bindFramebuffer(gl.FRAMEBUFFER, null);
            return <number[]><any>pixels;
        }

        /**
         * 转换成base64字符串，如果图片（或者包含的图片）跨域，则返回null
         * @param type 转换的类型，如: "image/png","image/jpeg"
         */
        public toDataURL(type?:string, encoderOptions?:number):string {
            return this.surface.toDataURL(type, encoderOptions);
        }

        /**
         * 清空缓冲区数据
         */
        public clear():void {
            var gl:any = this.context;
            gl.colorMask(true, true, true, true);
            gl.clearColor(0, 0, 0, 0);
            gl.clear(gl.COLOR_BUFFER_BIT);
        }

        /**
         * @private
         */
        private clearRect(x:number, y:number, width:number, height:number):void {
            this.setGlobalCompositeOperation("destination-out");
            this.renderGraphics({x: x, y: y, width: width, height: height});
            this.setGlobalCompositeOperation("source-over");
        }

        /**
         * 销毁绘制对象
         */
        public destroy():void {
            this.surface.width = this.surface.height = 0;
        }

        private onResize():void {
            this.projectionX = this.surface.width / 2;
            this.projectionY = -this.surface.height / 2;
            if (this.context) {
                this.context.viewport(0, 0, this.surface.width, this.surface.height);
            }
        }

        private static glContextId:number = 0;
        private glID:number = null;
        private size:number = 2000;
        private vertices:Float32Array = null;
        private vertSize:number = 5;
        private indices:Uint16Array = null;
        private projectionX:number = NaN;
        private projectionY:number = NaN;
        private shaderManager:WebGLShaderManager = null;
        private contextLost:boolean = false;

        private initWebGL():void {
            this.onResize();

            this.surface.addEventListener("webglcontextlost", this.handleContextLost.bind(this), false);
            this.surface.addEventListener("webglcontextrestored", this.handleContextRestored.bind(this), false);

            var numVerts = this.size * 4 * this.vertSize;
            var numIndices = this.size * 6;

            this.vertices = new Float32Array(numVerts);
            this.indices = new Uint16Array(numIndices);

            for (var i = 0, j = 0; i < numIndices; i += 6, j += 4) {
                this.indices[i + 0] = j + 0;
                this.indices[i + 1] = j + 1;
                this.indices[i + 2] = j + 2;
                this.indices[i + 3] = j + 0;
                this.indices[i + 4] = j + 2;
                this.indices[i + 5] = j + 3;
            }
            this.getWebGLContext();

            this.shaderManager = new WebGLShaderManager(this.context);
        }

        private handleContextLost() {
            this.contextLost = true;
        }

        private handleContextRestored() {
            this.initWebGL();
            //this.shaderManager.setContext(this.context);
            this.contextLost = false;
        }

        private getWebGLContext() {
            var options = {
                stencil: true//设置可以使用模板（用于不规则遮罩）
            };
            var gl:any;
            //todo 是否使用chrome源码names
            //var contextNames = ["moz-webgl", "webkit-3d", "experimental-webgl", "webgl", "3d"];
            var names = ["webgl", "experimental-webgl"];
            for (var i = 0; i < names.length; i++) {
                try {
                    gl = this.surface.getContext(names[i], options);
                } catch (e) {
                }
                if (gl) {
                    break;
                }
            }
            if (!gl) {
                $error(1021);
            }
            this.setContext(gl);
            this.setGlobalCompositeOperation("source-over");
        }

        private setContext(gl:any) {
            this.context = gl;
            gl.id = WebGLRenderBuffer.glContextId++;
            this.glID = gl.id;
            this.vertexBuffer = gl.createBuffer();
            this.indexBuffer = gl.createBuffer();

            gl.bindBuffer(gl.ELEMENT_ARRAY_BUFFER, this.indexBuffer);
            gl.bufferData(gl.ELEMENT_ARRAY_BUFFER, this.indices, gl.STATIC_DRAW);

            gl.bindBuffer(gl.ARRAY_BUFFER, this.vertexBuffer);
            gl.bufferData(gl.ARRAY_BUFFER, this.vertices, gl.DYNAMIC_DRAW);

            gl.disable(gl.DEPTH_TEST);
            gl.disable(gl.CULL_FACE);
            gl.enable(gl.BLEND);
            gl.colorMask(true, true, true, true);
        }

        //Rendering Functions begin
        public drawImage(texture:BitmapData,
                         sourceX:number, sourceY:number, sourceWidth:number, sourceHeight:number,
                         destX:number, destY:number, destWidth:number, destHeight:number,
                         textureSourceWidth:number, textureSourceHeight:number):void {
            if (this.contextLost) {
                return;
            }
            if (!texture) {
                return;
            }
            //if (this.filters) {
            //    for (var i = 0; i < 1; i++) {
            //        var filter:Filter = this.filters[0];
            //        if (filter.type == "glow") {
            //            this.useGlow(image, sourceX, sourceY, sourceWidth, sourceHeight, destX, destY, destWidth, destHeight);
            //            return;
            //        }
            //    }
            //}
            this.createWebGLTexture(texture);
            var webGLTexture = texture["webGLTexture"][this.glID];
            if (!webGLTexture) {
                return;
            }
            this.drawTexture(webGLTexture,
                sourceX, sourceY, sourceWidth, sourceHeight,
                destX, destY, destWidth, destHeight,
                textureSourceWidth, textureSourceHeight);
        }

        private currentBaseTexture:Texture = null;
        private currentBatchSize:number = 0;

        /**
         * @private
         * 绘制webGL纹理
         * */
        private drawTexture(texture:WebGLTexture,
                            sourceX:number, sourceY:number, sourceWidth:number, sourceHeight:number,
                            destX:number, destY:number, destWidth:number, destHeight:number, textureWidth:number, textureHeight:number):void {
            if (this.contextLost) {
                return;
            }
            if (!texture) {
                return;
            }
            var textureSourceWidth = textureWidth;
            var textureSourceHeight = textureHeight;
            var webGLTexture = <Texture>texture;
            if (!webGLTexture) {
                return;
            }
            if (this.currentBatchSize >= this.size - 1) {
                this.$drawWebGL();
                this.currentBaseTexture = webGLTexture;
                this.drawData.push({texture: this.currentBaseTexture, count: 0});
            }
            else if (webGLTexture !== this.currentBaseTexture) {
                this.currentBaseTexture = webGLTexture;
                this.drawData.push({texture: this.currentBaseTexture, count: 0});
            }

            //计算出绘制矩阵，之后把矩阵还原回之前的
            var locWorldTransform = this.globalMatrix;
            var originalA:number = locWorldTransform.a;
            var originalB:number = locWorldTransform.b;
            var originalC:number = locWorldTransform.c;
            var originalD:number = locWorldTransform.d;
            var originalTx:number = locWorldTransform.tx;
            var originalTy:number = locWorldTransform.ty;
            if (destX != 0 || destY != 0) {
                locWorldTransform.append(1, 0, 0, 1, destX, destY);
            }
            if (sourceWidth / destWidth != 1 || sourceHeight / destHeight != 1) {
                locWorldTransform.append(destWidth / sourceWidth, 0, 0, destHeight / sourceHeight, 0, 0);
            }
            var a:number = locWorldTransform.a;
            var b:number = locWorldTransform.b;
            var c:number = locWorldTransform.c;
            var d:number = locWorldTransform.d;
            var tx:number = locWorldTransform.tx;
            var ty:number = locWorldTransform.ty;

            locWorldTransform.a = originalA;
            locWorldTransform.b = originalB;
            locWorldTransform.c = originalC;
            locWorldTransform.d = originalD;
            locWorldTransform.tx = originalTx;
            locWorldTransform.ty = originalTy;

            var width:number = textureSourceWidth;
            var height:number = textureSourceHeight;

            var w:number = sourceWidth;
            var h:number = sourceHeight;

            sourceX = sourceX / width;
            sourceY = sourceY / height;
            sourceWidth = sourceWidth / width;
            sourceHeight = sourceHeight / height;

            var vertices:Float32Array = this.vertices;
            var index:number = this.currentBatchSize * 4 * this.vertSize;
            var alpha:number = this._globalAlpha;

            // xy
            vertices[index++] = tx;
            vertices[index++] = ty;
            // uv
            vertices[index++] = sourceX;
            vertices[index++] = sourceY;
            // alpha
            vertices[index++] = alpha;

            // xy
            vertices[index++] = a * w + tx;
            vertices[index++] = b * w + ty;
            // uv
            vertices[index++] = sourceWidth + sourceX;
            vertices[index++] = sourceY;
            // alpha
            vertices[index++] = alpha;

            // xy
            vertices[index++] = a * w + c * h + tx;
            vertices[index++] = d * h + b * w + ty;
            // uv
            vertices[index++] = sourceWidth + sourceX;
            vertices[index++] = sourceHeight + sourceY;
            // alpha
            vertices[index++] = alpha;

            // xy
            vertices[index++] = c * h + tx;
            vertices[index++] = d * h + ty;
            // uv
            vertices[index++] = sourceX;
            vertices[index++] = sourceHeight + sourceY;
            // alpha
            vertices[index++] = alpha;

            this.currentBatchSize++;
            this.drawData[this.drawData.length - 1].count++;
        }

        private drawData = [];
        public $drawCalls:number = 0;
        public $computeDrawCall:boolean = false;

        public $drawWebGL():void {
            if ((this.currentBatchSize == 0 && this.drawData.length == 0) || this.contextLost) {
                return;
            }
            this.start();
            var gl:any = this.context;

            var view = this.vertices.subarray(0, this.currentBatchSize * 4 * this.vertSize);
            gl.bufferSubData(gl.ARRAY_BUFFER, 0, view);

            var length = this.drawData.length;
            var offset = 0;
            for (var i = 0; i < length; i++) {
                var data = this.drawData[i];
                if (data.texture) {
                    gl.bindTexture(gl.TEXTURE_2D, data.texture);
                    var size = data.count * 6;
                    gl.drawElements(gl.TRIANGLES, size, gl.UNSIGNED_SHORT, offset * 2);
                    offset += size;
                    if (this.$computeDrawCall) {
                        this.$drawCalls++;
                    }
                }
                else {
                    var blendModeWebGL = WebGLRenderBuffer.blendModesForGL[data];
                    if (blendModeWebGL) {
                        this.context.blendFunc(blendModeWebGL[0], blendModeWebGL[1]);
                    }
                }
            }
            this.drawData.length = 0;
            this.currentBatchSize = 0;
            this.currentBaseTexture = null;
        }

        private vertexBuffer;
        private indexBuffer;
        private filterType;

        private start():void {
            if (this.contextLost) {
                return;
            }
            var gl:any = this.context;
            gl.activeTexture(gl.TEXTURE0);

            gl.bindBuffer(gl.ARRAY_BUFFER, this.vertexBuffer);
            gl.bindBuffer(gl.ELEMENT_ARRAY_BUFFER, this.indexBuffer);

            var shader;
            if (this.filterType == "colorTransform") {
                shader = this.shaderManager.colorTransformShader;
            }
            else if (this.filterType == "blur") {
                shader = this.shaderManager.blurShader;
            }
            else {
                shader = this.shaderManager.defaultShader;
            }
            this.shaderManager.activateShader(shader);
            shader.syncUniforms();

            gl.uniform2f(shader.projectionVector, this.projectionX, this.projectionY);

            var stride = this.vertSize * 4;
            gl.vertexAttribPointer(shader.aVertexPosition, 2, gl.FLOAT, false, stride, 0);
            gl.vertexAttribPointer(shader.aTextureCoord, 2, gl.FLOAT, false, stride, 2 * 4);
            gl.vertexAttribPointer(shader.colorAttribute, 2, gl.FLOAT, false, stride, 4 * 4);
        }

        public createWebGLTexture(texture:BitmapData):void {
            var bitmapData:any = texture;
            if (!bitmapData.webGLTexture) {
                bitmapData.webGLTexture = {};
            }
            if (!bitmapData.webGLTexture[this.glID]) {
                var gl:any = this.context;
                var glTexture = gl.createTexture();
                bitmapData.webGLTexture[this.glID] = glTexture;
                if (!glTexture) {
                    //先创建texture失败,然后lost事件才发出来..
                    this.contextLost = true;
                    return;
                }
                glTexture.glContext = gl;
                gl.bindTexture(gl.TEXTURE_2D, glTexture);
                gl.pixelStorei(gl.UNPACK_PREMULTIPLY_ALPHA_WEBGL, true);

                gl.texImage2D(gl.TEXTURE_2D, 0, gl.RGBA, gl.RGBA, gl.UNSIGNED_BYTE, bitmapData);
                gl.texParameteri(gl.TEXTURE_2D, gl.TEXTURE_MAG_FILTER, gl.LINEAR);
                gl.texParameteri(gl.TEXTURE_2D, gl.TEXTURE_MIN_FILTER, gl.LINEAR);

                gl.texParameteri(gl.TEXTURE_2D, gl.TEXTURE_WRAP_S, gl.CLAMP_TO_EDGE);
                gl.texParameteri(gl.TEXTURE_2D, gl.TEXTURE_WRAP_T, gl.CLAMP_TO_EDGE);

                gl.bindTexture(gl.TEXTURE_2D, null);
            }
        }

        public onRenderFinish():void {
            this.$drawCalls = 0;
            if(this.frameBufferBinding) {
              this.drawFrameBufferToSurface(0, 0, this.surface.width, this.surface.height, 0, 0, this.surface.width, this.surface.height);
            }
        }
        /**
         * 交换frameBuffer中的图像到surface中
         * @param width 宽度
         * @param height 高度
         */
        private drawFrameBufferToSurface(sourceX:number,
          sourceY:number, sourceWidth:number, sourceHeight:number, destX:number, destY:number, destWidth:number, destHeight:number, clear:boolean = false):void {
            var gl = this.context;
            this.disableFrameBuffer();
            gl.disable(gl.STENCIL_TEST);// 切换frameBuffer注意要禁用STENCIL_TEST
            this.globalMatrix.setTo(1, 0, 0, -1, 0, this.surface.height);// 翻转,因为从frameBuffer中读出的图片是正的
            this._globalAlpha = 1;
            this.setGlobalCompositeOperation("source-over");
            clear && this.clear();
            this.drawTexture(this.texture, sourceX, sourceY, sourceWidth, sourceHeight, destX, destY, destWidth, destHeight, sourceWidth, sourceHeight);
            this.$drawWebGL();
            this.enableFrameBuffer();
            if (this.maskPushed) {
                gl.enable(gl.STENCIL_TEST);
            }
        }

        private globalMatrix:Matrix = new Matrix();
        private savedGlobalMatrix:Matrix = new Matrix();

        public setTransform(a:number, b:number, c:number, d:number, tx:number, ty:number):void {
            this.globalMatrix.setTo(a, b, c, d, tx, ty);
        }

        public transform(a:number, b:number, c:number, d:number, tx:number, ty:number):void {
            this.globalMatrix.append(a, b, c, d, tx, ty);
        }

        public translate(dx:number, dy:number):void {
            this.globalMatrix.translate(dx, dy);
        }

        public saveTransform():void {
            this.savedGlobalMatrix.copyFrom(this.globalMatrix);
        }

        public restoreTransform():void {
            this.globalMatrix.copyFrom(this.savedGlobalMatrix);
        }

        private _globalAlpha:number = 1;

        public setGlobalAlpha(value:number) {
            this._globalAlpha = value;
        }

        private currentBlendMode:string;

        public setGlobalCompositeOperation(value:string) {
            if (this.currentBlendMode != value) {
                this.drawData.push(value);
                this.currentBlendMode = value;
                this.currentBaseTexture = null;
            }
        }

        public $stencilList = [];

        public pushMask(mask):void {
            //todo 把绘制数据缓存提升性能
            this.$drawWebGL();
            var gl = this.context;
            if (this.$stencilList.length === 0) {
                gl.enable(gl.STENCIL_TEST);
                gl.clear(gl.STENCIL_BUFFER_BIT);
            }
            var level = this.$stencilList.length;

            this.$stencilList.push(mask);

            gl.colorMask(false, false, false, false);
            gl.stencilFunc(gl.EQUAL, level, 0xFF);
            gl.stencilOp(gl.KEEP, gl.KEEP, gl.INCR);
            var length = mask.length;
            if (length) {
                for (var i = 0; i < length; i++) {
                    var item:sys.Region = mask[i];
                    this.renderGraphics({x: item.minX, y: item.minY, width: item.width, height: item.height});
                }
            }
            else {
                this.renderGraphics(mask);
            }
            gl.stencilFunc(gl.EQUAL, level + 1, 0xFF);
            gl.colorMask(true, true, true, true);
            gl.stencilOp(gl.KEEP, gl.KEEP, gl.KEEP);
        }

        public popMask():void {
            this.$drawWebGL();
            var gl = this.context;

            var mask = this.$stencilList.pop();

            if (this.$stencilList.length === 0) {
                gl.disable(gl.STENCIL_TEST);
            }
            else {
                var level = this.$stencilList.length;
                gl.colorMask(false, false, false, false);
                gl.stencilFunc(gl.EQUAL, level + 1, 0xFF);
                gl.stencilOp(gl.KEEP, gl.KEEP, gl.DECR);
                var length = mask.length;
                if (length) {
                    for (var i = 0; i < length; i++) {
                        var item:sys.Region = mask[i];
                        this.renderGraphics({x: item.minX, y: item.minY, width: item.width, height: item.height});
                    }
                }
                else {
                    this.renderGraphics(mask);
                }
                gl.stencilFunc(gl.EQUAL, level, 0xFF);
                gl.colorMask(true, true, true, true);
                gl.stencilOp(gl.KEEP, gl.KEEP, gl.KEEP);
            }
        }

        private graphicsPoints:Array<number> = null;
        private graphicsIndices:Array<number> = null;
        private graphicsBuffer:WebGLBuffer = null;
        private graphicsIndexBuffer:WebGLBuffer = null;

        public renderGraphics(graphics) {
            this.$drawWebGL();
            var gl:any = this.context;
            var shader = this.shaderManager.primitiveShader;

            if (!this.graphicsPoints) {
                this.graphicsPoints = [];
                this.graphicsIndices = [];
                this.graphicsBuffer = gl.createBuffer();
                this.graphicsIndexBuffer = gl.createBuffer();
            }
            else {
                this.graphicsPoints.length = 0;
                this.graphicsIndices.length = 0;
            }

            this.updateGraphics(graphics);

            this.shaderManager.activateShader(shader);
            //gl.blendFunc(gl.ONE, gl.ONE_MINUS_SRC_ALPHA);
            gl.uniformMatrix3fv(shader.translationMatrix, false, this.matrixToArray(this.globalMatrix));

            gl.uniform2f(shader.projectionVector, this.projectionX, -this.projectionY);
            gl.uniform2f(shader.offsetVector, 0, 0);

            gl.uniform3fv(shader.tintColor, [1, 1, 1]);

            gl.uniform1f(shader.alpha, this._globalAlpha);
            gl.bindBuffer(gl.ARRAY_BUFFER, this.graphicsBuffer);

            gl.vertexAttribPointer(shader.aVertexPosition, 2, gl.FLOAT, false, 4 * 6, 0);
            gl.vertexAttribPointer(shader.colorAttribute, 4, gl.FLOAT, false, 4 * 6, 2 * 4);

            gl.bindBuffer(gl.ELEMENT_ARRAY_BUFFER, this.graphicsIndexBuffer);

            gl.drawElements(gl.TRIANGLE_STRIP, this.graphicsIndices.length, gl.UNSIGNED_SHORT, 0);

            this.shaderManager.activateShader(this.shaderManager.defaultShader);

            this.currentBlendMode = null;
            //this.setGlobalCompositeOperation("source-over");
        }

        private matrixArray:Float32Array;

        private matrixToArray(matrix:Matrix) {
            if (!this.matrixArray) {
                this.matrixArray = new Float32Array(9);
            }
            this.matrixArray[0] = matrix.a;
            this.matrixArray[1] = matrix.b;
            this.matrixArray[2] = 0;
            this.matrixArray[3] = matrix.c;
            this.matrixArray[4] = matrix.d;
            this.matrixArray[5] = 0;
            this.matrixArray[6] = matrix.tx;
            this.matrixArray[7] = matrix.ty;
            this.matrixArray[8] = 1;
            return this.matrixArray;
        }

        private updateGraphics(graphics) {
            var gl:any = this.context;

            this.buildRectangle(graphics);

            gl.bindBuffer(gl.ARRAY_BUFFER, this.graphicsBuffer);
            gl.bufferData(gl.ARRAY_BUFFER, new Float32Array(this.graphicsPoints), gl.STATIC_DRAW);

            gl.bindBuffer(gl.ELEMENT_ARRAY_BUFFER, this.graphicsIndexBuffer);
            gl.bufferData(gl.ELEMENT_ARRAY_BUFFER, new Uint16Array(this.graphicsIndices), gl.STATIC_DRAW);
        }

        private graphicsStyle:any = {a: 1, r: 255, g: 0, b: 0};

        private buildRectangle(graphicsData:Rectangle) {
            var x:number = graphicsData.x;
            var y:number = graphicsData.y;
            var width:number = graphicsData.width;
            var height:number = graphicsData.height;

            var alpha:number = this.graphicsStyle.a;
            var r:number = this.graphicsStyle.r * alpha;
            var g:number = this.graphicsStyle.g * alpha;
            var b:number = this.graphicsStyle.b * alpha;

            var verts:Array<any> = this.graphicsPoints;
            var indices:Array<any> = this.graphicsIndices;
            var vertPos:number = verts.length / 6;

            verts.push(x, y);
            verts.push(r, g, b, alpha);

            verts.push(x + width, y);
            verts.push(r, g, b, alpha);

            verts.push(x, y + height);
            verts.push(r, g, b, alpha);

            verts.push(x + width, y + height);
            verts.push(r, g, b, alpha);

            indices.push(vertPos, vertPos, vertPos + 1, vertPos + 2, vertPos + 3, vertPos + 3);
        }

        public static blendModesForGL:any = null;

        public static initBlendMode():void {
            WebGLRenderBuffer.blendModesForGL = {};
            WebGLRenderBuffer.blendModesForGL["source-over"] = [1, 771];
            WebGLRenderBuffer.blendModesForGL["lighter"] = [770, 1];
            WebGLRenderBuffer.blendModesForGL["destination-out"] = [0, 771];
            WebGLRenderBuffer.blendModesForGL["destination-in"] = [0, 770];
        }

        //Rendering Functions end
    }

    WebGLRenderBuffer.initBlendMode();

    var sharedBuffer:WebGLRenderBuffer;
}<|MERGE_RESOLUTION|>--- conflicted
+++ resolved
@@ -210,47 +210,30 @@
          * @param offsetY 原始图像数据在改变后缓冲区的绘制起始位置y
          */
         public resizeTo(width:number, height:number, offsetX:number, offsetY:number):void {
-<<<<<<< HEAD
-            // if(!sharedBuffer) {
+            var oldSurface = this.surface;
+            var oldWidth = oldSurface.width;
+            var oldHeight = oldSurface.height;
+            this.surface.width = width;
+            this.surface.height = height;
+            this.drawFrameBufferToSurface(0, 0, oldWidth, oldHeight, offsetX, offsetY, oldWidth, oldHeight, true);
+            // if (!sharedBuffer) {
             //     sharedBuffer = new WebGLRenderBuffer()
             // }
             // var newBuffer = sharedBuffer;
-            var oldSurface = this.surface;
+            // var oldSurface = this.surface;
             // var oldContext = this.context;
             // this.context = newBuffer.context;
             // this.surface = newBuffer.surface;
             // this.resize(Math.max(width, 257), Math.max(height, 257));
-            var oldWidth = oldSurface.width;
-            var oldHeight = oldSurface.height;
-            this.surface.width = width;
-            this.surface.height = height;
             // this.setTransform(1, 0, 0, 1, 0, 0);
             // this.setGlobalCompositeOperation("source-over");
-            this.drawFrameBufferToSurface(0, 0, oldWidth, oldHeight, offsetX, offsetY, oldWidth, oldHeight, true);
-            // this.drawImage(<any>oldSurface, 0, 0, oldSurface.width, oldSurface.height, offsetX, offsetY, oldSurface.width, oldSurface.height, true);
+            // var oldSurfaceWidth = oldSurface.width;
+            // var oldSurfaceHeight = oldSurface.height;
+            // this.drawImage(<any>oldSurface, 0, 0, oldSurfaceWidth, oldSurfaceHeight, offsetX, offsetY, oldSurfaceWidth, oldSurfaceHeight, oldSurfaceWidth, oldSurfaceHeight);
             // sharedBuffer.context = oldContext;
             // sharedBuffer.surface = oldSurface;
             // sharedBuffer.resize(1, 1);
-=======
-            if (!sharedBuffer) {
-                sharedBuffer = new WebGLRenderBuffer()
-            }
-            var newBuffer = sharedBuffer;
-            var oldSurface = this.surface;
-            var oldContext = this.context;
-            this.context = newBuffer.context;
-            this.surface = newBuffer.surface;
-            this.resize(Math.max(width, 257), Math.max(height, 257));
-            this.setTransform(1, 0, 0, 1, 0, 0);
-            this.setGlobalCompositeOperation("source-over");
-            var oldSurfaceWidth = oldSurface.width;
-            var oldSurfaceHeight = oldSurface.height;
-            this.drawImage(<any>oldSurface, 0, 0, oldSurfaceWidth, oldSurfaceHeight, offsetX, offsetY, oldSurfaceWidth, oldSurfaceHeight, oldSurfaceWidth, oldSurfaceHeight);
-            sharedBuffer.context = oldContext;
-            sharedBuffer.surface = oldSurface;
-            sharedBuffer.resize(1, 1);
->>>>>>> 55c3e6c6
-            this.initWebGL();
+            // this.initWebGL();
         }
 
         /**
