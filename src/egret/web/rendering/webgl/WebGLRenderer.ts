//////////////////////////////////////////////////////////////////////////////////////
//
//  Copyright (c) 2014-present, Egret Technology.
//  All rights reserved.
//  Redistribution and use in source and binary forms, with or without
//  modification, are permitted provided that the following conditions are met:
//
//     * Redistributions of source code must retain the above copyright
//       notice, this list of conditions and the following disclaimer.
//     * Redistributions in binary form must reproduce the above copyright
//       notice, this list of conditions and the following disclaimer in the
//       documentation and/or other materials provided with the distribution.
//     * Neither the name of the Egret nor the
//       names of its contributors may be used to endorse or promote products
//       derived from this software without specific prior written permission.
//
//  THIS SOFTWARE IS PROVIDED BY EGRET AND CONTRIBUTORS "AS IS" AND ANY EXPRESS
//  OR IMPLIED WARRANTIES, INCLUDING, BUT NOT LIMITED TO, THE IMPLIED WARRANTIES
//  OF MERCHANTABILITY AND FITNESS FOR A PARTICULAR PURPOSE ARE DISCLAIMED.
//  IN NO EVENT SHALL EGRET AND CONTRIBUTORS BE LIABLE FOR ANY DIRECT, INDIRECT,
//  INCIDENTAL, SPECIAL, EXEMPLARY, OR CONSEQUENTIAL DAMAGES (INCLUDING, BUT NOT
//  LIMITED TO, PROCUREMENT OF SUBSTITUTE GOODS OR SERVICES;LOSS OF USE, DATA,
//  OR PROFITS; OR BUSINESS INTERRUPTION) HOWEVER CAUSED AND ON ANY THEORY OF
//  LIABILITY, WHETHER IN CONTRACT, STRICT LIABILITY, OR TORT (INCLUDING
//  NEGLIGENCE OR OTHERWISE) ARISING IN ANY WAY OUT OF THE USE OF THIS SOFTWARE,
//  EVEN IF ADVISED OF THE POSSIBILITY OF SUCH DAMAGE.
//
//////////////////////////////////////////////////////////////////////////////////////

namespace egret.web {

    let blendModes = ["source-over", "lighter", "destination-out"];
    let defaultCompositeOp = "source-over";
    let BLACK_COLOR = "#000000";
    let CAPS_STYLES = { none: 'butt', square: 'square', round: 'round' };
    let renderBufferPool: WebGLRenderBuffer[] = [];//渲染缓冲区对象池
    /**
     * @private
     * WebGL渲染器
     */
    export class WebGLRenderer implements sys.SystemRenderer {

        public constructor() {

        }

        private nestLevel: number = 0;//渲染的嵌套层次，0表示在调用堆栈的最外层。
        /**
         * 渲染一个显示对象
         * @param displayObject 要渲染的显示对象
         * @param buffer 渲染缓冲
         * @param matrix 要对显示对象整体叠加的变换矩阵
         * @param dirtyList 脏矩形列表
         * @param forRenderTexture 绘制目标是RenderTexture的标志
         * @returns drawCall触发绘制的次数
         */
        public render(displayObject: DisplayObject, buffer: sys.RenderBuffer, matrix: Matrix, forRenderTexture?: boolean): number {
            this.nestLevel++;
            let webglBuffer: WebGLRenderBuffer = <WebGLRenderBuffer>buffer;
            let webglBufferContext: WebGLRenderContext = webglBuffer.context;
            let root: DisplayObject = forRenderTexture ? displayObject : null;

            webglBufferContext.pushBuffer(webglBuffer);

            //绘制显示对象
            webglBuffer.transform(matrix.a, matrix.b, matrix.c, matrix.d, 0, 0);
            this.drawDisplayObject(displayObject, webglBuffer, matrix.tx, matrix.ty, true);
            webglBufferContext.$drawWebGL();
            let drawCall = webglBuffer.$drawCalls;
            webglBuffer.onRenderFinish();

            webglBufferContext.popBuffer();
            let invert = Matrix.create();
            matrix.$invertInto(invert);
            webglBuffer.transform(invert.a, invert.b, invert.c, invert.d, 0, 0);
            Matrix.release(invert);

            this.nestLevel--;
            if (this.nestLevel === 0) {
                //最大缓存6个渲染缓冲
                if (renderBufferPool.length > 6) {
                    renderBufferPool.length = 6;
                }
                let length = renderBufferPool.length;
                for (let i = 0; i < length; i++) {
                    renderBufferPool[i].resize(0, 0);
                }
            }
            return drawCall;
        }

        /**
         * @private
         * 绘制一个显示对象
         */
        private drawDisplayObject(displayObject: DisplayObject, buffer: WebGLRenderBuffer, offsetX: number, offsetY: number, isStage?: boolean): number {
            let drawCalls = 0;
            let node: sys.RenderNode;
            let displayList = displayObject.$displayList;
            let hasRednerNode: boolean;
            if (displayList && !isStage) {
                if (displayObject.$cacheDirty || displayObject.$renderDirty ||
                    displayList.$canvasScaleX != sys.DisplayList.$canvasScaleX ||
                    displayList.$canvasScaleY != sys.DisplayList.$canvasScaleY) {
                    drawCalls += displayList.drawToSurface();
                }
                node = displayList.$renderNode;
                hasRednerNode= true;

            }
            else {
                if (displayObject.$renderDirty) {
                    node = displayObject.$getRenderNode();
                }
                else {
                    node = displayObject.$renderNode;
                }
                hasRednerNode = displayObject.$hasRenderNode;

            }
            displayObject.$cacheDirty = false;
            if (hasRednerNode) {
                drawCalls++;
                buffer.$offsetX = offsetX;
                buffer.$offsetY = offsetY;

                if (node.type == sys.RenderNodeType.NormalBitmapNode) {
                    this.renderNormalBitmap(<sys.NormalBitmapNode>node, buffer);
                } else if (node.type == sys.RenderNodeType.BitmapNode) {
                    this.renderBitmap(<sys.BitmapNode>node, buffer);
                } else if (node.type == sys.RenderNodeType.TextNode) {
                    this.renderText(<sys.TextNode>node, buffer);
                } else if (node.type == sys.RenderNodeType.GraphicsNode) {
                    this.renderGraphics(<sys.GraphicsNode>node, buffer);
                } else if (node.type == sys.RenderNodeType.GroupNode) {
                    this.renderGroup(<sys.GroupNode>node, buffer);
                } else if (sys.RenderNodeType.MeshNode) {
                    this.renderMesh(<sys.MeshNode>node, buffer);
                }

                buffer.$offsetX = 0;
                buffer.$offsetY = 0;
            }
            if (displayList && !isStage) {
                return drawCalls;
            }
            let children = displayObject.$children;
            if (children) {
                let length = children.length;
                for (let i = 0; i < length; i++) {
                    let child = children[i];
                    let offsetX2;
                    let offsetY2;
                    let tempAlpha;
                    if (child.$alpha != 1) {
                        tempAlpha = buffer.globalAlpha;
                        buffer.globalAlpha *= child.$alpha;
                    }
                    let savedMatrix: Matrix;
                    if (child.$useTranslate) {
                        let m = child.$getMatrix();
                        offsetX2 = offsetX + child.$x;
                        offsetY2 = offsetY + child.$y;
                        let m2 = buffer.globalMatrix;
                        savedMatrix = Matrix.create();
                        savedMatrix.a = m2.a;
                        savedMatrix.b = m2.b;
                        savedMatrix.c = m2.c;
                        savedMatrix.d = m2.d;
                        savedMatrix.tx = m2.tx;
                        savedMatrix.ty = m2.ty;
                        buffer.transform(m.a, m.b, m.c, m.d, offsetX2, offsetY2);
                        if (child.$hasAnchor) {
                            offsetX2 = -child.$anchorOffsetX;
                            offsetY2 = -child.$anchorOffsetY;
                        }
                    }
                    else {
                        offsetX2 = offsetX + child.$x;
                        offsetY2 = offsetY + child.$y;
                        if (child.$hasAnchor) {
                            offsetX2 -= child.$anchorOffsetX;
                            offsetY2 -= child.$anchorOffsetY;
                        }
                    }

                    if (child.$renderMode === RenderMode.DEFAULT) {
                        drawCalls += this.drawDisplayObject(child, buffer, offsetX2, offsetY2);
                    }
                    else if (child.$renderMode === RenderMode.FILTER) {
                        drawCalls += this.drawWithFilter(child, buffer, offsetX2, offsetY2);
                    }
                    else if (child.$renderMode === RenderMode.CLIP) {
                        drawCalls += this.drawWithClip(child, buffer, offsetX2, offsetY2);
                    }
                    else if (child.$renderMode === RenderMode.SCROLLRECT) {
                        drawCalls += this.drawWithScrollRect(child, buffer, offsetX2, offsetY2);
                    }

                    if (tempAlpha) {
                        buffer.globalAlpha = tempAlpha;
                    }
                    if (savedMatrix) {
                        let m = buffer.globalMatrix;
                        m.a = savedMatrix.a;
                        m.b = savedMatrix.b;
                        m.c = savedMatrix.c;
                        m.d = savedMatrix.d;
                        m.tx = savedMatrix.tx;
                        m.ty = savedMatrix.ty;
                        Matrix.release(savedMatrix);
                    }
                }
            }
            return drawCalls;
        }

        /**
         * @private
         */
        private drawWithFilter(displayObject: DisplayObject, buffer: WebGLRenderBuffer, offsetX: number, offsetY: number): number {
            let drawCalls = 0;
            if (displayObject.$children && displayObject.$children.length == 0 && (!displayObject.$renderNode || displayObject.$renderNode.$getRenderCount() == 0)) {
                return drawCalls;
            }
            let filters = displayObject.$filters;
            let hasBlendMode = (displayObject.$blendMode !== 0);
            let compositeOp: string;
            if (hasBlendMode) {
                compositeOp = blendModes[displayObject.$blendMode];
                if (!compositeOp) {
                    compositeOp = defaultCompositeOp;
                }
            }

            const displayBounds = displayObject.$getOriginalBounds();
            const displayBoundsX = displayBounds.x;
            const displayBoundsY = displayBounds.y;
            const displayBoundsWidth = displayBounds.width;
            const displayBoundsHeight = displayBounds.height;
            if (displayBoundsWidth <= 0 || displayBoundsHeight <= 0) {
                return drawCalls;
            }

            if (!displayObject.mask && filters.length == 1 && (filters[0].type == "colorTransform" || (filters[0].type === "custom" && (<CustomFilter>filters[0]).padding === 0))) {
                let childrenDrawCount = this.getRenderCount(displayObject);
                if (!displayObject.$children || childrenDrawCount == 1) {
                    if (hasBlendMode) {
                        buffer.context.setGlobalCompositeOperation(compositeOp);
                    }

                    buffer.context.$filter = <ColorMatrixFilter>filters[0];
                    if (displayObject.$mask) {
                        drawCalls += this.drawWithClip(displayObject, buffer, offsetX, offsetY);
                    }
                    else if (displayObject.$scrollRect || displayObject.$maskRect) {
                        drawCalls += this.drawWithScrollRect(displayObject, buffer, offsetX, offsetY);
                    }
                    else {
                        drawCalls += this.drawDisplayObject(displayObject, buffer, offsetX, offsetY);
                    }

                    buffer.context.$filter = null;

                    if (hasBlendMode) {
                        buffer.context.setGlobalCompositeOperation(defaultCompositeOp);
                    }

                    return drawCalls;
                }
            }

            // 为显示对象创建一个新的buffer
            let displayBuffer = this.createRenderBuffer(displayBoundsWidth, displayBoundsHeight);
            displayBuffer.context.pushBuffer(displayBuffer);

            //todo 可以优化减少draw次数
            if (displayObject.$mask) {
                drawCalls += this.drawWithClip(displayObject, displayBuffer, -displayBoundsX, -displayBoundsY);
            }
            else if (displayObject.$scrollRect || displayObject.$maskRect) {
                drawCalls += this.drawWithScrollRect(displayObject, displayBuffer, -displayBoundsX, -displayBoundsY);
            }
            else {
                drawCalls += this.drawDisplayObject(displayObject, displayBuffer, -displayBoundsX, -displayBoundsY);
            }

            displayBuffer.context.popBuffer();

            //绘制结果到屏幕
            if (drawCalls > 0) {
                if (hasBlendMode) {
                    buffer.context.setGlobalCompositeOperation(compositeOp);
                }
                drawCalls++;
                // 绘制结果的时候，应用滤镜
                buffer.$offsetX = offsetX + displayBoundsX;
                buffer.$offsetY = offsetY + displayBoundsY;
                let savedMatrix = Matrix.create();
                let curMatrix = buffer.globalMatrix;
                savedMatrix.a = curMatrix.a;
                savedMatrix.b = curMatrix.b;
                savedMatrix.c = curMatrix.c;
                savedMatrix.d = curMatrix.d;
                savedMatrix.tx = curMatrix.tx;
                savedMatrix.ty = curMatrix.ty;
                buffer.useOffset();
                buffer.context.drawTargetWidthFilters(filters, displayBuffer);
                curMatrix.a = savedMatrix.a;
                curMatrix.b = savedMatrix.b;
                curMatrix.c = savedMatrix.c;
                curMatrix.d = savedMatrix.d;
                curMatrix.tx = savedMatrix.tx;
                curMatrix.ty = savedMatrix.ty;
                Matrix.release(savedMatrix);
                if (hasBlendMode) {
                    buffer.context.setGlobalCompositeOperation(defaultCompositeOp);
                }
            }
            renderBufferPool.push(displayBuffer);
            return drawCalls;
        }

        private getRenderCount(displayObject: DisplayObject): number {
            let drawCount = 0;
            const node = displayObject.$getRenderNode();
            if (node) {
                drawCount += node.$getRenderCount();
            }
            if (displayObject.$children) {
<<<<<<< HEAD
                for (let child of displayObject.$children) {
                    let node = child.$getRenderNode();
                    if (displayObject.$hasRenderNode) {
                        childrenDrawCount += node.$getRenderCount();
=======
                for (const child of displayObject.$children) {
                    const filters = child.$filters;
                    // 特殊处理有滤镜的对象
                    if (filters && filters.length > 0) {
                        return 2;
>>>>>>> 54a5b1b9
                    }
                    else if (child.$children) {
                        drawCount += this.getRenderCount(child);
                    }
                    else {
                        const node = child.$getRenderNode();
                        if (node) {
                            drawCount += node.$getRenderCount();
                        }
                    }
                }
            }
            return drawCount;
        }

        /**
         * @private
         */
        private drawWithClip(displayObject: DisplayObject, buffer: WebGLRenderBuffer, offsetX: number, offsetY: number): number {
            let drawCalls = 0;
            let hasBlendMode = (displayObject.$blendMode !== 0);
            let compositeOp: string;
            if (hasBlendMode) {
                compositeOp = blendModes[displayObject.$blendMode];
                if (!compositeOp) {
                    compositeOp = defaultCompositeOp;
                }
            }

            let scrollRect = displayObject.$scrollRect ? displayObject.$scrollRect : displayObject.$maskRect;
            let mask = displayObject.$mask;
            if (mask) {
                let maskRenderMatrix = mask.$getMatrix();
                //遮罩scaleX或scaleY为0，放弃绘制
                if ((maskRenderMatrix.a == 0 && maskRenderMatrix.b == 0) || (maskRenderMatrix.c == 0 && maskRenderMatrix.d == 0)) {
                    return drawCalls;
                }
            }

            //没有遮罩,同时显示对象没有子项
            if (!mask && (!displayObject.$children || displayObject.$children.length == 0)) {
                if (scrollRect) {
                    buffer.context.pushMask(scrollRect.x + offsetX, scrollRect.y + offsetY, scrollRect.width, scrollRect.height);
                }
                //绘制显示对象
                if (hasBlendMode) {
                    buffer.context.setGlobalCompositeOperation(compositeOp);
                }
                drawCalls += this.drawDisplayObject(displayObject, buffer, offsetX, offsetY);
                if (hasBlendMode) {
                    buffer.context.setGlobalCompositeOperation(defaultCompositeOp);
                }
                if (scrollRect) {
                    buffer.context.popMask();
                }
                return drawCalls;
            }
            else {
                let displayBounds = displayObject.$getOriginalBounds();
                const displayBoundsX = displayBounds.x;
                const displayBoundsY = displayBounds.y;
                const displayBoundsWidth = displayBounds.width;
                const displayBoundsHeight = displayBounds.height;
                //绘制显示对象自身，若有scrollRect，应用clip
                let displayBuffer = this.createRenderBuffer(displayBoundsWidth, displayBoundsHeight);
                displayBuffer.context.pushBuffer(displayBuffer);
                drawCalls += this.drawDisplayObject(displayObject, displayBuffer, -displayBoundsX, -displayBoundsY);
                //绘制遮罩
                if (mask) {
                    let maskBuffer = this.createRenderBuffer(displayBoundsWidth, displayBoundsHeight);
                    maskBuffer.context.pushBuffer(maskBuffer);
                    let maskMatrix = Matrix.create();
                    maskMatrix.copyFrom(mask.$getConcatenatedMatrix());
                    mask.$getConcatenatedMatrixAt(displayObject, maskMatrix);
                    maskMatrix.translate(-displayBoundsX, -displayBoundsY);
                    maskBuffer.setTransform(maskMatrix.a, maskMatrix.b, maskMatrix.c, maskMatrix.d, maskMatrix.tx, maskMatrix.ty);
                    Matrix.release(maskMatrix);
                    drawCalls += this.drawDisplayObject(mask, maskBuffer, 0, 0);
                    maskBuffer.context.popBuffer();
                    displayBuffer.context.setGlobalCompositeOperation("destination-in");
                    displayBuffer.setTransform(1, 0, 0, -1, 0, maskBuffer.height);
                    let maskBufferWidth = maskBuffer.rootRenderTarget.width;
                    let maskBufferHeight = maskBuffer.rootRenderTarget.height;
                    displayBuffer.context.drawTexture(maskBuffer.rootRenderTarget.texture, 0, 0, maskBufferWidth, maskBufferHeight,
                        0, 0, maskBufferWidth, maskBufferHeight, maskBufferWidth, maskBufferHeight);
                    displayBuffer.setTransform(1, 0, 0, 1, 0, 0);
                    displayBuffer.context.setGlobalCompositeOperation("source-over");
                    renderBufferPool.push(maskBuffer);
                }

                displayBuffer.context.setGlobalCompositeOperation(defaultCompositeOp);
                displayBuffer.context.popBuffer();

                //绘制结果到屏幕
                if (drawCalls > 0) {
                    drawCalls++;
                    if (hasBlendMode) {
                        buffer.context.setGlobalCompositeOperation(compositeOp);
                    }
                    if (scrollRect) {
                        buffer.context.pushMask(scrollRect.x + offsetX, scrollRect.y + offsetY, scrollRect.width, scrollRect.height);
                    }
                    let savedMatrix = Matrix.create();
                    let curMatrix = buffer.globalMatrix;
                    savedMatrix.a = curMatrix.a;
                    savedMatrix.b = curMatrix.b;
                    savedMatrix.c = curMatrix.c;
                    savedMatrix.d = curMatrix.d;
                    savedMatrix.tx = curMatrix.tx;
                    savedMatrix.ty = curMatrix.ty;
                    curMatrix.append(1, 0, 0, -1, offsetX + displayBoundsX, offsetY + displayBoundsY + displayBuffer.height);
                    let displayBufferWidth = displayBuffer.rootRenderTarget.width;
                    let displayBufferHeight = displayBuffer.rootRenderTarget.height;
                    buffer.context.drawTexture(displayBuffer.rootRenderTarget.texture, 0, 0, displayBufferWidth, displayBufferHeight,
                        0, 0, displayBufferWidth, displayBufferHeight, displayBufferWidth, displayBufferHeight);
                    if (scrollRect) {
                        displayBuffer.context.popMask();
                    }
                    if (hasBlendMode) {
                        buffer.context.setGlobalCompositeOperation(defaultCompositeOp);
                    }
                    let matrix = buffer.globalMatrix;
                    matrix.a = savedMatrix.a;
                    matrix.b = savedMatrix.b;
                    matrix.c = savedMatrix.c;
                    matrix.d = savedMatrix.d;
                    matrix.tx = savedMatrix.tx;
                    matrix.ty = savedMatrix.ty;
                    Matrix.release(savedMatrix);
                }
                renderBufferPool.push(displayBuffer);
                return drawCalls;
            }
        }

        /**
         * @private
         */
        private drawWithScrollRect(displayObject: DisplayObject, buffer: WebGLRenderBuffer, offsetX: number, offsetY: number): number {
            let drawCalls = 0;
            let scrollRect = displayObject.$scrollRect ? displayObject.$scrollRect : displayObject.$maskRect;
            if (scrollRect.isEmpty()) {
                return drawCalls;
            }
            if (displayObject.$scrollRect) {
                offsetX -= scrollRect.x;
                offsetY -= scrollRect.y;
            }
            let m = buffer.globalMatrix;
            let context = buffer.context;
            let scissor = false;
            if (buffer.$hasScissor || m.b != 0 || m.c != 0) {// 有旋转的情况下不能使用scissor
                buffer.context.pushMask(scrollRect.x + offsetX, scrollRect.y + offsetY, scrollRect.width, scrollRect.height);
            } else {
                let a = m.a;
                let d = m.d;
                let tx = m.tx;
                let ty = m.ty;
                let x = scrollRect.x + offsetX;
                let y = scrollRect.y + offsetY;
                let xMax = x + scrollRect.width;
                let yMax = y + scrollRect.height;
                let minX: number, minY: number, maxX: number, maxY: number;
                //优化，通常情况下不缩放的对象占多数，直接加上偏移量即可。
                if (a == 1.0 && d == 1.0) {
                    minX = x + tx;
                    minY = y + ty;
                    maxX = xMax + tx;
                    maxY = yMax + ty;
                }
                else {
                    let x0 = a * x + tx;
                    let y0 = d * y + ty;
                    let x1 = a * xMax + tx;
                    let y1 = d * y + ty;
                    let x2 = a * xMax + tx;
                    let y2 = d * yMax + ty;
                    let x3 = a * x + tx;
                    let y3 = d * yMax + ty;

                    let tmp = 0;

                    if (x0 > x1) {
                        tmp = x0;
                        x0 = x1;
                        x1 = tmp;
                    }
                    if (x2 > x3) {
                        tmp = x2;
                        x2 = x3;
                        x3 = tmp;
                    }

                    minX = (x0 < x2 ? x0 : x2);
                    maxX = (x1 > x3 ? x1 : x3);

                    if (y0 > y1) {
                        tmp = y0;
                        y0 = y1;
                        y1 = tmp;
                    }
                    if (y2 > y3) {
                        tmp = y2;
                        y2 = y3;
                        y3 = tmp;
                    }

                    minY = (y0 < y2 ? y0 : y2);
                    maxY = (y1 > y3 ? y1 : y3);
                }
                context.enableScissor(minX, -maxY + buffer.height, maxX - minX, maxY - minY);
                scissor = true;
            }
            drawCalls += this.drawDisplayObject(displayObject, buffer, offsetX, offsetY);
            if (scissor) {
                context.disableScissor();
            } else {
                context.popMask();
            }
            return drawCalls;
        }

        /**
         * 将一个RenderNode对象绘制到渲染缓冲
         * @param node 要绘制的节点
         * @param buffer 渲染缓冲
         * @param matrix 要叠加的矩阵
         * @param forHitTest 绘制结果是用于碰撞检测。若为true，当渲染GraphicsNode时，会忽略透明度样式设置，全都绘制为不透明的。
         */
        public drawNodeToBuffer(node: sys.RenderNode, buffer: WebGLRenderBuffer, matrix: Matrix, forHitTest?: boolean): void {
            let webglBuffer: WebGLRenderBuffer = <WebGLRenderBuffer>buffer;

            //pushRenderTARGET
            webglBuffer.context.pushBuffer(webglBuffer);

            webglBuffer.setTransform(matrix.a, matrix.b, matrix.c, matrix.d, matrix.tx, matrix.ty);
            this.renderNode(node, buffer, 0, 0, forHitTest);
            webglBuffer.context.$drawWebGL();
            webglBuffer.onRenderFinish();

            //popRenderTARGET
            webglBuffer.context.popBuffer();
        }

        /**
         * 将一个DisplayObject绘制到渲染缓冲，用于RenderTexture绘制
         * @param displayObject 要绘制的显示对象
         * @param buffer 渲染缓冲
         * @param matrix 要叠加的矩阵
         */
        public drawDisplayToBuffer(displayObject: DisplayObject, buffer: WebGLRenderBuffer, matrix: Matrix): number {
            buffer.context.pushBuffer(buffer);
            if (matrix) {
                buffer.setTransform(matrix.a, matrix.b, matrix.c, matrix.d, matrix.tx, matrix.ty);
            }
            let node: sys.RenderNode;
            if (displayObject.$renderDirty) {
                node = displayObject.$getRenderNode();
            }
            else {
                node = displayObject.$renderNode;
            }
            let drawCalls = 0;
            if (displayObject.$hasRenderNode) {
                drawCalls++;
                if (node.type == sys.RenderNodeType.NormalBitmapNode) {
                    this.renderNormalBitmap(<sys.NormalBitmapNode>node, buffer);
                } else if (node.type == sys.RenderNodeType.BitmapNode) {
                    this.renderBitmap(<sys.BitmapNode>node, buffer);
                } else if (node.type == sys.RenderNodeType.TextNode) {
                    this.renderText(<sys.TextNode>node, buffer);
                } else if (node.type == sys.RenderNodeType.GraphicsNode) {
                    this.renderGraphics(<sys.GraphicsNode>node, buffer);
                } else if (node.type == sys.RenderNodeType.GroupNode) {
                    this.renderGroup(<sys.GroupNode>node, buffer);
                } else if (node.type == sys.RenderNodeType.MeshNode) {
                    this.renderMesh(<sys.MeshNode>node, buffer);
                }
            }
            let children = displayObject.$children;
            if (children) {
                let length = children.length;
                for (let i = 0; i < length; i++) {
                    let child = children[i];

                    if (child.$renderMode === RenderMode.DEFAULT) {
                        drawCalls += this.drawDisplayObject(child, buffer, 0, 0);
                    }
                    else if (child.$renderMode === RenderMode.FILTER) {
                        drawCalls += this.drawWithFilter(child, buffer, 0, 0);
                    }
                    else if (child.$renderMode === RenderMode.CLIP) {
                        drawCalls += this.drawWithClip(child, buffer, 0, 0);
                    }
                    else if (child.$renderMode === RenderMode.SCROLLRECT) {
                        drawCalls += this.drawWithScrollRect(child, buffer, 0, 0);
                    }

                }
            }

            buffer.context.$drawWebGL();
            buffer.onRenderFinish();
            buffer.context.popBuffer();

            return drawCalls;
        }

        /**
         * @private
         */
        private renderNode(node: sys.RenderNode, buffer: WebGLRenderBuffer, offsetX: number, offsetY: number, forHitTest?: boolean): void {
            buffer.$offsetX = offsetX;
            buffer.$offsetY = offsetY;
            if (node.type == sys.RenderNodeType.NormalBitmapNode) {
                this.renderNormalBitmap(<sys.NormalBitmapNode>node, buffer);
            } else if (node.type == sys.RenderNodeType.BitmapNode) {
                this.renderBitmap(<sys.BitmapNode>node, buffer);
            } else if (node.type == sys.RenderNodeType.TextNode) {
                this.renderText(<sys.TextNode>node, buffer);
            } else if (node.type == sys.RenderNodeType.GraphicsNode) {
                this.renderGraphics(<sys.GraphicsNode>node, buffer, forHitTest);
            } else if (node.type == sys.RenderNodeType.GroupNode) {
                this.renderGroup(<sys.GroupNode>node, buffer);
            } else if (node.type == sys.RenderNodeType.MeshNode) {
                this.renderMesh(<sys.MeshNode>node, buffer);
            }

        }

        /**
         * @private
         */
        private renderNormalBitmap(node: sys.NormalBitmapNode, buffer: WebGLRenderBuffer): void {
            let image = node.image;
            if (!image) {
                return;
            }
            buffer.context.drawImageByRenderNode(node);
        }

        /**
         * @private
         */
        private renderBitmap(node: sys.BitmapNode, buffer: WebGLRenderBuffer): void {
            let image = node.image;
            if (!image) {
                return;
            }
            //buffer.imageSmoothingEnabled = node.smoothing;
            let data = node.drawData;
            let length = data.length;
            let pos = 0;
            let m = node.matrix;
            let blendMode = node.blendMode;
            let alpha = node.alpha;
            let savedMatrix;
            let offsetX;
            let offsetY;
            if (m) {
                savedMatrix = Matrix.create();
                let curMatrix = buffer.globalMatrix;
                savedMatrix.a = curMatrix.a;
                savedMatrix.b = curMatrix.b;
                savedMatrix.c = curMatrix.c;
                savedMatrix.d = curMatrix.d;
                savedMatrix.tx = curMatrix.tx;
                savedMatrix.ty = curMatrix.ty;
                offsetX = buffer.$offsetX;
                offsetY = buffer.$offsetY;
                buffer.useOffset();
                buffer.transform(m.a, m.b, m.c, m.d, m.tx, m.ty);
            }
            //这里不考虑嵌套
            if (blendMode) {
                buffer.context.setGlobalCompositeOperation(blendModes[blendMode]);
            }
            let originAlpha: number;
            if (alpha == alpha) {
                originAlpha = buffer.globalAlpha;
                buffer.globalAlpha *= alpha;
            }
            if (node.filter) {
                buffer.context.$filter = node.filter;
                while (pos < length) {
                    buffer.context.drawImage(image, data[pos++], data[pos++], data[pos++], data[pos++],
                        data[pos++], data[pos++], data[pos++], data[pos++], node.imageWidth, node.imageHeight, node.rotated, node.smoothing);
                }
                buffer.context.$filter = null;
            }
            else {
                while (pos < length) {
                    buffer.context.drawImage(image, data[pos++], data[pos++], data[pos++], data[pos++],
                        data[pos++], data[pos++], data[pos++], data[pos++], node.imageWidth, node.imageHeight, node.rotated, node.smoothing);
                }
            }
            if (blendMode) {
                buffer.context.setGlobalCompositeOperation(defaultCompositeOp);
            }
            if (alpha == alpha) {
                buffer.globalAlpha = originAlpha;
            }
            if (m) {
                let matrix = buffer.globalMatrix;
                matrix.a = savedMatrix.a;
                matrix.b = savedMatrix.b;
                matrix.c = savedMatrix.c;
                matrix.d = savedMatrix.d;
                matrix.tx = savedMatrix.tx;
                matrix.ty = savedMatrix.ty;
                buffer.$offsetX = offsetX;
                buffer.$offsetY = offsetY;
                Matrix.release(savedMatrix);
            }
        }

        /**
         * @private
         */
        private renderMesh(node: sys.MeshNode, buffer: WebGLRenderBuffer): void {
            let image = node.image;
            //buffer.imageSmoothingEnabled = node.smoothing;
            let data = node.drawData;
            let length = data.length;
            let pos = 0;
            let m = node.matrix;
            let blendMode = node.blendMode;
            let alpha = node.alpha;
            let savedMatrix;
            let offsetX;
            let offsetY;
            if (m) {
                savedMatrix = Matrix.create();
                let curMatrix = buffer.globalMatrix;
                savedMatrix.a = curMatrix.a;
                savedMatrix.b = curMatrix.b;
                savedMatrix.c = curMatrix.c;
                savedMatrix.d = curMatrix.d;
                savedMatrix.tx = curMatrix.tx;
                savedMatrix.ty = curMatrix.ty;
                offsetX = buffer.$offsetX;
                offsetY = buffer.$offsetY;
                buffer.useOffset();
                buffer.transform(m.a, m.b, m.c, m.d, m.tx, m.ty);
            }
            //这里不考虑嵌套
            if (blendMode) {
                buffer.context.setGlobalCompositeOperation(blendModes[blendMode]);
            }
            let originAlpha: number;
            if (alpha == alpha) {
                originAlpha = buffer.globalAlpha;
                buffer.globalAlpha *= alpha;
            }
            if (node.filter) {
                buffer.context.$filter = node.filter;
                while (pos < length) {
                    buffer.context.drawMesh(image, data[pos++], data[pos++], data[pos++], data[pos++],
                        data[pos++], data[pos++], data[pos++], data[pos++], node.imageWidth, node.imageHeight, node.uvs, node.vertices, node.indices, node.bounds, node.rotated, node.smoothing);
                }
                buffer.context.$filter = null;
            }
            else {
                while (pos < length) {
                    buffer.context.drawMesh(image, data[pos++], data[pos++], data[pos++], data[pos++],
                        data[pos++], data[pos++], data[pos++], data[pos++], node.imageWidth, node.imageHeight, node.uvs, node.vertices, node.indices, node.bounds, node.rotated, node.smoothing);
                }
            }
            if (blendMode) {
                buffer.context.setGlobalCompositeOperation(defaultCompositeOp);
            }
            if (alpha == alpha) {
                buffer.globalAlpha = originAlpha;
            }
            if (m) {
                let matrix = buffer.globalMatrix;
                matrix.a = savedMatrix.a;
                matrix.b = savedMatrix.b;
                matrix.c = savedMatrix.c;
                matrix.d = savedMatrix.d;
                matrix.tx = savedMatrix.tx;
                matrix.ty = savedMatrix.ty;
                buffer.$offsetX = offsetX;
                buffer.$offsetY = offsetY;
                Matrix.release(savedMatrix);
            }
        }

        private canvasRenderer: CanvasRenderer;
        private canvasRenderBuffer: CanvasRenderBuffer;

        /**
         * @private
         */
        private renderText(node: sys.TextNode, buffer: WebGLRenderBuffer): void {
            let width = node.width - node.x;
            let height = node.height - node.y;
            if (width <= 0 || height <= 0 || !width || !height || node.drawData.length == 0) {
                return;
            }
            let canvasScaleX = sys.DisplayList.$canvasScaleX;
            let canvasScaleY = sys.DisplayList.$canvasScaleY;
            let maxTextureSize = buffer.context.$maxTextureSize;
            if (width * canvasScaleX > maxTextureSize) {
                canvasScaleX *= maxTextureSize / (width * canvasScaleX);
            }
            if (height * canvasScaleY > maxTextureSize) {
                canvasScaleY *= maxTextureSize / (height * canvasScaleY);
            }
            width *= canvasScaleX;
            height *= canvasScaleY;
            let x = node.x * canvasScaleX;
            let y = node.y * canvasScaleY;
            if (node.$canvasScaleX != canvasScaleX || node.$canvasScaleY != canvasScaleY) {
                node.$canvasScaleX = canvasScaleX;
                node.$canvasScaleY = canvasScaleY;
                node.dirtyRender = true;
            }
            if (!this.canvasRenderBuffer || !this.canvasRenderBuffer.context) {
                this.canvasRenderer = new CanvasRenderer();
                this.canvasRenderBuffer = new CanvasRenderBuffer(width, height);
            }
            else if (node.dirtyRender) {
                this.canvasRenderBuffer.resize(width, height);
            }

            if (!this.canvasRenderBuffer.context) {
                return;
            }

            if (canvasScaleX != 1 || canvasScaleY != 1) {
                this.canvasRenderBuffer.context.setTransform(canvasScaleX, 0, 0, canvasScaleY, 0, 0);
            }

            if (x || y) {
                if (node.dirtyRender) {
                    this.canvasRenderBuffer.context.setTransform(canvasScaleX, 0, 0, canvasScaleY, -x, -y);
                }
                buffer.transform(1, 0, 0, 1, x / canvasScaleX, y / canvasScaleY);
            }
            else if (canvasScaleX != 1 || canvasScaleY != 1) {
                this.canvasRenderBuffer.context.setTransform(canvasScaleX, 0, 0, canvasScaleY, 0, 0);
            }

            if (node.dirtyRender) {
                let surface = this.canvasRenderBuffer.surface;
                this.canvasRenderer.renderText(node, this.canvasRenderBuffer.context);

                // 拷贝canvas到texture
                let texture = node.$texture;
                if (!texture) {
                    texture = buffer.context.createTexture(<BitmapData><any>surface);
                    node.$texture = texture;
                } else {
                    // 重新拷贝新的图像
                    buffer.context.updateTexture(texture, <BitmapData><any>surface);
                }
                // 保存材质尺寸
                node.$textureWidth = surface.width;
                node.$textureHeight = surface.height;
            }
            buffer.context.drawTextureByRenderNode(node);

            if (x || y) {
                if (node.dirtyRender) {
                    this.canvasRenderBuffer.context.setTransform(canvasScaleX, 0, 0, canvasScaleY, 0, 0);
                }
                buffer.transform(1, 0, 0, 1, -x / canvasScaleX, -y / canvasScaleY);
            }
            node.dirtyRender = false;
        }

        /**
         * @private
         */
        private renderGraphics(node: sys.GraphicsNode, buffer: WebGLRenderBuffer, forHitTest?: boolean): void {
            let width = node.width;
            let height = node.height;
            if (width <= 0 || height <= 0 || !width || !height || node.drawData.length == 0) {
                return;
            }
            let canvasScaleX = sys.DisplayList.$canvasScaleX;
            let canvasScaleY = sys.DisplayList.$canvasScaleY;
            if (width * canvasScaleX < 1 || height * canvasScaleY < 1) {
                canvasScaleX = canvasScaleY = 1;
            }
            if (node.$canvasScaleX != canvasScaleX || node.$canvasScaleY != canvasScaleY) {
                node.$canvasScaleX = canvasScaleX;
                node.$canvasScaleY = canvasScaleY;
                node.dirtyRender = true;
            }
            //缩放叠加 width2 / width 填满整个区域
            width = width * canvasScaleX;
            height = height * canvasScaleY;
            var width2 = Math.ceil(width);
            var height2 = Math.ceil(height);
            canvasScaleX *= width2 / width;
            canvasScaleY *= height2 / height;
            width = width2;
            height = height2;
            if (!this.canvasRenderBuffer || !this.canvasRenderBuffer.context) {
                this.canvasRenderer = new CanvasRenderer();
                this.canvasRenderBuffer = new CanvasRenderBuffer(width, height);
            }
            else if (node.dirtyRender || forHitTest) {
                this.canvasRenderBuffer.resize(width, height);
            }
            if (!this.canvasRenderBuffer.context) {
                return;
            }
            if (canvasScaleX != 1 || canvasScaleY != 1) {
                this.canvasRenderBuffer.context.setTransform(canvasScaleX, 0, 0, canvasScaleY, 0, 0);
            }
            if (node.x || node.y) {
                if (node.dirtyRender || forHitTest) {
                    this.canvasRenderBuffer.context.translate(-node.x, -node.y);
                }
                buffer.transform(1, 0, 0, 1, node.x, node.y);
            }
            let surface = this.canvasRenderBuffer.surface;
            if (forHitTest) {
                this.canvasRenderer.renderGraphics(node, this.canvasRenderBuffer.context, true);
                WebGLUtils.deleteWebGLTexture(surface);
                let texture = buffer.context.getWebGLTexture(<BitmapData><any>surface);

                buffer.context.drawTexture(texture, 0, 0, width, height, 0, 0, width, height, surface.width, surface.height);
            } else {
                if (node.dirtyRender) {
                    this.canvasRenderer.renderGraphics(node, this.canvasRenderBuffer.context);

                    // 拷贝canvas到texture
                    let texture: WebGLTexture = node.$texture;
                    if (!texture) {
                        texture = buffer.context.createTexture(<BitmapData><any>surface);
                        node.$texture = texture;
                    } else {
                        // 重新拷贝新的图像
                        buffer.context.updateTexture(texture, <BitmapData><any>surface);
                    }
                    // 保存材质尺寸
                    node.$textureWidth = surface.width;
                    node.$textureHeight = surface.height;
                }
                // buffer.context.drawTexture(node.$texture, 0, 0, node.$textureWidth, node.$textureHeight, 0, 0,
                //     node.$textureWidth / canvasScaleX, node.$textureHeight / canvasScaleY, node.$textureWidth, node.$textureHeight);
                buffer.context.drawTextureByRenderNode(node);
            }

            if (node.x || node.y) {
                if (node.dirtyRender || forHitTest) {
                    this.canvasRenderBuffer.context.translate(node.x, node.y);
                }
                buffer.transform(1, 0, 0, 1, -node.x, -node.y);
            }
            if (!forHitTest) {
                node.dirtyRender = false;
            }
        }

        private renderGroup(groupNode: sys.GroupNode, buffer: WebGLRenderBuffer): void {
            let m = groupNode.matrix;
            let savedMatrix;
            let offsetX;
            let offsetY;
            if (m) {
                savedMatrix = Matrix.create();
                let curMatrix = buffer.globalMatrix;
                savedMatrix.a = curMatrix.a;
                savedMatrix.b = curMatrix.b;
                savedMatrix.c = curMatrix.c;
                savedMatrix.d = curMatrix.d;
                savedMatrix.tx = curMatrix.tx;
                savedMatrix.ty = curMatrix.ty;
                offsetX = buffer.$offsetX;
                offsetY = buffer.$offsetY;
                buffer.useOffset();
                buffer.transform(m.a, m.b, m.c, m.d, m.tx, m.ty);
            }

            let children = groupNode.drawData;
            let length = children.length;
            for (let i = 0; i < length; i++) {
                let node: sys.RenderNode = children[i];
                this.renderNode(node, buffer, buffer.$offsetX, buffer.$offsetY);
            }
            if (m) {
                let matrix = buffer.globalMatrix;
                matrix.a = savedMatrix.a;
                matrix.b = savedMatrix.b;
                matrix.c = savedMatrix.c;
                matrix.d = savedMatrix.d;
                matrix.tx = savedMatrix.tx;
                matrix.ty = savedMatrix.ty;
                buffer.$offsetX = offsetX;
                buffer.$offsetY = offsetY;
                Matrix.release(savedMatrix);
            }
        }

        /**
         * @private
         */
        private createRenderBuffer(width: number, height: number): WebGLRenderBuffer {
            let buffer = renderBufferPool.pop();
            if (buffer) {
                buffer.resize(width, height);
            }
            else {
                buffer = new WebGLRenderBuffer(width, height);
                buffer.$computeDrawCall = false;
            }
            return buffer;
        }
    }
}<|MERGE_RESOLUTION|>--- conflicted
+++ resolved
@@ -105,7 +105,7 @@
                     drawCalls += displayList.drawToSurface();
                 }
                 node = displayList.$renderNode;
-                hasRednerNode= true;
+                hasRednerNode = true;
 
             }
             else {
@@ -324,29 +324,22 @@
         private getRenderCount(displayObject: DisplayObject): number {
             let drawCount = 0;
             const node = displayObject.$getRenderNode();
-            if (node) {
+            if (displayObject.$hasRenderNode) {
                 drawCount += node.$getRenderCount();
             }
             if (displayObject.$children) {
-<<<<<<< HEAD
-                for (let child of displayObject.$children) {
-                    let node = child.$getRenderNode();
-                    if (displayObject.$hasRenderNode) {
-                        childrenDrawCount += node.$getRenderCount();
-=======
                 for (const child of displayObject.$children) {
                     const filters = child.$filters;
                     // 特殊处理有滤镜的对象
                     if (filters && filters.length > 0) {
                         return 2;
->>>>>>> 54a5b1b9
                     }
                     else if (child.$children) {
                         drawCount += this.getRenderCount(child);
                     }
                     else {
                         const node = child.$getRenderNode();
-                        if (node) {
+                        if (child.$hasRenderNode) {
                             drawCount += node.$getRenderCount();
                         }
                     }
