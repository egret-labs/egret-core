//////////////////////////////////////////////////////////////////////////////////////
//
//  Copyright (c) 2014-present, Egret Technology.
//  All rights reserved.
//  Redistribution and use in source and binary forms, with or without
//  modification, are permitted provided that the following conditions are met:
//
//     * Redistributions of source code must retain the above copyright
//       notice, this list of conditions and the following disclaimer.
//     * Redistributions in binary form must reproduce the above copyright
//       notice, this list of conditions and the following disclaimer in the
//       documentation and/or other materials provided with the distribution.
//     * Neither the name of the Egret nor the
//       names of its contributors may be used to endorse or promote products
//       derived from this software without specific prior written permission.
//
//  THIS SOFTWARE IS PROVIDED BY EGRET AND CONTRIBUTORS "AS IS" AND ANY EXPRESS
//  OR IMPLIED WARRANTIES, INCLUDING, BUT NOT LIMITED TO, THE IMPLIED WARRANTIES
//  OF MERCHANTABILITY AND FITNESS FOR A PARTICULAR PURPOSE ARE DISCLAIMED.
//  IN NO EVENT SHALL EGRET AND CONTRIBUTORS BE LIABLE FOR ANY DIRECT, INDIRECT,
//  INCIDENTAL, SPECIAL, EXEMPLARY, OR CONSEQUENTIAL DAMAGES (INCLUDING, BUT NOT
//  LIMITED TO, PROCUREMENT OF SUBSTITUTE GOODS OR SERVICES;LOSS OF USE, DATA,
//  OR PROFITS; OR BUSINESS INTERRUPTION) HOWEVER CAUSED AND ON ANY THEORY OF
//  LIABILITY, WHETHER IN CONTRACT, STRICT LIABILITY, OR TORT (INCLUDING
//  NEGLIGENCE OR OTHERWISE) ARISING IN ANY WAY OUT OF THE USE OF THIS SOFTWARE,
//  EVEN IF ADVISED OF THE POSSIBILITY OF SUCH DAMAGE.
//
//////////////////////////////////////////////////////////////////////////////////////

namespace egret.web {

    let blendModes = ["source-over", "lighter", "destination-out"];
    let defaultCompositeOp = "source-over";
    let BLACK_COLOR = "#000000";
    let CAPS_STYLES = { none: 'butt', square: 'square', round: 'round' };
    let renderBufferPool: WebGLRenderBuffer[] = [];//渲染缓冲区对象池
    /**
     * @private
     * WebGL渲染器
     */
    export class WebGLRenderer implements sys.SystemRenderer {

        public constructor() {

        }

        private nestLevel: number = 0;//渲染的嵌套层次，0表示在调用堆栈的最外层。
        /**
         * 渲染一个显示对象
         * @param displayObject 要渲染的显示对象
         * @param buffer 渲染缓冲
         * @param matrix 要对显示对象整体叠加的变换矩阵
         * @param dirtyList 脏矩形列表
         * @param forRenderTexture 绘制目标是RenderTexture的标志
         * @returns drawCall触发绘制的次数
         */
        public render(displayObject: DisplayObject, buffer: sys.RenderBuffer, matrix: Matrix, forRenderTexture?: boolean): number {
            this.nestLevel++;
            let webglBuffer: WebGLRenderBuffer = <WebGLRenderBuffer>buffer;
            let webglBufferContext: WebGLRenderContext = webglBuffer.context;
            let root: DisplayObject = forRenderTexture ? displayObject : null;

            webglBufferContext.pushBuffer(webglBuffer);

            //绘制显示对象
            webglBuffer.transform(matrix.a, matrix.b, matrix.c, matrix.d, 0, 0);
            this.drawDisplayObject(displayObject, webglBuffer, matrix.tx, matrix.ty, true);
            webglBufferContext.$drawWebGL();
            let drawCall = webglBuffer.$drawCalls;
            webglBuffer.onRenderFinish();

            webglBufferContext.popBuffer();
            let invert = Matrix.create();
            matrix.$invertInto(invert);
            webglBuffer.transform(invert.a, invert.b, invert.c, invert.d, 0, 0);
            Matrix.release(invert);

            this.nestLevel--;
            if (this.nestLevel === 0) {
                //最大缓存6个渲染缓冲
                if (renderBufferPool.length > 6) {
                    renderBufferPool.length = 6;
                }
                let length = renderBufferPool.length;
                for (let i = 0; i < length; i++) {
                    renderBufferPool[i].resize(0, 0);
                }
            }
            return drawCall;
        }

        /**
         * @private
         * 绘制一个显示对象
         */
        private drawDisplayObject(displayObject: DisplayObject, buffer: WebGLRenderBuffer, offsetX: number, offsetY: number, isStage?: boolean): number {
            let drawCalls = 0;
            let node: sys.RenderNode;
            let displayList = displayObject.$displayList;
            if (displayList && !isStage) {
                if (displayObject.$cacheDirty || displayObject.$renderDirty ||
                    displayList.$canvasScaleX != sys.DisplayList.$canvasScaleX ||
                    displayList.$canvasScaleY != sys.DisplayList.$canvasScaleY) {
                    drawCalls += displayList.drawToSurface();
                }
                node = displayList.$renderNode;
            }
            else {
                if (displayObject.$renderDirty) {
                    node = displayObject.$getRenderNode();
                }
                else {
                    node = displayObject.$renderNode;
                }
            }
            displayObject.$cacheDirty = false;
            if (node) {
                drawCalls++;
                buffer.$offsetX = offsetX;
                buffer.$offsetY = offsetY;
                switch (node.type) {
                    case sys.RenderNodeType.BitmapNode:
                        this.renderBitmap(<sys.BitmapNode>node, buffer);
                        break;
                    case sys.RenderNodeType.TextNode:
                        this.renderText(<sys.TextNode>node, buffer);
                        break;
                    case sys.RenderNodeType.GraphicsNode:
                        this.renderGraphics(<sys.GraphicsNode>node, buffer);
                        break;
                    case sys.RenderNodeType.GroupNode:
                        this.renderGroup(<sys.GroupNode>node, buffer);
                        break;
                    case sys.RenderNodeType.MeshNode:
                        this.renderMesh(<sys.MeshNode>node, buffer);
                        break;
                    case sys.RenderNodeType.NormalBitmapNode:
                        this.renderNormalBitmap(<sys.NormalBitmapNode>node, buffer);
                        break;
                }
                buffer.$offsetX = 0;
                buffer.$offsetY = 0;
            }
            if (displayList && !isStage) {
                return drawCalls;
            }
            let children = displayObject.$children;
            if (children) {
                let length = children.length;
                for (let i = 0; i < length; i++) {
                    let child = children[i];
                    let offsetX2;
                    let offsetY2;
                    let tempAlpha;
                    if (child.$alpha != 1) {
                        tempAlpha = buffer.globalAlpha;
                        buffer.globalAlpha *= child.$alpha;
                    }
                    let savedMatrix: Matrix;
                    if (child.$useTranslate) {
                        let m = child.$getMatrix();
                        offsetX2 = offsetX + child.$x;
                        offsetY2 = offsetY + child.$y;
                        let m2 = buffer.globalMatrix;
                        savedMatrix = Matrix.create();
                        savedMatrix.a = m2.a;
                        savedMatrix.b = m2.b;
                        savedMatrix.c = m2.c;
                        savedMatrix.d = m2.d;
                        savedMatrix.tx = m2.tx;
                        savedMatrix.ty = m2.ty;
                        buffer.transform(m.a, m.b, m.c, m.d, offsetX2, offsetY2);
                        offsetX2 = -child.$anchorOffsetX;
                        offsetY2 = -child.$anchorOffsetY;
                    }
                    else {
                        offsetX2 = offsetX + child.$x - child.$anchorOffsetX;
                        offsetY2 = offsetY + child.$y - child.$anchorOffsetY;
                    }
                    switch (child.$renderMode) {
                        case RenderMode.NONE:
                            break;
                        case RenderMode.FILTER:
                            drawCalls += this.drawWithFilter(child, buffer, offsetX2, offsetY2);
                            break;
                        case RenderMode.CLIP:
                            drawCalls += this.drawWithClip(child, buffer, offsetX2, offsetY2);
                            break;
                        case RenderMode.SCROLLRECT:
                            drawCalls += this.drawWithScrollRect(child, buffer, offsetX2, offsetY2);
                            break;
                        default:
                            drawCalls += this.drawDisplayObject(child, buffer, offsetX2, offsetY2);
                            break;
                    }
                    if (tempAlpha) {
                        buffer.globalAlpha = tempAlpha;
                    }
                    if (savedMatrix) {
                        let m = buffer.globalMatrix;
                        m.a = savedMatrix.a;
                        m.b = savedMatrix.b;
                        m.c = savedMatrix.c;
                        m.d = savedMatrix.d;
                        m.tx = savedMatrix.tx;
                        m.ty = savedMatrix.ty;
                        Matrix.release(savedMatrix);
                    }
                }
            }
            return drawCalls;
        }

        /**
         * @private
         */
        private drawWithFilter(displayObject: DisplayObject, buffer: WebGLRenderBuffer, offsetX: number, offsetY: number): number {
            let drawCalls = 0;
            if (displayObject.$children && displayObject.$children.length == 0 && (!displayObject.$renderNode || displayObject.$renderNode.$getRenderCount() == 0)) {
                return;
            }
            let filters = displayObject.$filters;
            let hasBlendMode = (displayObject.$blendMode !== 0);
            let compositeOp: string;
            if (hasBlendMode) {
                compositeOp = blendModes[displayObject.$blendMode];
                if (!compositeOp) {
                    compositeOp = defaultCompositeOp;
                }
            }

            let displayBounds = displayObject.$getOriginalBounds();
            if (displayBounds.width <= 0 || displayBounds.height <= 0) {
                return drawCalls;
            }

            if (!displayObject.mask && filters.length == 1 && (filters[0].type == "colorTransform" || (filters[0].type === "custom" && (<CustomFilter>filters[0]).padding === 0))) {
                let childrenDrawCount = this.getRenderCount(displayObject);
                if (!displayObject.$children || childrenDrawCount == 1) {
                    if (hasBlendMode) {
                        buffer.context.setGlobalCompositeOperation(compositeOp);
                    }

                    buffer.context.$filter = <ColorMatrixFilter>filters[0];
                    if (displayObject.$mask) {
                        drawCalls += this.drawWithClip(displayObject, buffer, offsetX, offsetY);
                    }
                    else if (displayObject.$scrollRect || displayObject.$maskRect) {
                        drawCalls += this.drawWithScrollRect(displayObject, buffer, offsetX, offsetY);
                    }
                    else {
                        drawCalls += this.drawDisplayObject(displayObject, buffer, offsetX, offsetY);
                    }

                    buffer.context.$filter = null;

                    if (hasBlendMode) {
                        buffer.context.setGlobalCompositeOperation(defaultCompositeOp);
                    }

                    return drawCalls;
                }
            }

            // 为显示对象创建一个新的buffer
            let displayBuffer = this.createRenderBuffer(displayBounds.width, displayBounds.height);
            displayBuffer.context.pushBuffer(displayBuffer);

            //todo 可以优化减少draw次数
            if (displayObject.$mask) {
                drawCalls += this.drawWithClip(displayObject, displayBuffer, -displayBounds.x, -displayBounds.y);
            }
            else if (displayObject.$scrollRect || displayObject.$maskRect) {
                drawCalls += this.drawWithScrollRect(displayObject, displayBuffer, -displayBounds.x, -displayBounds.y);
            }
            else {
                drawCalls += this.drawDisplayObject(displayObject, displayBuffer, -displayBounds.x, -displayBounds.y);
            }

            displayBuffer.context.popBuffer();

            //绘制结果到屏幕
            if (drawCalls > 0) {
                if (hasBlendMode) {
                    buffer.context.setGlobalCompositeOperation(compositeOp);
                }
                drawCalls++;
                // 绘制结果的时候，应用滤镜
                buffer.$offsetX = offsetX + displayBounds.x;
                buffer.$offsetY = offsetY + displayBounds.y;
                buffer.context.drawTargetWidthFilters(filters, displayBuffer);
                if (hasBlendMode) {
                    buffer.context.setGlobalCompositeOperation(defaultCompositeOp);
                }
            }
            renderBufferPool.push(displayBuffer);
            return drawCalls;
        }

        private getRenderCount(displayObject: DisplayObject): number {
            let childrenDrawCount = 0;
            if (displayObject.$children) {
                for (let child of displayObject.$children) {
                    let node = child.$getRenderNode();
                    if (node) {
                        childrenDrawCount += node.$getRenderCount();
                    }
                    if (child.$children) {
                        childrenDrawCount += this.getRenderCount(child);
                    }
                }
            }
            return childrenDrawCount;
        }

        /**
         * @private
         */
        private drawWithClip(displayObject: DisplayObject, buffer: WebGLRenderBuffer, offsetX: number, offsetY: number): number {
            let drawCalls = 0;
            let hasBlendMode = (displayObject.$blendMode !== 0);
            let compositeOp: string;
            if (hasBlendMode) {
                compositeOp = blendModes[displayObject.$blendMode];
                if (!compositeOp) {
                    compositeOp = defaultCompositeOp;
                }
            }

            let scrollRect = displayObject.$scrollRect ? displayObject.$scrollRect : displayObject.$maskRect;
            let mask = displayObject.$mask;
            if (mask) {
                let maskRenderMatrix = mask.$getMatrix();
                //遮罩scaleX或scaleY为0，放弃绘制
                if ((maskRenderMatrix.a == 0 && maskRenderMatrix.b == 0) || (maskRenderMatrix.c == 0 && maskRenderMatrix.d == 0)) {
                    return drawCalls;
                }
            }
<<<<<<< HEAD
=======
            else {
                region = sys.Region.create();
                bounds = displayObject.$getOriginalBounds();
                region.updateRegion(bounds, displayMatrix);
            }
            if (region.width <= 0 || region.height <= 0) {
                sys.Region.release(region);
                Matrix.release(displayMatrix);
                return drawCalls;
            }
            let found = false;
            if (!dirtyList) {//forRenderTexture
                found = true;
            }
            else {
                let l = dirtyList.length;
                for (let j = 0; j < l; j++) {
                    if (region.intersects(dirtyList[j])) {
                        found = true;
                        break;
                    }
                }
            }
            if (!found) {
                sys.Region.release(region);
                Matrix.release(displayMatrix);
                return drawCalls;
            }
>>>>>>> d382bf67

            //没有遮罩,同时显示对象没有子项
            if (!mask && (!displayObject.$children || displayObject.$children.length == 0)) {
                if (scrollRect) {
                    buffer.context.pushMask(scrollRect.x + offsetX, scrollRect.y + offsetY, scrollRect.width, scrollRect.height);
                }
                //绘制显示对象
                if (hasBlendMode) {
                    buffer.context.setGlobalCompositeOperation(compositeOp);
                }
                drawCalls += this.drawDisplayObject(displayObject, buffer, offsetX, offsetY);
                if (hasBlendMode) {
                    buffer.context.setGlobalCompositeOperation(defaultCompositeOp);
                }
                if (scrollRect) {
                    buffer.context.popMask();
                }
                return drawCalls;
            }
            else {
                let displayBounds = displayObject.$getOriginalBounds();
                //绘制显示对象自身，若有scrollRect，应用clip
                let displayBuffer = this.createRenderBuffer(displayBounds.width, displayBounds.height);
                displayBuffer.context.pushBuffer(displayBuffer);
                drawCalls += this.drawDisplayObject(displayObject, displayBuffer, -displayBounds.x, -displayBounds.y);
                //绘制遮罩
                if (mask) {
                    let maskBuffer = this.createRenderBuffer(displayBounds.width, displayBounds.height);
                    maskBuffer.context.pushBuffer(maskBuffer);
<<<<<<< HEAD
                    let maskMatrix = Matrix.create();
                    maskMatrix.copyFrom(mask.$getConcatenatedMatrix());
                    mask.$getConcatenatedMatrixAt(displayObject, maskMatrix);
                    maskBuffer.setTransform(maskMatrix.a, maskMatrix.b, maskMatrix.c, maskMatrix.d, maskMatrix.tx, maskMatrix.ty);
                    Matrix.release(maskMatrix);
                    drawCalls += this.drawDisplayObject(mask, maskBuffer, -displayBounds.x, -displayBounds.y);
=======
                    maskBuffer.setTransform(matrix.a, 0, 0, matrix.d, -region.minX, -region.minY);
                    let offsetM = Matrix.create().setTo(matrix.a, 0, 0, matrix.d, -region.minX, -region.minY);
                    drawCalls += this.drawDisplayObject(mask, maskBuffer, dirtyList, offsetM,
                        mask.$displayList, region, root);
                    Matrix.release(offsetM);
>>>>>>> d382bf67
                    maskBuffer.context.popBuffer();
                    displayBuffer.context.setGlobalCompositeOperation("destination-in");
                    displayBuffer.setTransform(1, 0, 0, -1, 0, maskBuffer.height);
                    displayBuffer.globalAlpha = 1;
                    let maskBufferWidth = maskBuffer.rootRenderTarget.width;
                    let maskBufferHeight = maskBuffer.rootRenderTarget.height;
                    displayBuffer.context.drawTexture(maskBuffer.rootRenderTarget.texture, 0, 0, maskBufferWidth, maskBufferHeight,
                        0, 0, maskBufferWidth, maskBufferHeight, maskBufferWidth, maskBufferHeight);
                    displayBuffer.setTransform(1, 0, 0, 1, 0, 0);
                    displayBuffer.context.setGlobalCompositeOperation("source-over");
                    renderBufferPool.push(maskBuffer);
                }

                displayBuffer.context.setGlobalCompositeOperation(defaultCompositeOp);
                displayBuffer.context.popBuffer();

                //绘制结果到屏幕
                if (drawCalls > 0) {
                    drawCalls++;
                    if (hasBlendMode) {
                        buffer.context.setGlobalCompositeOperation(compositeOp);
                    }
                    if (scrollRect) {
                        buffer.context.pushMask(scrollRect.x + offsetX, scrollRect.y + offsetY, scrollRect.width, scrollRect.height);
                    }
                    buffer.globalAlpha = 1;
                    let savedMatrix = Matrix.create();
                    let curMatrix = buffer.globalMatrix;
                    savedMatrix.a = curMatrix.a;
                    savedMatrix.b = curMatrix.b;
                    savedMatrix.c = curMatrix.c;
                    savedMatrix.d = curMatrix.d;
                    savedMatrix.tx = curMatrix.tx;
                    savedMatrix.ty = curMatrix.ty;
                    buffer.setTransform(egret.sys.DisplayList.$canvasScaleX, 0, 0, -egret.sys.DisplayList.$canvasScaleY, (offsetX + displayBounds.x) * egret.sys.DisplayList.$canvasScaleX, (offsetY + displayBounds.y + displayBuffer.height) * egret.sys.DisplayList.$canvasScaleY);
                    let displayBufferWidth = displayBuffer.rootRenderTarget.width;
                    let displayBufferHeight = displayBuffer.rootRenderTarget.height;
                    buffer.context.drawTexture(displayBuffer.rootRenderTarget.texture, 0, 0, displayBufferWidth, displayBufferHeight,
                        0, 0, displayBufferWidth, displayBufferHeight, displayBufferWidth, displayBufferHeight);
                    if (scrollRect) {
                        displayBuffer.context.popMask();
                    }
                    if (hasBlendMode) {
                        buffer.context.setGlobalCompositeOperation(defaultCompositeOp);
                    }
                    let matrix = buffer.globalMatrix;
                    matrix.a = savedMatrix.a;
                    matrix.b = savedMatrix.b;
                    matrix.c = savedMatrix.c;
                    matrix.d = savedMatrix.d;
                    matrix.tx = savedMatrix.tx;
                    matrix.ty = savedMatrix.ty;
                    Matrix.release(savedMatrix);
                }
                renderBufferPool.push(displayBuffer);
                return drawCalls;
            }
        }

        /**
         * @private
         */
        private drawWithScrollRect(displayObject: DisplayObject, buffer: WebGLRenderBuffer, offsetX: number, offsetY: number): number {
            let drawCalls = 0;
            let scrollRect = displayObject.$scrollRect ? displayObject.$scrollRect : displayObject.$maskRect;
            if (scrollRect.isEmpty()) {
                return drawCalls;
            }
            if (displayObject.$scrollRect) {
                offsetX -= scrollRect.x;
                offsetY -= scrollRect.y;
            }
            let m = buffer.globalMatrix;
            let context = buffer.context;
            let scissor = false;
            if (buffer.$hasScissor || m.b != 0 || m.c != 0) {// 有旋转的情况下不能使用scissor
                buffer.context.pushMask(scrollRect.x + offsetX, scrollRect.y + offsetY, scrollRect.width, scrollRect.height);
            } else {
                let a = m.a;
                let d = m.d;
                let tx = m.tx;
                let ty = m.ty;
                let x = scrollRect.x + offsetX;
                let y = scrollRect.y + offsetY;
                let xMax = x + scrollRect.width;
                let yMax = y + scrollRect.height;
                let minX: number, minY: number, maxX: number, maxY: number;
                //优化，通常情况下不缩放的对象占多数，直接加上偏移量即可。
                if (a == 1.0 && d == 1.0) {
                    minX = x + tx;
                    minY = y + ty;
                    maxX = xMax + tx;
                    maxY = yMax + ty;
                }
                else {
                    let x0 = a * x + tx;
                    let y0 = d * y + ty;
                    let x1 = a * xMax + tx;
                    let y1 = d * y + ty;
                    let x2 = a * xMax + tx;
                    let y2 = d * yMax + ty;
                    let x3 = a * x + tx;
                    let y3 = d * yMax + ty;

                    let tmp = 0;

                    if (x0 > x1) {
                        tmp = x0;
                        x0 = x1;
                        x1 = tmp;
                    }
                    if (x2 > x3) {
                        tmp = x2;
                        x2 = x3;
                        x3 = tmp;
                    }

                    minX = (x0 < x2 ? x0 : x2);
                    maxX = (x1 > x3 ? x1 : x3);

                    if (y0 > y1) {
                        tmp = y0;
                        y0 = y1;
                        y1 = tmp;
                    }
                    if (y2 > y3) {
                        tmp = y2;
                        y2 = y3;
                        y3 = tmp;
                    }

                    minY = (y0 < y2 ? y0 : y2);
                    maxY = (y1 > y3 ? y1 : y3);
                }
                context.enableScissor(minX, -maxY + buffer.height, maxX - minX, maxY - minY);
                scissor = true;
            }
            drawCalls += this.drawDisplayObject(displayObject, buffer, offsetX, offsetY);
            if (scissor) {
                context.disableScissor();
            } else {
                context.popMask();
            }
            return drawCalls;
        }

        /**
         * 将一个RenderNode对象绘制到渲染缓冲
         * @param node 要绘制的节点
         * @param buffer 渲染缓冲
         * @param matrix 要叠加的矩阵
         * @param forHitTest 绘制结果是用于碰撞检测。若为true，当渲染GraphicsNode时，会忽略透明度样式设置，全都绘制为不透明的。
         */
        public drawNodeToBuffer(node: sys.RenderNode, buffer: WebGLRenderBuffer, matrix: Matrix, forHitTest?: boolean): void {
            let webglBuffer: WebGLRenderBuffer = <WebGLRenderBuffer>buffer;

            //pushRenderTARGET
            webglBuffer.context.pushBuffer(webglBuffer);

            webglBuffer.setTransform(matrix.a, matrix.b, matrix.c, matrix.d, matrix.tx, matrix.ty);
            this.renderNode(node, buffer, 0, 0, forHitTest);
            webglBuffer.context.$drawWebGL();
            webglBuffer.onRenderFinish();

            //popRenderTARGET
            webglBuffer.context.popBuffer();
        }

        /**
         * 将一个DisplayObject绘制到渲染缓冲，用于RenderTexture绘制
         * @param displayObject 要绘制的显示对象
         * @param buffer 渲染缓冲
         * @param matrix 要叠加的矩阵
         */
        public drawDisplayToBuffer(displayObject: DisplayObject, buffer: WebGLRenderBuffer, matrix: Matrix): number {
            buffer.context.pushBuffer(buffer);
            if (matrix) {
                buffer.setTransform(matrix.a, matrix.b, matrix.c, matrix.d, matrix.tx, matrix.ty);
            }
            let node: sys.RenderNode;
            if (displayObject.$renderDirty) {
                node = displayObject.$getRenderNode();
            }
            else {
                node = displayObject.$renderNode;
            }
            let drawCalls = 0;
            if (node) {
                drawCalls++;
                switch (node.type) {
                    case sys.RenderNodeType.BitmapNode:
                        this.renderBitmap(<sys.BitmapNode>node, buffer);
                        break;
                    case sys.RenderNodeType.TextNode:
                        this.renderText(<sys.TextNode>node, buffer);
                        break;
                    case sys.RenderNodeType.GraphicsNode:
                        this.renderGraphics(<sys.GraphicsNode>node, buffer);
                        break;
                    case sys.RenderNodeType.GroupNode:
                        this.renderGroup(<sys.GroupNode>node, buffer);
                        break;
                    case sys.RenderNodeType.MeshNode:
                        this.renderMesh(<sys.MeshNode>node, buffer);
                        break;
                    case sys.RenderNodeType.NormalBitmapNode:
                        this.renderNormalBitmap(<sys.NormalBitmapNode>node, buffer);
                        break;
                }
            }
            let children = displayObject.$children;
            if (children) {
                let length = children.length;
                for (let i = 0; i < length; i++) {
                    let child = children[i];
                    switch (child.$renderMode) {
                        case RenderMode.NONE:
                            break;
                        case RenderMode.FILTER:
                            drawCalls += this.drawWithFilter(child, buffer, 0, 0);
                            break;
                        case RenderMode.CLIP:
                            drawCalls += this.drawWithClip(child, buffer, 0, 0);
                            break;
                        case RenderMode.SCROLLRECT:
                            drawCalls += this.drawWithScrollRect(child, buffer, 0, 0);
                            break;
                        default:
                            drawCalls += this.drawDisplayObject(child, buffer, 0, 0);
                            break;
                    }
                }
            }

            buffer.context.$drawWebGL();
            buffer.onRenderFinish();
            buffer.context.popBuffer();

            return drawCalls;
        }

        /**
         * @private
         */
        private renderNode(node: sys.RenderNode, buffer: WebGLRenderBuffer, offsetX: number, offsetY: number, forHitTest?: boolean): void {
            buffer.$offsetX = offsetX;
            buffer.$offsetY = offsetY;
            switch (node.type) {
                case sys.RenderNodeType.BitmapNode:
                    this.renderBitmap(<sys.BitmapNode>node, buffer);
                    break;
                case sys.RenderNodeType.TextNode:
                    this.renderText(<sys.TextNode>node, buffer);
                    break;
                case sys.RenderNodeType.GraphicsNode:
                    this.renderGraphics(<sys.GraphicsNode>node, buffer, forHitTest);
                    break;
                case sys.RenderNodeType.GroupNode:
                    this.renderGroup(<sys.GroupNode>node, buffer);
                    break;
                case sys.RenderNodeType.MeshNode:
                    this.renderMesh(<sys.MeshNode>node, buffer);
                    break;
                case sys.RenderNodeType.NormalBitmapNode:
                    this.renderNormalBitmap(<sys.NormalBitmapNode>node, buffer);
                    break;
            }
        }

        /**
         * @private
         */
        private renderNormalBitmap(node: sys.NormalBitmapNode, buffer: WebGLRenderBuffer): void {
            let image = node.image;
            if (!image) {
                return;
            }
            buffer.context.drawImage(image, node.sourceX, node.sourceY, node.sourceW, node.sourceH,
                node.drawX, node.drawY, node.drawW, node.drawH, node.imageWidth, node.imageHeight, node.rotated, node.smoothing);
        }

        /**
         * @private
         */
        private renderBitmap(node: sys.BitmapNode, buffer: WebGLRenderBuffer): void {
            let image = node.image;
            if (!image) {
                return;
            }
            //buffer.imageSmoothingEnabled = node.smoothing;
            let data = node.drawData;
            let length = data.length;
            let pos = 0;
            let m = node.matrix;
            let blendMode = node.blendMode;
            let alpha = node.alpha;
            let savedMatrix;
            let offsetX;
            let offsetY;
            if (m) {
                savedMatrix = Matrix.create();
                let curMatrix = buffer.globalMatrix;
                savedMatrix.a = curMatrix.a;
                savedMatrix.b = curMatrix.b;
                savedMatrix.c = curMatrix.c;
                savedMatrix.d = curMatrix.d;
                savedMatrix.tx = curMatrix.tx;
                savedMatrix.ty = curMatrix.ty;
                offsetX = buffer.$offsetX;
                offsetY = buffer.$offsetY;
                buffer.useOffset();
                buffer.transform(m.a, m.b, m.c, m.d, m.tx, m.ty);
            }
            //这里不考虑嵌套
            if (blendMode) {
                buffer.context.setGlobalCompositeOperation(blendModes[blendMode]);
            }
            let originAlpha: number;
            if (alpha == alpha) {
                originAlpha = buffer.globalAlpha;
                buffer.globalAlpha *= alpha;
            }
            if (node.filter) {
                buffer.context.$filter = node.filter;
                while (pos < length) {
                    buffer.context.drawImage(image, data[pos++], data[pos++], data[pos++], data[pos++],
                        data[pos++], data[pos++], data[pos++], data[pos++], node.imageWidth, node.imageHeight, node.rotated, node.smoothing);
                }
                buffer.context.$filter = null;
            }
            else {
                while (pos < length) {
                    buffer.context.drawImage(image, data[pos++], data[pos++], data[pos++], data[pos++],
                        data[pos++], data[pos++], data[pos++], data[pos++], node.imageWidth, node.imageHeight, node.rotated, node.smoothing);
                }
            }
            if (blendMode) {
                buffer.context.setGlobalCompositeOperation(defaultCompositeOp);
            }
            if (alpha == alpha) {
                buffer.globalAlpha = originAlpha;
            }
            if (m) {
                let matrix = buffer.globalMatrix;
                matrix.a = savedMatrix.a;
                matrix.b = savedMatrix.b;
                matrix.c = savedMatrix.c;
                matrix.d = savedMatrix.d;
                matrix.tx = savedMatrix.tx;
                matrix.ty = savedMatrix.ty;
                buffer.$offsetX = offsetX;
                buffer.$offsetY = offsetY;
                Matrix.release(savedMatrix);
            }
        }

        /**
         * @private
         */
        private renderMesh(node: sys.MeshNode, buffer: WebGLRenderBuffer): void {
            let image = node.image;
            //buffer.imageSmoothingEnabled = node.smoothing;
            let data = node.drawData;
            let length = data.length;
            let pos = 0;
            let m = node.matrix;
            let blendMode = node.blendMode;
            let alpha = node.alpha;
            let savedMatrix;
            let offsetX;
            let offsetY;
            if (m) {
                savedMatrix = Matrix.create();
                let curMatrix = buffer.globalMatrix;
                savedMatrix.a = curMatrix.a;
                savedMatrix.b = curMatrix.b;
                savedMatrix.c = curMatrix.c;
                savedMatrix.d = curMatrix.d;
                savedMatrix.tx = curMatrix.tx;
                savedMatrix.ty = curMatrix.ty;
                offsetX = buffer.$offsetX;
                offsetY = buffer.$offsetY;
                buffer.useOffset();
                buffer.transform(m.a, m.b, m.c, m.d, m.tx, m.ty);
            }
            //这里不考虑嵌套
            if (blendMode) {
                buffer.context.setGlobalCompositeOperation(blendModes[blendMode]);
            }
            let originAlpha: number;
            if (alpha == alpha) {
                originAlpha = buffer.globalAlpha;
                buffer.globalAlpha *= alpha;
            }
            if (node.filter) {
                buffer.context.$filter = node.filter;
                while (pos < length) {
                    buffer.context.drawMesh(image, data[pos++], data[pos++], data[pos++], data[pos++],
                        data[pos++], data[pos++], data[pos++], data[pos++], node.imageWidth, node.imageHeight, node.uvs, node.vertices, node.indices, node.bounds, node.rotated, node.smoothing);
                }
                buffer.context.$filter = null;
            }
            else {
                while (pos < length) {
                    buffer.context.drawMesh(image, data[pos++], data[pos++], data[pos++], data[pos++],
                        data[pos++], data[pos++], data[pos++], data[pos++], node.imageWidth, node.imageHeight, node.uvs, node.vertices, node.indices, node.bounds, node.rotated, node.smoothing);
                }
            }
            if (blendMode) {
                buffer.context.setGlobalCompositeOperation(defaultCompositeOp);
            }
            if (alpha == alpha) {
                buffer.globalAlpha = originAlpha;
            }
            if (m) {
                let matrix = buffer.globalMatrix;
                matrix.a = savedMatrix.a;
                matrix.b = savedMatrix.b;
                matrix.c = savedMatrix.c;
                matrix.d = savedMatrix.d;
                matrix.tx = savedMatrix.tx;
                matrix.ty = savedMatrix.ty;
                buffer.$offsetX = offsetX;
                buffer.$offsetY = offsetY;
                Matrix.release(savedMatrix);
            }
        }

        private canvasRenderer: CanvasRenderer;
        private canvasRenderBuffer: CanvasRenderBuffer;

        /**
         * @private
         */
        private renderText(node: sys.TextNode, buffer: WebGLRenderBuffer): void {
            let width = node.width - node.x;
            let height = node.height - node.y;
            if (width <= 0 || height <= 0 || !width || !height || node.drawData.length == 0) {
                return;
            }
            let canvasScaleX = sys.DisplayList.$canvasScaleX;
            let canvasScaleY = sys.DisplayList.$canvasScaleY;
            let maxTextureSize = buffer.context.$maxTextureSize;
            if (width * canvasScaleX > maxTextureSize) {
                canvasScaleX *= maxTextureSize / (width * canvasScaleX);
            }
            if (height * canvasScaleY > maxTextureSize) {
                canvasScaleY *= maxTextureSize / (height * canvasScaleY);
            }
            width *= canvasScaleX;
            height *= canvasScaleY;
            let x = node.x * canvasScaleX;
            let y = node.y * canvasScaleY;
            if (node.$canvasScaleX != canvasScaleX || node.$canvasScaleY != canvasScaleY) {
                node.$canvasScaleX = canvasScaleX;
                node.$canvasScaleY = canvasScaleY;
                node.dirtyRender = true;
            }
            if (!this.canvasRenderBuffer || !this.canvasRenderBuffer.context) {
                this.canvasRenderer = new CanvasRenderer();
                this.canvasRenderBuffer = new CanvasRenderBuffer(width, height);
            }
            else if (node.dirtyRender) {
                this.canvasRenderBuffer.resize(width, height);
            }

            if (!this.canvasRenderBuffer.context) {
                return;
            }

            if (canvasScaleX != 1 || canvasScaleY != 1) {
                this.canvasRenderBuffer.context.setTransform(canvasScaleX, 0, 0, canvasScaleY, 0, 0);
            }

            if (x || y) {
                if (node.dirtyRender) {
                    this.canvasRenderBuffer.context.setTransform(canvasScaleX, 0, 0, canvasScaleY, -x, -y);
                }
                buffer.transform(1, 0, 0, 1, x / canvasScaleX, y / canvasScaleY);
            }
            else if (canvasScaleX != 1 || canvasScaleY != 1) {
                this.canvasRenderBuffer.context.setTransform(canvasScaleX, 0, 0, canvasScaleY, 0, 0);
            }

            if (node.dirtyRender) {
                let surface = this.canvasRenderBuffer.surface;
                this.canvasRenderer.renderText(node, this.canvasRenderBuffer.context);

                // 拷贝canvas到texture
                let texture = node.$texture;
                if (!texture) {
                    texture = buffer.context.createTexture(<BitmapData><any>surface);
                    node.$texture = texture;
                } else {
                    // 重新拷贝新的图像
                    buffer.context.updateTexture(texture, <BitmapData><any>surface);
                }
                // 保存材质尺寸
                node.$textureWidth = surface.width;
                node.$textureHeight = surface.height;
            }

            let textureWidth = node.$textureWidth;
            let textureHeight = node.$textureHeight;
            buffer.context.drawTexture(node.$texture, 0, 0, textureWidth, textureHeight, 0, 0, textureWidth / canvasScaleX, textureHeight / canvasScaleY, textureWidth, textureHeight);

            if (x || y) {
                if (node.dirtyRender) {
                    this.canvasRenderBuffer.context.setTransform(canvasScaleX, 0, 0, canvasScaleY, 0, 0);
                }
                buffer.transform(1, 0, 0, 1, -x / canvasScaleX, -y / canvasScaleY);
            }
            node.dirtyRender = false;
        }

        /**
         * @private
         */
        private renderGraphics(node: sys.GraphicsNode, buffer: WebGLRenderBuffer, forHitTest?: boolean): void {
            let width = node.width;
            let height = node.height;
            if (width <= 0 || height <= 0 || !width || !height || node.drawData.length == 0) {
                return;
            }
            let canvasScaleX = sys.DisplayList.$canvasScaleX;
            let canvasScaleY = sys.DisplayList.$canvasScaleY;
            if (width * canvasScaleX < 1 || height * canvasScaleY < 1) {
                canvasScaleX = canvasScaleY = 1;
            }
            if (node.$canvasScaleX != canvasScaleX || node.$canvasScaleY != canvasScaleY) {
                node.$canvasScaleX = canvasScaleX;
                node.$canvasScaleY = canvasScaleY;
                node.dirtyRender = true;
            }
            //缩放叠加 width2 / width 填满整个区域
            width = width * canvasScaleX;
            height = height * canvasScaleY;
            var width2 = Math.ceil(width);
            var height2 = Math.ceil(height);
            canvasScaleX *= width2 / width;
            canvasScaleY *= height2 / height;
            width = width2;
            height = height2;
            if (!this.canvasRenderBuffer || !this.canvasRenderBuffer.context) {
                this.canvasRenderer = new CanvasRenderer();
                this.canvasRenderBuffer = new CanvasRenderBuffer(width, height);
            }
            else if (node.dirtyRender || forHitTest) {
                this.canvasRenderBuffer.resize(width, height);
            }
            if (!this.canvasRenderBuffer.context) {
                return;
            }
            if (canvasScaleX != 1 || canvasScaleY != 1) {
                this.canvasRenderBuffer.context.setTransform(canvasScaleX, 0, 0, canvasScaleY, 0, 0);
            }
            if (node.x || node.y) {
                if (node.dirtyRender || forHitTest) {
                    this.canvasRenderBuffer.context.translate(-node.x, -node.y);
                }
                buffer.transform(1, 0, 0, 1, node.x, node.y);
            }
            let surface = this.canvasRenderBuffer.surface;
            if (forHitTest) {
                this.canvasRenderer.renderGraphics(node, this.canvasRenderBuffer.context, true);
                WebGLUtils.deleteWebGLTexture(surface);
                let texture = buffer.context.getWebGLTexture(<BitmapData><any>surface);
                buffer.context.drawTexture(texture, 0, 0, width, height, 0, 0, width, height, surface.width, surface.height);
            } else {
                if (node.dirtyRender) {
                    this.canvasRenderer.renderGraphics(node, this.canvasRenderBuffer.context);

                    // 拷贝canvas到texture
                    let texture: WebGLTexture = node.$texture;
                    if (!texture) {
                        texture = buffer.context.createTexture(<BitmapData><any>surface);
                        node.$texture = texture;
                    } else {
                        // 重新拷贝新的图像
                        buffer.context.updateTexture(texture, <BitmapData><any>surface);
                    }
                    // 保存材质尺寸
                    node.$textureWidth = surface.width;
                    node.$textureHeight = surface.height;
                }
                let textureWidth = node.$textureWidth;
                let textureHeight = node.$textureHeight;
                buffer.context.drawTexture(node.$texture, 0, 0, textureWidth, textureHeight, 0, 0, textureWidth / canvasScaleX, textureHeight / canvasScaleY, textureWidth, textureHeight);
            }

            if (node.x || node.y) {
                if (node.dirtyRender || forHitTest) {
                    this.canvasRenderBuffer.context.translate(node.x, node.y);
                }
                buffer.transform(1, 0, 0, 1, -node.x, -node.y);
            }
            if (!forHitTest) {
                node.dirtyRender = false;
            }
        }

        private renderGroup(groupNode: sys.GroupNode, buffer: WebGLRenderBuffer): void {
            let m = groupNode.matrix;
            let savedMatrix;
            let offsetX;
            let offsetY;
            if (m) {
                savedMatrix = Matrix.create();
                let curMatrix = buffer.globalMatrix;
                savedMatrix.a = curMatrix.a;
                savedMatrix.b = curMatrix.b;
                savedMatrix.c = curMatrix.c;
                savedMatrix.d = curMatrix.d;
                savedMatrix.tx = curMatrix.tx;
                savedMatrix.ty = curMatrix.ty;
                offsetX = buffer.$offsetX;
                offsetY = buffer.$offsetY;
                buffer.useOffset();
                buffer.transform(m.a, m.b, m.c, m.d, m.tx, m.ty);
            }

            let children = groupNode.drawData;
            let length = children.length;
            for (let i = 0; i < length; i++) {
                let node: sys.RenderNode = children[i];
                this.renderNode(node, buffer, buffer.$offsetX, buffer.$offsetY);
            }
            if (m) {
                let matrix = buffer.globalMatrix;
                matrix.a = savedMatrix.a;
                matrix.b = savedMatrix.b;
                matrix.c = savedMatrix.c;
                matrix.d = savedMatrix.d;
                matrix.tx = savedMatrix.tx;
                matrix.ty = savedMatrix.ty;
                buffer.$offsetX = offsetX;
                buffer.$offsetY = offsetY;
                Matrix.release(savedMatrix);
            }
        }

        /**
         * @private
         */
        private createRenderBuffer(width: number, height: number): WebGLRenderBuffer {
            let buffer = renderBufferPool.pop();
            if (buffer) {
                buffer.resize(width, height);
            }
            else {
                buffer = new WebGLRenderBuffer(width, height);
                buffer.$computeDrawCall = false;
            }
            return buffer;
        }
    }
}<|MERGE_RESOLUTION|>--- conflicted
+++ resolved
@@ -336,37 +336,6 @@
                     return drawCalls;
                 }
             }
-<<<<<<< HEAD
-=======
-            else {
-                region = sys.Region.create();
-                bounds = displayObject.$getOriginalBounds();
-                region.updateRegion(bounds, displayMatrix);
-            }
-            if (region.width <= 0 || region.height <= 0) {
-                sys.Region.release(region);
-                Matrix.release(displayMatrix);
-                return drawCalls;
-            }
-            let found = false;
-            if (!dirtyList) {//forRenderTexture
-                found = true;
-            }
-            else {
-                let l = dirtyList.length;
-                for (let j = 0; j < l; j++) {
-                    if (region.intersects(dirtyList[j])) {
-                        found = true;
-                        break;
-                    }
-                }
-            }
-            if (!found) {
-                sys.Region.release(region);
-                Matrix.release(displayMatrix);
-                return drawCalls;
-            }
->>>>>>> d382bf67
 
             //没有遮罩,同时显示对象没有子项
             if (!mask && (!displayObject.$children || displayObject.$children.length == 0)) {
@@ -396,20 +365,12 @@
                 if (mask) {
                     let maskBuffer = this.createRenderBuffer(displayBounds.width, displayBounds.height);
                     maskBuffer.context.pushBuffer(maskBuffer);
-<<<<<<< HEAD
                     let maskMatrix = Matrix.create();
                     maskMatrix.copyFrom(mask.$getConcatenatedMatrix());
                     mask.$getConcatenatedMatrixAt(displayObject, maskMatrix);
                     maskBuffer.setTransform(maskMatrix.a, maskMatrix.b, maskMatrix.c, maskMatrix.d, maskMatrix.tx, maskMatrix.ty);
                     Matrix.release(maskMatrix);
                     drawCalls += this.drawDisplayObject(mask, maskBuffer, -displayBounds.x, -displayBounds.y);
-=======
-                    maskBuffer.setTransform(matrix.a, 0, 0, matrix.d, -region.minX, -region.minY);
-                    let offsetM = Matrix.create().setTo(matrix.a, 0, 0, matrix.d, -region.minX, -region.minY);
-                    drawCalls += this.drawDisplayObject(mask, maskBuffer, dirtyList, offsetM,
-                        mask.$displayList, region, root);
-                    Matrix.release(offsetM);
->>>>>>> d382bf67
                     maskBuffer.context.popBuffer();
                     displayBuffer.context.setGlobalCompositeOperation("destination-in");
                     displayBuffer.setTransform(1, 0, 0, -1, 0, maskBuffer.height);
