--- conflicted
+++ resolved
@@ -152,11 +152,7 @@
             }
             let children = displayObject.$children;
             if (children) {
-<<<<<<< HEAD
-                if (displayObject.sortableChildren && displayObject.sortDirty) {
-=======
                 if (displayObject.sortableChildren && displayObject.$sortDirty) {
->>>>>>> 4d7eb792
                     //绘制排序
                     displayObject.sortChildren();
                 }
@@ -173,11 +169,7 @@
                     }
                     if (child.tint !== 0xFFFFFF) {
                         tempTintColor = buffer.globalTintColor;
-<<<<<<< HEAD
-                        buffer.globalTintColor = child.tintRGB;
-=======
                         buffer.globalTintColor = child.$tintRGB;
->>>>>>> 4d7eb792
                     }
                     let savedMatrix: Matrix;
                     if (child.$useTranslate) {
