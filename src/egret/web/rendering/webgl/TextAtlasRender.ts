--- conflicted
+++ resolved
@@ -328,12 +328,7 @@
                 gl.pixelStorei(gl.UNPACK_PREMULTIPLY_ALPHA_WEBGL, true);
                 page.webGLTexture[UNPACK_PREMULTIPLY_ALPHA_WEBGL] = true;
                 gl.texSubImage2D(gl.TEXTURE_2D, 0, txtBlock.subImageOffsetX, txtBlock.subImageOffsetY, gl.RGBA, gl.UNSIGNED_BYTE, canvas);
-<<<<<<< HEAD
                 //gl.pixelStorei(gl.UNPACK_PREMULTIPLY_ALPHA_WEBGL, false);
-=======
-                gl.pixelStorei(gl.UNPACK_PREMULTIPLY_ALPHA_WEBGL, false);
-                
->>>>>>> 4d7eb792
             }
         }
 
