--- conflicted
+++ resolved
@@ -532,15 +532,11 @@
             this.drawTexture(texture,
                 sourceX, sourceY, sourceWidth, sourceHeight,
                 destX, destY, destWidth, destHeight,
-<<<<<<< HEAD
-                imageSourceWidth, imageSourceHeight, meshUVs, meshVertices, meshIndices, bounds);
+                imageSourceWidth, imageSourceHeight, meshUVs, meshVertices, meshIndices, bounds, smoothing);
 
             if (image["texture"] || (image.source && image.source["texture"])) {
                 buffer.restoreTransform();
             }
-=======
-                imageSourceWidth, imageSourceHeight, meshUVs, meshVertices, meshIndices, bounds, smoothing);
->>>>>>> 15363c7c
         }
 
         /**
@@ -821,7 +817,6 @@
                     }
                     break;
                 case DRAWABLE_TYPE.SMOOTHING:
-                    let gl = this.context;
                     gl.bindTexture(gl.TEXTURE_2D, data.texture);
                     if(data.smoothing) {
                         gl.texParameteri(gl.TEXTURE_2D, gl.TEXTURE_MAG_FILTER, gl.LINEAR);
