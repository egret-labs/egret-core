//////////////////////////////////////////////////////////////////////////////////////
//
//  Copyright (c) 2014-present, Egret Technology.
//  All rights reserved.
//  Redistribution and use in source and binary forms, with or without
//  modification, are permitted provided that the following conditions are met:
//
//     * Redistributions of source code must retain the above copyright
//       notice, this list of conditions and the following disclaimer.
//     * Redistributions in binary form must reproduce the above copyright
//       notice, this list of conditions and the following disclaimer in the
//       documentation and/or other materials provided with the distribution.
//     * Neither the name of the Egret nor the
//       names of its contributors may be used to endorse or promote products
//       derived from this software without specific prior written permission.
//
//  THIS SOFTWARE IS PROVIDED BY EGRET AND CONTRIBUTORS "AS IS" AND ANY EXPRESS
//  OR IMPLIED WARRANTIES, INCLUDING, BUT NOT LIMITED TO, THE IMPLIED WARRANTIES
//  OF MERCHANTABILITY AND FITNESS FOR A PARTICULAR PURPOSE ARE DISCLAIMED.
//  IN NO EVENT SHALL EGRET AND CONTRIBUTORS BE LIABLE FOR ANY DIRECT, INDIRECT,
//  INCIDENTAL, SPECIAL, EXEMPLARY, OR CONSEQUENTIAL DAMAGES (INCLUDING, BUT NOT
//  LIMITED TO, PROCUREMENT OF SUBSTITUTE GOODS OR SERVICES;LOSS OF USE, DATA,
//  OR PROFITS; OR BUSINESS INTERRUPTION) HOWEVER CAUSED AND ON ANY THEORY OF
//  LIABILITY, WHETHER IN CONTRACT, STRICT LIABILITY, OR TORT (INCLUDING
//  NEGLIGENCE OR OTHERWISE) ARISING IN ANY WAY OUT OF THE USE OF THIS SOFTWARE,
//  EVEN IF ADVISED OF THE POSSIBILITY OF SUCH DAMAGE.
//
//////////////////////////////////////////////////////////////////////////////////////
namespace egret.web {

    /**
     * @private
     * 顶点数组管理对象
     * 用来维护顶点数组
     */
    export class WebGLVertexArrayObject {

        private size: number = 2000;
        private vertexMaxSize: number = this.size * 4;
        private indicesMaxSize: number = this.size * 6;
        private vertSize: number = 5;

        private vertices: Float32Array = null;
        private indices: Uint16Array = null;
        private indicesForMesh: Uint16Array = null;

        private vertexIndex: number = 0;
        private indexIndex: number = 0;

        private hasMesh: boolean = false;

        public constructor() {
            let numVerts = this.vertexMaxSize * this.vertSize;
            let numIndices = this.indicesMaxSize;

            this.vertices = new Float32Array(numVerts);
            this.indices = new Uint16Array(numIndices);
            this.indicesForMesh = new Uint16Array(numIndices);

            for (let i = 0, j = 0; i < numIndices; i += 6, j += 4) {
                this.indices[i + 0] = j + 0;
                this.indices[i + 1] = j + 1;
                this.indices[i + 2] = j + 2;
                this.indices[i + 3] = j + 0;
                this.indices[i + 4] = j + 2;
                this.indices[i + 5] = j + 3;
            }
        }

        /**
         * 是否达到最大缓存数量
         */
        public reachMaxSize(vertexCount: number = 4, indexCount: number = 6): boolean {
            return this.vertexIndex > this.vertexMaxSize - vertexCount || this.indexIndex > this.indicesMaxSize - indexCount;
        }

        /**
         * 获取缓存完成的顶点数组
         */
        public getVertices(): any {
            let view = this.vertices.subarray(0, this.vertexIndex * this.vertSize);
            return view;
        }

        /**
         * 获取缓存完成的索引数组
         */
        public getIndices(): any {
            return this.indices;
        }

        /**
         * 获取缓存完成的mesh索引数组
         */
        public getMeshIndices(): any {
            return this.indicesForMesh;
        }

        /**
         * 切换成mesh索引缓存方式
         */
        public changeToMeshIndices(): void {
            if (!this.hasMesh) {
                // 拷贝默认index信息到for mesh中
                for (let i = 0, l = this.indexIndex; i < l; ++i) {
                    this.indicesForMesh[i] = this.indices[i];
                }

                this.hasMesh = true;
            }
        }

        public isMesh(): boolean {
            return this.hasMesh;
        }

        /**
         * 默认构成矩形
         */
        // private defaultMeshVertices = [0, 0, 1, 0, 1, 1, 0, 1];
        // private defaultMeshUvs = [
        //     0, 0,
        //     1, 0,
        //     1, 1,
        //     0, 1
        // ];
        // private defaultMeshIndices = [0, 1, 2, 0, 2, 3];

        /**
         * 缓存一组顶点
         */
        public cacheArrays(buffer: WebGLRenderBuffer, sourceX: number, sourceY: number, sourceWidth: number, sourceHeight: number,
            destX: number, destY: number, destWidth: number, destHeight: number, textureSourceWidth: number, textureSourceHeight: number,
            meshUVs?: number[], meshVertices?: number[], meshIndices?: number[], rotated?:boolean): void {
            let alpha = buffer.globalAlpha;
            //计算出绘制矩阵，之后把矩阵还原回之前的
<<<<<<< HEAD
            let locWorldTransform = buffer.globalMatrix;
=======
            let locWorldTransform = transform;
            let originalA = locWorldTransform.a;
            let originalB = locWorldTransform.b;
            let originalC = locWorldTransform.c;
            let originalD = locWorldTransform.d;
            let originalTx = locWorldTransform.tx;
            let originalTy = locWorldTransform.ty;
            // Only scale unmeshed texture.
            if (!meshVertices) {
                if (destX != 0 || destY != 0) {
                    locWorldTransform.append(1, 0, 0, 1, destX, destY);
                }
                if (sourceWidth / destWidth != 1 || sourceHeight / destHeight != 1) {
                    locWorldTransform.append(destWidth / sourceWidth, 0, 0, destHeight / sourceHeight, 0, 0);
                }
            }
>>>>>>> d166b29f

            let a = locWorldTransform.a;
            let b = locWorldTransform.b;
            let c = locWorldTransform.c;
            let d = locWorldTransform.d;
            let tx = locWorldTransform.tx;
            let ty = locWorldTransform.ty;

            let offsetX = buffer.$offsetX;
            let offsetY = buffer.$offsetY;
            if (offsetX != 0 || offsetY != 0) {
                tx = offsetX * a + offsetY * c + tx;
                ty = offsetX * b + offsetY * d + ty;
            }

            if (destX != 0 || destY != 0) {
                tx = destX * a + destY * c + tx;
                ty = destX * b + destY * d + ty;
            }
            
            let a1 = destWidth / sourceWidth;
            if (a1 != 1) {
                a = a1 * a;
                b = a1 * b;
            }
            let d1 = destHeight / sourceHeight;
            if (d1 != 1) {
                c = d1 * c;
                d = d1 * d;
            }

            if (meshVertices) {
                // 计算索引位置与赋值
                let vertices = this.vertices;
                let index = this.vertexIndex * this.vertSize;
                // 缓存顶点数组
                let i = 0, iD = 0, l = 0;
                let u = 0, v = 0, x = 0, y = 0;
                for (i = 0, l = meshUVs.length; i < l; i += 2) {
                    iD = index + i * 5 / 2;
                    x = meshVertices[i];
                    y = meshVertices[i + 1];
                    u = meshUVs[i];
                    v = meshUVs[i + 1];
                    // xy
                    vertices[iD + 0] = a * x + c * y + tx;
                    vertices[iD + 1] = b * x + d * y + ty;
                    // uv
                    if (rotated) {
                        vertices[iD + 2] = (sourceX + (1.0 - v) * sourceHeight) / textureSourceWidth;
                        vertices[iD + 3] = (sourceY + u * sourceWidth) / textureSourceHeight;
                    }
                    else {
                        vertices[iD + 2] = (sourceX + u * sourceWidth) / textureSourceWidth;
                        vertices[iD + 3] = (sourceY + v * sourceHeight) / textureSourceHeight;
                    }
                    // alpha
                    vertices[iD + 4] = alpha;
                }
                // 缓存索引数组
                if (this.hasMesh) {
                    for (let i = 0, l = meshIndices.length; i < l; ++i) {
                        this.indicesForMesh[this.indexIndex + i] = meshIndices[i] + this.vertexIndex;
                    }
                }
                this.vertexIndex += meshUVs.length / 2;
                this.indexIndex += meshIndices.length;
            } else {
                let width = textureSourceWidth;
                let height = textureSourceHeight;
                let w = sourceWidth;
                let h = sourceHeight;
                sourceX = sourceX / width;
                sourceY = sourceY / height;
                let vertices = this.vertices;
                let index = this.vertexIndex * this.vertSize;
                if (rotated) {
                    let temp = sourceWidth;
                    sourceWidth = sourceHeight / width;
                    sourceHeight = temp / height;
                    // xy
                    vertices[index++] = tx;
                    vertices[index++] = ty;
                    // uv
                    vertices[index++] = sourceWidth + sourceX;
                    vertices[index++] = sourceY;
                    // alpha
                    vertices[index++] = alpha;
                    // xy
                    vertices[index++] = a * w + tx;
                    vertices[index++] = b * w + ty;
                    // uv
                    vertices[index++] = sourceWidth + sourceX;
                    vertices[index++] = sourceHeight + sourceY;
                    // alpha
                    vertices[index++] = alpha;
                    // xy
                    vertices[index++] = a * w + c * h + tx;
                    vertices[index++] = d * h + b * w + ty;
                    // uv
                    vertices[index++] = sourceX;
                    vertices[index++] = sourceHeight + sourceY;
                    // alpha
                    vertices[index++] = alpha;
                    // xy
                    vertices[index++] = c * h + tx;
                    vertices[index++] = d * h + ty;
                    // uv
                    vertices[index++] = sourceX;
                    vertices[index++] = sourceY;
                    // alpha
                    vertices[index++] = alpha;
                }
                else {
                    sourceWidth = sourceWidth / width;
                    sourceHeight = sourceHeight / height;
                    // xy
                    vertices[index++] = tx;
                    vertices[index++] = ty;
                    // uv
                    vertices[index++] = sourceX;
                    vertices[index++] = sourceY;
                    // alpha
                    vertices[index++] = alpha;
                    // xy
                    vertices[index++] = a * w + tx;
                    vertices[index++] = b * w + ty;
                    // uv
                    vertices[index++] = sourceWidth + sourceX;
                    vertices[index++] = sourceY;
                    // alpha
                    vertices[index++] = alpha;
                    // xy
                    vertices[index++] = a * w + c * h + tx;
                    vertices[index++] = d * h + b * w + ty;
                    // uv
                    vertices[index++] = sourceWidth + sourceX;
                    vertices[index++] = sourceHeight + sourceY;
                    // alpha
                    vertices[index++] = alpha;
                    // xy
                    vertices[index++] = c * h + tx;
                    vertices[index++] = d * h + ty;
                    // uv
                    vertices[index++] = sourceX;
                    vertices[index++] = sourceHeight + sourceY;
                    // alpha
                    vertices[index++] = alpha;
                }
                // 缓存索引数组
                if (this.hasMesh) {
                    let indicesForMesh = this.indicesForMesh;
                    indicesForMesh[this.indexIndex + 0] = 0 + this.vertexIndex;
                    indicesForMesh[this.indexIndex + 1] = 1 + this.vertexIndex;
                    indicesForMesh[this.indexIndex + 2] = 2 + this.vertexIndex;
                    indicesForMesh[this.indexIndex + 3] = 0 + this.vertexIndex;
                    indicesForMesh[this.indexIndex + 4] = 2 + this.vertexIndex;
                    indicesForMesh[this.indexIndex + 5] = 3 + this.vertexIndex;
                }

                this.vertexIndex += 4;
                this.indexIndex += 6;
            }
        }

        public clear(): void {
            this.hasMesh = false;
            this.vertexIndex = 0;
            this.indexIndex = 0;
        }

    }
}<|MERGE_RESOLUTION|>--- conflicted
+++ resolved
@@ -131,29 +131,10 @@
          */
         public cacheArrays(buffer: WebGLRenderBuffer, sourceX: number, sourceY: number, sourceWidth: number, sourceHeight: number,
             destX: number, destY: number, destWidth: number, destHeight: number, textureSourceWidth: number, textureSourceHeight: number,
-            meshUVs?: number[], meshVertices?: number[], meshIndices?: number[], rotated?:boolean): void {
+            meshUVs?: number[], meshVertices?: number[], meshIndices?: number[], rotated?: boolean): void {
             let alpha = buffer.globalAlpha;
             //计算出绘制矩阵，之后把矩阵还原回之前的
-<<<<<<< HEAD
             let locWorldTransform = buffer.globalMatrix;
-=======
-            let locWorldTransform = transform;
-            let originalA = locWorldTransform.a;
-            let originalB = locWorldTransform.b;
-            let originalC = locWorldTransform.c;
-            let originalD = locWorldTransform.d;
-            let originalTx = locWorldTransform.tx;
-            let originalTy = locWorldTransform.ty;
-            // Only scale unmeshed texture.
-            if (!meshVertices) {
-                if (destX != 0 || destY != 0) {
-                    locWorldTransform.append(1, 0, 0, 1, destX, destY);
-                }
-                if (sourceWidth / destWidth != 1 || sourceHeight / destHeight != 1) {
-                    locWorldTransform.append(destWidth / sourceWidth, 0, 0, destHeight / sourceHeight, 0, 0);
-                }
-            }
->>>>>>> d166b29f
 
             let a = locWorldTransform.a;
             let b = locWorldTransform.b;
@@ -169,20 +150,22 @@
                 ty = offsetX * b + offsetY * d + ty;
             }
 
-            if (destX != 0 || destY != 0) {
-                tx = destX * a + destY * c + tx;
-                ty = destX * b + destY * d + ty;
-            }
-            
-            let a1 = destWidth / sourceWidth;
-            if (a1 != 1) {
-                a = a1 * a;
-                b = a1 * b;
-            }
-            let d1 = destHeight / sourceHeight;
-            if (d1 != 1) {
-                c = d1 * c;
-                d = d1 * d;
+            if (!meshVertices) {
+                if (destX != 0 || destY != 0) {
+                    tx = destX * a + destY * c + tx;
+                    ty = destX * b + destY * d + ty;
+                }
+
+                let a1 = destWidth / sourceWidth;
+                if (a1 != 1) {
+                    a = a1 * a;
+                    b = a1 * b;
+                }
+                let d1 = destHeight / sourceHeight;
+                if (d1 != 1) {
+                    c = d1 * c;
+                    d = d1 * d;
+                }
             }
 
             if (meshVertices) {
@@ -193,25 +176,19 @@
                 let i = 0, iD = 0, l = 0;
                 let u = 0, v = 0, x = 0, y = 0;
                 for (i = 0, l = meshUVs.length; i < l; i += 2) {
-                    iD = index + i * 5 / 2;
+                    iD = i * 5 / 2;
                     x = meshVertices[i];
                     y = meshVertices[i + 1];
                     u = meshUVs[i];
                     v = meshUVs[i + 1];
                     // xy
-                    vertices[iD + 0] = a * x + c * y + tx;
-                    vertices[iD + 1] = b * x + d * y + ty;
-                    // uv
-                    if (rotated) {
-                        vertices[iD + 2] = (sourceX + (1.0 - v) * sourceHeight) / textureSourceWidth;
-                        vertices[iD + 3] = (sourceY + u * sourceWidth) / textureSourceHeight;
-                    }
-                    else {
-                        vertices[iD + 2] = (sourceX + u * sourceWidth) / textureSourceWidth;
-                        vertices[iD + 3] = (sourceY + v * sourceHeight) / textureSourceHeight;
-                    }
-                    // alpha
-                    vertices[iD + 4] = alpha;
+                    vertices[index + iD + 0] = a * x + c * y + tx;
+                    vertices[index + iD + 1] = b * x + d * y + ty;
+                    // uv
+                    vertices[index + iD + 2] = (sourceX + u * sourceWidth) / textureSourceWidth;
+                    vertices[index + iD + 3] = (sourceY + v * sourceHeight) / textureSourceHeight;
+                    // alpha
+                    vertices[index + iD + 4] = alpha;
                 }
                 // 缓存索引数组
                 if (this.hasMesh) {
