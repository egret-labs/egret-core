//////////////////////////////////////////////////////////////////////////////////////
//
//  Copyright (c) 2014-present, Egret Technology.
//  All rights reserved.
//  Redistribution and use in source and binary forms, with or without
//  modification, are permitted provided that the following conditions are met:
//
//     * Redistributions of source code must retain the above copyright
//       notice, this list of conditions and the following disclaimer.
//     * Redistributions in binary form must reproduce the above copyright
//       notice, this list of conditions and the following disclaimer in the
//       documentation and/or other materials provided with the distribution.
//     * Neither the name of the Egret nor the
//       names of its contributors may be used to endorse or promote products
//       derived from this software without specific prior written permission.
//
//  THIS SOFTWARE IS PROVIDED BY EGRET AND CONTRIBUTORS "AS IS" AND ANY EXPRESS
//  OR IMPLIED WARRANTIES, INCLUDING, BUT NOT LIMITED TO, THE IMPLIED WARRANTIES
//  OF MERCHANTABILITY AND FITNESS FOR A PARTICULAR PURPOSE ARE DISCLAIMED.
//  IN NO EVENT SHALL EGRET AND CONTRIBUTORS BE LIABLE FOR ANY DIRECT, INDIRECT,
//  INCIDENTAL, SPECIAL, EXEMPLARY, OR CONSEQUENTIAL DAMAGES (INCLUDING, BUT NOT
//  LIMITED TO, PROCUREMENT OF SUBSTITUTE GOODS OR SERVICES;LOSS OF USE, DATA,
//  OR PROFITS; OR BUSINESS INTERRUPTION) HOWEVER CAUSED AND ON ANY THEORY OF
//  LIABILITY, WHETHER IN CONTRACT, STRICT LIABILITY, OR TORT (INCLUDING
//  NEGLIGENCE OR OTHERWISE) ARISING IN ANY WAY OUT OF THE USE OF THIS SOFTWARE,
//  EVEN IF ADVISED OF THE POSSIBILITY OF SUCH DAMAGE.
//
//////////////////////////////////////////////////////////////////////////////////////

namespace egret.web {
    /**
     * virtual vao object, mainly managing vertexbuffer and indexbuffer
     */
    export class WebGLVertexArrayObject {
<<<<<<< HEAD
=======

        /*定义顶点格式
        * (x: 8 * 4 = 32) + (y: 8 * 4 = 32) + (u: 8 * 4 = 32) + (v: 8 * 4 = 32) + (tintcolor: 8 * 4 = 32) = (8 * 4 = 32) * (x + y + u + v + tintcolor: 5);
        */
        private readonly vertSize: number = 5;
        private readonly vertByteSize = this.vertSize * 4;
        /*
        *最多单次提交maxQuadsCount这么多quad
        */
        private readonly maxQuadsCount: number = 2048;
        /*
        *quad = 4个Vertex
        */
        private readonly maxVertexCount: number = this.maxQuadsCount * 4;
        /*
        *配套的Indices = quad * 6. 
        */
        private readonly maxIndicesCount: number = this.maxQuadsCount * 6;

        private vertices: Float32Array = null;
        private indices: Uint16Array = null;
        private indicesForMesh: Uint16Array = null;

        private vertexIndex: number = 0;
        private indexIndex: number = 0;

        private hasMesh: boolean = false;

        /*
        * refactor: 
        */
        private _vertices: ArrayBuffer = null;
        private _verticesFloat32View: Float32Array = null;
        private _verticesUint32View: Uint32Array = null;

        constructor() {
            //old
            const numVerts = this.maxVertexCount * this.vertSize;
            this.vertices = new Float32Array(numVerts);
            ///
            this._vertices = new ArrayBuffer(this.maxVertexCount * this.vertByteSize);
            this._verticesFloat32View = new Float32Array(this._vertices);
            this._verticesUint32View = new Uint32Array(this._vertices);
            this.vertices = this._verticesFloat32View;
            //索引缓冲，最大索引数
            /*
            0-------1
            |       |
            |       |
            3-------2  
            0->1->2
            0->2->3 
            两个三角形
            */
            const maxIndicesCount = this.maxIndicesCount;
            this.indices = new Uint16Array(maxIndicesCount);
            this.indicesForMesh = new Uint16Array(maxIndicesCount);
            for (let i = 0, j = 0; i < maxIndicesCount; i += 6, j += 4) {
                this.indices[i + 0] = j + 0;
                this.indices[i + 1] = j + 1;
                this.indices[i + 2] = j + 2;
                this.indices[i + 3] = j + 0;
                this.indices[i + 4] = j + 2;
                this.indices[i + 5] = j + 3;
            }
        }

>>>>>>> 4d7eb792
        /**
         * WebGLRenderContext
         */
<<<<<<< HEAD
        private readonly _webGLRenderContext: WebGLRenderContext;
        /**
         * define vertex format: (x: 8 * 4 = 32) + (y: 8 * 4 = 32) + (u: 8 * 4 = 32) + (v: 8 * 4 = 32) + (tintcolor: 8 * 4 = 32) = (8 * 4 = 32) * (x + y + u + v + tintcolor: 5);
         */
        private readonly _vertSize: number = 5;
        /**
         * vertex byte size = float(4) * components
         */
        private readonly _vertByteSize: number = this._vertSize * 4;
        /**
        * submit a maximum of single quad quads Count so many quads
        */
        private readonly _maxQuadsCount: number = 2048;
        /**
         * quad = 4 * vertex
         */
        private readonly _maxVertexCount: number = this._maxQuadsCount * 4;
        /**
         * index = _maxVertexCount * 6
         */
        private readonly _maxIndicesCount: number = this._maxQuadsCount * 6;
        /**
         * vertex buffer data
         */
        private readonly _vertices: ArrayBuffer;
        private readonly _verticesFloat32View: Float32Array;
        private readonly _verticesUint32View: Uint32Array;
        /**
         * index buffer data，3 ways to visit
         */
        private readonly _indices: ArrayBuffer;
        private readonly _indicesUint16View: Uint16Array;
        /**
         * status of buffer data processing
         */
        private _vertexIndex: number = 0;
        private _indexIndex: number = 0;
        /**
         * debugging name
         */
        private readonly _name: string = '';
        /**
         * dirty mark of index buffer
         */
        private _indexBufferId: number = 0;
        private _currentIndexBufferId: number = 0;
        /**
         * gl.STATIC_DRAW or gl.DYNAMIC_DRAW
         */
        private readonly _indexBufferUsage: number = 0;
        /**
         * webgl vertex buffer
         */
        private _webglVertexBuffer: WebGLBuffer;
        /**
        * webgl index buffer
        */
        private _webglIndexBuffer: WebGLBuffer;
=======
        public reachMaxSize(vertexCount: number = 4, indexCount: number = 6): boolean {
            return this.vertexIndex > this.maxVertexCount - vertexCount || this.indexIndex > this.maxIndicesCount - indexCount;
        }

>>>>>>> 4d7eb792
        /**
         * best matching buffer data
         */
        private _sizeMatchVertexBufferCache: { [index: number]: Float32Array } = {};
        private _sizeMatchIndexBufferCache: { [index: number]: Uint16Array } = {};
        /**
         * last upload length record, optimize
         */
        private lastUploadVertexBufferLength: number = 0;
        private lastUploadIndexBufferLength: number = 0;
        /**
         * @constructor
         * @param webGLRenderContext _webGLRenderContext
         * @param maxQuadsCount _maxQuadsCount
         * @param indexBufferUsage _indexBufferUsage
         * @param name _name
         */
        constructor(webGLRenderContext: WebGLRenderContext, maxQuadsCount: number, indexBufferUsage: number, name: string) {
            this._name = name;
            this._webGLRenderContext = webGLRenderContext;
            this._maxQuadsCount = maxQuadsCount;
            this._maxVertexCount = maxQuadsCount * 4;
            this._maxIndicesCount = maxQuadsCount * 6;
            this._indexBufferUsage = indexBufferUsage;
            this._vertices = new ArrayBuffer(this._maxVertexCount * this._vertByteSize);
            this._verticesFloat32View = new Float32Array(this._vertices);
            this._verticesUint32View = new Uint32Array(this._vertices);
            const maxIndicesCount = this._maxIndicesCount;
            this._indices = new ArrayBuffer(maxIndicesCount * 2);
            this._indicesUint16View = new Uint16Array(this._indices);
            //only static indexbuffers need to be initialized in the order of quad.
            if (this._indexBufferUsage === this._webGLRenderContext.context.STATIC_DRAW) {
                const _indexArrayBuffer = this._indicesUint16View;
                /*
                0-------1
                |       |
                |       |
                3-------2  
                0->1->2
                0->2->3 
                */
                for (let i = 0, j = 0; i < maxIndicesCount; i += 6, j += 4) {
                    _indexArrayBuffer[i + 0] = j + 0;
                    _indexArrayBuffer[i + 1] = j + 1;
                    _indexArrayBuffer[i + 2] = j + 2;
                    _indexArrayBuffer[i + 3] = j + 0;
                    _indexArrayBuffer[i + 4] = j + 2;
                    _indexArrayBuffer[i + 5] = j + 3;
                }
                ++this._indexBufferId;
            }
        }
        /**
         * whether it reaches the overflow, can't be batched again
         * @public
         * @param vertexCount 
         * @param indexCount 
         */
        public reachMaxSize(vertexCount: number = 4, indexCount: number = 6): boolean {
            return this._vertexIndex > this._maxVertexCount - vertexCount || this._indexIndex > this._maxIndicesCount - indexCount;
        }
        /**
         * clear cache
         * @public
         */
        public clearSizeMatchBuffersCache(): void {
            this._sizeMatchVertexBufferCache = {};
            this._sizeMatchIndexBufferCache = {};
        }
        /**
         * get the best match vertex buffer
         * @public
         */
        private getVertexArrayBuffer(): Float32Array {
            const length = this._vertexIndex * this._vertSize;
            let nextPow2Length = NumberUtils.nextPow2(length);
            nextPow2Length = Math.min(this._verticesFloat32View.length, nextPow2Length);
            let bufferView = this._sizeMatchVertexBufferCache[nextPow2Length];
            if (!bufferView) {
                bufferView = this._sizeMatchVertexBufferCache[nextPow2Length] = new Float32Array(this._vertices, 0, nextPow2Length);
            }
            return bufferView;
        }
        /**
         * get the best match index buffer
         * @public
         */
        private getIndexArrayBuffer(): Uint16Array {
            const gl = this._webGLRenderContext.context;
            if (this._indexBufferUsage === gl.STATIC_DRAW) {
                return this._indicesUint16View;
            }
            const length = this._indexIndex;
            let nextPow2Length = NumberUtils.nextPow2(length);
            nextPow2Length = Math.min(this._indicesUint16View.length, nextPow2Length);
            let bufferView = this._sizeMatchIndexBufferCache[nextPow2Length];
            if (!bufferView) {
                bufferView = this._sizeMatchIndexBufferCache[nextPow2Length] = new Uint16Array(this._indices, 0, nextPow2Length);
            }
            return bufferView;
        }
        /**
         * pack geometry
         * @public
         */
        public cacheArrays(buffer: WebGLRenderBuffer, sourceX: number, sourceY: number, sourceWidth: number, sourceHeight: number,
            destX: number, destY: number, destWidth: number, destHeight: number, textureSourceWidth: number, textureSourceHeight: number,
            meshUVs?: number[], meshVertices?: number[], meshIndices?: number[], rotated?: boolean): void {
            let alpha = buffer.globalAlpha;
<<<<<<< HEAD
            //tintcolor => alpha
            alpha = Math.min(alpha, 1.0);
            const globalTintColor = buffer.globalTintColor;
            const currentTexture = buffer.currentTexture;
            alpha = ((alpha < 1.0 && currentTexture && currentTexture[UNPACK_PREMULTIPLY_ALPHA_WEBGL]) ?
                WebGLUtils.premultiplyTint(globalTintColor, alpha)
                : globalTintColor + (alpha * 255 << 24));

            //
=======
            /*
            * 混入tintcolor => alpha
            */
            alpha = Math.min(alpha, 1.0);
            const globalTintColor = buffer.globalTintColor || 0xFFFFFF;
            const currentTexture = buffer.currentTexture;
            alpha = ( (alpha < 1.0 && currentTexture && currentTexture[UNPACK_PREMULTIPLY_ALPHA_WEBGL]) ?
                 WebGLUtils.premultiplyTint(globalTintColor, alpha) 
                 : globalTintColor + (alpha * 255 << 24));
            /*
            临时测试
            */
            //计算出绘制矩阵，之后把矩阵还原回之前的
>>>>>>> 4d7eb792
            let locWorldTransform = buffer.globalMatrix;

            let a = locWorldTransform.a;
            let b = locWorldTransform.b;
            let c = locWorldTransform.c;
            let d = locWorldTransform.d;
            let tx = locWorldTransform.tx;
            let ty = locWorldTransform.ty;

            let offsetX = buffer.$offsetX;
            let offsetY = buffer.$offsetY;
            if (offsetX != 0 || offsetY != 0) {
                tx = offsetX * a + offsetY * c + tx;
                ty = offsetX * b + offsetY * d + ty;
            }

            if (!meshVertices) {
                if (destX != 0 || destY != 0) {
                    tx = destX * a + destY * c + tx;
                    ty = destX * b + destY * d + ty;
                }

                let a1 = destWidth / sourceWidth;
                if (a1 != 1) {
                    a = a1 * a;
                    b = a1 * b;
                }
                let d1 = destHeight / sourceHeight;
                if (d1 != 1) {
                    c = d1 * c;
                    d = d1 * d;
                }
            }

            if (meshVertices) {
<<<<<<< HEAD
                // 
                const vertices = this._verticesFloat32View;
                const verticesUint32View = this._verticesUint32View;
                let index = this._vertexIndex * this._vertSize;
                //
=======
                // 计算索引位置与赋值
                const vertices = this.vertices;
                const verticesUint32View = this._verticesUint32View;
                let index = this.vertexIndex * this.vertSize;
                // 缓存顶点数组
>>>>>>> 4d7eb792
                let i = 0, iD = 0, l = 0;
                let u = 0, v = 0, x = 0, y = 0;
                for (i = 0, l = meshUVs.length; i < l; i += 2) {
                    iD = index + i * 5 / 2;
                    x = meshVertices[i];
                    y = meshVertices[i + 1];
                    u = meshUVs[i];
                    v = meshUVs[i + 1];
                    // xy
                    vertices[iD + 0] = a * x + c * y + tx;
                    vertices[iD + 1] = b * x + d * y + ty;
                    // uv
                    if (rotated) {
                        vertices[iD + 2] = (sourceX + (1.0 - v) * sourceHeight) / textureSourceWidth;
                        vertices[iD + 3] = (sourceY + u * sourceWidth) / textureSourceHeight;
                    }
                    else {
                        vertices[iD + 2] = (sourceX + u * sourceWidth) / textureSourceWidth;
                        vertices[iD + 3] = (sourceY + v * sourceHeight) / textureSourceHeight;
                    }
                    // alpha
                    verticesUint32View[iD + 4] = alpha;
                }
                //
                for (let i = 0, l = meshIndices.length; i < l; ++i) {
                    this._indicesUint16View[this._indexIndex + i] = meshIndices[i] + this._vertexIndex;
                }
                ++this._indexBufferId;
                this._vertexIndex += meshUVs.length / 2;
                this._indexIndex += meshIndices.length;
            } else {
                let width = textureSourceWidth;
                let height = textureSourceHeight;
                let w = sourceWidth;
                let h = sourceHeight;
                sourceX = sourceX / width;
                sourceY = sourceY / height;
<<<<<<< HEAD
                let vertices = this._verticesFloat32View;
                const verticesUint32View = this._verticesUint32View;
                let index = this._vertexIndex * this._vertSize;
=======
                let vertices = this.vertices;
                const verticesUint32View = this._verticesUint32View;
                let index = this.vertexIndex * this.vertSize;
>>>>>>> 4d7eb792
                if (rotated) {
                    let temp = sourceWidth;
                    sourceWidth = sourceHeight / width;
                    sourceHeight = temp / height;
                    // xy
                    vertices[index++] = tx;
                    vertices[index++] = ty;
                    // uv
                    vertices[index++] = sourceWidth + sourceX;
                    vertices[index++] = sourceY;
                    // alpha
                    verticesUint32View[index++] = alpha;
                    // xy
                    vertices[index++] = a * w + tx;
                    vertices[index++] = b * w + ty;
                    // uv
                    vertices[index++] = sourceWidth + sourceX;
                    vertices[index++] = sourceHeight + sourceY;
                    // alpha
                    verticesUint32View[index++] = alpha;
                    // xy
                    vertices[index++] = a * w + c * h + tx;
                    vertices[index++] = d * h + b * w + ty;
                    // uv
                    vertices[index++] = sourceX;
                    vertices[index++] = sourceHeight + sourceY;
                    // alpha
                    verticesUint32View[index++] = alpha;
                    // xy
                    vertices[index++] = c * h + tx;
                    vertices[index++] = d * h + ty;
                    // uv
                    vertices[index++] = sourceX;
                    vertices[index++] = sourceY;
                    // alpha
                    verticesUint32View[index++] = alpha;
                }
                else {
                    sourceWidth = sourceWidth / width;
                    sourceHeight = sourceHeight / height;
                    // xy
                    vertices[index++] = tx;
                    vertices[index++] = ty;
                    // uv
                    vertices[index++] = sourceX;
                    vertices[index++] = sourceY;
                    // alpha
                    verticesUint32View[index++] = alpha;
                    // xy
                    vertices[index++] = a * w + tx;
                    vertices[index++] = b * w + ty;
                    // uv
                    vertices[index++] = sourceWidth + sourceX;
                    vertices[index++] = sourceY;
                    // alpha
                    verticesUint32View[index++] = alpha;
                    // xy
                    vertices[index++] = a * w + c * h + tx;
                    vertices[index++] = d * h + b * w + ty;
                    // uv
                    vertices[index++] = sourceWidth + sourceX;
                    vertices[index++] = sourceHeight + sourceY;
                    // alpha
                    verticesUint32View[index++] = alpha;
                    // xy
                    vertices[index++] = c * h + tx;
                    vertices[index++] = d * h + ty;
                    // uv
                    vertices[index++] = sourceX;
                    vertices[index++] = sourceHeight + sourceY;
                    // alpha
                    verticesUint32View[index++] = alpha;
                }
                //
                if (this._indexBufferUsage === this._webGLRenderContext.context.DYNAMIC_DRAW) {
                    const _indicesUint16View = this._indicesUint16View;
                    const _indexIndex = this._indexIndex;
                    const _vertexIndex = this._vertexIndex;
                    _indicesUint16View[_indexIndex + 0] = 0 + _vertexIndex;
                    _indicesUint16View[_indexIndex + 1] = 1 + _vertexIndex;
                    _indicesUint16View[_indexIndex + 2] = 2 + _vertexIndex;
                    _indicesUint16View[_indexIndex + 3] = 0 + _vertexIndex;
                    _indicesUint16View[_indexIndex + 4] = 2 + _vertexIndex;
                    _indicesUint16View[_indexIndex + 5] = 3 + _vertexIndex;
                    ++this._indexBufferId;
                }

                this._vertexIndex += 4;
                this._indexIndex += 6;
            }
        }
        /** 
         * reset _vertexIndex and _indexIndex
         * @public
         */
        public clear(): void {
            this._vertexIndex = 0;
            this._indexIndex = 0;
        }
        /** 
         * bind and bufferdata
         * @public
         */
        public bind(): void {
            const gl = this._webGLRenderContext.context;
            if (!this._webglVertexBuffer) {
                this._webglVertexBuffer = gl.createBuffer();
            }
            this._webGLRenderContext.bindVertexBuffer(this._webglVertexBuffer);
            if (this._vertexIndex > 0) {
                const vb = this.getVertexArrayBuffer();
                this._uploadVerticesArray(vb);
            }
            if (!this._webglIndexBuffer) {
                this._webglIndexBuffer = gl.createBuffer();
            }
            this._webGLRenderContext.bindIndexBuffer(this._webglIndexBuffer);
            if (this._indexIndex > 0 && this._currentIndexBufferId !== this._indexBufferId) {
                this._currentIndexBufferId = this._indexBufferId;
                const ib = this.getIndexArrayBuffer();
                this._uploadIndicesArray(ib);
            }
        }
        /** 
         * buffer data vertex data
         * @private
         */
        private _uploadVerticesArray(array: Float32Array): void {
            const gl = this._webGLRenderContext.context;
            if (this.lastUploadVertexBufferLength >= array.length) {
                gl.bufferSubData(gl.ARRAY_BUFFER, 0, array);
            }
            else {
                this.lastUploadVertexBufferLength = array.length;
                gl.bufferData(gl.ARRAY_BUFFER, array, gl.DYNAMIC_DRAW);
            }
        }
        /** 
         * buffer data index data
         * @private
         */
        private _uploadIndicesArray(array: Uint16Array): void {
            const gl = this._webGLRenderContext.context;
            if (this.lastUploadIndexBufferLength >= array.length) {
                gl.bufferSubData(gl.ELEMENT_ARRAY_BUFFER, 0, array);
            }
            else {
                this.lastUploadIndexBufferLength = array.length;
                gl.bufferData(gl.ELEMENT_ARRAY_BUFFER, array, this._indexBufferUsage);
            }
        }
    }
}<|MERGE_RESOLUTION|>--- conflicted
+++ resolved
@@ -32,80 +32,9 @@
      * virtual vao object, mainly managing vertexbuffer and indexbuffer
      */
     export class WebGLVertexArrayObject {
-<<<<<<< HEAD
-=======
-
-        /*定义顶点格式
-        * (x: 8 * 4 = 32) + (y: 8 * 4 = 32) + (u: 8 * 4 = 32) + (v: 8 * 4 = 32) + (tintcolor: 8 * 4 = 32) = (8 * 4 = 32) * (x + y + u + v + tintcolor: 5);
-        */
-        private readonly vertSize: number = 5;
-        private readonly vertByteSize = this.vertSize * 4;
-        /*
-        *最多单次提交maxQuadsCount这么多quad
-        */
-        private readonly maxQuadsCount: number = 2048;
-        /*
-        *quad = 4个Vertex
-        */
-        private readonly maxVertexCount: number = this.maxQuadsCount * 4;
-        /*
-        *配套的Indices = quad * 6. 
-        */
-        private readonly maxIndicesCount: number = this.maxQuadsCount * 6;
-
-        private vertices: Float32Array = null;
-        private indices: Uint16Array = null;
-        private indicesForMesh: Uint16Array = null;
-
-        private vertexIndex: number = 0;
-        private indexIndex: number = 0;
-
-        private hasMesh: boolean = false;
-
-        /*
-        * refactor: 
-        */
-        private _vertices: ArrayBuffer = null;
-        private _verticesFloat32View: Float32Array = null;
-        private _verticesUint32View: Uint32Array = null;
-
-        constructor() {
-            //old
-            const numVerts = this.maxVertexCount * this.vertSize;
-            this.vertices = new Float32Array(numVerts);
-            ///
-            this._vertices = new ArrayBuffer(this.maxVertexCount * this.vertByteSize);
-            this._verticesFloat32View = new Float32Array(this._vertices);
-            this._verticesUint32View = new Uint32Array(this._vertices);
-            this.vertices = this._verticesFloat32View;
-            //索引缓冲，最大索引数
-            /*
-            0-------1
-            |       |
-            |       |
-            3-------2  
-            0->1->2
-            0->2->3 
-            两个三角形
-            */
-            const maxIndicesCount = this.maxIndicesCount;
-            this.indices = new Uint16Array(maxIndicesCount);
-            this.indicesForMesh = new Uint16Array(maxIndicesCount);
-            for (let i = 0, j = 0; i < maxIndicesCount; i += 6, j += 4) {
-                this.indices[i + 0] = j + 0;
-                this.indices[i + 1] = j + 1;
-                this.indices[i + 2] = j + 2;
-                this.indices[i + 3] = j + 0;
-                this.indices[i + 4] = j + 2;
-                this.indices[i + 5] = j + 3;
-            }
-        }
-
->>>>>>> 4d7eb792
         /**
          * WebGLRenderContext
          */
-<<<<<<< HEAD
         private readonly _webGLRenderContext: WebGLRenderContext;
         /**
          * define vertex format: (x: 8 * 4 = 32) + (y: 8 * 4 = 32) + (u: 8 * 4 = 32) + (v: 8 * 4 = 32) + (tintcolor: 8 * 4 = 32) = (8 * 4 = 32) * (x + y + u + v + tintcolor: 5);
@@ -164,12 +93,6 @@
         * webgl index buffer
         */
         private _webglIndexBuffer: WebGLBuffer;
-=======
-        public reachMaxSize(vertexCount: number = 4, indexCount: number = 6): boolean {
-            return this.vertexIndex > this.maxVertexCount - vertexCount || this.indexIndex > this.maxIndicesCount - indexCount;
-        }
-
->>>>>>> 4d7eb792
         /**
          * best matching buffer data
          */
@@ -279,31 +202,15 @@
             destX: number, destY: number, destWidth: number, destHeight: number, textureSourceWidth: number, textureSourceHeight: number,
             meshUVs?: number[], meshVertices?: number[], meshIndices?: number[], rotated?: boolean): void {
             let alpha = buffer.globalAlpha;
-<<<<<<< HEAD
             //tintcolor => alpha
             alpha = Math.min(alpha, 1.0);
-            const globalTintColor = buffer.globalTintColor;
+            const globalTintColor = buffer.globalTintColor || 0xFFFFFF;
             const currentTexture = buffer.currentTexture;
             alpha = ((alpha < 1.0 && currentTexture && currentTexture[UNPACK_PREMULTIPLY_ALPHA_WEBGL]) ?
                 WebGLUtils.premultiplyTint(globalTintColor, alpha)
                 : globalTintColor + (alpha * 255 << 24));
 
             //
-=======
-            /*
-            * 混入tintcolor => alpha
-            */
-            alpha = Math.min(alpha, 1.0);
-            const globalTintColor = buffer.globalTintColor || 0xFFFFFF;
-            const currentTexture = buffer.currentTexture;
-            alpha = ( (alpha < 1.0 && currentTexture && currentTexture[UNPACK_PREMULTIPLY_ALPHA_WEBGL]) ?
-                 WebGLUtils.premultiplyTint(globalTintColor, alpha) 
-                 : globalTintColor + (alpha * 255 << 24));
-            /*
-            临时测试
-            */
-            //计算出绘制矩阵，之后把矩阵还原回之前的
->>>>>>> 4d7eb792
             let locWorldTransform = buffer.globalMatrix;
 
             let a = locWorldTransform.a;
@@ -339,19 +246,11 @@
             }
 
             if (meshVertices) {
-<<<<<<< HEAD
                 // 
                 const vertices = this._verticesFloat32View;
                 const verticesUint32View = this._verticesUint32View;
                 let index = this._vertexIndex * this._vertSize;
                 //
-=======
-                // 计算索引位置与赋值
-                const vertices = this.vertices;
-                const verticesUint32View = this._verticesUint32View;
-                let index = this.vertexIndex * this.vertSize;
-                // 缓存顶点数组
->>>>>>> 4d7eb792
                 let i = 0, iD = 0, l = 0;
                 let u = 0, v = 0, x = 0, y = 0;
                 for (i = 0, l = meshUVs.length; i < l; i += 2) {
@@ -389,15 +288,9 @@
                 let h = sourceHeight;
                 sourceX = sourceX / width;
                 sourceY = sourceY / height;
-<<<<<<< HEAD
                 let vertices = this._verticesFloat32View;
                 const verticesUint32View = this._verticesUint32View;
                 let index = this._vertexIndex * this._vertSize;
-=======
-                let vertices = this.vertices;
-                const verticesUint32View = this._verticesUint32View;
-                let index = this.vertexIndex * this.vertSize;
->>>>>>> 4d7eb792
                 if (rotated) {
                     let temp = sourceWidth;
                     sourceWidth = sourceHeight / width;
