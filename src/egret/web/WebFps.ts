//////////////////////////////////////////////////////////////////////////////////////
//
//  Copyright (c) 2014-present, Egret Technology.
//  All rights reserved.
//  Redistribution and use in source and binary forms, with or without
//  modification, are permitted provided that the following conditions are met:
//
//     * Redistributions of source code must retain the above copyright
//       notice, this list of conditions and the following disclaimer.
//     * Redistributions in binary form must reproduce the above copyright
//       notice, this list of conditions and the following disclaimer in the
//       documentation and/or other materials provided with the distribution.
//     * Neither the name of the Egret nor the
//       names of its contributors may be used to endorse or promote products
//       derived from this software without specific prior written permission.
//
//  THIS SOFTWARE IS PROVIDED BY EGRET AND CONTRIBUTORS "AS IS" AND ANY EXPRESS
//  OR IMPLIED WARRANTIES, INCLUDING, BUT NOT LIMITED TO, THE IMPLIED WARRANTIES
//  OF MERCHANTABILITY AND FITNESS FOR A PARTICULAR PURPOSE ARE DISCLAIMED.
//  IN NO EVENT SHALL EGRET AND CONTRIBUTORS BE LIABLE FOR ANY DIRECT, INDIRECT,
//  INCIDENTAL, SPECIAL, EXEMPLARY, OR CONSEQUENTIAL DAMAGES (INCLUDING, BUT NOT
//  LIMITED TO, PROCUREMENT OF SUBSTITUTE GOODS OR SERVICES;LOSS OF USE, DATA,
//  OR PROFITS; OR BUSINESS INTERRUPTION) HOWEVER CAUSED AND ON ANY THEORY OF
//  LIABILITY, WHETHER IN CONTRACT, STRICT LIABILITY, OR TORT (INCLUDING
//  NEGLIGENCE OR OTHERWISE) ARISING IN ANY WAY OUT OF THE USE OF THIS SOFTWARE,
//  EVEN IF ADVISED OF THE POSSIBILITY OF SUCH DAMAGE.
//
//////////////////////////////////////////////////////////////////////////////////////
namespace egret.web {
    /**
     * @private
     */
    export class WebFps extends egret.DisplayObject implements egret.FPSDisplay {
        private panelX: number;
        private panelY: number;
        private fontColor: string;
        private fontSize: number;
        private container;
        private fps;
        private log;
        private showPanle: boolean = true;
        private renderMode: string;

        constructor(stage: Stage, showFPS: boolean, showLog: boolean, logFilter: string, styles: Object) {
            super();
            if (showFPS || showLog) {
                if (egret.Capabilities.renderMode == 'canvas') {
                    this.renderMode = "Canvas";
                } else {
                    this.renderMode = "WebGL";
                }
                this.panelX = styles["x"] === undefined ? 0 : parseInt(styles['x']);
                this.panelY = styles["y"] === undefined ? 0 : parseInt(styles['y']);
                this.fontColor = styles["textColor"] === undefined ? '#ffffff' : styles['textColor'].replace("0x", "#");
                this.fontSize = styles["size"] === undefined ? 12 : parseInt(styles['size']);
                if (egret.Capabilities.isMobile) {
                    this.fontSize -= 2;
                }
                let all = document.createElement('div');
                all.style.position = 'absolute';
                all.style.background = `rgba(0,0,0,${styles['bgAlpha']})`;
                all.style.left = this.panelX + 'px';
                all.style.top = this.panelY + 'px';
                all.style.pointerEvents = 'none';
                document.body.appendChild(all);

                let container = document.createElement('div');
                container.style.color = this.fontColor;
                container.style.fontSize = this.fontSize + 'px';
                container.style.lineHeight = this.fontSize + 'px';
                container.style.margin = '4px 4px 4px 4px';
                this.container = container;
                all.appendChild(container);

                if (showFPS) this.addFps();
                if (showLog) this.addLog();
            }
        }

        private containerFps;
        private fpsHeight: number = 0;
        private divDatas;
        private divDraw;
        private divCost;
        private contextFps;
        private canvasFps;
        private WIDTH = 101;
        private HEIGHT = 20;
        private bgCanvasColor = "#18304b";
        private fpsFrontColor = "#18fefe";
        private contextCost;
        private canvasCost;
        private WIDTH_COST = 50;
        private cost1Color = "#18fefe";
        // private cost2Color = "#ffff00";
        private cost3Color = "#ff0000";

        private addFps() {
            let div = document.createElement('div');
            div.style.display = 'inline-block';
            this.containerFps = div;
            this.container.appendChild(div);
            let fps = document.createElement('div');
            fps.style.paddingBottom = '2px'
            this.fps = fps;
            this.containerFps.appendChild(fps)
            fps.innerHTML = `0 FPS ${this.renderMode}<br/>min0 max0 avg0`;

            let canvas = document.createElement('canvas');
            this.containerFps.appendChild(canvas);
            canvas.width = this.WIDTH;
            canvas.height = this.HEIGHT;
            this.canvasFps = canvas;
            let context = canvas.getContext('2d');
            this.contextFps = context;
            context.fillStyle = this.bgCanvasColor;
            context.fillRect(0, 0, this.WIDTH, this.HEIGHT);

            let divDatas = document.createElement('div');
            this.divDatas = divDatas;
            this.containerFps.appendChild(divDatas);
            let left = document.createElement('div');
            left.style['float'] = 'left';
            left.innerHTML = `Draw<br/>Cost`
            divDatas.appendChild(left);
            let right = document.createElement('div');
            right.style.paddingLeft = left.offsetWidth + 20 + "px";

            divDatas.appendChild(right);
            let draw = document.createElement('div');
            this.divDraw = draw;
            draw.innerHTML = `0<br/>`;
            right.appendChild(draw);
            let cost = document.createElement('div');
            this.divCost = cost;
            cost.innerHTML = `<font  style="color:${this.cost1Color}">0<font/> <font  style="color:${this.cost3Color}">0<font/>`
            right.appendChild(cost);

            canvas = document.createElement('canvas');
            this.canvasCost = canvas;
            this.containerFps.appendChild(canvas);
            canvas.width = this.WIDTH;
            canvas.height = this.HEIGHT;
            context = canvas.getContext('2d');
            this.contextCost = context;
            context.fillStyle = this.bgCanvasColor;
            context.fillRect(0, 0, this.WIDTH, this.HEIGHT);
            context.fillStyle = "#000000";
            context.fillRect(this.WIDTH_COST, 0, 1, this.HEIGHT);
            this.fpsHeight = this.container.offsetHeight;
        }

        private addLog() {
            let log = document.createElement('div');
            log.style.maxWidth = document.body.clientWidth - 8 - this.panelX + 'px';
            log.style.wordWrap = "break-word";
            this.log = log;
            this.container.appendChild(log);
        }

        private arrFps: number[] = [];
        private arrCost: number[][] = [];
        private lastNumDraw;

<<<<<<< HEAD
        public update(datas:FPSData, showLastData = false) {
            let numFps:number;
            let numCostTicker:number;
            let numCostRender:number;
=======
        public update(datas: FPSData, showLastData = false) {
            let numFps: number;
            let numCostTicker: number;
            let numCostDirty: number;
            let numCostRender: number;
>>>>>>> f2012101
            if (!showLastData) {
                numFps = datas.fps;
                numCostTicker = datas.costTicker;
                numCostRender = datas.costRender;
                this.lastNumDraw = datas.draw;
                this.arrFps.push(numFps);
                this.arrCost.push([numCostTicker, numCostRender]);
            } else {
                numFps = this.arrFps[this.arrFps.length - 1];
                numCostTicker = this.arrCost[this.arrCost.length - 1][0];
                numCostRender = this.arrCost[this.arrCost.length - 1][1];
            }

            let fpsTotal = 0;
            let lenFps = this.arrFps.length;

            if (lenFps > 101) {
                lenFps = 101;
                this.arrFps.shift();
                this.arrCost.shift();
            }
            let fpsMin = this.arrFps[0];
            let fpsMax = this.arrFps[0];
            for (let i = 0; i < lenFps; i++) {
                let num = this.arrFps[i];
                fpsTotal += num;
                if (num < fpsMin) fpsMin = num;
                else if (num > fpsMax) fpsMax = num;
            }
            let WIDTH = this.WIDTH;
            let HEIGHT = this.HEIGHT;
            let context = this.contextFps;
            context.drawImage(this.canvasFps, 1, 0, WIDTH - 1, HEIGHT, 0, 0, WIDTH - 1, HEIGHT);
            context.fillStyle = this.bgCanvasColor;
            context.fillRect(WIDTH - 1, 0, 1, HEIGHT);
            let lastHeight = Math.floor(numFps / 60 * 20);
            if (lastHeight < 1) lastHeight = 1;
            context.fillStyle = this.fpsFrontColor;
            context.fillRect(WIDTH - 1, 20 - lastHeight, 1, lastHeight);

            let WIDTH_COST = this.WIDTH_COST;
            context = this.contextCost;
            context.drawImage(this.canvasCost, 1, 0, WIDTH_COST - 1, HEIGHT, 0, 0, WIDTH_COST - 1, HEIGHT);
            context.drawImage(this.canvasCost, WIDTH_COST + 2, 0, WIDTH_COST - 1, HEIGHT, WIDTH_COST + 1, 0, WIDTH_COST - 1, HEIGHT);
            let c1Height = Math.floor(numCostTicker / 2);
            if (c1Height < 1) c1Height = 1;
            else if (c1Height > 20) c1Height = 20;
<<<<<<< HEAD
            //todo lcj
            let c2Height = Math.floor(numCostRender / 2);
            if (c2Height < 1)c2Height = 1;
            else if (c2Height > 20) c2Height = 20;
=======
            let c2Height = Math.floor(numCostDirty / 2);
            if (c2Height < 1) c2Height = 1;
            else if (c2Height > 20) c2Height = 20;
            let c3Height = Math.floor(numCostRender / 2);
            if (c3Height < 1) c3Height = 1;
            else if (c3Height > 20) c3Height = 20;
>>>>>>> f2012101
            context.fillStyle = this.bgCanvasColor;
            context.fillRect(WIDTH_COST - 1, 0, 1, HEIGHT);
            context.fillRect(WIDTH_COST * 2, 0, 1, HEIGHT);
            context.fillRect(WIDTH_COST * 3 + 1, 0, 1, HEIGHT);
            context.fillStyle = this.cost1Color;
            context.fillRect(WIDTH_COST - 1, 20 - c1Height, 1, c1Height);
            context.fillStyle = this.cost3Color;
            context.fillRect(WIDTH_COST * 2, 20 - c2Height, 1, c2Height);

            let fpsAvg = Math.floor(fpsTotal / lenFps);
            let fpsOutput = `${numFps} FPS ${this.renderMode}`;
            if (this.showPanle) {
                fpsOutput += `<br/>min${fpsMin} max${fpsMax} avg${fpsAvg}`;
                this.divDraw.innerHTML = `${this.lastNumDraw}<br/>`;
                this.divCost.innerHTML = `<font  style="color:#18fefe">${numCostTicker}<font/> <font  style="color:#ff0000">${numCostRender}<font/>`
            }
            this.fps.innerHTML = fpsOutput;
        };

        private arrLog: string[] = [];
        public updateInfo(info: string) {
            this.arrLog.push(info);
            this.updateLogLayout();
        }

        public updateWarn(info: string) {
            this.arrLog.push("[Warning]" + info);
            this.updateLogLayout();
        }

        public updateError(info: string) {
            this.arrLog.push("[Error]" + info);
            this.updateLogLayout();
        }

        private updateLogLayout(): void {
            this.log.innerHTML = this.arrLog.join('<br/>');
            while (document.body.clientHeight < (this.log.offsetHeight + this.fpsHeight + this.panelY + this.fontSize * 2)) {
                this.arrLog.shift();
                this.log.innerHTML = this.arrLog.join('<br/>');
            }
        }
    }
    egret.FPSDisplay = WebFps;
}<|MERGE_RESOLUTION|>--- conflicted
+++ resolved
@@ -162,18 +162,10 @@
         private arrCost: number[][] = [];
         private lastNumDraw;
 
-<<<<<<< HEAD
-        public update(datas:FPSData, showLastData = false) {
-            let numFps:number;
-            let numCostTicker:number;
-            let numCostRender:number;
-=======
         public update(datas: FPSData, showLastData = false) {
             let numFps: number;
             let numCostTicker: number;
-            let numCostDirty: number;
             let numCostRender: number;
->>>>>>> f2012101
             if (!showLastData) {
                 numFps = datas.fps;
                 numCostTicker = datas.costTicker;
@@ -221,19 +213,10 @@
             let c1Height = Math.floor(numCostTicker / 2);
             if (c1Height < 1) c1Height = 1;
             else if (c1Height > 20) c1Height = 20;
-<<<<<<< HEAD
             //todo lcj
             let c2Height = Math.floor(numCostRender / 2);
-            if (c2Height < 1)c2Height = 1;
-            else if (c2Height > 20) c2Height = 20;
-=======
-            let c2Height = Math.floor(numCostDirty / 2);
             if (c2Height < 1) c2Height = 1;
             else if (c2Height > 20) c2Height = 20;
-            let c3Height = Math.floor(numCostRender / 2);
-            if (c3Height < 1) c3Height = 1;
-            else if (c3Height > 20) c3Height = 20;
->>>>>>> f2012101
             context.fillStyle = this.bgCanvasColor;
             context.fillRect(WIDTH_COST - 1, 0, 1, HEIGHT);
             context.fillRect(WIDTH_COST * 2, 0, 1, HEIGHT);
