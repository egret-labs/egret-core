/**
 * Copyright (c) Egret-Labs.org. Permission is hereby granted, free of charge,
 * to any person obtaining a copy of this software and associated documentation
 * files (the "Software"), to deal in the Software without restriction, including
 * without limitation the rights to use, copy, modify, merge, publish, distribute,
 * sublicense, and/or sell copies of the Software, and to permit persons to whom
 * the Software is furnished to do so, subject to the following conditions:
 *
 * The above copyright notice and this permission notice shall be included
 * in all copies or substantial portions of the Software.
 *
 * THE SOFTWARE IS PROVIDED "AS IS", WITHOUT WARRANTY OF ANY KIND, EXPRESS OR IMPLIED,
 * INCLUDING BUT NOT LIMITED TO THE WARRANTIES OF MERCHANTABILITY, FITNESS FOR A PARTICULAR
 * PURPOSE AND NONINFRINGEMENT. IN NO EVENT SHALL THE AUTHORS OR COPYRIGHT HOLDERS BE LIABLE
 * FOR ANY CLAIM, DAMAGES OR OTHER LIABILITY, WHETHER IN AN ACTION OF CONTRACT, TORT OR OTHERWISE,
 * ARISING FROM, OUT OF OR IN CONNECTION WITH THE SOFTWARE OR THE USE OR OTHER DEALINGS IN THE SOFTWARE.
 */

module ns_egret {

<<<<<<< HEAD
    export var __callLaterFunctionList:Array<any> = [];
    export var __callLaterThisList:Array<any> = [];
    export var __callLaterArgsList:Array<any> = [];
=======
    export var __callLaterFunctionList:Array = [];
    export var __callLaterThisList:Array = [];
    export var __callLaterArgsList:Array = [];
>>>>>>> 50b83a3b
    /**
     * 延迟函数到屏幕重绘前执行。
     * @param method 要延迟执行的函数
     * @param thisObject 回调函数的this引用
     * @param args 函数参数列表
     */
    export function callLater(method:Function,thisObject:any,...args):void
    {
        __callLaterFunctionList.push(method);
        __callLaterThisList.push(thisObject);
        __callLaterArgsList.push(args);
    }

}<|MERGE_RESOLUTION|>--- conflicted
+++ resolved
@@ -18,15 +18,9 @@
 
 module ns_egret {
 
-<<<<<<< HEAD
-    export var __callLaterFunctionList:Array<any> = [];
-    export var __callLaterThisList:Array<any> = [];
-    export var __callLaterArgsList:Array<any> = [];
-=======
     export var __callLaterFunctionList:Array = [];
     export var __callLaterThisList:Array = [];
     export var __callLaterArgsList:Array = [];
->>>>>>> 50b83a3b
     /**
      * 延迟函数到屏幕重绘前执行。
      * @param method 要延迟执行的函数
