--- conflicted
+++ resolved
@@ -1,2402 +1,2372 @@
-//////////////////////////////////////////////////////////////////////////////////////
-//
-//  Copyright (c) 2014-present, Egret Technology.
-//  All rights reserved.
-//  Redistribution and use in source and binary forms, with or without
-//  modification, are permitted provided that the following conditions are met:
-//
-//     * Redistributions of source code must retain the above copyright
-//       notice, this list of conditions and the following disclaimer.
-//     * Redistributions in binary form must reproduce the above copyright
-//       notice, this list of conditions and the following disclaimer in the
-//       documentation and/or other materials provided with the distribution.
-//     * Neither the name of the Egret nor the
-//       names of its contributors may be used to endorse or promote products
-//       derived from this software without specific prior written permission.
-//
-//  THIS SOFTWARE IS PROVIDED BY EGRET AND CONTRIBUTORS "AS IS" AND ANY EXPRESS
-//  OR IMPLIED WARRANTIES, INCLUDING, BUT NOT LIMITED TO, THE IMPLIED WARRANTIES
-//  OF MERCHANTABILITY AND FITNESS FOR A PARTICULAR PURPOSE ARE DISCLAIMED.
-//  IN NO EVENT SHALL EGRET AND CONTRIBUTORS BE LIABLE FOR ANY DIRECT, INDIRECT,
-//  INCIDENTAL, SPECIAL, EXEMPLARY, OR CONSEQUENTIAL DAMAGES (INCLUDING, BUT NOT
-//  LIMITED TO, PROCUREMENT OF SUBSTITUTE GOODS OR SERVICES;LOSS OF USE, DATA,
-//  OR PROFITS; OR BUSINESS INTERRUPTION) HOWEVER CAUSED AND ON ANY THEORY OF
-//  LIABILITY, WHETHER IN CONTRACT, STRICT LIABILITY, OR TORT (INCLUDING
-//  NEGLIGENCE OR OTHERWISE) ARISING IN ANY WAY OUT OF THE USE OF THIS SOFTWARE,
-//  EVEN IF ADVISED OF THE POSSIBILITY OF SUCH DAMAGE.
-//
-//////////////////////////////////////////////////////////////////////////////////////
-
-namespace egret {
-
-    /**
-     * @private
-     */
-    export const enum RenderMode {
-        NONE = 1,
-        FILTER = 2,
-        CLIP = 3,
-        SCROLLRECT = 4
-    };
-
-    /**
-     * @private
-     * 格式化旋转角度的值
-     */
-    function clampRotation(value): number {
-        value %= 360;
-        if (value > 180) {
-            value -= 360;
-        } else if (value < -180) {
-            value += 360;
-        }
-        return value;
-    }
-
-    /**
-     * The DisplayObject class is the base class for all objects that can be placed on the display list. The display list
-     * manages all objects displayed in the runtime. Use the DisplayObjectContainer class to arrange the display
-     * objects in the display list. DisplayObjectContainer objects can have child display objects, while other display objects,
-     * such as Shape and TextField objects, are "leaf" nodes that have only parents and siblings, no children.
-     * The DisplayObject class supports basic functionality like the x and y position of an object, as well as more advanced
-     * properties of the object such as its transformation matrix.<br/>
-     * The DisplayObject class contains several broadcast events.Normally, the target of any particular event is a specific
-     * DisplayObject instance. For example, the target of an added event is the specific DisplayObject instance that was added
-     * to the display list. Having a single target restricts the placement of event listeners to that target and in some cases
-     * the target's ancestors on the display list. With broadcast events, however, the target is not a specific DisplayObject
-     * instance, but rather all DisplayObject instances, including those that are not on the display list. This means that you
-     * can add a listener to any DisplayObject instance to listen for broadcast events.
-     *
-     * @event egret.Event.ADDED Dispatched when a display object is added to the display list.
-     * @event egret.Event.ADDED_TO_STAGE Dispatched when a display object is added to the on stage display list, either directly or through the addition of a sub tree in which the display object is contained.
-     * @event egret.Event.REMOVED Dispatched when a display object is about to be removed from the display list.
-     * @event egret.Event.REMOVED_FROM_STAGE Dispatched when a display object is about to be removed from the display list, either directly or through the removal of a sub tree in which the display object is contained.
-     * @event egret.Event.ENTER_FRAME [broadcast event] Dispatched when the playhead is entering a new frame.
-     * @event egret.Event.RENDER [broadcast event] Dispatched when the display list is about to be updated and rendered.
-     * @event egret.TouchEvent.TOUCH_MOVE Dispatched when the user touches the device, and is continuously dispatched until the point of contact is removed.
-     * @event egret.TouchEvent.TOUCH_BEGIN Dispatched when the user first contacts a touch-enabled device (such as touches a finger to a mobile phone or tablet with a touch screen).
-     * @event egret.TouchEvent.TOUCH_END Dispatched when the user removes contact with a touch-enabled device (such as lifts a finger off a mobile phone or tablet with a touch screen).
-     * @event egret.TouchEvent.TOUCH_TAP Dispatched when the user lifts the point of contact over the same DisplayObject instance on which the contact was initiated on a touch-enabled device (such as presses and releases a finger from a single point over a display object on a mobile phone or tablet with a touch screen).
-     * @event egret.TouchEvent.TOUCH_RELEASE_OUTSIDE Dispatched when the user lifts the point of contact over the different DisplayObject instance on which the contact was initiated on a touch-enabled device (such as presses and releases a finger from a single point over a display object on a mobile phone or tablet with a touch screen).
-     * @version Egret 2.4
-     * @platform Web,Native
-     * @includeExample egret/display/DisplayObject.ts
-     * @language en_US
-     */
-    /**
-     * DisplayObject 类是可放在显示列表中的所有对象的基类。该显示列表管理运行时中显示的所有对象。使用 DisplayObjectContainer 类排列
-     * 显示列表中的显示对象。DisplayObjectContainer 对象可以有子显示对象，而其他显示对象（如 Shape 和 TextField 对象）是“叶”节点，没有子项，只有父级和
-     * 同级。DisplayObject 类有一些基本的属性（如确定坐标位置的 x 和 y 属性），也有一些高级的对象属性（如 Matrix 矩阵变换）。<br/>
-     * DisplayObject 类包含若干广播事件。通常，任何特定事件的目标均为一个特定的 DisplayObject 实例。例如，added 事件的目标是已添加到显示列表
-     * 的目标 DisplayObject 实例。若只有一个目标，则会将事件侦听器限制为只能监听在该目标上（在某些情况下，可监听在显示列表中该目标的祖代上）。
-     * 但是对于广播事件，目标不是特定的 DisplayObject 实例，而是所有 DisplayObject 实例（包括那些不在显示列表中的实例）。这意味着您可以向任何
-     * DisplayObject 实例添加侦听器来侦听广播事件。
-     *
-     * @event egret.Event.ADDED 将显示对象添加到显示列表中时调度。
-     * @event egret.Event.ADDED_TO_STAGE 在将显示对象直接添加到舞台显示列表或将包含显示对象的子树添加至舞台显示列表中时调度。
-     * @event egret.Event.REMOVED 将要从显示列表中删除显示对象时调度。
-     * @event egret.Event.REMOVED_FROM_STAGE 在从显示列表中直接删除显示对象或删除包含显示对象的子树时调度。
-     * @event egret.Event.ENTER_FRAME [广播事件] 播放头进入新帧时调度。
-     * @event egret.Event.RENDER [广播事件] 将要更新和呈现显示列表时调度。
-     * @event egret.TouchEvent.TOUCH_MOVE 当用户触碰设备时进行调度，而且会连续调度，直到接触点被删除。
-     * @event egret.TouchEvent.TOUCH_BEGIN 当用户第一次触摸启用触摸的设备时（例如，用手指触摸手机屏幕）调度。
-     * @event egret.TouchEvent.TOUCH_END 当用户移除与启用触摸的设备的接触时（例如，将手指从屏幕上抬起）调度。
-     * @event egret.TouchEvent.TOUCH_TAP 当用户在启用触摸设备上的已启动接触的同一 DisplayObject 实例上抬起接触点时（例如，手机点击屏幕后抬起）调度。
-     * @event egret.TouchEvent.TOUCH_RELEASE_OUTSIDE 当用户在启用触摸设备上的已启动接触的不同 DisplayObject 实例上抬起接触点时（例如，按住屏幕上的某个对象,然后从它上面挪开后再松开手指）调度。
-     * @version Egret 2.4
-     * @platform Web,Native
-     * @includeExample egret/display/DisplayObject.ts
-     * @language zh_CN
-     */
-    export class DisplayObject extends EventDispatcher {
-
-        /**
-         * Initializes a DisplayObject object
-         * @version Egret 2.4
-         * @platform Web,Native
-         * @language en_US
-         */
-        /**
-         * 创建一个显示对象
-         * @version Egret 2.4
-         * @platform Web,Native
-         * @language zh_CN
-         */
-        public constructor() {
-            super();
-            if (egret.nativeRender) {
-                this.createNativeDisplayObject();
-            }
-            //默认都是纯白
-            this.tint = 0xFFFFFF;
-        }
-
-        $nativeDisplayObject: egret_native.NativeDisplayObject;
-
-        protected createNativeDisplayObject(): void {
-            this.$nativeDisplayObject = new egret_native.NativeDisplayObject(egret_native.NativeObjectType.CONTAINER);
-        }
-
-        /**
-         * @private
-         * 是否添加到舞台上，防止重复发送 removed_from_stage 消息
-         */
-        $hasAddToStage: boolean;
-
-        /**
-         * @private
-         * 能够含有子项的类将子项列表存储在这个属性里。
-         */
-        $children: DisplayObject[] = null;
-
-        private $name: string = "";
-
-        /**
-         * Indicates the instance name of the DisplayObject. The object can be identified in the child list of its parent
-         * display object container by calling the getChildByName() method of the display object container.
-         * @version Egret 2.4
-         * @platform Web,Native
-         * @language en_US
-         */
-        /**
-         * 表示 DisplayObject 的实例名称。
-         * 通过调用父显示对象容器的 getChildByName() 方法，可以在父显示对象容器的子列表中标识该对象。
-         * @version Egret 2.4
-         * @platform Web,Native
-         * @language zh_CN
-         */
-        public get name(): string {
-            return this.$name;
-        }
-
-        public set name(value: string) {
-            this.$name = value;
-        }
-
-        /**
-         * @private
-         */
-        $parent: DisplayObjectContainer = null;
-
-        /**
-         * Indicates the DisplayObjectContainer object that contains this display object. Use the parent property to specify
-         * a relative path to display objects that are above the current display object in the display list hierarchy.
-         * @version Egret 2.4
-         * @platform Web,Native
-         * @language en_US
-         */
-        /**
-         * 表示包含此显示对象的 DisplayObjectContainer 对象。
-         * 使用 parent 属性可以指定高于显示列表层次结构中当前显示对象的显示对象的相对路径。
-         * @version Egret 2.4
-         * @platform Web,Native
-         * @language zh_CN
-         */
-        public get parent(): DisplayObjectContainer {
-            return this.$parent;
-        }
-
-        /**
-         * @private
-         * 设置父级显示对象
-         */
-        $setParent(parent: DisplayObjectContainer): void {
-            this.$parent = parent;
-        }
-
-        /**
-         * @private
-         * 显示对象添加到舞台
-         */
-        $onAddToStage(stage: Stage, nestLevel: number): void {
-            let self = this;
-            self.$stage = stage;
-            self.$nestLevel = nestLevel;
-            self.$hasAddToStage = true;
-            Sprite.$EVENT_ADD_TO_STAGE_LIST.push(self);
-        }
-
-        /**
-         * @private
-         * 显示对象从舞台移除
-         */
-        $onRemoveFromStage(): void {
-            let self = this;
-            self.$nestLevel = 0;
-            Sprite.$EVENT_REMOVE_FROM_STAGE_LIST.push(self);
-        }
-
-        /**
-         * @private
-         */
-        $stage: Stage = null;
-
-        /**
-         * @private
-         * 这个对象在显示列表中的嵌套深度，舞台为1，它的子项为2，子项的子项为3，以此类推。当对象不在显示列表中时此属性值为0.
-         */
-        $nestLevel: number = 0;
-
-        $useTranslate: boolean = false;
-
-        protected $updateUseTransform(): void {
-            let self = this;
-            if (self.$scaleX == 1 && self.$scaleY == 1 && self.$skewX == 0 && self.$skewY == 0) {
-                self.$useTranslate = false;
-            }
-            else {
-                self.$useTranslate = true;
-            }
-        }
-
-        /**
-         * The Stage of the display object. you can create and load multiple display objects into the display list, and
-         * the stage property of each display object refers to the same Stage object.<br/>
-         * If a display object is not added to the display list, its stage property is set to null.
-         * @version Egret 2.4
-         * @platform Web,Native
-         * @language en_US
-         */
-        /**
-         * 显示对象的舞台。
-         * 例如，您可以创建多个显示对象并加载到显示列表中，每个显示对象的 stage 属性是指向相同的 Stage 对象。<br/>
-         * 如果显示对象未添加到显示列表，则其 stage 属性会设置为 null。
-         * @version Egret 2.4
-         * @platform Web,Native
-         * @language zh_CN
-         */
-        public get stage(): Stage {
-            return this.$stage;
-        }
-
-        /**
-         * A Matrix object containing values that alter the scaling, rotation, and translation of the display object.<br/>
-         * Note: to change the value of a display object's matrix, you must make a copy of the entire matrix object, then copy
-         * the new object into the matrix property of the display object.
-         * @example the following code increases the tx value of a display object's matrix
-         * <pre>
-         *     let myMatrix:Matrix = myDisplayObject.matrix;
-         *     myMatrix.tx += 10;
-         *     myDisplayObject.matrix = myMatrix;
-         * </pre>
-         * @version Egret 2.4
-         * @platform Web,Native
-         * @language en_US
-         */
-        /**
-         * 一个 Matrix 对象，其中包含更改显示对象的缩放、旋转和平移的值。<br/>
-         * 注意：要改变一个显示对象矩阵的值，您必引用整个矩阵对象，然后将它重新赋值给显示对象的 matrix 属性。
-         * @example 以下代码改变了显示对象矩阵的tx属性值：
-         * <pre>
-         *     let myMatrix:Matrix = myDisplayObject.matrix;
-         *     myMatrix.tx += 10;
-         *     myDisplayObject.matrix = myMatrix;
-         * </pre>
-         * @version Egret 2.4
-         * @platform Web,Native
-         * @language zh_CN
-         */
-        public get matrix(): Matrix {
-            return this.$getMatrix().clone();
-        }
-
-        private $matrix: egret.Matrix = new egret.Matrix();
-
-        private $matrixDirty: boolean = false;
-
-        /**
-         * @private
-         * 获取矩阵
-         */
-        $getMatrix(): Matrix {
-            let self = this;
-            if (self.$matrixDirty) {
-                self.$matrixDirty = false;
-                self.$matrix.$updateScaleAndRotation(self.$scaleX, self.$scaleY, self.$skewX, self.$skewY);
-            }
-            self.$matrix.tx = self.$x;
-            self.$matrix.ty = self.$y;
-            return self.$matrix;
-        }
-
-        public set matrix(value: Matrix) {
-            this.$setMatrix(value);
-        }
-
-        /**
-         * @private
-         * 设置矩阵
-         */
-        $setMatrix(matrix: Matrix, needUpdateProperties: boolean = true): void {
-            let self = this;
-            let m = self.$matrix;
-            m.a = matrix.a;
-            m.b = matrix.b;
-            m.c = matrix.c;
-            m.d = matrix.d;
-            self.$x = matrix.tx;
-            self.$y = matrix.ty;
-            self.$matrixDirty = false;
-            if (m.a == 1 && m.b == 0 && m.c == 0 && m.d == 1) {
-                self.$useTranslate = false;
-            }
-            else {
-                self.$useTranslate = true;
-            }
-            if (needUpdateProperties) {
-                self.$scaleX = m.$getScaleX();
-                self.$scaleY = m.$getScaleY();
-                self.$skewX = matrix.$getSkewX();
-                self.$skewY = matrix.$getSkewY();
-                self.$skewXdeg = clampRotation(self.$skewX * 180 / Math.PI);
-                self.$skewYdeg = clampRotation(self.$skewY * 180 / Math.PI);
-                self.$rotation = clampRotation(self.$skewY * 180 / Math.PI);
-            }
-            if (egret.nativeRender) {
-                self.$nativeDisplayObject.setMatrix(matrix.a, matrix.b, matrix.c, matrix.d, matrix.tx, matrix.ty);
-            }
-        }
-
-        private $concatenatedMatrix: egret.Matrix;
-
-        /**
-         * @private
-         * 获得这个显示对象以及它所有父级对象的连接矩阵。
-         */
-        $getConcatenatedMatrix(): Matrix {
-            let self = this;
-            let matrix = self.$concatenatedMatrix;
-            if (!matrix) {
-                matrix = self.$concatenatedMatrix = new egret.Matrix();
-            }
-            if (self.$parent) {
-                self.$parent.$getConcatenatedMatrix().$preMultiplyInto(self.$getMatrix(),
-                    matrix);
-            } else {
-                matrix.copyFrom(self.$getMatrix());
-            }
-
-            let offsetX = self.$anchorOffsetX;
-            let offsetY = self.$anchorOffsetY;
-            let rect = self.$scrollRect;
-            if (rect) {
-                matrix.$preMultiplyInto($TempMatrix.setTo(1, 0, 0, 1, -rect.x - offsetX, -rect.y - offsetY), matrix);
-            }
-            else if (offsetX != 0 || offsetY != 0) {
-                matrix.$preMultiplyInto($TempMatrix.setTo(1, 0, 0, 1, -offsetX, -offsetY), matrix);
-            }
-            return self.$concatenatedMatrix;
-        }
-
-        private $invertedConcatenatedMatrix: egret.Matrix;
-
-        /**
-         * @private
-         * 获取链接矩阵
-         */
-        $getInvertedConcatenatedMatrix(): Matrix {
-            let self = this;
-            if (!self.$invertedConcatenatedMatrix) {
-                self.$invertedConcatenatedMatrix = new egret.Matrix();
-            }
-            self.$getConcatenatedMatrix().$invertInto(self.$invertedConcatenatedMatrix);
-            return self.$invertedConcatenatedMatrix;
-        }
-
-        $x: number = 0;
-
-        /**
-         * Indicates the x coordinate of the DisplayObject instance relative to the local coordinates of the parent
-         * DisplayObjectContainer.<br/>
-         * If the object is inside a DisplayObjectContainer that has transformations, it is in
-         * the local coordinate system of the enclosing DisplayObjectContainer. Thus, for a DisplayObjectContainer
-         * rotated 90° counterclockwise, the DisplayObjectContainer's children inherit a coordinate system that is
-         * rotated 90° counterclockwise. The object's coordinates refer to the registration point position.
-         * @default 0
-         * @version Egret 2.4
-         * @platform Web,Native
-         * @language en_US
-         */
-        /**
-         * 表示 DisplayObject 实例相对于父级 DisplayObjectContainer 本地坐标的 x 坐标。<br/>
-         * 如果该对象位于具有变形的 DisplayObjectContainer 内，则它也位于包含 DisplayObjectContainer 的本地坐标系中。
-         * 因此，对于逆时针旋转 90 度的 DisplayObjectContainer，该 DisplayObjectContainer 的子级将继承逆时针旋转 90 度的坐标系。
-         * @default 0
-         * @version Egret 2.4
-         * @platform Web,Native
-         * @language zh_CN
-         */
-        public get x(): number {
-            return this.$getX();
-        }
-
-        /**
-         * @private
-         * 获取x坐标
-         */
-        $getX(): number {
-            return this.$x;
-        }
-
-        public set x(value: number) {
-            this.$setX(value);
-        }
-
-        /**
-         * @private
-         * 设置x坐标
-         */
-        $setX(value: number): boolean {
-            let self = this;
-            if (self.$x == value) {
-                return false;
-            }
-            self.$x = value;
-            if (egret.nativeRender) {
-                self.$nativeDisplayObject.setX(value);
-            }
-            else {
-                let p = self.$parent;
-                if (p && !p.$cacheDirty) {
-                    p.$cacheDirty = true;
-                    p.$cacheDirtyUp();
-                }
-                let maskedObject = self.$maskedObject;
-                if (maskedObject && !maskedObject.$cacheDirty) {
-                    maskedObject.$cacheDirty = true;
-                    maskedObject.$cacheDirtyUp();
-                }
-            }
-            return true;
-        }
-
-        $y: number = 0;
-
-        /**
-         * Indicates the y coordinate of the DisplayObject instance relative to the local coordinates of the parent
-         * DisplayObjectContainer. <br/>
-         * If the object is inside a DisplayObjectContainer that has transformations, it is in
-         * the local coordinate system of the enclosing DisplayObjectContainer. Thus, for a DisplayObjectContainer rotated
-         * 90° counterclockwise, the DisplayObjectContainer's children inherit a coordinate system that is rotated 90°
-         * counterclockwise. The object's coordinates refer to the registration point position.
-         * @default 0
-         * @version Egret 2.4
-         * @platform Web,Native
-         * @language en_US
-         */
-        /**
-         * 表示 DisplayObject 实例相对于父级 DisplayObjectContainer 本地坐标的 y 坐标。<br/>
-         * 如果该对象位于具有变形的 DisplayObjectContainer 内，则它也位于包含 DisplayObjectContainer 的本地坐标系中。
-         * 因此，对于逆时针旋转 90 度的 DisplayObjectContainer，该 DisplayObjectContainer 的子级将继承逆时针旋转 90 度的坐标系。
-         * @default 0
-         * @version Egret 2.4
-         * @platform Web,Native
-         * @language zh_CN
-         */
-        public get y(): number {
-            return this.$getY();
-        }
-
-        /**
-         * @private
-         * 获取y坐标
-         */
-        $getY(): number {
-            return this.$y;
-        }
-
-        public set y(value: number) {
-            this.$setY(value);
-        }
-
-        /**
-         * @private
-         * 设置y坐标
-         */
-        $setY(value: number): boolean {
-            let self = this;
-            if (self.$y == value) {
-                return false;
-            }
-            self.$y = value;
-            if (egret.nativeRender) {
-                self.$nativeDisplayObject.setY(value);
-            }
-            else {
-                let p = self.$parent;
-                if (p && !p.$cacheDirty) {
-                    p.$cacheDirty = true;
-                    p.$cacheDirtyUp();
-                }
-                let maskedObject = self.$maskedObject;
-                if (maskedObject && !maskedObject.$cacheDirty) {
-                    maskedObject.$cacheDirty = true;
-                    maskedObject.$cacheDirtyUp();
-                }
-            }
-            return true;
-        }
-
-        private $scaleX: number = 1;
-
-        /**
-         * Indicates the horizontal scale (percentage) of the object as applied from the registration point. <br/>
-         * The default 1.0 equals 100% scale.
-         * @default 1
-         * @version Egret 2.4
-         * @platform Web,Native
-         * @language en_US
-         */
-        /**
-         * 表示从注册点开始应用的对象的水平缩放比例（百分比）。<br/>
-         * 1.0 等于 100% 缩放。
-         * @default 1
-         * @version Egret 2.4
-         * @platform Web,Native
-         * @language zh_CN
-         */
-        public get scaleX(): number {
-            return this.$getScaleX();
-        }
-
-        public set scaleX(value: number) {
-            this.$setScaleX(value);
-        }
-
-        /**
-         * @private
-         *
-         * @returns
-         */
-        $getScaleX(): number {
-            return this.$scaleX;
-        }
-
-        /**
-         * @private
-         * 设置水平缩放值
-         */
-        $setScaleX(value: number): void {
-            let self = this;
-            if (self.$scaleX == value) {
-                return;
-            }
-            self.$scaleX = value;
-            self.$matrixDirty = true;
-
-            self.$updateUseTransform();
-            if (egret.nativeRender) {
-                self.$nativeDisplayObject.setScaleX(value);
-            }
-            else {
-                let p = self.$parent;
-                if (p && !p.$cacheDirty) {
-                    p.$cacheDirty = true;
-                    p.$cacheDirtyUp();
-                }
-                let maskedObject = self.$maskedObject;
-                if (maskedObject && !maskedObject.$cacheDirty) {
-                    maskedObject.$cacheDirty = true;
-                    maskedObject.$cacheDirtyUp();
-                }
-            }
-        }
-
-        private $scaleY: number = 1;
-
-        /**
-         * Indicates the vertical scale (percentage) of an object as applied from the registration point of the object.
-         * 1.0 is 100% scale.
-         * @default 1
-         * @version Egret 2.4
-         * @platform Web,Native
-         * @language en_US
-         */
-        /**
-         * 表示从对象注册点开始应用的对象的垂直缩放比例（百分比）。1.0 是 100% 缩放。
-         * @default 1
-         * @version Egret 2.4
-         * @platform Web,Native
-         * @language zh_CN
-         */
-        public get scaleY(): number {
-            return this.$getScaleY();
-        }
-
-        public set scaleY(value: number) {
-            this.$setScaleY(value);
-        }
-
-        /**
-         * @private
-         *
-         * @returns
-         */
-        $getScaleY(): number {
-            return this.$scaleY;
-        }
-
-        /**
-         * @private
-         * 设置垂直缩放值
-         */
-        $setScaleY(value: number): void {
-            let self = this;
-            if (self.$scaleY == value) {
-                return;
-            }
-            self.$scaleY = value;
-            self.$matrixDirty = true;
-
-            self.$updateUseTransform();
-            if (egret.nativeRender) {
-                self.$nativeDisplayObject.setScaleY(value);
-            }
-            else {
-                let p = self.$parent;
-                if (p && !p.$cacheDirty) {
-                    p.$cacheDirty = true;
-                    p.$cacheDirtyUp();
-                }
-                let maskedObject = self.$maskedObject;
-                if (maskedObject && !maskedObject.$cacheDirty) {
-                    maskedObject.$cacheDirty = true;
-                    maskedObject.$cacheDirtyUp();
-                }
-            }
-        }
-
-        private $rotation: number = 0;
-
-        /**
-         * Indicates the rotation of the DisplayObject instance, in degrees, from its original orientation. Values from
-         * 0 to 180 represent clockwise rotation; values from 0 to -180 represent counterclockwise rotation. Values outside
-         * this range are added to or subtracted from 360 to obtain a value within the range. For example, the statement
-         * myDisplayObject.rotation = 450 is the same as myDisplayObject.rotation = 90.
-         * @default 0
-         * @version Egret 2.4
-         * @platform Web,Native
-         * @language en_US
-         */
-        /**
-         * 表示 DisplayObject 实例距其原始方向的旋转程度，以度为单位。
-         * 从 0 到 180 的值表示顺时针方向旋转；从 0 到 -180 的值表示逆时针方向旋转。对于此范围之外的值，可以通过加上或
-         * 减去 360 获得该范围内的值。例如，myDisplayObject.rotation = 450语句与 myDisplayObject.rotation = 90 是相同的。
-         * @default 0
-         * @version Egret 2.4
-         * @platform Web,Native
-         * @language zh_CN
-         */
-        public get rotation(): number {
-            return this.$getRotation();
-        }
-
-        /**
-         * @private
-         */
-        $getRotation(): number {
-            return this.$rotation;
-        }
-
-        public set rotation(value: number) {
-            this.$setRotation(value);
-        }
-
-        $setRotation(value: number): void {
-            value = clampRotation(value);
-            let self = this;
-            if (value == self.$rotation) {
-                return;
-            }
-            let delta = value - self.$rotation;
-            let angle = delta / 180 * Math.PI;
-            self.$skewX += angle;
-            self.$skewY += angle;
-            self.$rotation = value;
-            self.$matrixDirty = true;
-
-            self.$updateUseTransform();
-            if (egret.nativeRender) {
-                self.$nativeDisplayObject.setRotation(value);
-            }
-            else {
-                let p = self.$parent;
-                if (p && !p.$cacheDirty) {
-                    p.$cacheDirty = true;
-                    p.$cacheDirtyUp();
-                }
-                let maskedObject = self.$maskedObject;
-                if (maskedObject && !maskedObject.$cacheDirty) {
-                    maskedObject.$cacheDirty = true;
-                    maskedObject.$cacheDirtyUp();
-                }
-            }
-        }
-
-        private $skewX: number = 0;
-        private $skewXdeg: number = 0;
-
-        /**
-         * 表示DisplayObject的x方向斜切
-         * @member {number} egret.DisplayObject#skewX
-         * @default 0
-         * @version Egret 2.4
-         * @platform Web,Native
-         */
-        public get skewX(): number {
-            return this.$skewXdeg;
-        }
-
-        public set skewX(value: number) {
-            this.$setSkewX(value);
-        }
-
-        /**
-         * @private
-         *
-         * @param value
-         */
-        $setSkewX(value: number): void {
-            let self = this;
-            if (value == self.$skewXdeg) {
-                return;
-            }
-            self.$skewXdeg = value;
-
-            value = clampRotation(value);
-            value = value / 180 * Math.PI;
-
-            self.$skewX = value;
-            self.$matrixDirty = true;
-
-            self.$updateUseTransform();
-            if (egret.nativeRender) {
-                self.$nativeDisplayObject.setSkewX(self.$skewXdeg);
-            }
-            else {
-                let p = self.$parent;
-                if (p && !p.$cacheDirty) {
-                    p.$cacheDirty = true;
-                    p.$cacheDirtyUp();
-                }
-                let maskedObject = self.$maskedObject;
-                if (maskedObject && !maskedObject.$cacheDirty) {
-                    maskedObject.$cacheDirty = true;
-                    maskedObject.$cacheDirtyUp();
-                }
-            }
-        }
-
-        private $skewY: number = 0;
-        private $skewYdeg: number = 0;
-
-        /**
-         * 表示DisplayObject的y方向斜切
-         * @member {number} egret.DisplayObject#skewY
-         * @default 0
-         * @version Egret 2.4
-         * @platform Web,Native
-         */
-        public get skewY(): number {
-            return this.$skewYdeg;
-        }
-
-        public set skewY(value: number) {
-            this.$setSkewY(value);
-        }
-
-        /**
-         * @private
-         *
-         * @param value
-         */
-        $setSkewY(value: number): void {
-            let self = this;
-            if (value == self.$skewYdeg) {
-                return;
-            }
-            self.$skewYdeg = value;
-
-            value = clampRotation(value);
-            value = (value + self.$rotation) / 180 * Math.PI;
-
-            self.$skewY = value;
-            self.$matrixDirty = true;
-
-            self.$updateUseTransform();
-            if (egret.nativeRender) {
-                self.$nativeDisplayObject.setSkewY(self.$skewYdeg);
-            }
-            else {
-                let p = self.$parent;
-                if (p && !p.$cacheDirty) {
-                    p.$cacheDirty = true;
-                    p.$cacheDirtyUp();
-                }
-                let maskedObject = self.$maskedObject;
-                if (maskedObject && !maskedObject.$cacheDirty) {
-                    maskedObject.$cacheDirty = true;
-                    maskedObject.$cacheDirtyUp();
-                }
-            }
-        }
-
-        /**
-         * Indicates the width of the display object, in pixels. The width is calculated based on the bounds of the content
-         * of the display object.
-         * @version Egret 2.4
-         * @platform Web,Native
-         * @language en_US
-         */
-        /**
-         * 表示显示对象的宽度，以像素为单位。宽度是根据显示对象内容的范围来计算的。
-         * @version Egret 2.4
-         * @platform Web,Native
-         * @language zh_CN
-         */
-        public get width(): number {
-            return this.$getWidth();
-        }
-
-        /**
-         * @private
-         * 获取显示宽度
-         */
-        $getWidth(): number {
-            let self = this;
-            return isNaN(self.$explicitWidth) ? self.$getOriginalBounds().width : self.$explicitWidth;
-        }
-
-        $explicitWidth: number = NaN;
-
-        public set width(value: number) {
-            this.$setWidth(value);
-        }
-
-        /**
-         * @private
-         * 设置显示宽度
-         */
-        $setWidth(value: number): void {
-            value = isNaN(value) ? NaN : value;
-            if (this.$explicitWidth == value) {
-                return;
-            }
-            this.$explicitWidth = value;
-        }
-
-        /**
-         * Indicates the height of the display object, in pixels. The height is calculated based on the bounds of the
-         * content of the display object.
-         * @version Egret 2.4
-         * @platform Web,Native
-         * @language en_US
-         */
-        /**
-         * 表示显示对象的高度，以像素为单位。高度是根据显示对象内容的范围来计算的。
-         * @version Egret 2.4
-         * @platform Web,Native
-         * @language zh_CN
-         */
-        public get height(): number {
-            return this.$getHeight();
-        }
-
-        $explicitHeight: number = NaN;
-
-        /**
-         * @private
-         * 获取显示高度
-         */
-        $getHeight(): number {
-            let self = this;
-            return isNaN(self.$explicitHeight) ? self.$getOriginalBounds().height : self.$explicitHeight;
-        }
-
-        public set height(value: number) {
-            this.$setHeight(value);
-        }
-
-        /**
-         * @private
-         * 设置显示高度
-         */
-        $setHeight(value: number): void {
-            value = isNaN(value) ? NaN : value;
-            if (this.$explicitHeight == value) {
-                return;
-            }
-            this.$explicitHeight = value;
-        }
-
-
-        /**
-         * 测量宽度
-         * @returns {number}
-         * @member {egret.Rectangle} egret.DisplayObject#measuredWidth
-         * @version Egret 2.4
-         * @platform Web,Native
-         */
-        public get measuredWidth(): number {
-            return this.$getOriginalBounds().width;
-        }
-
-        /**
-         * 测量高度
-         * @returns {number}
-         * @member {egret.Rectangle} egret.DisplayObject#measuredWidth
-         * @version Egret 2.4
-         * @platform Web,Native
-         */
-        public get measuredHeight(): number {
-            return this.$getOriginalBounds().height;
-        }
-
-        $anchorOffsetX: number = 0;
-
-        /**
-         * X represents the object of which is the anchor.
-         * @default 0
-         * @version Egret 2.4
-         * @platform Web,Native
-         * @language en_US
-         */
-        /**
-         * 表示从对象绝对锚点X。
-         * @default 0
-         * @version Egret 2.4
-         * @platform Web,Native
-         * @language zh_CN
-         */
-        public get anchorOffsetX(): number {
-            return this.$anchorOffsetX;
-        }
-
-        public set anchorOffsetX(value: number) {
-            this.$setAnchorOffsetX(value);
-        }
-
-        /**
-         * @private
-         *
-         * @param value
-         * @returns
-         */
-        $setAnchorOffsetX(value: number): void {
-            let self = this;
-            if (self.$anchorOffsetX == value) {
-                return;
-            }
-            self.$anchorOffsetX = value;
-            if (egret.nativeRender) {
-                self.$nativeDisplayObject.setAnchorOffsetX(value);
-            }
-            else {
-                let p = self.$parent;
-                if (p && !p.$cacheDirty) {
-                    p.$cacheDirty = true;
-                    p.$cacheDirtyUp();
-                }
-                let maskedObject = self.$maskedObject;
-                if (maskedObject && !maskedObject.$cacheDirty) {
-                    maskedObject.$cacheDirty = true;
-                    maskedObject.$cacheDirtyUp();
-                }
-            }
-        }
-
-        $anchorOffsetY: number = 0;
-
-        /**
-         * Y represents the object of which is the anchor.
-         * @default 0
-         * @version Egret 2.4
-         * @platform Web,Native
-         * @language en_US
-         */
-        /**
-         * 表示从对象绝对锚点Y。
-         * @default 0
-         * @version Egret 2.4
-         * @platform Web,Native
-         * @language zh_CN
-         */
-        public get anchorOffsetY(): number {
-            return this.$anchorOffsetY;
-        }
-
-        public set anchorOffsetY(value: number) {
-            this.$setAnchorOffsetY(value);
-        }
-
-        /**
-         * @private
-         *
-         * @param value
-         * @returns
-         */
-        $setAnchorOffsetY(value: number): void {
-            let self = this;
-            if (self.$anchorOffsetY == value) {
-                return;
-            }
-            self.$anchorOffsetY = value;
-            if (egret.nativeRender) {
-                self.$nativeDisplayObject.setAnchorOffsetY(value);
-            }
-            else {
-                let p = self.$parent;
-                if (p && !p.$cacheDirty) {
-                    p.$cacheDirty = true;
-                    p.$cacheDirtyUp();
-                }
-                let maskedObject = self.$maskedObject;
-                if (maskedObject && !maskedObject.$cacheDirty) {
-                    maskedObject.$cacheDirty = true;
-                    maskedObject.$cacheDirtyUp();
-                }
-            }
-        }
-
-        /**
-         * @private
-         */
-        $visible: boolean = true;
-
-        /**
-         * Whether or not the display object is visible. Display objects that are not visible are disabled. For example,
-         * if visible=false for an DisplayObject instance, it cannot receive touch or other user input.
-         * @default true
-         * @version Egret 2.4
-         * @platform Web,Native
-         * @language en_US
-         */
-        /**
-         * 显示对象是否可见。不可见的显示对象将被禁用。例如，如果实例的 visible 为 false，则无法接受触摸或用户交互操作。
-         * @default true
-         * @version Egret 2.4
-         * @platform Web,Native
-         * @language zh_CN
-         */
-        public get visible(): boolean {
-            return this.$visible;
-        }
-
-        public set visible(value: boolean) {
-            this.$setVisible(value);
-        }
-
-        $setVisible(value: boolean): void {
-            let self = this;
-            if (self.$visible == value) {
-                return;
-            }
-            self.$visible = value;
-            if (egret.nativeRender) {
-                self.$nativeDisplayObject.setVisible(value);
-            }
-            else {
-                self.$updateRenderMode();
-                let p = self.$parent;
-                if (p && !p.$cacheDirty) {
-                    p.$cacheDirty = true;
-                    p.$cacheDirtyUp();
-                }
-                let maskedObject = self.$maskedObject;
-                if (maskedObject && !maskedObject.$cacheDirty) {
-                    maskedObject.$cacheDirty = true;
-                    maskedObject.$cacheDirtyUp();
-                }
-            }
-        }
-
-        /**
-         * @private
-         * cacheAsBitmap创建的缓存位图节点。
-         */
-        $displayList: egret.sys.DisplayList = null;
-
-        private $cacheAsBitmap: boolean = false;
-
-        /**
-         * If set to true, Egret runtime caches an internal bitmap representation of the display object. This caching can
-         * increase performance for display objects that contain complex vector content. After you set the cacheAsBitmap
-         * property to true, the rendering does not change, however the display object performs pixel snapping automatically.
-         * The execution speed can be significantly faster depending on the complexity of the content.The cacheAsBitmap
-         * property is best used with display objects that have mostly static content and that do not scale and rotate frequently.<br/>
-         * Note: The display object will not create the bitmap caching when the memory exceeds the upper limit,even if you set it to true.
-         * @default false
-         * @version Egret 2.4
-         * @platform Web,Native
-         * @language en_US
-         */
-        /**
-         * 如果设置为 true，则 Egret 运行时将缓存显示对象的内部位图表示形式。此缓存可以提高包含复杂矢量内容的显示对象的性能。
-         * 将 cacheAsBitmap 属性设置为 true 后，呈现并不更改，但是，显示对象将自动执行像素贴紧。执行速度可能会大大加快，
-         * 具体取决于显示对象内容的复杂性。最好将 cacheAsBitmap 属性与主要具有静态内容且不频繁缩放或旋转的显示对象一起使用。<br/>
-         * 注意：在内存超过上限的情况下，即使将 cacheAsBitmap 属性设置为 true，显示对象也不使用位图缓存。
-         * @default false
-         * @version Egret 2.4
-         * @platform Web,Native
-         * @language zh_CN
-         */
-        public get cacheAsBitmap(): boolean {
-            return this.$cacheAsBitmap;
-        }
-
-        public set cacheAsBitmap(value: boolean) {
-            let self = this;
-            self.$cacheAsBitmap = value;
-            if (egret.nativeRender) {
-                self.$nativeDisplayObject.setCacheAsBitmap(value);
-            }
-            else {
-                self.$setHasDisplayList(value);
-            }
-        }
-
-        public $setHasDisplayList(value: boolean): void {
-            let self = this;
-            let hasDisplayList = !!self.$displayList;
-            if (hasDisplayList == value) {
-                return;
-            }
-            if (value) {
-                let displayList = sys.DisplayList.create(self);
-                if (displayList) {
-                    self.$displayList = displayList;
-                    self.$cacheDirty = true;
-                }
-            }
-            else {
-                self.$displayList = null;
-            }
-        }
-
-        $cacheDirty: boolean = false;
-
-        $cacheDirtyUp(): void {
-            let p = this.$parent;
-            if (p && !p.$cacheDirty) {
-                p.$cacheDirty = true;
-                p.$cacheDirtyUp();
-            }
-        }
-
-        /**
-         * @private
-         */
-        $alpha: number = 1;
-
-        /**
-         * Indicates the alpha transparency value of the object specified. Valid values are 0 (fully transparent) to 1 (fully opaque).
-         * The default value is 1. Display objects with alpha set to 0 are active, even though they are invisible.
-         * @default 1
-         * @version Egret 2.4
-         * @platform Web,Native
-         * @language en_US
-         */
-        /**
-         * 表示指定对象的 Alpha 透明度值。
-         * 有效值为 0（完全透明）到 1（完全不透明）。alpha 设置为 0 的显示对象是可触摸的，即使它们不可见。
-         * @default 1
-         * @version Egret 2.4
-         * @platform Web,Native
-         * @language zh_CN
-         */
-        public get alpha(): number {
-            return this.$alpha;
-        }
-
-        public set alpha(value: number) {
-            this.$setAlpha(value);
-        }
-
-        /**
-         * @private
-         *
-         * @param value
-         */
-        $setAlpha(value: number): void {
-            let self = this;
-            if (self.$alpha == value) {
-                return;
-            }
-            self.$alpha = value;
-
-            if (egret.nativeRender) {
-                self.$nativeDisplayObject.setAlpha(value);
-            }
-            else {
-                self.$updateRenderMode();
-                let p = self.$parent;
-                if (p && !p.$cacheDirty) {
-                    p.$cacheDirty = true;
-                    p.$cacheDirtyUp();
-                }
-                let maskedObject = self.$maskedObject;
-                if (maskedObject && !maskedObject.$cacheDirty) {
-                    maskedObject.$cacheDirty = true;
-                    maskedObject.$cacheDirtyUp();
-                }
-            }
-        }
-
-        /**
-         * @private
-         * The default touchEnabled property of DisplayObject
-         * @default false
-         * @version Egret 2.5
-         * @platform Web,Native
-         * @language en_US
-         */
-        /**
-         * @private
-         * 显示对象默认的 touchEnabled 属性
-         * @default false
-         * @version Egret 2.5
-         * @platform Web,Native
-         * @language zh_CN
-         */
-        static defaultTouchEnabled: boolean = false;
-
-        $touchEnabled: boolean = DisplayObject.defaultTouchEnabled;
-        /**
-         * Specifies whether this object receives touch or other user input. The default value is false, which means that
-         * by default any DisplayObject instance that is on the display list cannot receive touch events. If touchEnabled is
-         * set to false, the instance does not receive any touch events (or other user input events). Any children of
-         * this instance on the display list are not affected. To change the touchEnabled behavior for all children of
-         * an object on the display list, use DisplayObjectContainer.touchChildren.
-         * @see egret.DisplayObjectContainer#touchChildren
-         * @default false
-         * @version Egret 2.4
-         * @platform Web,Native
-         * @language en_US
-         */
-        /**
-         * 指定此对象是否接收触摸或其他用户输入。默认值为 false，这表示默认情况下，显示列表上的任何 DisplayObject 实例都不会接收触摸事件或
-         * 其他用户输入事件。如果将 touchEnabled 设置为 false，则实例将不接收任何触摸事件（或其他用户输入事件）。显示列表上的该实例的任
-         * 何子级都不会受到影响。要更改显示列表上对象的所有子级的 touchEnabled 行为，请使用 DisplayObjectContainer.touchChildren。
-         * @see egret.DisplayObjectContainer#touchChildren
-         * @default false
-         * @version Egret 2.4
-         * @platform Web,Native
-         * @language zh_CN
-         */
-        public get touchEnabled(): boolean {
-            return this.$getTouchEnabled();
-        }
-
-        public set touchEnabled(value: boolean) {
-            this.$setTouchEnabled(value);
-        }
-
-        /**
-         * @private
-         */
-        $getTouchEnabled(): boolean {
-            return this.$touchEnabled;
-        }
-
-        /**
-         * @private
-         */
-        $setTouchEnabled(value: boolean): void {
-            this.$touchEnabled = !!value;
-        }
-
-        /**
-         * @private
-         */
-        $scrollRect: Rectangle = null;
-
-        /**
-         * The scroll rectangle bounds of the display object. The display object is cropped to the size defined by the rectangle,
-         * and it scrolls within the rectangle when you change the x and y properties of the scrollRect object. A scrolled display
-         * object always scrolls in whole pixel increments.You can scroll an object left and right by setting the x property of
-         * the scrollRect Rectangle object. You can scroll an object up and down by setting the y property of the scrollRect
-         * Rectangle object. If the display object is rotated 90° and you scroll it left and right, the display object actually
-         * scrolls up and down.<br/>
-         *
-         * Note: to change the value of a display object's scrollRect, you must make a copy of the entire scrollRect object, then copy
-         * the new object into the scrollRect property of the display object.
-         * @example the following code increases the x value of a display object's scrollRect
-         * <pre>
-         *     let myRectangle:Rectangle = myDisplayObject.scrollRect;
-         *     myRectangle.x += 10;
-         *     myDisplayObject.scrollRect = myRectangle;
-         * </pre>
-         * @version Egret 2.4
-         * @platform Web,Native
-         * @language en_US
-         */
-        /**
-         * 显示对象的滚动矩形范围。显示对象被裁切为矩形定义的大小，当您更改 scrollRect 对象的 x 和 y 属性时，它会在矩形内滚动。
-         * 滚动的显示对象始终以整像素为增量进行滚动。您可以通过设置 scrollRect Rectangle 对象的 x 属性来左右滚动对象， 还可以通过设置
-         * scrollRect 对象的 y 属性来上下滚动对象。如果显示对象旋转了 90 度，并且您左右滚动它，则实际上显示对象会上下滚动。<br/>
-         *
-         * 注意：要改变一个显示对象 scrollRect 属性的值，您必引用整个 scrollRect 对象，然后将它重新赋值给显示对象的 scrollRect 属性。
-         * @example 以下代码改变了显示对象 scrollRect 的 x 属性值：
-         * <pre>
-         *     let myRectangle:Rectangle = myDisplayObject.scrollRect;
-         *     myRectangle.x += 10;
-         *     myDisplayObject.scrollRect = myRectangle;//设置完scrollRect的x、y、width、height值之后，一定要对myDisplayObject重新赋值scrollRect，不然会出问题。
-         * </pre>
-         * @version Egret 2.4
-         * @platform Web,Native
-         * @language zh_CN
-         */
-        public get scrollRect(): Rectangle {
-            return this.$scrollRect;
-        }
-
-        public set scrollRect(value: Rectangle) {
-            this.$setScrollRect(value);
-        }
-
-        /**
-         * @private
-         *
-         * @param value
-         */
-        private $setScrollRect(value: Rectangle): void {
-            let self = this;
-            if (!value && !self.$scrollRect) {
-                self.$updateRenderMode();
-                return;
-            }
-            if (value) {
-                if (!self.$scrollRect) {
-                    self.$scrollRect = new egret.Rectangle();
-                }
-                self.$scrollRect.copyFrom(value);
-                if (egret.nativeRender) {
-                    self.$nativeDisplayObject.setScrollRect(value.x, value.y, value.width, value.height);
-                }
-            }
-            else {
-                self.$scrollRect = null;
-                if (egret.nativeRender) {
-                    self.$nativeDisplayObject.setScrollRect(0, 0, 0, 0);
-                }
-            }
-            if (!egret.nativeRender) {
-                self.$updateRenderMode();
-                let p = self.$parent;
-                if (p && !p.$cacheDirty) {
-                    p.$cacheDirty = true;
-                    p.$cacheDirtyUp();
-                }
-                let maskedObject = self.$maskedObject;
-                if (maskedObject && !maskedObject.$cacheDirty) {
-                    maskedObject.$cacheDirty = true;
-                    maskedObject.$cacheDirtyUp();
-                }
-            }
-        }
-
-        /**
-         * @private
-         */
-        $blendMode: number = 0;
-
-        /**
-         * A value from the BlendMode class that specifies which blend mode to use. Determine how a source image (new one)
-         * is drawn on the target image (old one).<br/>
-         * If you attempt to set this property to an invalid value, Egret runtime set the value to BlendMode.NORMAL.
-         * @default egret.BlendMode.NORMAL
-         * @see egret.BlendMode
-         * @version Egret 2.4
-         * @platform Web,Native
-         * @language en_US
-         */
-        /**
-         * BlendMode 枚举中的一个值，用于指定要使用的混合模式，确定如何将一个源（新的）图像绘制到目标（已有）的图像上<br/>
-         * 如果尝试将此属性设置为无效值，则运行时会将此值设置为 BlendMode.NORMAL。
-         * @default egret.BlendMode.NORMAL
-         * @see egret.BlendMode
-         * @version Egret 2.4
-         * @platform Web,Native
-         * @language zh_CN
-         */
-        public get blendMode(): string {
-            return sys.numberToBlendMode(this.$blendMode);
-        }
-
-        public set blendMode(value: string) {
-            let self = this;
-            let mode = sys.blendModeToNumber(value);
-            if (self.$blendMode == mode) {
-                return;
-            }
-            self.$blendMode = mode;
-
-            if (egret.nativeRender) {
-                self.$nativeDisplayObject.setBlendMode(mode);
-            }
-            else {
-                self.$updateRenderMode();
-                let p = self.$parent;
-                if (p && !p.$cacheDirty) {
-                    p.$cacheDirty = true;
-                    p.$cacheDirtyUp();
-                }
-                let maskedObject = self.$maskedObject;
-                if (maskedObject && !maskedObject.$cacheDirty) {
-                    maskedObject.$cacheDirty = true;
-                    maskedObject.$cacheDirtyUp();
-                }
-            }
-        }
-
-        /**
-         * @private
-         * 被遮罩的对象
-         */
-        $maskedObject: DisplayObject = null;
-
-        /**
-         * @private
-         */
-        $mask: DisplayObject = null;
-
-        /**
-         * @private
-         */
-        $maskRect: Rectangle = null;
-
-        /**
-         * The calling display object is masked by the specified mask object. To ensure that masking works when the Stage
-         * is scaled, the mask display object must be in an active part of the display list. The mask object itself is not drawn.
-         * Set mask to null to remove the mask. To be able to scale a mask object, it must be on the display list. To be
-         * able to drag a mask object , it must be on the display list.<br/>
-         * Note: A single mask object cannot be used to mask more than one calling display object. When the mask is assigned
-         * to a second display object, it is removed as the mask of the first object, and that object's mask property becomes null.
-         * @version Egret 2.4
-         * @platform Web,Native
-         * @language en_US
-         */
-        /**
-         * 调用显示对象被指定的 mask 对象遮罩。要确保当舞台缩放时蒙版仍然有效，mask 显示对象必须处于显示列表的活动部分。
-         * 但不绘制 mask 对象本身。将 mask 设置为 null 可删除蒙版。要能够缩放遮罩对象，它必须在显示列表中。要能够拖动蒙版
-         * 对象，它必须在显示列表中。<br/>
-         * 注意：单个 mask 对象不能用于遮罩多个执行调用的显示对象。在将 mask 分配给第二个显示对象时，会撤消其作为第一个对象的遮罩，
-         * 该对象的 mask 属性将变为 null。
-         *
-         * 下面例子为 mask 为 Rectangle 类型对象，这种情况下，修改 mask 的值后，一定要对 myDisplayObject 重新赋值 mask，不然会出问题。
-         * @example 以下代码改变了显示对象 mask 的 x 属性值：
-         * <pre>
-         *     let myMask:Rectangle = myDisplayObject.mask;
-         *     myMask.x += 10;
-         *     myDisplayObject.mask = myMask;//设置完 mask 的x、y、width、height值之后，一定要对myDisplayObject重新赋值 mask，不然会出问题。
-         * </pre>
-         * @version Egret 2.4
-         * @platform Web,Native
-         * @language zh_CN
-         */
-        public get mask(): DisplayObject | Rectangle {
-            let self = this;
-            return self.$mask ? self.$mask : self.$maskRect;
-        }
-
-        public set mask(value: DisplayObject | Rectangle) {
-            let self = this;
-            if (value === self) {
-                return;
-            }
-            if (value) {
-                if (value instanceof DisplayObject) {
-                    if (value == self.$mask) {
-                        return;
-                    }
-                    if (value.$maskedObject) {
-                        value.$maskedObject.mask = null;
-                    }
-                    value.$maskedObject = self;
-
-                    self.$mask = value;
-                    if (!egret.nativeRender) {
-                        value.$updateRenderMode();
-                    }
-                    if (self.$maskRect) {
-                        if (egret.nativeRender) {
-                            self.$nativeDisplayObject.setMaskRect(0, 0, 0, 0);
-                        }
-                        self.$maskRect = null;
-                    }
-                    if (egret.nativeRender) {
-                        self.$nativeDisplayObject.setMask(value.$nativeDisplayObject.id);
-                    }
-                }
-                else {
-                    if (!self.$maskRect) {
-                        self.$maskRect = new egret.Rectangle();
-                    }
-                    self.$maskRect.copyFrom(value);
-                    if (egret.nativeRender) {
-                        self.$nativeDisplayObject.setMaskRect(value.x, value.y, value.width, value.height);
-                    }
-                    if (self.$mask) {
-                        self.$mask.$maskedObject = null;
-                        if (!egret.nativeRender) {
-                            self.$mask.$updateRenderMode();
-                        }
-                    }
-                    if (self.mask) {
-                        if (egret.nativeRender) {
-                            self.$nativeDisplayObject.setMask(-1);
-                        }
-                        self.$mask = null;
-                    }
-                }
-            }
-            else {
-                if (self.$mask) {
-                    self.$mask.$maskedObject = null;
-                    if (!egret.nativeRender) {
-                        self.$mask.$updateRenderMode();
-                    }
-                }
-                if (self.mask) {
-                    if (egret.nativeRender) {
-                        self.$nativeDisplayObject.setMask(-1);
-                    }
-                    self.$mask = null;
-                }
-                if (self.$maskRect) {
-                    if (egret.nativeRender) {
-                        self.$nativeDisplayObject.setMaskRect(0, 0, 0, 0);
-                    }
-                    self.$maskRect = null;
-                }
-            }
-            if (!egret.nativeRender) {
-                self.$updateRenderMode();
-            }
-        }
-
-        private $setMaskRect(value: Rectangle): void {
-            let self = this;
-            if (!value && !self.$maskRect) {
-                return;
-            }
-            if (value) {
-                if (!self.$maskRect) {
-                    self.$maskRect = new egret.Rectangle();
-                }
-                self.$maskRect.copyFrom(value);
-            }
-            else {
-                self.$maskRect = null;
-            }
-        }
-
-        public $filters: Array<Filter | CustomFilter>;
-
-        /**
-         * An indexed array that contains each filter object currently associated with the display object.
-         * @version Egret 3.1.0
-         * @platform Web
-         * @language en_US
-         */
-        /**
-         * 包含当前与显示对象关联的每个滤镜对象的索引数组。
-         * @version Egret 3.1.0
-         * @platform Web
-         * @language zh_CN
-         */
-        public get filters(): Array<Filter | CustomFilter> {
-            return this.$filters;
-        }
-
-        public set filters(value: Array<Filter | CustomFilter>) {
-            let self = this;
-            let filters: Filter[] = self.$filters;
-            if (!filters && !value) {
-                self.$filters = value;
-                if (egret.nativeRender) {
-                    self.$nativeDisplayObject.setFilters(null);
-                }
-                else {
-                    self.$updateRenderMode();
-                    let p = self.$parent;
-                    if (p && !p.$cacheDirty) {
-                        p.$cacheDirty = true;
-                        p.$cacheDirtyUp();
-                    }
-                    let maskedObject = self.$maskedObject;
-                    if (maskedObject && !maskedObject.$cacheDirty) {
-                        maskedObject.$cacheDirty = true;
-                        maskedObject.$cacheDirtyUp();
-                    }
-                }
-                return;
-            }
-            if (value && value.length) {
-                value = value.concat();
-                self.$filters = value;
-                if (egret.nativeRender) {
-                    self.$nativeDisplayObject.setFilters(value);
-                }
-            }
-            else {
-                self.$filters = value;
-                if (egret.nativeRender) {
-                    self.$nativeDisplayObject.setFilters(null);
-                }
-            }
-            if (!egret.nativeRender) {
-                self.$updateRenderMode();
-                let p = self.$parent;
-                if (p && !p.$cacheDirty) {
-                    p.$cacheDirty = true;
-                    p.$cacheDirtyUp();
-                }
-                let maskedObject = self.$maskedObject;
-                if (maskedObject && !maskedObject.$cacheDirty) {
-                    maskedObject.$cacheDirty = true;
-                    maskedObject.$cacheDirtyUp();
-                }
-            }
-        }
-
-        /**
-         * Returns a rectangle that defines the area of the display object relative to the coordinate system of the targetCoordinateSpace object.
-         * @param targetCoordinateSpace The display object that defines the coordinate system to use.
-         * @param resultRect A reusable instance of Rectangle for saving the results. Passing this parameter can reduce the number of reallocate objects
-         *, which allows you to get better code execution performance..
-         * @returns The rectangle that defines the area of the display object relative to the targetCoordinateSpace object's coordinate system.
-         * @version Egret 2.4
-         * @platform Web,Native
-         * @language en_US
-         */
-        /**
-         * 返回一个矩形，该矩形定义相对于 targetCoordinateSpace 对象坐标系的显示对象区域。
-         * @param targetCoordinateSpace 定义要使用的坐标系的显示对象。
-         * @param resultRect 一个用于存储结果的可复用Rectangle实例，传入此参数能够减少内部创建对象的次数，从而获得更高的运行性能。
-         * @returns 定义与 targetCoordinateSpace 对象坐标系统相关的显示对象面积的矩形。
-         * @version Egret 2.4
-         * @platform Web,Native
-         * @language zh_CN
-         */
-        public getTransformedBounds(targetCoordinateSpace: DisplayObject, resultRect?: Rectangle): Rectangle {
-            targetCoordinateSpace = targetCoordinateSpace || this;
-            return this.$getTransformedBounds(targetCoordinateSpace, resultRect);
-        }
-
-        /**
-         * Obtain measurement boundary of display object
-         * @param resultRect {Rectangle} Optional. It is used to import Rectangle object for saving results, preventing duplicate object creation.
-         * @param calculateAnchor {boolean} Optional. It is used to determine whether to calculate anchor point.
-         * @returns {Rectangle}
-         * @version Egret 2.4
-         * @platform Web,Native
-         * @language en_US
-         */
-        /**
-         * 获取显示对象的测量边界
-         * @param resultRect {Rectangle} 可选参数，传入用于保存结果的Rectangle对象，避免重复创建对象。
-         * @param calculateAnchor {boolean} 可选参数，是否会计算锚点。
-         * @returns {Rectangle}
-         * @version Egret 2.4
-         * @platform Web,Native
-         * @language zh_CN
-         */
-        public getBounds(resultRect?: Rectangle, calculateAnchor: boolean = true): egret.Rectangle {
-            let self = this;
-            resultRect = self.$getTransformedBounds(self, resultRect);
-            if (calculateAnchor) {
-                if (self.$anchorOffsetX != 0) {
-                    resultRect.x -= self.$anchorOffsetX;
-                }
-                if (self.$anchorOffsetY != 0) {
-                    resultRect.y -= self.$anchorOffsetY;
-                }
-            }
-            return resultRect;
-        }
-
-        /**
-         * @private
-         */
-        $getTransformedBounds(targetCoordinateSpace: DisplayObject, resultRect?: Rectangle): Rectangle {
-            let self = this;
-            let bounds = self.$getOriginalBounds();
-            if (!resultRect) {
-                resultRect = new Rectangle();
-            }
-            resultRect.copyFrom(bounds);
-            if (targetCoordinateSpace == self) {
-                return resultRect;
-            }
-            let m: Matrix;
-            if (targetCoordinateSpace) {
-                m = $TempMatrix;
-                let invertedTargetMatrix = targetCoordinateSpace.$getInvertedConcatenatedMatrix();
-                invertedTargetMatrix.$preMultiplyInto(self.$getConcatenatedMatrix(), m);
-            } else {
-                m = self.$getConcatenatedMatrix();
-            }
-            m.$transformBounds(resultRect);
-            return resultRect;
-        }
-
-        /**
-         * Converts the point object from the Stage (global) coordinates to the display object's (local) coordinates.
-         * @param stageX the x value in the global coordinates
-         * @param stageY the y value in the global coordinates
-         * @param resultPoint A reusable instance of Point for saving the results. Passing this parameter can reduce the
-         * number of reallocate objects, which allows you to get better code execution performance.
-         * @returns A Point object with coordinates relative to the display object.
-         * @version Egret 2.4
-         * @platform Web,Native
-         * @language en_US
-         */
-        /**
-         * 将从舞台（全局）坐标转换为显示对象的（本地）坐标。
-         * @param stageX 舞台坐标x
-         * @param stageY 舞台坐标y
-         * @param resultPoint 一个用于存储结果的可复用 Point 实例，传入此参数能够减少内部创建对象的次数，从而获得更高的运行性能。
-         * @returns 具有相对于显示对象的坐标的 Point 对象。
-         * @version Egret 2.4
-         * @platform Web,Native
-         * @language zh_CN
-         */
-        public globalToLocal(stageX: number = 0, stageY: number = 0, resultPoint?: Point): Point {
-            if (egret.nativeRender) {
-                egret_native.updateNativeRender();
-                let result = egret_native.nrGlobalToLocal(this.$nativeDisplayObject.id, stageX, stageY);
-                let arr = result.split(",");
-                let x = parseFloat(arr[0]);
-                let y = parseFloat(arr[1]);
-                if (resultPoint) {
-                    resultPoint.setTo(x, y);
-                }
-                else {
-                    resultPoint = new Point(x, y);
-                }
-                return resultPoint;
-            }
-            else {
-                let m = this.$getInvertedConcatenatedMatrix();
-                return m.transformPoint(stageX, stageY, resultPoint);
-            }
-        }
-
-        /**
-         * Converts the point object from the display object's (local) coordinates to the Stage (global) coordinates.
-         * @param localX the x value in the local coordinates
-         * @param localY the x value in the local coordinates
-         * @param resultPoint A reusable instance of Point for saving the results. Passing this parameter can reduce the
-         * number of reallocate objects, which allows you to get better code execution performance.
-         * @returns  A Point object with coordinates relative to the Stage.
-         * @version Egret 2.4
-         * @platform Web,Native
-         * @language en_US
-         */
-        /**
-         * 将显示对象的（本地）坐标转换为舞台（全局）坐标。
-         * @param localX 本地坐标 x
-         * @param localY 本地坐标 y
-         * @param resultPoint 一个用于存储结果的可复用 Point 实例，传入此参数能够减少内部创建对象的次数，从而获得更高的运行性能。
-         * @returns 一个具有相对于舞台坐标的 Point 对象。
-         * @version Egret 2.4
-         * @platform Web,Native
-         * @language zh_CN
-         */
-        public localToGlobal(localX: number = 0, localY: number = 0, resultPoint?: Point): Point {
-            if (egret.nativeRender) {
-                egret_native.updateNativeRender();
-                let result = egret_native.nrLocalToGlobal(this.$nativeDisplayObject.id, localX, localY);
-                let arr = result.split(",");
-                let x = parseFloat(arr[0]);
-                let y = parseFloat(arr[1]);
-                if (resultPoint) {
-                    resultPoint.setTo(x, y);
-                }
-                else {
-                    resultPoint = new Point(x, y);
-                }
-                return resultPoint;
-            }
-            else {
-                let m = this.$getConcatenatedMatrix();
-                return m.transformPoint(localX, localY, resultPoint);
-            }
-        }
-
-        /**
-         * @private
-         * 获取显示对象占用的矩形区域集合，通常包括自身绘制的测量区域，如果是容器，还包括所有子项占据的区域。
-         */
-        $getOriginalBounds(): Rectangle {
-            let self = this;
-            let bounds: Rectangle = self.$getContentBounds();
-            self.$measureChildBounds(bounds);
-            let offset = self.$measureFiltersOffset(false);
-            if (offset) {
-                bounds.x += offset.minX;
-                bounds.y += offset.minY;
-                bounds.width += -offset.minX + offset.maxX;
-                bounds.height += -offset.minY + offset.maxY;
-            }
-            return bounds;
-        }
-
-        /**
-         * @private
-         * 测量子项占用的矩形区域
-         * @param bounds 测量结果存储在这个矩形对象内
-         */
-        $measureChildBounds(bounds: Rectangle): void {
-
-        }
-
-        /**
-         * @private
-         */
-        $getContentBounds(): Rectangle {
-            let bounds: egret.Rectangle = $TempRectangle;
-            bounds.setEmpty();
-            this.$measureContentBounds(bounds);
-            return bounds;
-        }
-
-        /**
-         * @private
-         * 测量自身占用的矩形区域，注意：此测量结果并不包括子项占据的区域。
-         * @param bounds 测量结果存储在这个矩形对象内
-         */
-        $measureContentBounds(bounds: Rectangle): void {
-        }
-
-        /**
-         * @private
-         */
-        $parentDisplayList: egret.sys.DisplayList = null;
-
-        /**
-         * @private
-         * 渲染节点,不为空表示自身有绘制到屏幕的内容
-         */
-        $renderNode: sys.RenderNode = null;
-
-        $renderDirty: boolean = false;
-
-        /**
-         * @private
-         * 获取渲染节点
-         */
-        $getRenderNode(): sys.RenderNode {
-            let self = this;
-            let node = self.$renderNode;
-            if (!node) {
-                return null;
-            }
-
-            if (self.$renderDirty) {
-                node.cleanBeforeRender();
-                self.$updateRenderNode();
-                self.$renderDirty = false;
-                node = self.$renderNode;
-            }
-            return node;
-        }
-
-        public $updateRenderMode(): void {
-            let self = this;
-            if (!self.$visible || self.$alpha <= 0 || self.$maskedObject) {
-                self.$renderMode = RenderMode.NONE;
-            }
-            else if (self.filters && self.filters.length > 0) {
-                self.$renderMode = RenderMode.FILTER;
-            }
-            else if (self.$blendMode !== 0 || (self.$mask && self.$mask.$stage)) {
-                self.$renderMode = RenderMode.CLIP;
-            }
-            else if (self.$scrollRect || self.$maskRect) {
-                self.$renderMode = RenderMode.SCROLLRECT;
-            }
-            else {
-                self.$renderMode = null;
-            }
-        }
-
-        $renderMode: RenderMode = null;
-
-        /**
-         * @private
-         */
-        private $measureFiltersOffset(fromParent: boolean): any {
-            let display: DisplayObject = this;
-            let minX: number = 0;
-            let minY: number = 0;
-            let maxX: number = 0;
-            let maxY: number = 0;
-            while (display) {
-                let filters = display.$filters;
-                if (filters && filters.length) {
-                    let length = filters.length;
-                    for (let i: number = 0; i < length; i++) {
-                        let filter: Filter = filters[i];
-                        //todo 缓存这个数据
-                        if (filter.type == "blur") {
-                            let offsetX = (<BlurFilter>filter).blurX;
-                            let offsetY = (<BlurFilter>filter).blurY;
-                            minX -= offsetX;
-                            minY -= offsetY;
-                            maxX += offsetX;
-                            maxY += offsetY;
-                        }
-                        else if (filter.type == "glow") {
-                            let offsetX = (<GlowFilter>filter).blurX;
-                            let offsetY = (<GlowFilter>filter).blurY;
-                            minX -= offsetX;
-                            minY -= offsetY;
-                            maxX += offsetX;
-                            maxY += offsetY;
-                            let distance: number = (<DropShadowFilter>filter).distance || 0;
-                            let angle: number = (<DropShadowFilter>filter).angle || 0;
-                            let distanceX = 0;
-                            let distanceY = 0;
-                            if (distance != 0) {
-                                distanceX = distance * egret.NumberUtils.cos(angle);
-                                if (distanceX > 0) {
-                                    distanceX = Math.ceil(distanceX);
-                                }
-                                else {
-                                    distanceX = Math.floor(distanceX);
-                                }
-                                distanceY = distance * egret.NumberUtils.sin(angle);
-                                if (distanceY > 0) {
-                                    distanceY = Math.ceil(distanceY);
-                                }
-                                else {
-                                    distanceY = Math.floor(distanceY);
-                                }
-                                minX += distanceX;
-                                maxX += distanceX;
-                                minY += distanceY;
-                                maxY += distanceY;
-                            }
-                        } else if (filter.type == "custom") {
-                            let padding = (<CustomFilter>filter).padding;
-                            minX -= padding;
-                            minY -= padding;
-                            maxX += padding;
-                            maxY += padding;
-                        }
-                    }
-                }
-                if (fromParent) {
-                    display = display.$parent;
-                }
-                else {
-                    display = null;
-                }
-            }
-            minX = Math.min(minX, 0);
-            minY = Math.min(minY, 0);
-            maxX = Math.max(maxX, 0);
-            maxY = Math.max(maxY, 0);
-            return { minX, minY, maxX, maxY };
-        }
-
-        /**
-         * @private
-         * 获取相对于指定根节点的连接矩阵。
-         * @param root 根节点显示对象
-         * @param matrix 目标显示对象相对于舞台的完整连接矩阵。
-         */
-        $getConcatenatedMatrixAt(root: DisplayObject, matrix: Matrix): void {
-            let invertMatrix = root.$getInvertedConcatenatedMatrix();
-            if (invertMatrix.a === 0 || invertMatrix.d === 0) {//缩放值为0，逆矩阵无效
-                let target: DisplayObject = this;
-                let rootLevel = root.$nestLevel;
-                matrix.identity();
-                while (target.$nestLevel > rootLevel) {
-                    let rect = target.$scrollRect;
-                    if (rect) {
-                        matrix.concat($TempMatrix.setTo(1, 0, 0, 1, -rect.x, -rect.y));
-                    }
-                    matrix.concat(target.$getMatrix());
-                    target = target.$parent;
-                }
-            }
-            else {
-                invertMatrix.$preMultiplyInto(matrix, matrix);
-            }
-        }
-
-        /**
-         * @private
-         * 更新renderNode
-         */
-        $updateRenderNode(): void {
-
-        }
-
-        /**
-         * @private
-         */
-        $hitTest(stageX: number, stageY: number): DisplayObject {
-            let self = this;
-            if ((!egret.nativeRender && !self.$renderNode) || !self.$visible || self.$scaleX == 0 || self.$scaleY == 0) {
-                return null;
-            }
-            let m = self.$getInvertedConcatenatedMatrix();
-            if (m.a == 0 && m.b == 0 && m.c == 0 && m.d == 0) {//防止父类影响子类
-                return null;
-            }
-            let bounds = self.$getContentBounds();
-            let localX = m.a * stageX + m.c * stageY + m.tx;
-            let localY = m.b * stageX + m.d * stageY + m.ty;
-            if (bounds.contains(localX, localY)) {
-                if (!self.$children) {//容器已经检查过scrollRect和mask，避免重复对遮罩进行碰撞。
-
-                    let rect = self.$scrollRect ? self.$scrollRect : self.$maskRect;
-                    if (rect && !rect.contains(localX, localY)) {
-                        return null;
-                    }
-                    if (self.$mask && !self.$mask.$hitTest(stageX, stageY)) {
-                        return null;
-                    }
-                }
-                return self;
-            }
-            return null;
-        }
-
-        /**
-         * Calculate the display object to determine whether it overlaps or crosses with the points specified by the x and y parameters. The x and y parameters specify the points in the coordinates of the stage, rather than the points in the display object container that contains display objects (except the situation where the display object container is a stage).
-         * Note: Don't use accurate pixel collision detection on a large number of objects. Otherwise, this will cause serious performance deterioration.
-         * @param x {number}  x coordinate of the object to be tested.
-         * @param y {number}  y coordinate of the object to be tested.
-         * @param shapeFlag {boolean} Whether to check the actual pixel of object (true) or check that of border (false).Write realized.
-         * @returns {boolean} If display object overlaps or crosses with the specified point, it is true; otherwise, it is false.
-         * @version Egret 2.4
-         * @platform Web,Native
-         * @language en_US
-         */
-        /**
-         * 计算显示对象，以确定它是否与 x 和 y 参数指定的点重叠或相交。x 和 y 参数指定舞台的坐标空间中的点，而不是包含显示对象的显示对象容器中的点（除非显示对象容器是舞台）。
-         * 注意，不要在大量物体中使用精确碰撞像素检测，这回带来巨大的性能开销
-         * @param x {number}  要测试的此对象的 x 坐标。
-         * @param y {number}  要测试的此对象的 y 坐标。
-         * @param shapeFlag {boolean} 是检查对象 (true) 的实际像素，还是检查边框 (false) 的实际像素。
-         * @returns {boolean} 如果显示对象与指定的点重叠或相交，则为 true；否则为 false。
-         * @version Egret 2.4
-         * @platform Web,Native
-         * @language zh_CN
-         */
-        public hitTestPoint(x: number, y: number, shapeFlag?: boolean): boolean {
-            let self = this;
-            if (!shapeFlag) {
-                if (self.$scaleX == 0 || self.$scaleY == 0) {
-                    return false;
-                }
-                let m = self.$getInvertedConcatenatedMatrix();
-                let bounds = self.getBounds(null, false);
-                let localX = m.a * x + m.c * y + m.tx;
-                let localY = m.b * x + m.d * y + m.ty;
-                if (bounds.contains(localX, localY)) {
-                    //这里不考虑设置mask的情况
-                    let rect = self.$scrollRect ? self.$scrollRect : self.$maskRect;
-                    if (rect && !rect.contains(localX, localY)) {
-                        return false;
-                    }
-                    return true;
-                }
-                return false;
-            }
-            else {
-                let m = self.$getInvertedConcatenatedMatrix();
-                let localX = m.a * x + m.c * y + m.tx;
-                let localY = m.b * x + m.d * y + m.ty;
-                let data: number[] | Uint8Array;
-                if (egret.nativeRender) {
-                    let buffer = sys.customHitTestBuffer;
-                    buffer.resize(3, 3);
-                    egret_native.forHitTest = true;
-                    egret_native.activateBuffer(buffer);
-                    egret_native.updateNativeRender();
-                    egret_native.nrRenderDisplayObject2(self.$nativeDisplayObject.id, 1 - localX, 1 - localY, true);
-                    try {
-                        data = new Uint8Array(4);
-                        egret_native.nrGetPixels(1, 1, 1, 1, data);
-                    }
-                    catch (e) {
-                        throw new Error(sys.tr(1039));
-                    }
-                    egret_native.activateBuffer(null);
-                    egret_native.forHitTest = false;
-                    if (data[3] === 0) {
-                        return false;
-                    }
-                    return true;
-                }
-                else {
-                    let displayList = self.$displayList;
-                    if (displayList) {
-                        let buffer = displayList.renderBuffer;
-                        try {
-                            data = buffer.getPixels(localX - displayList.offsetX, localY - displayList.offsetY);
-                        }
-                        catch (e) {
-                            throw new Error(sys.tr(1039));
-                        }
-                    }
-                    else {
-                        let buffer = sys.customHitTestBuffer;
-                        buffer.resize(3, 3);
-                        let matrix = Matrix.create();
-                        matrix.identity();
-                        matrix.translate(1 - localX, 1 - localY);
-                        sys.systemRenderer.render(this, buffer, matrix, true);
-                        Matrix.release(matrix);
-
-                        try {
-                            data = buffer.getPixels(1, 1);
-                        }
-                        catch (e) {
-                            throw new Error(sys.tr(1039));
-                        }
-                    }
-                    if (data[3] === 0) {
-                        return false;
-                    }
-                    return true;
-                }
-            }
-        }
-
-        /**
-         * @private
-         */
-        static $enterFrameCallBackList: DisplayObject[] = [];
-        /**
-         * @private
-         */
-        static $renderCallBackList: DisplayObject[] = [];
-
-        /**
-         * @private
-         */
-        $addListener(type: string, listener: Function, thisObject: any, useCapture?: boolean, priority?: number, dispatchOnce?: boolean): void {
-            super.$addListener(type, listener, thisObject, useCapture, priority, dispatchOnce);
-            let isEnterFrame = (type == Event.ENTER_FRAME);
-            if (isEnterFrame || type == Event.RENDER) {
-                let list = isEnterFrame ? DisplayObject.$enterFrameCallBackList : DisplayObject.$renderCallBackList;
-                if (list.indexOf(this) == -1) {
-                    list.push(this);
-                }
-            }
-        }
-
-        /**
-         * @inheritDoc
-         * @version Egret 2.4
-         * @platform Web,Native
-         */
-        public removeEventListener(type: string, listener: Function, thisObject: any, useCapture?: boolean): void {
-            super.removeEventListener(type, listener, thisObject, useCapture);
-            let isEnterFrame: boolean = (type == Event.ENTER_FRAME);
-            if ((isEnterFrame || type == Event.RENDER) && !this.hasEventListener(type)) {
-                let list = isEnterFrame ? DisplayObject.$enterFrameCallBackList : DisplayObject.$renderCallBackList;
-                let index = list.indexOf(this);
-                if (index !== -1) {
-                    list.splice(index, 1);
-                }
-            }
-        }
-
-        /**
-         * @inheritDoc
-         * @version Egret 2.4
-         * @platform Web,Native
-         */
-        public dispatchEvent(event: Event): boolean {
-            if (!event.$bubbles) {
-                return super.dispatchEvent(event);
-            }
-
-            let list = this.$getPropagationList(this);
-            let targetIndex = list.length * 0.5;
-            event.$setTarget(this);
-            this.$dispatchPropagationEvent(event, list, targetIndex);
-            return !event.$isDefaultPrevented;
-        }
-
-        /**
-         * @private
-         * 获取事件流列表。注意：Egret框架的事件流与Flash实现并不一致。
-         *
-         * 事件流有三个阶段：捕获，目标，冒泡。
-         * Flash里默认的的事件监听若不开启useCapture将监听目标和冒泡阶段。若开始capture将只能监听捕获当不包括目标的事件。
-         * 可以在Flash中写一个简单的测试：实例化一个非容器显示对象，例如TextField。分别监听useCapture为true和false时的鼠标事件。
-         * 点击后将只有useCapture为false的回调函数输出信息。也就带来一个问题「Flash的捕获阶段不能监听到最内层对象本身，只在父级列表有效」。
-         *
-         * 而HTML里的事件流设置useCapture为true时是能监听到目标阶段的，也就是目标阶段会被触发两次，在捕获和冒泡过程各触发一次。这样可以避免
-         * 前面提到的监听捕获无法监听目标本身的问题。
-         *
-         * Egret最终采用了HTML里目标节点触发两次的事件流方式。
-         */
-        $getPropagationList(target: DisplayObject): DisplayObject[] {
-            let list: DisplayObject[] = [];
-            while (target) {
-                list.push(target);
-                target = target.$parent;
-            }
-            let captureList = list.concat();
-            captureList.reverse();//使用一次reverse()方法比多次调用unshift()性能高。
-            list = captureList.concat(list);
-            return list;
-        }
-
-        /**
-         * @private
-         */
-        $dispatchPropagationEvent(event: Event, list: DisplayObject[], targetIndex: number): void {
-            let length = list.length;
-            let captureIndex = targetIndex - 1;
-            for (let i = 0; i < length; i++) {
-                let currentTarget = list[i];
-                event.$currentTarget = currentTarget;
-                if (i < captureIndex)
-                    event.$eventPhase = EventPhase.CAPTURING_PHASE;
-                else if (i == targetIndex || i == captureIndex)
-                    event.$eventPhase = EventPhase.AT_TARGET;
-                else
-                    event.$eventPhase = EventPhase.BUBBLING_PHASE;
-                currentTarget.$notifyListener(event, i < targetIndex);
-                if (event.$isPropagationStopped || event.$isPropagationImmediateStopped) {
-                    return;
-                }
-            }
-        }
-
-        /**
-         * @inheritDoc
-         * @version Egret 2.4
-         * @platform Web,Native
-         */
-        public willTrigger(type: string): boolean {
-            let parent: DisplayObject = this;
-            while (parent) {
-                if (parent.hasEventListener(type))
-                    return true;
-                parent = parent.$parent;
-            }
-            return false;
-        }
-
-        /**
-         * inspired by pixi.js    
-         */
-        private _tint: number = 0;
-<<<<<<< HEAD
-        private _tintRGB: number = 0;
-        public get tint(): number {
-            return this._tint;
-        }
-        public get tintRGB(): number {
-            return this._tintRGB;
-        }
-        public set tint(value: number) {
-            this._tint = value;
-            this._tintRGB = (value >> 16) + (value & 0xff00) + ((value & 0xff) << 16);
-        }
-        /*
-        * inspired by pixi.js
-        */
-        public sortDirty: boolean = false;
-        public sortChildren(): void {
-            this.sortDirty = false;
-        }
-
-        private _zIndex: number = 0;
-=======
-        /**
-         * @private
-         */
-        $tintRGB: number = 0;
-        /**
-         * Set a tint color for the current object
-         * @version Egret 5.2.24
-         * @platform Web,Native
-         * @language en_US
-         */
-        /**
-         * 给当前对象设置填充色
-         * @version Egret 5.2.24
-         * @platform Web,Native
-         * @language zh_CN
-         */
-        public get tint(): number {
-            return this._tint;
-        }
-        public set tint(value)  {
-            this._tint = value;
-            this.$tintRGB = (value >> 16) + (value & 0xff00) + ((value & 0xff) << 16);
-        }
-        /**
-         * @private
-         * inspired by pixi.js
-         */
-        $sortDirty: boolean = false;
-        public sortChildren(): void {
-            this.$sortDirty = false;
-        }
-        /**
-         * @private
-         */
-        private _zIndex: number = 0;
-        /**
-         * the z-order (front-to-back order) of the object
-         * @version Egret 5.2.24
-         * @platform Web,Native
-         * @language en_US
-         */
-        /**
-         * 设置对象的 Z 轴顺序（前后顺序）
-         * @version Egret 5.2.24
-         * @platform Web,Native
-         * @language zh_CN
-         */
->>>>>>> 4d7eb792
-        public get zIndex(): number {
-            return this._zIndex;
-        }
-        public set zIndex(value: number) {
-            this._zIndex = value;
-            if (this.parent) {
-<<<<<<< HEAD
-                this.parent.sortDirty = true;
-            }
-        }
-        public _lastSortedIndex: number = 0;
-=======
-                this.parent.$sortDirty = true;
-            }
-        }
-        /**
-         * @private
-         */
-        $lastSortedIndex: number = 0;
-        /**
-         * Allow objects to use zIndex sorting
-         * @version Egret 5.2.24
-         * @platform Web,Native
-         * @language en_US
-         */
-        /**
-         * 允许对象使用 zIndex 排序
-         * @version Egret 5.2.24
-         * @platform Web,Native
-         * @language zh_CN
-         */
->>>>>>> 4d7eb792
-        public sortableChildren: boolean = false;
-    }
-
-}
+//////////////////////////////////////////////////////////////////////////////////////
+//
+//  Copyright (c) 2014-present, Egret Technology.
+//  All rights reserved.
+//  Redistribution and use in source and binary forms, with or without
+//  modification, are permitted provided that the following conditions are met:
+//
+//     * Redistributions of source code must retain the above copyright
+//       notice, this list of conditions and the following disclaimer.
+//     * Redistributions in binary form must reproduce the above copyright
+//       notice, this list of conditions and the following disclaimer in the
+//       documentation and/or other materials provided with the distribution.
+//     * Neither the name of the Egret nor the
+//       names of its contributors may be used to endorse or promote products
+//       derived from this software without specific prior written permission.
+//
+//  THIS SOFTWARE IS PROVIDED BY EGRET AND CONTRIBUTORS "AS IS" AND ANY EXPRESS
+//  OR IMPLIED WARRANTIES, INCLUDING, BUT NOT LIMITED TO, THE IMPLIED WARRANTIES
+//  OF MERCHANTABILITY AND FITNESS FOR A PARTICULAR PURPOSE ARE DISCLAIMED.
+//  IN NO EVENT SHALL EGRET AND CONTRIBUTORS BE LIABLE FOR ANY DIRECT, INDIRECT,
+//  INCIDENTAL, SPECIAL, EXEMPLARY, OR CONSEQUENTIAL DAMAGES (INCLUDING, BUT NOT
+//  LIMITED TO, PROCUREMENT OF SUBSTITUTE GOODS OR SERVICES;LOSS OF USE, DATA,
+//  OR PROFITS; OR BUSINESS INTERRUPTION) HOWEVER CAUSED AND ON ANY THEORY OF
+//  LIABILITY, WHETHER IN CONTRACT, STRICT LIABILITY, OR TORT (INCLUDING
+//  NEGLIGENCE OR OTHERWISE) ARISING IN ANY WAY OUT OF THE USE OF THIS SOFTWARE,
+//  EVEN IF ADVISED OF THE POSSIBILITY OF SUCH DAMAGE.
+//
+//////////////////////////////////////////////////////////////////////////////////////
+
+namespace egret {
+
+    /**
+     * @private
+     */
+    export const enum RenderMode {
+        NONE = 1,
+        FILTER = 2,
+        CLIP = 3,
+        SCROLLRECT = 4
+    };
+
+    /**
+     * @private
+     * 格式化旋转角度的值
+     */
+    function clampRotation(value): number {
+        value %= 360;
+        if (value > 180) {
+            value -= 360;
+        } else if (value < -180) {
+            value += 360;
+        }
+        return value;
+    }
+
+    /**
+     * The DisplayObject class is the base class for all objects that can be placed on the display list. The display list
+     * manages all objects displayed in the runtime. Use the DisplayObjectContainer class to arrange the display
+     * objects in the display list. DisplayObjectContainer objects can have child display objects, while other display objects,
+     * such as Shape and TextField objects, are "leaf" nodes that have only parents and siblings, no children.
+     * The DisplayObject class supports basic functionality like the x and y position of an object, as well as more advanced
+     * properties of the object such as its transformation matrix.<br/>
+     * The DisplayObject class contains several broadcast events.Normally, the target of any particular event is a specific
+     * DisplayObject instance. For example, the target of an added event is the specific DisplayObject instance that was added
+     * to the display list. Having a single target restricts the placement of event listeners to that target and in some cases
+     * the target's ancestors on the display list. With broadcast events, however, the target is not a specific DisplayObject
+     * instance, but rather all DisplayObject instances, including those that are not on the display list. This means that you
+     * can add a listener to any DisplayObject instance to listen for broadcast events.
+     *
+     * @event egret.Event.ADDED Dispatched when a display object is added to the display list.
+     * @event egret.Event.ADDED_TO_STAGE Dispatched when a display object is added to the on stage display list, either directly or through the addition of a sub tree in which the display object is contained.
+     * @event egret.Event.REMOVED Dispatched when a display object is about to be removed from the display list.
+     * @event egret.Event.REMOVED_FROM_STAGE Dispatched when a display object is about to be removed from the display list, either directly or through the removal of a sub tree in which the display object is contained.
+     * @event egret.Event.ENTER_FRAME [broadcast event] Dispatched when the playhead is entering a new frame.
+     * @event egret.Event.RENDER [broadcast event] Dispatched when the display list is about to be updated and rendered.
+     * @event egret.TouchEvent.TOUCH_MOVE Dispatched when the user touches the device, and is continuously dispatched until the point of contact is removed.
+     * @event egret.TouchEvent.TOUCH_BEGIN Dispatched when the user first contacts a touch-enabled device (such as touches a finger to a mobile phone or tablet with a touch screen).
+     * @event egret.TouchEvent.TOUCH_END Dispatched when the user removes contact with a touch-enabled device (such as lifts a finger off a mobile phone or tablet with a touch screen).
+     * @event egret.TouchEvent.TOUCH_TAP Dispatched when the user lifts the point of contact over the same DisplayObject instance on which the contact was initiated on a touch-enabled device (such as presses and releases a finger from a single point over a display object on a mobile phone or tablet with a touch screen).
+     * @event egret.TouchEvent.TOUCH_RELEASE_OUTSIDE Dispatched when the user lifts the point of contact over the different DisplayObject instance on which the contact was initiated on a touch-enabled device (such as presses and releases a finger from a single point over a display object on a mobile phone or tablet with a touch screen).
+     * @version Egret 2.4
+     * @platform Web,Native
+     * @includeExample egret/display/DisplayObject.ts
+     * @language en_US
+     */
+    /**
+     * DisplayObject 类是可放在显示列表中的所有对象的基类。该显示列表管理运行时中显示的所有对象。使用 DisplayObjectContainer 类排列
+     * 显示列表中的显示对象。DisplayObjectContainer 对象可以有子显示对象，而其他显示对象（如 Shape 和 TextField 对象）是“叶”节点，没有子项，只有父级和
+     * 同级。DisplayObject 类有一些基本的属性（如确定坐标位置的 x 和 y 属性），也有一些高级的对象属性（如 Matrix 矩阵变换）。<br/>
+     * DisplayObject 类包含若干广播事件。通常，任何特定事件的目标均为一个特定的 DisplayObject 实例。例如，added 事件的目标是已添加到显示列表
+     * 的目标 DisplayObject 实例。若只有一个目标，则会将事件侦听器限制为只能监听在该目标上（在某些情况下，可监听在显示列表中该目标的祖代上）。
+     * 但是对于广播事件，目标不是特定的 DisplayObject 实例，而是所有 DisplayObject 实例（包括那些不在显示列表中的实例）。这意味着您可以向任何
+     * DisplayObject 实例添加侦听器来侦听广播事件。
+     *
+     * @event egret.Event.ADDED 将显示对象添加到显示列表中时调度。
+     * @event egret.Event.ADDED_TO_STAGE 在将显示对象直接添加到舞台显示列表或将包含显示对象的子树添加至舞台显示列表中时调度。
+     * @event egret.Event.REMOVED 将要从显示列表中删除显示对象时调度。
+     * @event egret.Event.REMOVED_FROM_STAGE 在从显示列表中直接删除显示对象或删除包含显示对象的子树时调度。
+     * @event egret.Event.ENTER_FRAME [广播事件] 播放头进入新帧时调度。
+     * @event egret.Event.RENDER [广播事件] 将要更新和呈现显示列表时调度。
+     * @event egret.TouchEvent.TOUCH_MOVE 当用户触碰设备时进行调度，而且会连续调度，直到接触点被删除。
+     * @event egret.TouchEvent.TOUCH_BEGIN 当用户第一次触摸启用触摸的设备时（例如，用手指触摸手机屏幕）调度。
+     * @event egret.TouchEvent.TOUCH_END 当用户移除与启用触摸的设备的接触时（例如，将手指从屏幕上抬起）调度。
+     * @event egret.TouchEvent.TOUCH_TAP 当用户在启用触摸设备上的已启动接触的同一 DisplayObject 实例上抬起接触点时（例如，手机点击屏幕后抬起）调度。
+     * @event egret.TouchEvent.TOUCH_RELEASE_OUTSIDE 当用户在启用触摸设备上的已启动接触的不同 DisplayObject 实例上抬起接触点时（例如，按住屏幕上的某个对象,然后从它上面挪开后再松开手指）调度。
+     * @version Egret 2.4
+     * @platform Web,Native
+     * @includeExample egret/display/DisplayObject.ts
+     * @language zh_CN
+     */
+    export class DisplayObject extends EventDispatcher {
+
+        /**
+         * Initializes a DisplayObject object
+         * @version Egret 2.4
+         * @platform Web,Native
+         * @language en_US
+         */
+        /**
+         * 创建一个显示对象
+         * @version Egret 2.4
+         * @platform Web,Native
+         * @language zh_CN
+         */
+        public constructor() {
+            super();
+            if (egret.nativeRender) {
+                this.createNativeDisplayObject();
+            }
+            //默认都是纯白
+            this.tint = 0xFFFFFF;
+        }
+
+        $nativeDisplayObject: egret_native.NativeDisplayObject;
+
+        protected createNativeDisplayObject(): void {
+            this.$nativeDisplayObject = new egret_native.NativeDisplayObject(egret_native.NativeObjectType.CONTAINER);
+        }
+
+        /**
+         * @private
+         * 是否添加到舞台上，防止重复发送 removed_from_stage 消息
+         */
+        $hasAddToStage: boolean;
+
+        /**
+         * @private
+         * 能够含有子项的类将子项列表存储在这个属性里。
+         */
+        $children: DisplayObject[] = null;
+
+        private $name: string = "";
+
+        /**
+         * Indicates the instance name of the DisplayObject. The object can be identified in the child list of its parent
+         * display object container by calling the getChildByName() method of the display object container.
+         * @version Egret 2.4
+         * @platform Web,Native
+         * @language en_US
+         */
+        /**
+         * 表示 DisplayObject 的实例名称。
+         * 通过调用父显示对象容器的 getChildByName() 方法，可以在父显示对象容器的子列表中标识该对象。
+         * @version Egret 2.4
+         * @platform Web,Native
+         * @language zh_CN
+         */
+        public get name(): string {
+            return this.$name;
+        }
+
+        public set name(value: string) {
+            this.$name = value;
+        }
+
+        /**
+         * @private
+         */
+        $parent: DisplayObjectContainer = null;
+
+        /**
+         * Indicates the DisplayObjectContainer object that contains this display object. Use the parent property to specify
+         * a relative path to display objects that are above the current display object in the display list hierarchy.
+         * @version Egret 2.4
+         * @platform Web,Native
+         * @language en_US
+         */
+        /**
+         * 表示包含此显示对象的 DisplayObjectContainer 对象。
+         * 使用 parent 属性可以指定高于显示列表层次结构中当前显示对象的显示对象的相对路径。
+         * @version Egret 2.4
+         * @platform Web,Native
+         * @language zh_CN
+         */
+        public get parent(): DisplayObjectContainer {
+            return this.$parent;
+        }
+
+        /**
+         * @private
+         * 设置父级显示对象
+         */
+        $setParent(parent: DisplayObjectContainer): void {
+            this.$parent = parent;
+        }
+
+        /**
+         * @private
+         * 显示对象添加到舞台
+         */
+        $onAddToStage(stage: Stage, nestLevel: number): void {
+            let self = this;
+            self.$stage = stage;
+            self.$nestLevel = nestLevel;
+            self.$hasAddToStage = true;
+            Sprite.$EVENT_ADD_TO_STAGE_LIST.push(self);
+        }
+
+        /**
+         * @private
+         * 显示对象从舞台移除
+         */
+        $onRemoveFromStage(): void {
+            let self = this;
+            self.$nestLevel = 0;
+            Sprite.$EVENT_REMOVE_FROM_STAGE_LIST.push(self);
+        }
+
+        /**
+         * @private
+         */
+        $stage: Stage = null;
+
+        /**
+         * @private
+         * 这个对象在显示列表中的嵌套深度，舞台为1，它的子项为2，子项的子项为3，以此类推。当对象不在显示列表中时此属性值为0.
+         */
+        $nestLevel: number = 0;
+
+        $useTranslate: boolean = false;
+
+        protected $updateUseTransform(): void {
+            let self = this;
+            if (self.$scaleX == 1 && self.$scaleY == 1 && self.$skewX == 0 && self.$skewY == 0) {
+                self.$useTranslate = false;
+            }
+            else {
+                self.$useTranslate = true;
+            }
+        }
+
+        /**
+         * The Stage of the display object. you can create and load multiple display objects into the display list, and
+         * the stage property of each display object refers to the same Stage object.<br/>
+         * If a display object is not added to the display list, its stage property is set to null.
+         * @version Egret 2.4
+         * @platform Web,Native
+         * @language en_US
+         */
+        /**
+         * 显示对象的舞台。
+         * 例如，您可以创建多个显示对象并加载到显示列表中，每个显示对象的 stage 属性是指向相同的 Stage 对象。<br/>
+         * 如果显示对象未添加到显示列表，则其 stage 属性会设置为 null。
+         * @version Egret 2.4
+         * @platform Web,Native
+         * @language zh_CN
+         */
+        public get stage(): Stage {
+            return this.$stage;
+        }
+
+        /**
+         * A Matrix object containing values that alter the scaling, rotation, and translation of the display object.<br/>
+         * Note: to change the value of a display object's matrix, you must make a copy of the entire matrix object, then copy
+         * the new object into the matrix property of the display object.
+         * @example the following code increases the tx value of a display object's matrix
+         * <pre>
+         *     let myMatrix:Matrix = myDisplayObject.matrix;
+         *     myMatrix.tx += 10;
+         *     myDisplayObject.matrix = myMatrix;
+         * </pre>
+         * @version Egret 2.4
+         * @platform Web,Native
+         * @language en_US
+         */
+        /**
+         * 一个 Matrix 对象，其中包含更改显示对象的缩放、旋转和平移的值。<br/>
+         * 注意：要改变一个显示对象矩阵的值，您必引用整个矩阵对象，然后将它重新赋值给显示对象的 matrix 属性。
+         * @example 以下代码改变了显示对象矩阵的tx属性值：
+         * <pre>
+         *     let myMatrix:Matrix = myDisplayObject.matrix;
+         *     myMatrix.tx += 10;
+         *     myDisplayObject.matrix = myMatrix;
+         * </pre>
+         * @version Egret 2.4
+         * @platform Web,Native
+         * @language zh_CN
+         */
+        public get matrix(): Matrix {
+            return this.$getMatrix().clone();
+        }
+
+        private $matrix: egret.Matrix = new egret.Matrix();
+
+        private $matrixDirty: boolean = false;
+
+        /**
+         * @private
+         * 获取矩阵
+         */
+        $getMatrix(): Matrix {
+            let self = this;
+            if (self.$matrixDirty) {
+                self.$matrixDirty = false;
+                self.$matrix.$updateScaleAndRotation(self.$scaleX, self.$scaleY, self.$skewX, self.$skewY);
+            }
+            self.$matrix.tx = self.$x;
+            self.$matrix.ty = self.$y;
+            return self.$matrix;
+        }
+
+        public set matrix(value: Matrix) {
+            this.$setMatrix(value);
+        }
+
+        /**
+         * @private
+         * 设置矩阵
+         */
+        $setMatrix(matrix: Matrix, needUpdateProperties: boolean = true): void {
+            let self = this;
+            let m = self.$matrix;
+            m.a = matrix.a;
+            m.b = matrix.b;
+            m.c = matrix.c;
+            m.d = matrix.d;
+            self.$x = matrix.tx;
+            self.$y = matrix.ty;
+            self.$matrixDirty = false;
+            if (m.a == 1 && m.b == 0 && m.c == 0 && m.d == 1) {
+                self.$useTranslate = false;
+            }
+            else {
+                self.$useTranslate = true;
+            }
+            if (needUpdateProperties) {
+                self.$scaleX = m.$getScaleX();
+                self.$scaleY = m.$getScaleY();
+                self.$skewX = matrix.$getSkewX();
+                self.$skewY = matrix.$getSkewY();
+                self.$skewXdeg = clampRotation(self.$skewX * 180 / Math.PI);
+                self.$skewYdeg = clampRotation(self.$skewY * 180 / Math.PI);
+                self.$rotation = clampRotation(self.$skewY * 180 / Math.PI);
+            }
+            if (egret.nativeRender) {
+                self.$nativeDisplayObject.setMatrix(matrix.a, matrix.b, matrix.c, matrix.d, matrix.tx, matrix.ty);
+            }
+        }
+
+        private $concatenatedMatrix: egret.Matrix;
+
+        /**
+         * @private
+         * 获得这个显示对象以及它所有父级对象的连接矩阵。
+         */
+        $getConcatenatedMatrix(): Matrix {
+            let self = this;
+            let matrix = self.$concatenatedMatrix;
+            if (!matrix) {
+                matrix = self.$concatenatedMatrix = new egret.Matrix();
+            }
+            if (self.$parent) {
+                self.$parent.$getConcatenatedMatrix().$preMultiplyInto(self.$getMatrix(),
+                    matrix);
+            } else {
+                matrix.copyFrom(self.$getMatrix());
+            }
+
+            let offsetX = self.$anchorOffsetX;
+            let offsetY = self.$anchorOffsetY;
+            let rect = self.$scrollRect;
+            if (rect) {
+                matrix.$preMultiplyInto($TempMatrix.setTo(1, 0, 0, 1, -rect.x - offsetX, -rect.y - offsetY), matrix);
+            }
+            else if (offsetX != 0 || offsetY != 0) {
+                matrix.$preMultiplyInto($TempMatrix.setTo(1, 0, 0, 1, -offsetX, -offsetY), matrix);
+            }
+            return self.$concatenatedMatrix;
+        }
+
+        private $invertedConcatenatedMatrix: egret.Matrix;
+
+        /**
+         * @private
+         * 获取链接矩阵
+         */
+        $getInvertedConcatenatedMatrix(): Matrix {
+            let self = this;
+            if (!self.$invertedConcatenatedMatrix) {
+                self.$invertedConcatenatedMatrix = new egret.Matrix();
+            }
+            self.$getConcatenatedMatrix().$invertInto(self.$invertedConcatenatedMatrix);
+            return self.$invertedConcatenatedMatrix;
+        }
+
+        $x: number = 0;
+
+        /**
+         * Indicates the x coordinate of the DisplayObject instance relative to the local coordinates of the parent
+         * DisplayObjectContainer.<br/>
+         * If the object is inside a DisplayObjectContainer that has transformations, it is in
+         * the local coordinate system of the enclosing DisplayObjectContainer. Thus, for a DisplayObjectContainer
+         * rotated 90° counterclockwise, the DisplayObjectContainer's children inherit a coordinate system that is
+         * rotated 90° counterclockwise. The object's coordinates refer to the registration point position.
+         * @default 0
+         * @version Egret 2.4
+         * @platform Web,Native
+         * @language en_US
+         */
+        /**
+         * 表示 DisplayObject 实例相对于父级 DisplayObjectContainer 本地坐标的 x 坐标。<br/>
+         * 如果该对象位于具有变形的 DisplayObjectContainer 内，则它也位于包含 DisplayObjectContainer 的本地坐标系中。
+         * 因此，对于逆时针旋转 90 度的 DisplayObjectContainer，该 DisplayObjectContainer 的子级将继承逆时针旋转 90 度的坐标系。
+         * @default 0
+         * @version Egret 2.4
+         * @platform Web,Native
+         * @language zh_CN
+         */
+        public get x(): number {
+            return this.$getX();
+        }
+
+        /**
+         * @private
+         * 获取x坐标
+         */
+        $getX(): number {
+            return this.$x;
+        }
+
+        public set x(value: number) {
+            this.$setX(value);
+        }
+
+        /**
+         * @private
+         * 设置x坐标
+         */
+        $setX(value: number): boolean {
+            let self = this;
+            if (self.$x == value) {
+                return false;
+            }
+            self.$x = value;
+            if (egret.nativeRender) {
+                self.$nativeDisplayObject.setX(value);
+            }
+            else {
+                let p = self.$parent;
+                if (p && !p.$cacheDirty) {
+                    p.$cacheDirty = true;
+                    p.$cacheDirtyUp();
+                }
+                let maskedObject = self.$maskedObject;
+                if (maskedObject && !maskedObject.$cacheDirty) {
+                    maskedObject.$cacheDirty = true;
+                    maskedObject.$cacheDirtyUp();
+                }
+            }
+            return true;
+        }
+
+        $y: number = 0;
+
+        /**
+         * Indicates the y coordinate of the DisplayObject instance relative to the local coordinates of the parent
+         * DisplayObjectContainer. <br/>
+         * If the object is inside a DisplayObjectContainer that has transformations, it is in
+         * the local coordinate system of the enclosing DisplayObjectContainer. Thus, for a DisplayObjectContainer rotated
+         * 90° counterclockwise, the DisplayObjectContainer's children inherit a coordinate system that is rotated 90°
+         * counterclockwise. The object's coordinates refer to the registration point position.
+         * @default 0
+         * @version Egret 2.4
+         * @platform Web,Native
+         * @language en_US
+         */
+        /**
+         * 表示 DisplayObject 实例相对于父级 DisplayObjectContainer 本地坐标的 y 坐标。<br/>
+         * 如果该对象位于具有变形的 DisplayObjectContainer 内，则它也位于包含 DisplayObjectContainer 的本地坐标系中。
+         * 因此，对于逆时针旋转 90 度的 DisplayObjectContainer，该 DisplayObjectContainer 的子级将继承逆时针旋转 90 度的坐标系。
+         * @default 0
+         * @version Egret 2.4
+         * @platform Web,Native
+         * @language zh_CN
+         */
+        public get y(): number {
+            return this.$getY();
+        }
+
+        /**
+         * @private
+         * 获取y坐标
+         */
+        $getY(): number {
+            return this.$y;
+        }
+
+        public set y(value: number) {
+            this.$setY(value);
+        }
+
+        /**
+         * @private
+         * 设置y坐标
+         */
+        $setY(value: number): boolean {
+            let self = this;
+            if (self.$y == value) {
+                return false;
+            }
+            self.$y = value;
+            if (egret.nativeRender) {
+                self.$nativeDisplayObject.setY(value);
+            }
+            else {
+                let p = self.$parent;
+                if (p && !p.$cacheDirty) {
+                    p.$cacheDirty = true;
+                    p.$cacheDirtyUp();
+                }
+                let maskedObject = self.$maskedObject;
+                if (maskedObject && !maskedObject.$cacheDirty) {
+                    maskedObject.$cacheDirty = true;
+                    maskedObject.$cacheDirtyUp();
+                }
+            }
+            return true;
+        }
+
+        private $scaleX: number = 1;
+
+        /**
+         * Indicates the horizontal scale (percentage) of the object as applied from the registration point. <br/>
+         * The default 1.0 equals 100% scale.
+         * @default 1
+         * @version Egret 2.4
+         * @platform Web,Native
+         * @language en_US
+         */
+        /**
+         * 表示从注册点开始应用的对象的水平缩放比例（百分比）。<br/>
+         * 1.0 等于 100% 缩放。
+         * @default 1
+         * @version Egret 2.4
+         * @platform Web,Native
+         * @language zh_CN
+         */
+        public get scaleX(): number {
+            return this.$getScaleX();
+        }
+
+        public set scaleX(value: number) {
+            this.$setScaleX(value);
+        }
+
+        /**
+         * @private
+         *
+         * @returns
+         */
+        $getScaleX(): number {
+            return this.$scaleX;
+        }
+
+        /**
+         * @private
+         * 设置水平缩放值
+         */
+        $setScaleX(value: number): void {
+            let self = this;
+            if (self.$scaleX == value) {
+                return;
+            }
+            self.$scaleX = value;
+            self.$matrixDirty = true;
+
+            self.$updateUseTransform();
+            if (egret.nativeRender) {
+                self.$nativeDisplayObject.setScaleX(value);
+            }
+            else {
+                let p = self.$parent;
+                if (p && !p.$cacheDirty) {
+                    p.$cacheDirty = true;
+                    p.$cacheDirtyUp();
+                }
+                let maskedObject = self.$maskedObject;
+                if (maskedObject && !maskedObject.$cacheDirty) {
+                    maskedObject.$cacheDirty = true;
+                    maskedObject.$cacheDirtyUp();
+                }
+            }
+        }
+
+        private $scaleY: number = 1;
+
+        /**
+         * Indicates the vertical scale (percentage) of an object as applied from the registration point of the object.
+         * 1.0 is 100% scale.
+         * @default 1
+         * @version Egret 2.4
+         * @platform Web,Native
+         * @language en_US
+         */
+        /**
+         * 表示从对象注册点开始应用的对象的垂直缩放比例（百分比）。1.0 是 100% 缩放。
+         * @default 1
+         * @version Egret 2.4
+         * @platform Web,Native
+         * @language zh_CN
+         */
+        public get scaleY(): number {
+            return this.$getScaleY();
+        }
+
+        public set scaleY(value: number) {
+            this.$setScaleY(value);
+        }
+
+        /**
+         * @private
+         *
+         * @returns
+         */
+        $getScaleY(): number {
+            return this.$scaleY;
+        }
+
+        /**
+         * @private
+         * 设置垂直缩放值
+         */
+        $setScaleY(value: number): void {
+            let self = this;
+            if (self.$scaleY == value) {
+                return;
+            }
+            self.$scaleY = value;
+            self.$matrixDirty = true;
+
+            self.$updateUseTransform();
+            if (egret.nativeRender) {
+                self.$nativeDisplayObject.setScaleY(value);
+            }
+            else {
+                let p = self.$parent;
+                if (p && !p.$cacheDirty) {
+                    p.$cacheDirty = true;
+                    p.$cacheDirtyUp();
+                }
+                let maskedObject = self.$maskedObject;
+                if (maskedObject && !maskedObject.$cacheDirty) {
+                    maskedObject.$cacheDirty = true;
+                    maskedObject.$cacheDirtyUp();
+                }
+            }
+        }
+
+        private $rotation: number = 0;
+
+        /**
+         * Indicates the rotation of the DisplayObject instance, in degrees, from its original orientation. Values from
+         * 0 to 180 represent clockwise rotation; values from 0 to -180 represent counterclockwise rotation. Values outside
+         * this range are added to or subtracted from 360 to obtain a value within the range. For example, the statement
+         * myDisplayObject.rotation = 450 is the same as myDisplayObject.rotation = 90.
+         * @default 0
+         * @version Egret 2.4
+         * @platform Web,Native
+         * @language en_US
+         */
+        /**
+         * 表示 DisplayObject 实例距其原始方向的旋转程度，以度为单位。
+         * 从 0 到 180 的值表示顺时针方向旋转；从 0 到 -180 的值表示逆时针方向旋转。对于此范围之外的值，可以通过加上或
+         * 减去 360 获得该范围内的值。例如，myDisplayObject.rotation = 450语句与 myDisplayObject.rotation = 90 是相同的。
+         * @default 0
+         * @version Egret 2.4
+         * @platform Web,Native
+         * @language zh_CN
+         */
+        public get rotation(): number {
+            return this.$getRotation();
+        }
+
+        /**
+         * @private
+         */
+        $getRotation(): number {
+            return this.$rotation;
+        }
+
+        public set rotation(value: number) {
+            this.$setRotation(value);
+        }
+
+        $setRotation(value: number): void {
+            value = clampRotation(value);
+            let self = this;
+            if (value == self.$rotation) {
+                return;
+            }
+            let delta = value - self.$rotation;
+            let angle = delta / 180 * Math.PI;
+            self.$skewX += angle;
+            self.$skewY += angle;
+            self.$rotation = value;
+            self.$matrixDirty = true;
+
+            self.$updateUseTransform();
+            if (egret.nativeRender) {
+                self.$nativeDisplayObject.setRotation(value);
+            }
+            else {
+                let p = self.$parent;
+                if (p && !p.$cacheDirty) {
+                    p.$cacheDirty = true;
+                    p.$cacheDirtyUp();
+                }
+                let maskedObject = self.$maskedObject;
+                if (maskedObject && !maskedObject.$cacheDirty) {
+                    maskedObject.$cacheDirty = true;
+                    maskedObject.$cacheDirtyUp();
+                }
+            }
+        }
+
+        private $skewX: number = 0;
+        private $skewXdeg: number = 0;
+
+        /**
+         * 表示DisplayObject的x方向斜切
+         * @member {number} egret.DisplayObject#skewX
+         * @default 0
+         * @version Egret 2.4
+         * @platform Web,Native
+         */
+        public get skewX(): number {
+            return this.$skewXdeg;
+        }
+
+        public set skewX(value: number) {
+            this.$setSkewX(value);
+        }
+
+        /**
+         * @private
+         *
+         * @param value
+         */
+        $setSkewX(value: number): void {
+            let self = this;
+            if (value == self.$skewXdeg) {
+                return;
+            }
+            self.$skewXdeg = value;
+
+            value = clampRotation(value);
+            value = value / 180 * Math.PI;
+
+            self.$skewX = value;
+            self.$matrixDirty = true;
+
+            self.$updateUseTransform();
+            if (egret.nativeRender) {
+                self.$nativeDisplayObject.setSkewX(self.$skewXdeg);
+            }
+            else {
+                let p = self.$parent;
+                if (p && !p.$cacheDirty) {
+                    p.$cacheDirty = true;
+                    p.$cacheDirtyUp();
+                }
+                let maskedObject = self.$maskedObject;
+                if (maskedObject && !maskedObject.$cacheDirty) {
+                    maskedObject.$cacheDirty = true;
+                    maskedObject.$cacheDirtyUp();
+                }
+            }
+        }
+
+        private $skewY: number = 0;
+        private $skewYdeg: number = 0;
+
+        /**
+         * 表示DisplayObject的y方向斜切
+         * @member {number} egret.DisplayObject#skewY
+         * @default 0
+         * @version Egret 2.4
+         * @platform Web,Native
+         */
+        public get skewY(): number {
+            return this.$skewYdeg;
+        }
+
+        public set skewY(value: number) {
+            this.$setSkewY(value);
+        }
+
+        /**
+         * @private
+         *
+         * @param value
+         */
+        $setSkewY(value: number): void {
+            let self = this;
+            if (value == self.$skewYdeg) {
+                return;
+            }
+            self.$skewYdeg = value;
+
+            value = clampRotation(value);
+            value = (value + self.$rotation) / 180 * Math.PI;
+
+            self.$skewY = value;
+            self.$matrixDirty = true;
+
+            self.$updateUseTransform();
+            if (egret.nativeRender) {
+                self.$nativeDisplayObject.setSkewY(self.$skewYdeg);
+            }
+            else {
+                let p = self.$parent;
+                if (p && !p.$cacheDirty) {
+                    p.$cacheDirty = true;
+                    p.$cacheDirtyUp();
+                }
+                let maskedObject = self.$maskedObject;
+                if (maskedObject && !maskedObject.$cacheDirty) {
+                    maskedObject.$cacheDirty = true;
+                    maskedObject.$cacheDirtyUp();
+                }
+            }
+        }
+
+        /**
+         * Indicates the width of the display object, in pixels. The width is calculated based on the bounds of the content
+         * of the display object.
+         * @version Egret 2.4
+         * @platform Web,Native
+         * @language en_US
+         */
+        /**
+         * 表示显示对象的宽度，以像素为单位。宽度是根据显示对象内容的范围来计算的。
+         * @version Egret 2.4
+         * @platform Web,Native
+         * @language zh_CN
+         */
+        public get width(): number {
+            return this.$getWidth();
+        }
+
+        /**
+         * @private
+         * 获取显示宽度
+         */
+        $getWidth(): number {
+            let self = this;
+            return isNaN(self.$explicitWidth) ? self.$getOriginalBounds().width : self.$explicitWidth;
+        }
+
+        $explicitWidth: number = NaN;
+
+        public set width(value: number) {
+            this.$setWidth(value);
+        }
+
+        /**
+         * @private
+         * 设置显示宽度
+         */
+        $setWidth(value: number): void {
+            value = isNaN(value) ? NaN : value;
+            if (this.$explicitWidth == value) {
+                return;
+            }
+            this.$explicitWidth = value;
+        }
+
+        /**
+         * Indicates the height of the display object, in pixels. The height is calculated based on the bounds of the
+         * content of the display object.
+         * @version Egret 2.4
+         * @platform Web,Native
+         * @language en_US
+         */
+        /**
+         * 表示显示对象的高度，以像素为单位。高度是根据显示对象内容的范围来计算的。
+         * @version Egret 2.4
+         * @platform Web,Native
+         * @language zh_CN
+         */
+        public get height(): number {
+            return this.$getHeight();
+        }
+
+        $explicitHeight: number = NaN;
+
+        /**
+         * @private
+         * 获取显示高度
+         */
+        $getHeight(): number {
+            let self = this;
+            return isNaN(self.$explicitHeight) ? self.$getOriginalBounds().height : self.$explicitHeight;
+        }
+
+        public set height(value: number) {
+            this.$setHeight(value);
+        }
+
+        /**
+         * @private
+         * 设置显示高度
+         */
+        $setHeight(value: number): void {
+            value = isNaN(value) ? NaN : value;
+            if (this.$explicitHeight == value) {
+                return;
+            }
+            this.$explicitHeight = value;
+        }
+
+
+        /**
+         * 测量宽度
+         * @returns {number}
+         * @member {egret.Rectangle} egret.DisplayObject#measuredWidth
+         * @version Egret 2.4
+         * @platform Web,Native
+         */
+        public get measuredWidth(): number {
+            return this.$getOriginalBounds().width;
+        }
+
+        /**
+         * 测量高度
+         * @returns {number}
+         * @member {egret.Rectangle} egret.DisplayObject#measuredWidth
+         * @version Egret 2.4
+         * @platform Web,Native
+         */
+        public get measuredHeight(): number {
+            return this.$getOriginalBounds().height;
+        }
+
+        $anchorOffsetX: number = 0;
+
+        /**
+         * X represents the object of which is the anchor.
+         * @default 0
+         * @version Egret 2.4
+         * @platform Web,Native
+         * @language en_US
+         */
+        /**
+         * 表示从对象绝对锚点X。
+         * @default 0
+         * @version Egret 2.4
+         * @platform Web,Native
+         * @language zh_CN
+         */
+        public get anchorOffsetX(): number {
+            return this.$anchorOffsetX;
+        }
+
+        public set anchorOffsetX(value: number) {
+            this.$setAnchorOffsetX(value);
+        }
+
+        /**
+         * @private
+         *
+         * @param value
+         * @returns
+         */
+        $setAnchorOffsetX(value: number): void {
+            let self = this;
+            if (self.$anchorOffsetX == value) {
+                return;
+            }
+            self.$anchorOffsetX = value;
+            if (egret.nativeRender) {
+                self.$nativeDisplayObject.setAnchorOffsetX(value);
+            }
+            else {
+                let p = self.$parent;
+                if (p && !p.$cacheDirty) {
+                    p.$cacheDirty = true;
+                    p.$cacheDirtyUp();
+                }
+                let maskedObject = self.$maskedObject;
+                if (maskedObject && !maskedObject.$cacheDirty) {
+                    maskedObject.$cacheDirty = true;
+                    maskedObject.$cacheDirtyUp();
+                }
+            }
+        }
+
+        $anchorOffsetY: number = 0;
+
+        /**
+         * Y represents the object of which is the anchor.
+         * @default 0
+         * @version Egret 2.4
+         * @platform Web,Native
+         * @language en_US
+         */
+        /**
+         * 表示从对象绝对锚点Y。
+         * @default 0
+         * @version Egret 2.4
+         * @platform Web,Native
+         * @language zh_CN
+         */
+        public get anchorOffsetY(): number {
+            return this.$anchorOffsetY;
+        }
+
+        public set anchorOffsetY(value: number) {
+            this.$setAnchorOffsetY(value);
+        }
+
+        /**
+         * @private
+         *
+         * @param value
+         * @returns
+         */
+        $setAnchorOffsetY(value: number): void {
+            let self = this;
+            if (self.$anchorOffsetY == value) {
+                return;
+            }
+            self.$anchorOffsetY = value;
+            if (egret.nativeRender) {
+                self.$nativeDisplayObject.setAnchorOffsetY(value);
+            }
+            else {
+                let p = self.$parent;
+                if (p && !p.$cacheDirty) {
+                    p.$cacheDirty = true;
+                    p.$cacheDirtyUp();
+                }
+                let maskedObject = self.$maskedObject;
+                if (maskedObject && !maskedObject.$cacheDirty) {
+                    maskedObject.$cacheDirty = true;
+                    maskedObject.$cacheDirtyUp();
+                }
+            }
+        }
+
+        /**
+         * @private
+         */
+        $visible: boolean = true;
+
+        /**
+         * Whether or not the display object is visible. Display objects that are not visible are disabled. For example,
+         * if visible=false for an DisplayObject instance, it cannot receive touch or other user input.
+         * @default true
+         * @version Egret 2.4
+         * @platform Web,Native
+         * @language en_US
+         */
+        /**
+         * 显示对象是否可见。不可见的显示对象将被禁用。例如，如果实例的 visible 为 false，则无法接受触摸或用户交互操作。
+         * @default true
+         * @version Egret 2.4
+         * @platform Web,Native
+         * @language zh_CN
+         */
+        public get visible(): boolean {
+            return this.$visible;
+        }
+
+        public set visible(value: boolean) {
+            this.$setVisible(value);
+        }
+
+        $setVisible(value: boolean): void {
+            let self = this;
+            if (self.$visible == value) {
+                return;
+            }
+            self.$visible = value;
+            if (egret.nativeRender) {
+                self.$nativeDisplayObject.setVisible(value);
+            }
+            else {
+                self.$updateRenderMode();
+                let p = self.$parent;
+                if (p && !p.$cacheDirty) {
+                    p.$cacheDirty = true;
+                    p.$cacheDirtyUp();
+                }
+                let maskedObject = self.$maskedObject;
+                if (maskedObject && !maskedObject.$cacheDirty) {
+                    maskedObject.$cacheDirty = true;
+                    maskedObject.$cacheDirtyUp();
+                }
+            }
+        }
+
+        /**
+         * @private
+         * cacheAsBitmap创建的缓存位图节点。
+         */
+        $displayList: egret.sys.DisplayList = null;
+
+        private $cacheAsBitmap: boolean = false;
+
+        /**
+         * If set to true, Egret runtime caches an internal bitmap representation of the display object. This caching can
+         * increase performance for display objects that contain complex vector content. After you set the cacheAsBitmap
+         * property to true, the rendering does not change, however the display object performs pixel snapping automatically.
+         * The execution speed can be significantly faster depending on the complexity of the content.The cacheAsBitmap
+         * property is best used with display objects that have mostly static content and that do not scale and rotate frequently.<br/>
+         * Note: The display object will not create the bitmap caching when the memory exceeds the upper limit,even if you set it to true.
+         * @default false
+         * @version Egret 2.4
+         * @platform Web,Native
+         * @language en_US
+         */
+        /**
+         * 如果设置为 true，则 Egret 运行时将缓存显示对象的内部位图表示形式。此缓存可以提高包含复杂矢量内容的显示对象的性能。
+         * 将 cacheAsBitmap 属性设置为 true 后，呈现并不更改，但是，显示对象将自动执行像素贴紧。执行速度可能会大大加快，
+         * 具体取决于显示对象内容的复杂性。最好将 cacheAsBitmap 属性与主要具有静态内容且不频繁缩放或旋转的显示对象一起使用。<br/>
+         * 注意：在内存超过上限的情况下，即使将 cacheAsBitmap 属性设置为 true，显示对象也不使用位图缓存。
+         * @default false
+         * @version Egret 2.4
+         * @platform Web,Native
+         * @language zh_CN
+         */
+        public get cacheAsBitmap(): boolean {
+            return this.$cacheAsBitmap;
+        }
+
+        public set cacheAsBitmap(value: boolean) {
+            let self = this;
+            self.$cacheAsBitmap = value;
+            if (egret.nativeRender) {
+                self.$nativeDisplayObject.setCacheAsBitmap(value);
+            }
+            else {
+                self.$setHasDisplayList(value);
+            }
+        }
+
+        public $setHasDisplayList(value: boolean): void {
+            let self = this;
+            let hasDisplayList = !!self.$displayList;
+            if (hasDisplayList == value) {
+                return;
+            }
+            if (value) {
+                let displayList = sys.DisplayList.create(self);
+                if (displayList) {
+                    self.$displayList = displayList;
+                    self.$cacheDirty = true;
+                }
+            }
+            else {
+                self.$displayList = null;
+            }
+        }
+
+        $cacheDirty: boolean = false;
+
+        $cacheDirtyUp(): void {
+            let p = this.$parent;
+            if (p && !p.$cacheDirty) {
+                p.$cacheDirty = true;
+                p.$cacheDirtyUp();
+            }
+        }
+
+        /**
+         * @private
+         */
+        $alpha: number = 1;
+
+        /**
+         * Indicates the alpha transparency value of the object specified. Valid values are 0 (fully transparent) to 1 (fully opaque).
+         * The default value is 1. Display objects with alpha set to 0 are active, even though they are invisible.
+         * @default 1
+         * @version Egret 2.4
+         * @platform Web,Native
+         * @language en_US
+         */
+        /**
+         * 表示指定对象的 Alpha 透明度值。
+         * 有效值为 0（完全透明）到 1（完全不透明）。alpha 设置为 0 的显示对象是可触摸的，即使它们不可见。
+         * @default 1
+         * @version Egret 2.4
+         * @platform Web,Native
+         * @language zh_CN
+         */
+        public get alpha(): number {
+            return this.$alpha;
+        }
+
+        public set alpha(value: number) {
+            this.$setAlpha(value);
+        }
+
+        /**
+         * @private
+         *
+         * @param value
+         */
+        $setAlpha(value: number): void {
+            let self = this;
+            if (self.$alpha == value) {
+                return;
+            }
+            self.$alpha = value;
+
+            if (egret.nativeRender) {
+                self.$nativeDisplayObject.setAlpha(value);
+            }
+            else {
+                self.$updateRenderMode();
+                let p = self.$parent;
+                if (p && !p.$cacheDirty) {
+                    p.$cacheDirty = true;
+                    p.$cacheDirtyUp();
+                }
+                let maskedObject = self.$maskedObject;
+                if (maskedObject && !maskedObject.$cacheDirty) {
+                    maskedObject.$cacheDirty = true;
+                    maskedObject.$cacheDirtyUp();
+                }
+            }
+        }
+
+        /**
+         * @private
+         * The default touchEnabled property of DisplayObject
+         * @default false
+         * @version Egret 2.5
+         * @platform Web,Native
+         * @language en_US
+         */
+        /**
+         * @private
+         * 显示对象默认的 touchEnabled 属性
+         * @default false
+         * @version Egret 2.5
+         * @platform Web,Native
+         * @language zh_CN
+         */
+        static defaultTouchEnabled: boolean = false;
+
+        $touchEnabled: boolean = DisplayObject.defaultTouchEnabled;
+        /**
+         * Specifies whether this object receives touch or other user input. The default value is false, which means that
+         * by default any DisplayObject instance that is on the display list cannot receive touch events. If touchEnabled is
+         * set to false, the instance does not receive any touch events (or other user input events). Any children of
+         * this instance on the display list are not affected. To change the touchEnabled behavior for all children of
+         * an object on the display list, use DisplayObjectContainer.touchChildren.
+         * @see egret.DisplayObjectContainer#touchChildren
+         * @default false
+         * @version Egret 2.4
+         * @platform Web,Native
+         * @language en_US
+         */
+        /**
+         * 指定此对象是否接收触摸或其他用户输入。默认值为 false，这表示默认情况下，显示列表上的任何 DisplayObject 实例都不会接收触摸事件或
+         * 其他用户输入事件。如果将 touchEnabled 设置为 false，则实例将不接收任何触摸事件（或其他用户输入事件）。显示列表上的该实例的任
+         * 何子级都不会受到影响。要更改显示列表上对象的所有子级的 touchEnabled 行为，请使用 DisplayObjectContainer.touchChildren。
+         * @see egret.DisplayObjectContainer#touchChildren
+         * @default false
+         * @version Egret 2.4
+         * @platform Web,Native
+         * @language zh_CN
+         */
+        public get touchEnabled(): boolean {
+            return this.$getTouchEnabled();
+        }
+
+        public set touchEnabled(value: boolean) {
+            this.$setTouchEnabled(value);
+        }
+
+        /**
+         * @private
+         */
+        $getTouchEnabled(): boolean {
+            return this.$touchEnabled;
+        }
+
+        /**
+         * @private
+         */
+        $setTouchEnabled(value: boolean): void {
+            this.$touchEnabled = !!value;
+        }
+
+        /**
+         * @private
+         */
+        $scrollRect: Rectangle = null;
+
+        /**
+         * The scroll rectangle bounds of the display object. The display object is cropped to the size defined by the rectangle,
+         * and it scrolls within the rectangle when you change the x and y properties of the scrollRect object. A scrolled display
+         * object always scrolls in whole pixel increments.You can scroll an object left and right by setting the x property of
+         * the scrollRect Rectangle object. You can scroll an object up and down by setting the y property of the scrollRect
+         * Rectangle object. If the display object is rotated 90° and you scroll it left and right, the display object actually
+         * scrolls up and down.<br/>
+         *
+         * Note: to change the value of a display object's scrollRect, you must make a copy of the entire scrollRect object, then copy
+         * the new object into the scrollRect property of the display object.
+         * @example the following code increases the x value of a display object's scrollRect
+         * <pre>
+         *     let myRectangle:Rectangle = myDisplayObject.scrollRect;
+         *     myRectangle.x += 10;
+         *     myDisplayObject.scrollRect = myRectangle;
+         * </pre>
+         * @version Egret 2.4
+         * @platform Web,Native
+         * @language en_US
+         */
+        /**
+         * 显示对象的滚动矩形范围。显示对象被裁切为矩形定义的大小，当您更改 scrollRect 对象的 x 和 y 属性时，它会在矩形内滚动。
+         * 滚动的显示对象始终以整像素为增量进行滚动。您可以通过设置 scrollRect Rectangle 对象的 x 属性来左右滚动对象， 还可以通过设置
+         * scrollRect 对象的 y 属性来上下滚动对象。如果显示对象旋转了 90 度，并且您左右滚动它，则实际上显示对象会上下滚动。<br/>
+         *
+         * 注意：要改变一个显示对象 scrollRect 属性的值，您必引用整个 scrollRect 对象，然后将它重新赋值给显示对象的 scrollRect 属性。
+         * @example 以下代码改变了显示对象 scrollRect 的 x 属性值：
+         * <pre>
+         *     let myRectangle:Rectangle = myDisplayObject.scrollRect;
+         *     myRectangle.x += 10;
+         *     myDisplayObject.scrollRect = myRectangle;//设置完scrollRect的x、y、width、height值之后，一定要对myDisplayObject重新赋值scrollRect，不然会出问题。
+         * </pre>
+         * @version Egret 2.4
+         * @platform Web,Native
+         * @language zh_CN
+         */
+        public get scrollRect(): Rectangle {
+            return this.$scrollRect;
+        }
+
+        public set scrollRect(value: Rectangle) {
+            this.$setScrollRect(value);
+        }
+
+        /**
+         * @private
+         *
+         * @param value
+         */
+        private $setScrollRect(value: Rectangle): void {
+            let self = this;
+            if (!value && !self.$scrollRect) {
+                self.$updateRenderMode();
+                return;
+            }
+            if (value) {
+                if (!self.$scrollRect) {
+                    self.$scrollRect = new egret.Rectangle();
+                }
+                self.$scrollRect.copyFrom(value);
+                if (egret.nativeRender) {
+                    self.$nativeDisplayObject.setScrollRect(value.x, value.y, value.width, value.height);
+                }
+            }
+            else {
+                self.$scrollRect = null;
+                if (egret.nativeRender) {
+                    self.$nativeDisplayObject.setScrollRect(0, 0, 0, 0);
+                }
+            }
+            if (!egret.nativeRender) {
+                self.$updateRenderMode();
+                let p = self.$parent;
+                if (p && !p.$cacheDirty) {
+                    p.$cacheDirty = true;
+                    p.$cacheDirtyUp();
+                }
+                let maskedObject = self.$maskedObject;
+                if (maskedObject && !maskedObject.$cacheDirty) {
+                    maskedObject.$cacheDirty = true;
+                    maskedObject.$cacheDirtyUp();
+                }
+            }
+        }
+
+        /**
+         * @private
+         */
+        $blendMode: number = 0;
+
+        /**
+         * A value from the BlendMode class that specifies which blend mode to use. Determine how a source image (new one)
+         * is drawn on the target image (old one).<br/>
+         * If you attempt to set this property to an invalid value, Egret runtime set the value to BlendMode.NORMAL.
+         * @default egret.BlendMode.NORMAL
+         * @see egret.BlendMode
+         * @version Egret 2.4
+         * @platform Web,Native
+         * @language en_US
+         */
+        /**
+         * BlendMode 枚举中的一个值，用于指定要使用的混合模式，确定如何将一个源（新的）图像绘制到目标（已有）的图像上<br/>
+         * 如果尝试将此属性设置为无效值，则运行时会将此值设置为 BlendMode.NORMAL。
+         * @default egret.BlendMode.NORMAL
+         * @see egret.BlendMode
+         * @version Egret 2.4
+         * @platform Web,Native
+         * @language zh_CN
+         */
+        public get blendMode(): string {
+            return sys.numberToBlendMode(this.$blendMode);
+        }
+
+        public set blendMode(value: string) {
+            let self = this;
+            let mode = sys.blendModeToNumber(value);
+            if (self.$blendMode == mode) {
+                return;
+            }
+            self.$blendMode = mode;
+
+            if (egret.nativeRender) {
+                self.$nativeDisplayObject.setBlendMode(mode);
+            }
+            else {
+                self.$updateRenderMode();
+                let p = self.$parent;
+                if (p && !p.$cacheDirty) {
+                    p.$cacheDirty = true;
+                    p.$cacheDirtyUp();
+                }
+                let maskedObject = self.$maskedObject;
+                if (maskedObject && !maskedObject.$cacheDirty) {
+                    maskedObject.$cacheDirty = true;
+                    maskedObject.$cacheDirtyUp();
+                }
+            }
+        }
+
+        /**
+         * @private
+         * 被遮罩的对象
+         */
+        $maskedObject: DisplayObject = null;
+
+        /**
+         * @private
+         */
+        $mask: DisplayObject = null;
+
+        /**
+         * @private
+         */
+        $maskRect: Rectangle = null;
+
+        /**
+         * The calling display object is masked by the specified mask object. To ensure that masking works when the Stage
+         * is scaled, the mask display object must be in an active part of the display list. The mask object itself is not drawn.
+         * Set mask to null to remove the mask. To be able to scale a mask object, it must be on the display list. To be
+         * able to drag a mask object , it must be on the display list.<br/>
+         * Note: A single mask object cannot be used to mask more than one calling display object. When the mask is assigned
+         * to a second display object, it is removed as the mask of the first object, and that object's mask property becomes null.
+         * @version Egret 2.4
+         * @platform Web,Native
+         * @language en_US
+         */
+        /**
+         * 调用显示对象被指定的 mask 对象遮罩。要确保当舞台缩放时蒙版仍然有效，mask 显示对象必须处于显示列表的活动部分。
+         * 但不绘制 mask 对象本身。将 mask 设置为 null 可删除蒙版。要能够缩放遮罩对象，它必须在显示列表中。要能够拖动蒙版
+         * 对象，它必须在显示列表中。<br/>
+         * 注意：单个 mask 对象不能用于遮罩多个执行调用的显示对象。在将 mask 分配给第二个显示对象时，会撤消其作为第一个对象的遮罩，
+         * 该对象的 mask 属性将变为 null。
+         *
+         * 下面例子为 mask 为 Rectangle 类型对象，这种情况下，修改 mask 的值后，一定要对 myDisplayObject 重新赋值 mask，不然会出问题。
+         * @example 以下代码改变了显示对象 mask 的 x 属性值：
+         * <pre>
+         *     let myMask:Rectangle = myDisplayObject.mask;
+         *     myMask.x += 10;
+         *     myDisplayObject.mask = myMask;//设置完 mask 的x、y、width、height值之后，一定要对myDisplayObject重新赋值 mask，不然会出问题。
+         * </pre>
+         * @version Egret 2.4
+         * @platform Web,Native
+         * @language zh_CN
+         */
+        public get mask(): DisplayObject | Rectangle {
+            let self = this;
+            return self.$mask ? self.$mask : self.$maskRect;
+        }
+
+        public set mask(value: DisplayObject | Rectangle) {
+            let self = this;
+            if (value === self) {
+                return;
+            }
+            if (value) {
+                if (value instanceof DisplayObject) {
+                    if (value == self.$mask) {
+                        return;
+                    }
+                    if (value.$maskedObject) {
+                        value.$maskedObject.mask = null;
+                    }
+                    value.$maskedObject = self;
+
+                    self.$mask = value;
+                    if (!egret.nativeRender) {
+                        value.$updateRenderMode();
+                    }
+                    if (self.$maskRect) {
+                        if (egret.nativeRender) {
+                            self.$nativeDisplayObject.setMaskRect(0, 0, 0, 0);
+                        }
+                        self.$maskRect = null;
+                    }
+                    if (egret.nativeRender) {
+                        self.$nativeDisplayObject.setMask(value.$nativeDisplayObject.id);
+                    }
+                }
+                else {
+                    if (!self.$maskRect) {
+                        self.$maskRect = new egret.Rectangle();
+                    }
+                    self.$maskRect.copyFrom(value);
+                    if (egret.nativeRender) {
+                        self.$nativeDisplayObject.setMaskRect(value.x, value.y, value.width, value.height);
+                    }
+                    if (self.$mask) {
+                        self.$mask.$maskedObject = null;
+                        if (!egret.nativeRender) {
+                            self.$mask.$updateRenderMode();
+                        }
+                    }
+                    if (self.mask) {
+                        if (egret.nativeRender) {
+                            self.$nativeDisplayObject.setMask(-1);
+                        }
+                        self.$mask = null;
+                    }
+                }
+            }
+            else {
+                if (self.$mask) {
+                    self.$mask.$maskedObject = null;
+                    if (!egret.nativeRender) {
+                        self.$mask.$updateRenderMode();
+                    }
+                }
+                if (self.mask) {
+                    if (egret.nativeRender) {
+                        self.$nativeDisplayObject.setMask(-1);
+                    }
+                    self.$mask = null;
+                }
+                if (self.$maskRect) {
+                    if (egret.nativeRender) {
+                        self.$nativeDisplayObject.setMaskRect(0, 0, 0, 0);
+                    }
+                    self.$maskRect = null;
+                }
+            }
+            if (!egret.nativeRender) {
+                self.$updateRenderMode();
+            }
+        }
+
+        private $setMaskRect(value: Rectangle): void {
+            let self = this;
+            if (!value && !self.$maskRect) {
+                return;
+            }
+            if (value) {
+                if (!self.$maskRect) {
+                    self.$maskRect = new egret.Rectangle();
+                }
+                self.$maskRect.copyFrom(value);
+            }
+            else {
+                self.$maskRect = null;
+            }
+        }
+
+        public $filters: Array<Filter | CustomFilter>;
+
+        /**
+         * An indexed array that contains each filter object currently associated with the display object.
+         * @version Egret 3.1.0
+         * @platform Web
+         * @language en_US
+         */
+        /**
+         * 包含当前与显示对象关联的每个滤镜对象的索引数组。
+         * @version Egret 3.1.0
+         * @platform Web
+         * @language zh_CN
+         */
+        public get filters(): Array<Filter | CustomFilter> {
+            return this.$filters;
+        }
+
+        public set filters(value: Array<Filter | CustomFilter>) {
+            let self = this;
+            let filters: Filter[] = self.$filters;
+            if (!filters && !value) {
+                self.$filters = value;
+                if (egret.nativeRender) {
+                    self.$nativeDisplayObject.setFilters(null);
+                }
+                else {
+                    self.$updateRenderMode();
+                    let p = self.$parent;
+                    if (p && !p.$cacheDirty) {
+                        p.$cacheDirty = true;
+                        p.$cacheDirtyUp();
+                    }
+                    let maskedObject = self.$maskedObject;
+                    if (maskedObject && !maskedObject.$cacheDirty) {
+                        maskedObject.$cacheDirty = true;
+                        maskedObject.$cacheDirtyUp();
+                    }
+                }
+                return;
+            }
+            if (value && value.length) {
+                value = value.concat();
+                self.$filters = value;
+                if (egret.nativeRender) {
+                    self.$nativeDisplayObject.setFilters(value);
+                }
+            }
+            else {
+                self.$filters = value;
+                if (egret.nativeRender) {
+                    self.$nativeDisplayObject.setFilters(null);
+                }
+            }
+            if (!egret.nativeRender) {
+                self.$updateRenderMode();
+                let p = self.$parent;
+                if (p && !p.$cacheDirty) {
+                    p.$cacheDirty = true;
+                    p.$cacheDirtyUp();
+                }
+                let maskedObject = self.$maskedObject;
+                if (maskedObject && !maskedObject.$cacheDirty) {
+                    maskedObject.$cacheDirty = true;
+                    maskedObject.$cacheDirtyUp();
+                }
+            }
+        }
+
+        /**
+         * Returns a rectangle that defines the area of the display object relative to the coordinate system of the targetCoordinateSpace object.
+         * @param targetCoordinateSpace The display object that defines the coordinate system to use.
+         * @param resultRect A reusable instance of Rectangle for saving the results. Passing this parameter can reduce the number of reallocate objects
+         *, which allows you to get better code execution performance..
+         * @returns The rectangle that defines the area of the display object relative to the targetCoordinateSpace object's coordinate system.
+         * @version Egret 2.4
+         * @platform Web,Native
+         * @language en_US
+         */
+        /**
+         * 返回一个矩形，该矩形定义相对于 targetCoordinateSpace 对象坐标系的显示对象区域。
+         * @param targetCoordinateSpace 定义要使用的坐标系的显示对象。
+         * @param resultRect 一个用于存储结果的可复用Rectangle实例，传入此参数能够减少内部创建对象的次数，从而获得更高的运行性能。
+         * @returns 定义与 targetCoordinateSpace 对象坐标系统相关的显示对象面积的矩形。
+         * @version Egret 2.4
+         * @platform Web,Native
+         * @language zh_CN
+         */
+        public getTransformedBounds(targetCoordinateSpace: DisplayObject, resultRect?: Rectangle): Rectangle {
+            targetCoordinateSpace = targetCoordinateSpace || this;
+            return this.$getTransformedBounds(targetCoordinateSpace, resultRect);
+        }
+
+        /**
+         * Obtain measurement boundary of display object
+         * @param resultRect {Rectangle} Optional. It is used to import Rectangle object for saving results, preventing duplicate object creation.
+         * @param calculateAnchor {boolean} Optional. It is used to determine whether to calculate anchor point.
+         * @returns {Rectangle}
+         * @version Egret 2.4
+         * @platform Web,Native
+         * @language en_US
+         */
+        /**
+         * 获取显示对象的测量边界
+         * @param resultRect {Rectangle} 可选参数，传入用于保存结果的Rectangle对象，避免重复创建对象。
+         * @param calculateAnchor {boolean} 可选参数，是否会计算锚点。
+         * @returns {Rectangle}
+         * @version Egret 2.4
+         * @platform Web,Native
+         * @language zh_CN
+         */
+        public getBounds(resultRect?: Rectangle, calculateAnchor: boolean = true): egret.Rectangle {
+            let self = this;
+            resultRect = self.$getTransformedBounds(self, resultRect);
+            if (calculateAnchor) {
+                if (self.$anchorOffsetX != 0) {
+                    resultRect.x -= self.$anchorOffsetX;
+                }
+                if (self.$anchorOffsetY != 0) {
+                    resultRect.y -= self.$anchorOffsetY;
+                }
+            }
+            return resultRect;
+        }
+
+        /**
+         * @private
+         */
+        $getTransformedBounds(targetCoordinateSpace: DisplayObject, resultRect?: Rectangle): Rectangle {
+            let self = this;
+            let bounds = self.$getOriginalBounds();
+            if (!resultRect) {
+                resultRect = new Rectangle();
+            }
+            resultRect.copyFrom(bounds);
+            if (targetCoordinateSpace == self) {
+                return resultRect;
+            }
+            let m: Matrix;
+            if (targetCoordinateSpace) {
+                m = $TempMatrix;
+                let invertedTargetMatrix = targetCoordinateSpace.$getInvertedConcatenatedMatrix();
+                invertedTargetMatrix.$preMultiplyInto(self.$getConcatenatedMatrix(), m);
+            } else {
+                m = self.$getConcatenatedMatrix();
+            }
+            m.$transformBounds(resultRect);
+            return resultRect;
+        }
+
+        /**
+         * Converts the point object from the Stage (global) coordinates to the display object's (local) coordinates.
+         * @param stageX the x value in the global coordinates
+         * @param stageY the y value in the global coordinates
+         * @param resultPoint A reusable instance of Point for saving the results. Passing this parameter can reduce the
+         * number of reallocate objects, which allows you to get better code execution performance.
+         * @returns A Point object with coordinates relative to the display object.
+         * @version Egret 2.4
+         * @platform Web,Native
+         * @language en_US
+         */
+        /**
+         * 将从舞台（全局）坐标转换为显示对象的（本地）坐标。
+         * @param stageX 舞台坐标x
+         * @param stageY 舞台坐标y
+         * @param resultPoint 一个用于存储结果的可复用 Point 实例，传入此参数能够减少内部创建对象的次数，从而获得更高的运行性能。
+         * @returns 具有相对于显示对象的坐标的 Point 对象。
+         * @version Egret 2.4
+         * @platform Web,Native
+         * @language zh_CN
+         */
+        public globalToLocal(stageX: number = 0, stageY: number = 0, resultPoint?: Point): Point {
+            if (egret.nativeRender) {
+                egret_native.updateNativeRender();
+                let result = egret_native.nrGlobalToLocal(this.$nativeDisplayObject.id, stageX, stageY);
+                let arr = result.split(",");
+                let x = parseFloat(arr[0]);
+                let y = parseFloat(arr[1]);
+                if (resultPoint) {
+                    resultPoint.setTo(x, y);
+                }
+                else {
+                    resultPoint = new Point(x, y);
+                }
+                return resultPoint;
+            }
+            else {
+                let m = this.$getInvertedConcatenatedMatrix();
+                return m.transformPoint(stageX, stageY, resultPoint);
+            }
+        }
+
+        /**
+         * Converts the point object from the display object's (local) coordinates to the Stage (global) coordinates.
+         * @param localX the x value in the local coordinates
+         * @param localY the x value in the local coordinates
+         * @param resultPoint A reusable instance of Point for saving the results. Passing this parameter can reduce the
+         * number of reallocate objects, which allows you to get better code execution performance.
+         * @returns  A Point object with coordinates relative to the Stage.
+         * @version Egret 2.4
+         * @platform Web,Native
+         * @language en_US
+         */
+        /**
+         * 将显示对象的（本地）坐标转换为舞台（全局）坐标。
+         * @param localX 本地坐标 x
+         * @param localY 本地坐标 y
+         * @param resultPoint 一个用于存储结果的可复用 Point 实例，传入此参数能够减少内部创建对象的次数，从而获得更高的运行性能。
+         * @returns 一个具有相对于舞台坐标的 Point 对象。
+         * @version Egret 2.4
+         * @platform Web,Native
+         * @language zh_CN
+         */
+        public localToGlobal(localX: number = 0, localY: number = 0, resultPoint?: Point): Point {
+            if (egret.nativeRender) {
+                egret_native.updateNativeRender();
+                let result = egret_native.nrLocalToGlobal(this.$nativeDisplayObject.id, localX, localY);
+                let arr = result.split(",");
+                let x = parseFloat(arr[0]);
+                let y = parseFloat(arr[1]);
+                if (resultPoint) {
+                    resultPoint.setTo(x, y);
+                }
+                else {
+                    resultPoint = new Point(x, y);
+                }
+                return resultPoint;
+            }
+            else {
+                let m = this.$getConcatenatedMatrix();
+                return m.transformPoint(localX, localY, resultPoint);
+            }
+        }
+
+        /**
+         * @private
+         * 获取显示对象占用的矩形区域集合，通常包括自身绘制的测量区域，如果是容器，还包括所有子项占据的区域。
+         */
+        $getOriginalBounds(): Rectangle {
+            let self = this;
+            let bounds: Rectangle = self.$getContentBounds();
+            self.$measureChildBounds(bounds);
+            let offset = self.$measureFiltersOffset(false);
+            if (offset) {
+                bounds.x += offset.minX;
+                bounds.y += offset.minY;
+                bounds.width += -offset.minX + offset.maxX;
+                bounds.height += -offset.minY + offset.maxY;
+            }
+            return bounds;
+        }
+
+        /**
+         * @private
+         * 测量子项占用的矩形区域
+         * @param bounds 测量结果存储在这个矩形对象内
+         */
+        $measureChildBounds(bounds: Rectangle): void {
+
+        }
+
+        /**
+         * @private
+         */
+        $getContentBounds(): Rectangle {
+            let bounds: egret.Rectangle = $TempRectangle;
+            bounds.setEmpty();
+            this.$measureContentBounds(bounds);
+            return bounds;
+        }
+
+        /**
+         * @private
+         * 测量自身占用的矩形区域，注意：此测量结果并不包括子项占据的区域。
+         * @param bounds 测量结果存储在这个矩形对象内
+         */
+        $measureContentBounds(bounds: Rectangle): void {
+        }
+
+        /**
+         * @private
+         */
+        $parentDisplayList: egret.sys.DisplayList = null;
+
+        /**
+         * @private
+         * 渲染节点,不为空表示自身有绘制到屏幕的内容
+         */
+        $renderNode: sys.RenderNode = null;
+
+        $renderDirty: boolean = false;
+
+        /**
+         * @private
+         * 获取渲染节点
+         */
+        $getRenderNode(): sys.RenderNode {
+            let self = this;
+            let node = self.$renderNode;
+            if (!node) {
+                return null;
+            }
+
+            if (self.$renderDirty) {
+                node.cleanBeforeRender();
+                self.$updateRenderNode();
+                self.$renderDirty = false;
+                node = self.$renderNode;
+            }
+            return node;
+        }
+
+        public $updateRenderMode(): void {
+            let self = this;
+            if (!self.$visible || self.$alpha <= 0 || self.$maskedObject) {
+                self.$renderMode = RenderMode.NONE;
+            }
+            else if (self.filters && self.filters.length > 0) {
+                self.$renderMode = RenderMode.FILTER;
+            }
+            else if (self.$blendMode !== 0 || (self.$mask && self.$mask.$stage)) {
+                self.$renderMode = RenderMode.CLIP;
+            }
+            else if (self.$scrollRect || self.$maskRect) {
+                self.$renderMode = RenderMode.SCROLLRECT;
+            }
+            else {
+                self.$renderMode = null;
+            }
+        }
+
+        $renderMode: RenderMode = null;
+
+        /**
+         * @private
+         */
+        private $measureFiltersOffset(fromParent: boolean): any {
+            let display: DisplayObject = this;
+            let minX: number = 0;
+            let minY: number = 0;
+            let maxX: number = 0;
+            let maxY: number = 0;
+            while (display) {
+                let filters = display.$filters;
+                if (filters && filters.length) {
+                    let length = filters.length;
+                    for (let i: number = 0; i < length; i++) {
+                        let filter: Filter = filters[i];
+                        //todo 缓存这个数据
+                        if (filter.type == "blur") {
+                            let offsetX = (<BlurFilter>filter).blurX;
+                            let offsetY = (<BlurFilter>filter).blurY;
+                            minX -= offsetX;
+                            minY -= offsetY;
+                            maxX += offsetX;
+                            maxY += offsetY;
+                        }
+                        else if (filter.type == "glow") {
+                            let offsetX = (<GlowFilter>filter).blurX;
+                            let offsetY = (<GlowFilter>filter).blurY;
+                            minX -= offsetX;
+                            minY -= offsetY;
+                            maxX += offsetX;
+                            maxY += offsetY;
+                            let distance: number = (<DropShadowFilter>filter).distance || 0;
+                            let angle: number = (<DropShadowFilter>filter).angle || 0;
+                            let distanceX = 0;
+                            let distanceY = 0;
+                            if (distance != 0) {
+                                distanceX = distance * egret.NumberUtils.cos(angle);
+                                if (distanceX > 0) {
+                                    distanceX = Math.ceil(distanceX);
+                                }
+                                else {
+                                    distanceX = Math.floor(distanceX);
+                                }
+                                distanceY = distance * egret.NumberUtils.sin(angle);
+                                if (distanceY > 0) {
+                                    distanceY = Math.ceil(distanceY);
+                                }
+                                else {
+                                    distanceY = Math.floor(distanceY);
+                                }
+                                minX += distanceX;
+                                maxX += distanceX;
+                                minY += distanceY;
+                                maxY += distanceY;
+                            }
+                        } else if (filter.type == "custom") {
+                            let padding = (<CustomFilter>filter).padding;
+                            minX -= padding;
+                            minY -= padding;
+                            maxX += padding;
+                            maxY += padding;
+                        }
+                    }
+                }
+                if (fromParent) {
+                    display = display.$parent;
+                }
+                else {
+                    display = null;
+                }
+            }
+            minX = Math.min(minX, 0);
+            minY = Math.min(minY, 0);
+            maxX = Math.max(maxX, 0);
+            maxY = Math.max(maxY, 0);
+            return { minX, minY, maxX, maxY };
+        }
+
+        /**
+         * @private
+         * 获取相对于指定根节点的连接矩阵。
+         * @param root 根节点显示对象
+         * @param matrix 目标显示对象相对于舞台的完整连接矩阵。
+         */
+        $getConcatenatedMatrixAt(root: DisplayObject, matrix: Matrix): void {
+            let invertMatrix = root.$getInvertedConcatenatedMatrix();
+            if (invertMatrix.a === 0 || invertMatrix.d === 0) {//缩放值为0，逆矩阵无效
+                let target: DisplayObject = this;
+                let rootLevel = root.$nestLevel;
+                matrix.identity();
+                while (target.$nestLevel > rootLevel) {
+                    let rect = target.$scrollRect;
+                    if (rect) {
+                        matrix.concat($TempMatrix.setTo(1, 0, 0, 1, -rect.x, -rect.y));
+                    }
+                    matrix.concat(target.$getMatrix());
+                    target = target.$parent;
+                }
+            }
+            else {
+                invertMatrix.$preMultiplyInto(matrix, matrix);
+            }
+        }
+
+        /**
+         * @private
+         * 更新renderNode
+         */
+        $updateRenderNode(): void {
+
+        }
+
+        /**
+         * @private
+         */
+        $hitTest(stageX: number, stageY: number): DisplayObject {
+            let self = this;
+            if ((!egret.nativeRender && !self.$renderNode) || !self.$visible || self.$scaleX == 0 || self.$scaleY == 0) {
+                return null;
+            }
+            let m = self.$getInvertedConcatenatedMatrix();
+            if (m.a == 0 && m.b == 0 && m.c == 0 && m.d == 0) {//防止父类影响子类
+                return null;
+            }
+            let bounds = self.$getContentBounds();
+            let localX = m.a * stageX + m.c * stageY + m.tx;
+            let localY = m.b * stageX + m.d * stageY + m.ty;
+            if (bounds.contains(localX, localY)) {
+                if (!self.$children) {//容器已经检查过scrollRect和mask，避免重复对遮罩进行碰撞。
+
+                    let rect = self.$scrollRect ? self.$scrollRect : self.$maskRect;
+                    if (rect && !rect.contains(localX, localY)) {
+                        return null;
+                    }
+                    if (self.$mask && !self.$mask.$hitTest(stageX, stageY)) {
+                        return null;
+                    }
+                }
+                return self;
+            }
+            return null;
+        }
+
+        /**
+         * Calculate the display object to determine whether it overlaps or crosses with the points specified by the x and y parameters. The x and y parameters specify the points in the coordinates of the stage, rather than the points in the display object container that contains display objects (except the situation where the display object container is a stage).
+         * Note: Don't use accurate pixel collision detection on a large number of objects. Otherwise, this will cause serious performance deterioration.
+         * @param x {number}  x coordinate of the object to be tested.
+         * @param y {number}  y coordinate of the object to be tested.
+         * @param shapeFlag {boolean} Whether to check the actual pixel of object (true) or check that of border (false).Write realized.
+         * @returns {boolean} If display object overlaps or crosses with the specified point, it is true; otherwise, it is false.
+         * @version Egret 2.4
+         * @platform Web,Native
+         * @language en_US
+         */
+        /**
+         * 计算显示对象，以确定它是否与 x 和 y 参数指定的点重叠或相交。x 和 y 参数指定舞台的坐标空间中的点，而不是包含显示对象的显示对象容器中的点（除非显示对象容器是舞台）。
+         * 注意，不要在大量物体中使用精确碰撞像素检测，这回带来巨大的性能开销
+         * @param x {number}  要测试的此对象的 x 坐标。
+         * @param y {number}  要测试的此对象的 y 坐标。
+         * @param shapeFlag {boolean} 是检查对象 (true) 的实际像素，还是检查边框 (false) 的实际像素。
+         * @returns {boolean} 如果显示对象与指定的点重叠或相交，则为 true；否则为 false。
+         * @version Egret 2.4
+         * @platform Web,Native
+         * @language zh_CN
+         */
+        public hitTestPoint(x: number, y: number, shapeFlag?: boolean): boolean {
+            let self = this;
+            if (!shapeFlag) {
+                if (self.$scaleX == 0 || self.$scaleY == 0) {
+                    return false;
+                }
+                let m = self.$getInvertedConcatenatedMatrix();
+                let bounds = self.getBounds(null, false);
+                let localX = m.a * x + m.c * y + m.tx;
+                let localY = m.b * x + m.d * y + m.ty;
+                if (bounds.contains(localX, localY)) {
+                    //这里不考虑设置mask的情况
+                    let rect = self.$scrollRect ? self.$scrollRect : self.$maskRect;
+                    if (rect && !rect.contains(localX, localY)) {
+                        return false;
+                    }
+                    return true;
+                }
+                return false;
+            }
+            else {
+                let m = self.$getInvertedConcatenatedMatrix();
+                let localX = m.a * x + m.c * y + m.tx;
+                let localY = m.b * x + m.d * y + m.ty;
+                let data: number[] | Uint8Array;
+                if (egret.nativeRender) {
+                    let buffer = sys.customHitTestBuffer;
+                    buffer.resize(3, 3);
+                    egret_native.forHitTest = true;
+                    egret_native.activateBuffer(buffer);
+                    egret_native.updateNativeRender();
+                    egret_native.nrRenderDisplayObject2(self.$nativeDisplayObject.id, 1 - localX, 1 - localY, true);
+                    try {
+                        data = new Uint8Array(4);
+                        egret_native.nrGetPixels(1, 1, 1, 1, data);
+                    }
+                    catch (e) {
+                        throw new Error(sys.tr(1039));
+                    }
+                    egret_native.activateBuffer(null);
+                    egret_native.forHitTest = false;
+                    if (data[3] === 0) {
+                        return false;
+                    }
+                    return true;
+                }
+                else {
+                    let displayList = self.$displayList;
+                    if (displayList) {
+                        let buffer = displayList.renderBuffer;
+                        try {
+                            data = buffer.getPixels(localX - displayList.offsetX, localY - displayList.offsetY);
+                        }
+                        catch (e) {
+                            throw new Error(sys.tr(1039));
+                        }
+                    }
+                    else {
+                        let buffer = sys.customHitTestBuffer;
+                        buffer.resize(3, 3);
+                        let matrix = Matrix.create();
+                        matrix.identity();
+                        matrix.translate(1 - localX, 1 - localY);
+                        sys.systemRenderer.render(this, buffer, matrix, true);
+                        Matrix.release(matrix);
+
+                        try {
+                            data = buffer.getPixels(1, 1);
+                        }
+                        catch (e) {
+                            throw new Error(sys.tr(1039));
+                        }
+                    }
+                    if (data[3] === 0) {
+                        return false;
+                    }
+                    return true;
+                }
+            }
+        }
+
+        /**
+         * @private
+         */
+        static $enterFrameCallBackList: DisplayObject[] = [];
+        /**
+         * @private
+         */
+        static $renderCallBackList: DisplayObject[] = [];
+
+        /**
+         * @private
+         */
+        $addListener(type: string, listener: Function, thisObject: any, useCapture?: boolean, priority?: number, dispatchOnce?: boolean): void {
+            super.$addListener(type, listener, thisObject, useCapture, priority, dispatchOnce);
+            let isEnterFrame = (type == Event.ENTER_FRAME);
+            if (isEnterFrame || type == Event.RENDER) {
+                let list = isEnterFrame ? DisplayObject.$enterFrameCallBackList : DisplayObject.$renderCallBackList;
+                if (list.indexOf(this) == -1) {
+                    list.push(this);
+                }
+            }
+        }
+
+        /**
+         * @inheritDoc
+         * @version Egret 2.4
+         * @platform Web,Native
+         */
+        public removeEventListener(type: string, listener: Function, thisObject: any, useCapture?: boolean): void {
+            super.removeEventListener(type, listener, thisObject, useCapture);
+            let isEnterFrame: boolean = (type == Event.ENTER_FRAME);
+            if ((isEnterFrame || type == Event.RENDER) && !this.hasEventListener(type)) {
+                let list = isEnterFrame ? DisplayObject.$enterFrameCallBackList : DisplayObject.$renderCallBackList;
+                let index = list.indexOf(this);
+                if (index !== -1) {
+                    list.splice(index, 1);
+                }
+            }
+        }
+
+        /**
+         * @inheritDoc
+         * @version Egret 2.4
+         * @platform Web,Native
+         */
+        public dispatchEvent(event: Event): boolean {
+            if (!event.$bubbles) {
+                return super.dispatchEvent(event);
+            }
+
+            let list = this.$getPropagationList(this);
+            let targetIndex = list.length * 0.5;
+            event.$setTarget(this);
+            this.$dispatchPropagationEvent(event, list, targetIndex);
+            return !event.$isDefaultPrevented;
+        }
+
+        /**
+         * @private
+         * 获取事件流列表。注意：Egret框架的事件流与Flash实现并不一致。
+         *
+         * 事件流有三个阶段：捕获，目标，冒泡。
+         * Flash里默认的的事件监听若不开启useCapture将监听目标和冒泡阶段。若开始capture将只能监听捕获当不包括目标的事件。
+         * 可以在Flash中写一个简单的测试：实例化一个非容器显示对象，例如TextField。分别监听useCapture为true和false时的鼠标事件。
+         * 点击后将只有useCapture为false的回调函数输出信息。也就带来一个问题「Flash的捕获阶段不能监听到最内层对象本身，只在父级列表有效」。
+         *
+         * 而HTML里的事件流设置useCapture为true时是能监听到目标阶段的，也就是目标阶段会被触发两次，在捕获和冒泡过程各触发一次。这样可以避免
+         * 前面提到的监听捕获无法监听目标本身的问题。
+         *
+         * Egret最终采用了HTML里目标节点触发两次的事件流方式。
+         */
+        $getPropagationList(target: DisplayObject): DisplayObject[] {
+            let list: DisplayObject[] = [];
+            while (target) {
+                list.push(target);
+                target = target.$parent;
+            }
+            let captureList = list.concat();
+            captureList.reverse();//使用一次reverse()方法比多次调用unshift()性能高。
+            list = captureList.concat(list);
+            return list;
+        }
+
+        /**
+         * @private
+         */
+        $dispatchPropagationEvent(event: Event, list: DisplayObject[], targetIndex: number): void {
+            let length = list.length;
+            let captureIndex = targetIndex - 1;
+            for (let i = 0; i < length; i++) {
+                let currentTarget = list[i];
+                event.$currentTarget = currentTarget;
+                if (i < captureIndex)
+                    event.$eventPhase = EventPhase.CAPTURING_PHASE;
+                else if (i == targetIndex || i == captureIndex)
+                    event.$eventPhase = EventPhase.AT_TARGET;
+                else
+                    event.$eventPhase = EventPhase.BUBBLING_PHASE;
+                currentTarget.$notifyListener(event, i < targetIndex);
+                if (event.$isPropagationStopped || event.$isPropagationImmediateStopped) {
+                    return;
+                }
+            }
+        }
+
+        /**
+         * @inheritDoc
+         * @version Egret 2.4
+         * @platform Web,Native
+         */
+        public willTrigger(type: string): boolean {
+            let parent: DisplayObject = this;
+            while (parent) {
+                if (parent.hasEventListener(type))
+                    return true;
+                parent = parent.$parent;
+            }
+            return false;
+        }
+
+        /**
+         * inspired by pixi.js    
+         */
+        private _tint: number = 0;
+        /**
+         * @private
+         */
+        $tintRGB: number = 0;
+        /**
+         * Set a tint color for the current object
+         * @version Egret 5.2.24
+         * @platform Web,Native
+         * @language en_US
+         */
+        /**
+         * 给当前对象设置填充色
+         * @version Egret 5.2.24
+         * @platform Web,Native
+         * @language zh_CN
+         */
+        public get tint(): number {
+            return this._tint;
+        }
+        public set tint(value)  {
+            this._tint = value;
+            this.$tintRGB = (value >> 16) + (value & 0xff00) + ((value & 0xff) << 16);
+        }
+        /**
+         * @private
+         * inspired by pixi.js
+         */
+        $sortDirty: boolean = false;
+        public sortChildren(): void {
+            this.$sortDirty = false;
+        }
+        /**
+         * @private
+         */
+        private _zIndex: number = 0;
+        /**
+         * the z-order (front-to-back order) of the object
+         * @version Egret 5.2.24
+         * @platform Web,Native
+         * @language en_US
+         */
+        /**
+         * 设置对象的 Z 轴顺序（前后顺序）
+         * @version Egret 5.2.24
+         * @platform Web,Native
+         * @language zh_CN
+         */
+        public get zIndex(): number {
+            return this._zIndex;
+        }
+        public set zIndex(value: number) {
+            this._zIndex = value;
+            if (this.parent) {
+                this.parent.$sortDirty = true;
+            }
+        }
+        /**
+         * @private
+         */
+        $lastSortedIndex: number = 0;
+        /**
+         * Allow objects to use zIndex sorting
+         * @version Egret 5.2.24
+         * @platform Web,Native
+         * @language en_US
+         */
+        /**
+         * 允许对象使用 zIndex 排序
+         * @version Egret 5.2.24
+         * @platform Web,Native
+         * @language zh_CN
+         */
+        public sortableChildren: boolean = false;
+    }
+
+}