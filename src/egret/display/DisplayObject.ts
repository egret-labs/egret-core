/// <reference path="../context/renderer/RendererContext.ts"/>
<<<<<<< HEAD
/// <reference path="../core/Geometry.ts"/>
/// <reference path="../core/RenderFilter.ts"/>
=======
>>>>>>> aa4ff325
/// <reference path="DisplayObjectContainer.ts"/>
/// <reference path="../interactive/TouchContext.ts"/>
/// <reference path="../geom/Matrix2D.ts"/>
/// <reference path="../geom/Point.ts"/>
/// <reference path="../geom/Rectangle.ts"/>
/// <reference path="../interactive/TouchContext.ts"/>
/**
 * Copyright (c) Egret-Labs.org. Permission is hereby granted, free of charge,
 * to any person obtaining a copy of this software and associated documentation
 * files (the "Software"), to deal in the Software without restriction, including
 * without limitation the rights to use, copy, modify, merge, publish, distribute,
 * sublicense, and/or sell copies of the Software, and to permit persons to whom
 * the Software is furnished to do so, subject to the following conditions:
 *
 * The above copyright notice and this permission notice shall be included
 * in all copies or substantial portions of the Software.
 *
 * THE SOFTWARE IS PROVIDED "AS IS", WITHOUT WARRANTY OF ANY KIND, EXPRESS OR IMPLIED,
 * INCLUDING BUT NOT LIMITED TO THE WARRANTIES OF MERCHANTABILITY, FITNESS FOR A PARTICULAR
 * PURPOSE AND NONINFRINGEMENT. IN NO EVENT SHALL THE AUTHORS OR COPYRIGHT HOLDERS BE LIABLE
 * FOR ANY CLAIM, DAMAGES OR OTHER LIABILITY, WHETHER IN AN ACTION OF CONTRACT, TORT OR OTHERWISE,
 * ARISING FROM, OUT OF OR IN CONNECTION WITH THE SOFTWARE OR THE USE OR OTHER DEALINGS IN THE SOFTWARE.
 */


module ns_egret {
    /**
     * @class DisplayObject 类是可放在显示列表中的所有对象的基类。该显示列表管理运行时显示的所有对象。使用 DisplayObjectContainer 类排列显示列表中的显示对象。<br>
     * DisplayObjectContainer 对象可以有子显示对象，而其他显示对象是“叶”节点，只有父级和同级，没有子级。<br>
     * DisplayObject 类支持基本功能（如对象的 x 和 y 位置），也支持更高级的对象属性（如它的转换矩阵）。<br>
     * 所有显示对象都继承自 DisplayObject 类。<br>
     * DisplayObject 类包含若干广播事件。通常，任何特定事件的目标均为一个特定的 DisplayObject 实例。<br>
     * 若只有一个目标，则会将事件侦听器限制为只能放置到该目标上（在某些情况下，可放置到显示列表中该目标的祖代上）。<br>
     * 这意味着您可以向任何 DisplayObject 实例添加侦听器来侦听广播事件。<br>
     *
     * 任何继承自DisplayObject的类都必须实现以下方法<br>
     * _measureBounds()<br>
     * 不允许重写以下方法<br>
     * visit()<br>
     * updateTransform()<br>
     * draw()</br> (beta)
     */
    export class DisplayObject extends EventDispatcher {

        public name:string;

        private _parent:DisplayObjectContainer = null;
        /**
         * @description {Sting} 表示包含此显示对象的 DisplayObjectContainer 对象
         */
        public get parent():DisplayObjectContainer{
            return this._parent;
        }
        /**
         * 仅供框架内部调用。
         */
        public _parentChanged(parent:DisplayObjectContainer):void{
            this._parent = parent;
        }

        /**
         * 表示 DisplayObject 实例相对于父级 DisplayObjectContainer 本地坐标的 x 坐标。
         */
        public x:number;

        /**
         * 表示 DisplayObject 实例相对于父级 DisplayObjectContainer 本地坐标的 y 坐标。
         */
        public y:number;

        /**
         * 表示从注册点开始应用的对象的水平缩放比例（百分比）。
         */
        public scaleX:number = 1;

        /**
         * 表示从对象注册点开始应用的对象的垂直缩放比例（百分比）。
         */
        public scaleY:number = 1;

        public anchorPointX:number = 0;

        public anchorPointY:number = 0;

        public relativeAnchorPointX:number = 0;

        public relativeAnchorPointY:number = 0;

        /**
         * 显示对象是否可见。
         */
        public visible:Boolean;
        /**
         * @description 表示 DisplayObject 实例距其原始方向的旋转程度，以度为单位
         */
        public rotation:number = 0;
        /**
         * @description 表示指定对象的 Alpha 透明度值
         */
        public alpha:number = 1;

        /**
         * 表示DisplayObject的x方向斜切
         */
        public skewX:number = 0;

        /**
         * 表示DisplayObject的y方向斜切
         */
        public skewY:number = 0;

        /**
         * 指定此对象是否接收鼠标/触摸事件
         */
        public touchEnabled:Boolean;

        public blendMode:BlendMode;


        public _contentWidth:number;
        public _contentHeight:number;
        public _isRunning:boolean = false;

        /**
         * 调用显示对象被指定的 mask 对象遮罩
         */
        public mask:Rectangle;

        public worldTransform:ns_egret.Matrix2D;
        public worldBounds:ns_egret.Rectangle;
        public worldAlpha:number;


        constructor() {
            super();
            this.x = this.y = 0;
            this.visible = true;
            this.worldTransform = new ns_egret.Matrix2D();
            this.worldBounds = new ns_egret.Rectangle(0, 0, 0, 0);
            this.worldAlpha = 1;
        }

        /**
         * @private
         * @param renderContext
         */
<<<<<<< HEAD
            draw(renderContext:RendererContext) {
            if (!this.visible) {
                return;
            }
=======
        visit(renderContext:RendererContext) {
            if (!this.visible) {
                return;
            }
            this.preDraw();
            this.draw(renderContext);
//        renderContext.globalAlpha *= .5;
        }

        /**
         * @private
         */
        preDraw() {

        }

        /**
         * @private
         * @param renderContext
         */
        draw(renderContext:RendererContext) {


>>>>>>> aa4ff325
            var hasDrawCache = unstable.cache_api.draw.call(this, renderContext);
            if (hasDrawCache) {
                return;
            }
            var o = this;
            renderContext.setAlpha(o.worldAlpha, o.blendMode);
            renderContext.setTransform(o.worldTransform);
            if (o.mask) {
                renderContext.save();
                renderContext.clip(o.mask.x, o.mask.y, o.mask.width, o.mask.height);
            }
            this.render(renderContext);
            if (o.mask) {
                renderContext.restore();
            }
        }


        /**
         * @private
         * @param renderContext
         */
<<<<<<< HEAD
            updateTransform() {
=======
        updateTransform(renderContext:RendererContext) {
>>>>>>> aa4ff325
            var o = this;
            o.worldTransform.identity();
            o.worldTransform = o.worldTransform.appendMatrix(o.parent.worldTransform);
            var anchorX, anchorY;
            if (o.relativeAnchorPointX != 0 || o.relativeAnchorPointY != 0) {
                var bounds = o.getBounds();
                anchorX = bounds.width * o.relativeAnchorPointX;
                anchorY = bounds.height * o.relativeAnchorPointY;
            }
            else {
                anchorX = o.anchorPointX;
                anchorY = o.anchorPointY;
            }
            o.worldTransform.appendTransform(o.x, o.y, o.scaleX, o.scaleY, o.rotation,
                o.skewX, o.skewY, anchorX, anchorY);
            var bounds:ns_egret.Rectangle = DisplayObject.getTransformBounds(o.getBounds(), o.worldTransform);
            o.worldBounds.initialize(bounds.x, bounds.y, bounds.width, bounds.height);
            o.worldAlpha = o.parent.worldAlpha * o.alpha;
        }

        /**
         * @private
         * @param renderContext
         */
        render(renderContext:RendererContext) {

        }

        /**
         * 获取显示对象的测量边界
         * @returns {Rectangle}
         */
        getBounds() {
            if (this._contentWidth !== undefined) { //这里严格意义上只用_contentWidth判断是不严谨的，但是为了性能考虑，暂时这样
                var anchorX, anchorY;
                if (this.relativeAnchorPointX != 0 || this.relativeAnchorPointY != 0) {
                    anchorX = this._contentWidth * this.relativeAnchorPointX;
                    anchorY = this._contentHeight * this.relativeAnchorPointY;
                }
                else {
                    anchorX = this.anchorPointX;
                    anchorY = this.anchorPointY;
                }
                return Rectangle.identity.initialize(-anchorX, -anchorY,
                    this._contentWidth, this._contentHeight);
            }
            else {
                return this._measureBounds();
            }
        }

        /**
         * 显式设置显示对象的size
         * @param contentWidth
         * @param contentHeight
         */
        setContentSize(contentWidth:number, contentHeight:number) {
            this._contentWidth = contentWidth;
            this._contentHeight = contentHeight;
        }


        /**
         * @private
         * @returns {Matrix2D}
         */
        getConcatenatedMatrix() {
            var matrix = Matrix2D.identity.identity();
            var o = this;
            while (o != null) {
                if (o.relativeAnchorPointX != 0 || o.relativeAnchorPointY != 0) {
                    var bounds = o.getBounds();
                    matrix.prependTransform(o.x, o.y, o.scaleX, o.scaleY, o.rotation, o.skewX, o.skewY,
                            bounds.width * o.relativeAnchorPointX, bounds.height * o.relativeAnchorPointY);
                }
                else {
                    matrix.prependTransform(o.x, o.y, o.scaleX, o.scaleY, o.rotation, o.skewX, o.skewY, o.anchorPointX, o.anchorPointY);
                }
                o = o.parent;
            }
            return matrix;
        }

        /**
         * 将 point 对象从显示对象的（本地）坐标转换为舞台（全局）坐标。
         * @returns {ns_egret.Point}
         */
        localToGlobal(x = 0, y = 0):ns_egret.Point {
            var mtx = this.getConcatenatedMatrix();
            mtx.append(1, 0, 0, 1, x, y);
            var result = Point.identity;
            result.x = mtx.tx;
            result.y = mtx.ty;
            return result;
        }

        /**
         * 将 point 对象从舞台（全局坐标转换为显示对象（本地）坐标。
         * @returns {ns_egret.Point}
         */
        globalToLocal(x = 0, y = 0):ns_egret.Point {
//            todo,现在的实现是错误的
            var mtx = this.getConcatenatedMatrix();
            mtx.invert();
            mtx.append(1, 0, 0, 1, x, y);
            var result = Point.identity;
            result.x = mtx.tx;
            result.y = mtx.ty;
            return result;
        }

        /**
         * 检测指定坐标是否在显示对象内
         * @param x
         * @param y
         * @param ignoreTouchEnabled 是否忽略TouchEnabled
         * @returns {*}
         */
        hitTest(x, y, ignoreTouchEnabled:Boolean = false) {
            if (!this.visible || (!ignoreTouchEnabled && !this.touchEnabled)) {
                return null;
            }
            var bound:Rectangle = this.getBounds();
            if (0 < x && x < bound.width && 0 < y && y < bound.height) {
                if (this.mask) {
                    if (this.mask.x < x && x < this.mask.x + this.mask.width && this.mask.y < y && y < this.mask.y + this.mask.height) {
                        return this;
                    }
                    return null;
                }
                return this;
            }
            else {
                return null;
            }
        }


        getMatrix() {
            return Matrix2D.identity.identity().appendTransformFromDisplay(this);
        }

        /**
         * 测量显示对象坐标，这个方法需要子类重写
         * @returns {ns_egret.Rectangle}
         * @private
         */
        _measureBounds():ns_egret.Rectangle {
            ns_egret.Logger.fatal("子类需要实现的方法");
            return ns_egret.Rectangle.identity;
        }

        public setAnchorPoint(x:number, y:number) {
            this.anchorPointX = x;
            this.anchorPointY = y;
        }

        public setRelativeAnchorPoint(x:number, y:number) {
            if (x < 0 || x > 1 || y < 0 || y > 1) {
                ns_egret.Logger.warning("相对锚点只接受0-1之间的值");
            }
            else {
                this.relativeAnchorPointX = x;
                this.relativeAnchorPointY = y;
            }
        }

        public getOffsetPoint() {
            var o = this;
            var regX = o.anchorPointX;
            var regY = o.anchorPointY;
            if (o.relativeAnchorPointX != 0 || o.relativeAnchorPointY != 0) {
                var bounds = o.getBounds();
                regX = o.relativeAnchorPointX * bounds.width;
                regY = o.relativeAnchorPointY * bounds.height;
            }
            var result = Point.identity;
            result.x = regX;
            result.y = regY;
            return result;
        }

        /**
         * 从显示列表中删除
         */
        public removeFromParent() {
            if (this && this.parent) {
                this.parent.removeChild(this);
            }
        }

        public _onAddToStage() {
            this._isRunning = true;
            this.dispatchEvent(Event.ADDED_TO_STAGE);
        }

        public _onRemoveFromStage() {
            this._isRunning = false;
            this.dispatchEvent(Event.REMOVED_FROM_STAGE);
        }

        public isRunning() {
            return this._isRunning;
        }


        static getTransformBounds(bounds:ns_egret.Rectangle, mtx:ns_egret.Matrix2D) {
            var x = bounds.x, y = bounds.y, width = bounds.width, height = bounds.height;

//            if (x || y) {
//                mtx.appendTransform(0, 0, 1, 1, 0, 0, 0, -x, -y);
//            }
//        if (matrix) { mtx.prependMatrix(matrix); }

            var x_a = width * mtx.a, x_b = width * mtx.b;
            var y_c = height * mtx.c, y_d = height * mtx.d;
            var tx = mtx.tx, ty = mtx.ty;

            var minX = tx, maxX = tx, minY = ty, maxY = ty;

            if ((x = x_a + tx) < minX) {
                minX = x;
            } else if (x > maxX) {
                maxX = x;
            }
            if ((x = x_a + y_c + tx) < minX) {
                minX = x;
            } else if (x > maxX) {
                maxX = x;
            }
            if ((x = y_c + tx) < minX) {
                minX = x;
            } else if (x > maxX) {
                maxX = x;
            }

            if ((y = x_b + ty) < minY) {
                minY = y;
            } else if (y > maxY) {
                maxY = y;
            }
            if ((y = x_b + y_d + ty) < minY) {
                minY = y;
            } else if (y > maxY) {
                maxY = y;
            }
            if ((y = y_d + ty) < minY) {
                minY = y;
            } else if (y > maxY) {
                maxY = y;
            }

            return bounds.initialize(minX, minY, maxX - minX, maxY - minY);

        }
    }

}

var unstable = unstable || {};
unstable.cache_api = {};
unstable.cache_api.cacheAsBitmap = function (bool) {
    var display:ns_egret.DisplayObject = this;
    if (bool) {
        var renderTexture = new ns_egret.RenderTexture();
        renderTexture.drawToTexture(display);
        display.renderTexture = renderTexture;
    }
}
unstable.cache_api.draw = function (renderContext) {
    var display:ns_egret.DisplayObject = this;
    if (display.renderTexture) {
        var renderTexture = display.renderTexture;
        var offsetX = renderTexture.offsetX;
        var offsetY = renderTexture.offsetY;
        var width = renderTexture.getTextureWidth();
        var height = renderTexture.getTextureHeight();
        display.updateTransform();
        renderContext.setAlpha(display.worldAlpha, display.blendMode);
        renderContext.setTransform(display.worldTransform);
        if (display.mask) {
            renderContext.save();
            renderContext.clip(display.mask.x, display.mask.y, display.mask.width, display.mask.height);
        }
        ns_egret.RenderFilter.getInstance().drawImage(renderContext, display, 0, 0,
            width * ns_egret.MainContext.instance.rendererContext.texture_scale_factor,
            height * ns_egret.MainContext.instance.rendererContext.texture_scale_factor,
            offsetX, offsetY, width, height);
        if (display.mask) {
            renderContext.restore();
        }
        return true;
    }
    else {
        return false;
    }
}
ns_egret.DisplayObject.prototype.cacheAsBitmap = unstable.cache_api.cacheAsBitmap;<|MERGE_RESOLUTION|>--- conflicted
+++ resolved
@@ -1,9 +1,5 @@
 /// <reference path="../context/renderer/RendererContext.ts"/>
-<<<<<<< HEAD
-/// <reference path="../core/Geometry.ts"/>
 /// <reference path="../core/RenderFilter.ts"/>
-=======
->>>>>>> aa4ff325
 /// <reference path="DisplayObjectContainer.ts"/>
 /// <reference path="../interactive/TouchContext.ts"/>
 /// <reference path="../geom/Matrix2D.ts"/>
@@ -150,36 +146,10 @@
          * @private
          * @param renderContext
          */
-<<<<<<< HEAD
             draw(renderContext:RendererContext) {
             if (!this.visible) {
                 return;
             }
-=======
-        visit(renderContext:RendererContext) {
-            if (!this.visible) {
-                return;
-            }
-            this.preDraw();
-            this.draw(renderContext);
-//        renderContext.globalAlpha *= .5;
-        }
-
-        /**
-         * @private
-         */
-        preDraw() {
-
-        }
-
-        /**
-         * @private
-         * @param renderContext
-         */
-        draw(renderContext:RendererContext) {
-
-
->>>>>>> aa4ff325
             var hasDrawCache = unstable.cache_api.draw.call(this, renderContext);
             if (hasDrawCache) {
                 return;
@@ -202,11 +172,7 @@
          * @private
          * @param renderContext
          */
-<<<<<<< HEAD
             updateTransform() {
-=======
-        updateTransform(renderContext:RendererContext) {
->>>>>>> aa4ff325
             var o = this;
             o.worldTransform.identity();
             o.worldTransform = o.worldTransform.appendMatrix(o.parent.worldTransform);
@@ -231,7 +197,7 @@
          * @private
          * @param renderContext
          */
-        render(renderContext:RendererContext) {
+            render(renderContext:RendererContext) {
 
         }
 
@@ -239,7 +205,7 @@
          * 获取显示对象的测量边界
          * @returns {Rectangle}
          */
-        getBounds() {
+            getBounds() {
             if (this._contentWidth !== undefined) { //这里严格意义上只用_contentWidth判断是不严谨的，但是为了性能考虑，暂时这样
                 var anchorX, anchorY;
                 if (this.relativeAnchorPointX != 0 || this.relativeAnchorPointY != 0) {
@@ -263,7 +229,7 @@
          * @param contentWidth
          * @param contentHeight
          */
-        setContentSize(contentWidth:number, contentHeight:number) {
+            setContentSize(contentWidth:number, contentHeight:number) {
             this._contentWidth = contentWidth;
             this._contentHeight = contentHeight;
         }
@@ -273,14 +239,14 @@
          * @private
          * @returns {Matrix2D}
          */
-        getConcatenatedMatrix() {
+            getConcatenatedMatrix() {
             var matrix = Matrix2D.identity.identity();
             var o = this;
             while (o != null) {
                 if (o.relativeAnchorPointX != 0 || o.relativeAnchorPointY != 0) {
                     var bounds = o.getBounds();
                     matrix.prependTransform(o.x, o.y, o.scaleX, o.scaleY, o.rotation, o.skewX, o.skewY,
-                            bounds.width * o.relativeAnchorPointX, bounds.height * o.relativeAnchorPointY);
+                        bounds.width * o.relativeAnchorPointX, bounds.height * o.relativeAnchorPointY);
                 }
                 else {
                     matrix.prependTransform(o.x, o.y, o.scaleX, o.scaleY, o.rotation, o.skewX, o.skewY, o.anchorPointX, o.anchorPointY);
@@ -294,7 +260,7 @@
          * 将 point 对象从显示对象的（本地）坐标转换为舞台（全局）坐标。
          * @returns {ns_egret.Point}
          */
-        localToGlobal(x = 0, y = 0):ns_egret.Point {
+            localToGlobal(x = 0, y = 0):ns_egret.Point {
             var mtx = this.getConcatenatedMatrix();
             mtx.append(1, 0, 0, 1, x, y);
             var result = Point.identity;
@@ -307,7 +273,7 @@
          * 将 point 对象从舞台（全局坐标转换为显示对象（本地）坐标。
          * @returns {ns_egret.Point}
          */
-        globalToLocal(x = 0, y = 0):ns_egret.Point {
+            globalToLocal(x = 0, y = 0):ns_egret.Point {
 //            todo,现在的实现是错误的
             var mtx = this.getConcatenatedMatrix();
             mtx.invert();
@@ -325,7 +291,7 @@
          * @param ignoreTouchEnabled 是否忽略TouchEnabled
          * @returns {*}
          */
-        hitTest(x, y, ignoreTouchEnabled:Boolean = false) {
+            hitTest(x, y, ignoreTouchEnabled:Boolean = false) {
             if (!this.visible || (!ignoreTouchEnabled && !this.touchEnabled)) {
                 return null;
             }
@@ -354,7 +320,7 @@
          * @returns {ns_egret.Rectangle}
          * @private
          */
-        _measureBounds():ns_egret.Rectangle {
+            _measureBounds():ns_egret.Rectangle {
             ns_egret.Logger.fatal("子类需要实现的方法");
             return ns_egret.Rectangle.identity;
         }
