/**
 * Copyright (c) 2014,Egret-Labs.org
 * All rights reserved.
 * Redistribution and use in source and binary forms, with or without
 * modification, are permitted provided that the following conditions are met:
 *
 *     * Redistributions of source code must retain the above copyright
 *       notice, this list of conditions and the following disclaimer.
 *     * Redistributions in binary form must reproduce the above copyright
 *       notice, this list of conditions and the following disclaimer in the
 *       documentation and/or other materials provided with the distribution.
 *     * Neither the name of the Egret-Labs.org nor the
 *       names of its contributors may be used to endorse or promote products
 *       derived from this software without specific prior written pemission.
 *
 * THIS SOFTWARE IS PROVIDED BY EGRET-LABS.ORG AND CONTRIBUTORS "AS IS" AND ANY
 * EXPRESS OR IMPLIED WARRANTIES, INCLUDING, BUT NOT LIMITED TO, THE IMPLIED
 * WARRANTIES OF MERCHANTABILITY AND FITNESS FOR A PARTICULAR PURPOSE ARE
 * DISCLAIMED. IN NO EVENT SHALL EGRET-LABS.ORG AND CONTRIBUTORS BE LIABLE FOR ANY
 * DIRECT, INDIRECT, INCIDENTAL, SPECIAL, EXEMPLARY, OR CONSEQUENTIAL DAMAGES
 * (INCLUDING, BUT NOT LIMITED TO, PROCUREMENT OF SUBSTITUTE GOODS OR SERVICES;
 * LOSS OF USE, DATA, OR PROFITS; OR BUSINESS INTERRUPTION) HOWEVER CAUSED AND
 * ON ANY THEORY OF LIABILITY, WHETHER IN CONTRACT, STRICT LIABILITY, OR TORT
 * (INCLUDING NEGLIGENCE OR OTHERWISE) ARISING IN ANY WAY OUT OF THE USE OF THIS
 * SOFTWARE, EVEN IF ADVISED OF THE POSSIBILITY OF SUCH DAMAGE.
 */


module egret {
    /**
     * @class egret.DisplayObject
     * @extends egret.EventDispatcher
     * @classdesc 类是可放在显示列表中的所有对象的基类。该显示列表管理运行时显示的所有对象。使用 DisplayObjectContainer 类排列显示列表中的显示对象。
     *
     * DisplayObjectContainer 对象可以有子显示对象，而其他显示对象是“叶”节点，只有父级和同级，没有子级。
     *
     * DisplayObject 类支持基本功能（如对象的 x 和 y 位置），也支持更高级的对象属性（如它的转换矩阵），所有显示对象都继承自 DisplayObject 类。
     *
     * DisplayObject 类包含若干广播事件。通常，任何特定事件的目标均为一个特定的 DisplayObject 实例。
     *
     * 若只有一个目标，则会将事件侦听器限制为只能放置到该目标上（在某些情况下，可放置到显示列表中该目标的祖代上），这意味着您可以向任何 DisplayObject 实例添加侦听器来侦听广播事件。
     *
     * 任何继承自DisplayObject的类都必须实现以下方法
     * _render();
     * _measureBounds()
     * 不允许重写以下方法
     * _draw();
     * getBounds();
     *
     */
    export class DisplayObject extends EventDispatcher implements RenderData {

        public constructor() {
            super();
            this._worldTransform = new egret.Matrix();
//            this._worldBounds = new egret.Rectangle(0, 0, 0, 0);
            this._cacheBounds = new egret.Rectangle(0, 0, 0, 0);
        }

        /**
         * 表示 DisplayObject 的实例名称。
         * @member {string} egret.DisplayObject#name
         */
        public name:string;

        public _texture_to_render:Texture;

        public _parent:DisplayObjectContainer = null;


        private _cacheAsBitmap:boolean = false;

        /**
         * 表示包含此显示对象的 DisplayObjectContainer 对象
         * @member {egret.DisplayObjectContainer} egret.DisplayObject#parent
         */
        public get parent():DisplayObjectContainer {
            return this._parent;
        }

        public _parentChanged(parent:DisplayObjectContainer):void {
            this._parent = parent;
        }

        /**
         * 表示 DisplayObject 实例相对于父级 DisplayObjectContainer 本地坐标的 x 坐标。
         * @member {number} egret.DisplayObject#x
         */
        public _x:number = 0;

        public get x():number {
            return this._x;
        }

        public set x(value:number) {
            if (NumberUtils.isNumber(value)) {
                this._x = value;
            }
        }

        /**
         * 表示 DisplayObject 实例相对于父级 DisplayObjectContainer 本地坐标的 y 坐标。
         * @member {number} egret.DisplayObject#y
         */
        public _y:number = 0;

        public get y():number {
            return this._y;
        }

        public set y(value:number) {
            if (NumberUtils.isNumber(value)) {
                this._y = value;
            }
        }

        /**
         * 表示从注册点开始应用的对象的水平缩放比例（百分比）。
         * @member {number} egret.DisplayObject#scaleX
         * @default 1
         */
        public _scaleX:number = 1;

        public get scaleX():number {
            return this._scaleX;
        }

        public set scaleX(value:number) {
            if (NumberUtils.isNumber(value)) {
                this._scaleX = value;
            }
        }

        /**
         * 表示从对象注册点开始应用的对象的垂直缩放比例（百分比）。
         * @member {number} egret.DisplayObject#scaleY
         * @default 1
         */
        public _scaleY:number = 1;

        public get scaleY():number {
            return this._scaleY;
        }

        public set scaleY(value:number) {
            if (NumberUtils.isNumber(value)) {
                this._scaleY = value;
            }
        }

        /**
         * 表示从对象绝对锚点X。
         * @member {number} egret.DisplayObject#anchorOffsetX
         * @default 0
         */
        public _anchorOffsetX:number = 0;

        public get anchorOffsetX():number {
            return this._anchorOffsetX;
        }

        public set anchorOffsetX(value:number) {
            if (NumberUtils.isNumber(value)) {
                this._anchorOffsetX = value;
            }
        }

        /**
         * 表示从对象绝对锚点Y。
         * @member {number} egret.DisplayObject#anchorOffsetY
         * @default 0
         */
        public _anchorOffsetY:number = 0;

        public get anchorOffsetY():number {
            return this._anchorOffsetY;
        }

        public set anchorOffsetY(value:number) {
            if (NumberUtils.isNumber(value)) {
                this._anchorOffsetY = value;
            }
        }

        /**
         * 表示从对象相对锚点X。
         * @member {number} egret.DisplayObject#anchorX
         * @default 0
         */
        public _anchorX:number = 0;

        public get anchorX():number {
            return this._anchorX;
        }

        public set anchorX(value:number) {
            if (NumberUtils.isNumber(value)) {
                this._anchorX = value;
            }
        }

        /**
         * 表示从对象相对锚点Y。
         * @member {number} egret.DisplayObject#anchorY
         * @default 0
         */
        public _anchorY:number = 0;

        public get anchorY():number {
            return this._anchorY;
        }

        public set anchorY(value:number) {
            if (NumberUtils.isNumber(value)) {
                this._anchorY = value;
            }
        }

        /**
         * 显示对象是否可见。
         * @member {boolean} egret.DisplayObject#visible
         */
        public visible:boolean = true;

        /**
         * 表示 DisplayObject 实例距其原始方向的旋转程度，以度为单位
         * @member {number} egret.DisplayObject#rotation
         * @default 0
         */
        public _rotation:number = 0;

        public get rotation():number {
            return this._rotation;
        }

        public set rotation(value:number) {
            if (NumberUtils.isNumber(value)) {
                this._rotation = value;
            }
        }

        /**
         * 表示指定对象的 Alpha 透明度值
         * @member {number} egret.DisplayObject#alpha
         *  @default 1
         */
        public _alpha:number = 1;

        public get alpha():number {
            return this._alpha;
        }

        public set alpha(value:number) {
            if (NumberUtils.isNumber(value)) {
                this._alpha = value;
            }
        }

        /**
         * 表示DisplayObject的x方向斜切
         * @member {number} egret.DisplayObject#skewX
         * @default 0
         */
        public _skewX:number = 0;

        public get skewX():number {
            return this._skewX;
        }

        public set skewX(value:number) {
            if (NumberUtils.isNumber(value)) {
                this._skewX = value;
            }
        }

        /**
         * 表示DisplayObject的y方向斜切
         * @member {number} egret.DisplayObject#skewY
         * @default 0
         */
        public _skewY:number = 0;

        public get skewY():number {
            return this._skewY;
        }

        public set skewY(value:number) {
            if (NumberUtils.isNumber(value)) {
                this._skewY = value;
            }
        }

        /**
         * 指定此对象是否接收鼠标/触摸事件
         * @member {boolean} egret.DisplayObject#touchEnabled
         * @default true
         */
        public _touchEnabled:boolean;

        public get touchEnabled():boolean {
            return this._touchEnabled;
        }

        public set touchEnabled(value:boolean) {
            this._touchEnabled = value;
        }


        /**
         * BlendMode 类中的一个值，用于指定要使用的混合模式。
         * @member {BlendMode} egret.DisplayObject#blendMode
         */
        public blendMode:BlendMode;

        /**
         * 显示对象的滚动矩形范围。显示对象被裁切为矩形定义的大小，当您更改 scrollRect 对象的 x 和 y 属性时，它会在矩形内滚动。
         *  @member {egret.Rectangle} egret.DisplayObject#scrollRect
         */
        public _scrollRect:Rectangle;

        public get scrollRect():Rectangle {
            return this._scrollRect;
        }

        public set scrollRect(value:Rectangle) {
            this._scrollRect = value;
        }


        /**
         * 测量宽度
         * @returns {number}
         */
        public get measuredWidth():number {
            return this._measureBounds().width;
        }

        /**
         * 测量高度
         * @returns {number}
         */
        public get measuredHeight():number {
            return this._measureBounds().height;
        }

        /**
         * 显式设置宽度
         * @returns {number}
         */
        public _explicitWidth:number;

        public get explicitWidth():number {
            return this._explicitWidth;
        }

        /**
         * 显式设置高度
         * @returns {number}
         */
        public _explicitHeight:number;

        public get explicitHeight():number {
            return this._explicitHeight;
        }

        /**
         * 宽度，优先顺序为 显式设置宽度 > 测量宽度
         * @member {number} egret.DisplayObject#width
         * @returns {number}
         */
        public get width():number {
            return this.getBounds(Rectangle.identity).width;
        }

        /**
         * 高度，优先顺序为 显式设置高度 > 测量高度
         * @member {number} egret.DisplayObject#height
         * @returns {number}
         */
        public get height():number {
            return this.getBounds(Rectangle.identity).height;
        }

        public _hasWidthSet:Boolean = false;

        /**
         * 显式设置宽度
         * @param value
         */
        public set width(value:number) {
            this._setWidth(value);
        }

        /**
         * @inheritDoc
         */
        public _setWidth(value:number):void {
            this._explicitWidth = value;
            this._hasWidthSet = NumberUtils.isNumber(value);
        }

        public _hasHeightSet:Boolean = false;

        /**
         * 显式设置高度
         * @param value
         */
        public set height(value:number) {
            this._setHeight(value);
        }

        /**
         * @inheritDoc
         */
        public _setHeight(value:number):void {
            this._explicitHeight = value;
            this._hasHeightSet = NumberUtils.isNumber(value);
        }

        /**
         * 调用显示对象被指定的 mask 对象遮罩
         */
        public mask:Rectangle;

        public _worldTransform:egret.Matrix;
        public _worldBounds:egret.Rectangle;
        public worldAlpha:number = 1;


        /**
         * @private
         * @param renderContext
         */
        public _draw(renderContext:RendererContext):void {
            if (!this.visible) {
                this.destroyCacheBounds();
                return;
            }
            var hasDrawCache = this.drawCacheTexture(renderContext);
            if (hasDrawCache) {
                this.destroyCacheBounds();
                return;
            }
            var o = this;
            renderContext.setAlpha(o.worldAlpha, o.blendMode);
            renderContext.setTransform(o._worldTransform);
            var mask = o.mask || o._scrollRect;
            if (mask) {
                renderContext.pushMask(mask);
            }
            this._render(renderContext);
            if (mask) {
                renderContext.popMask();
            }
            this.destroyCacheBounds();
        }


        private drawCacheTexture(renderContext:RendererContext):boolean {
            var display:egret.DisplayObject = this;
            if (display._cacheAsBitmap) {
                var renderTexture = display._texture_to_render;
                var offsetX = renderTexture._offsetX;
                var offsetY = renderTexture._offsetY;
                var width = renderTexture._textureWidth;
                var height = renderTexture._textureHeight;
                display._updateTransform();
                renderContext.setAlpha(display.worldAlpha, display.blendMode);
                renderContext.setTransform(display._worldTransform);
                var mask = this.mask || this._scrollRect;
                if (mask) {
                    renderContext.pushMask(mask);
                }
                var scale_factor = egret.MainContext.instance.rendererContext.texture_scale_factor;
                var renderFilter = egret.RenderFilter.getInstance();
                renderFilter.drawImage(renderContext, display, 0, 0, width * scale_factor, height * scale_factor, offsetX, offsetY, width, height);
                if (mask) {
                    renderContext.popMask();
                }
                return true;
            }
            else {
                return false;
            }
        }


        /**
         * @private
         * @param renderContext
         */
        public _updateTransform():void {
            var o = this;
            o._worldTransform.identity().appendMatrix(o._parent._worldTransform);
            var anchorX, anchorY;
            var resultPoint = o._getOffsetPoint();
            anchorX = resultPoint.x;
            anchorY = resultPoint.y;
            o._worldTransform.appendTransform(o._x, o._y, o._scaleX, o._scaleY, o._rotation,
                o._skewX, o._skewY, anchorX, anchorY);
            if (o._scrollRect) {
                o._worldTransform.append(1, 0, 0, 1, -o._scrollRect.x, -o._scrollRect.y);
            }
            if (false) {//this._texture_to_render){ 暂时去掉worldBounds计算
                var bounds:egret.Rectangle = DisplayObject.getTransformBounds(o._getSize(Rectangle.identity), o._worldTransform);
                o._worldBounds.initialize(bounds.x, bounds.y, bounds.width, bounds.height);
            }
            o.worldAlpha = o._parent.worldAlpha * o._alpha;
        }

        /**
         * @private
         * @param renderContext
         */
        public _render(renderContext:RendererContext):void {

        }

        private _cacheBounds:egret.Rectangle;

        /**
         * 获取显示对象的测量边界
         * @method egret.DisplayObject#getBounds
         * @param resultRect {Rectangle} 可选参数，传入用于保存结果的Rectangle对象，避免重复创建对象。
         * @returns {Rectangle}
         */
        public getBounds(resultRect?:Rectangle):egret.Rectangle {
            if (this._cacheBounds.x == 0 && this._cacheBounds.y == 0 && this._cacheBounds.width == 0 && this._cacheBounds.height == 0) {
                var rect:Rectangle = this._measureBounds();
                var w:number = this._hasWidthSet ? this._explicitWidth : rect.width;
                var h:number = this._hasHeightSet ? this._explicitHeight : rect.height;
                var x:number = rect.x;
                var y:number = rect.y;
                var anchorX, anchorY;
                if (this._anchorX != 0 || this._anchorY != 0) {
                    anchorX = w * this._anchorX;
                    anchorY = h * this._anchorY;
                }
                else {
                    anchorX = this._anchorOffsetX;
                    anchorY = this._anchorOffsetY;
                }
                this._cacheBounds.initialize(x - anchorX, y - anchorY, w, h);
            }
            var result:egret.Rectangle = this._cacheBounds;
            if (!resultRect) {
                resultRect = new Rectangle();
            }
            return resultRect.initialize(result.x, result.y, result.width, result.height);
        }

        private destroyCacheBounds():void {
            this._cacheBounds.x = 0;
            this._cacheBounds.y = 0;
            this._cacheBounds.width = 0;
            this._cacheBounds.height = 0;
        }

        /**
         * @private
         * @returns {Matrix}
         */
        private static identityMatrixForGetConcatenated = new Matrix();

        public _getConcatenatedMatrix():egret.Matrix {
            var matrix:Matrix = DisplayObject.identityMatrixForGetConcatenated.identity();
            var o = this;
            while (o != null) {
                if (o._anchorX != 0 || o._anchorY != 0) {
                    var bounds = o._getSize(Rectangle.identity);
                    matrix.prependTransform(o._x, o._y, o._scaleX, o._scaleY, o._rotation, o._skewX, o._skewY,
                            bounds.width * o._anchorX, bounds.height * o._anchorY);
                }
                else {
                    matrix.prependTransform(o._x, o._y, o._scaleX, o._scaleY, o._rotation, o._skewX, o._skewY, o._anchorOffsetX, o._anchorOffsetY);
                }
                o = o._parent;
            }
            return matrix;
        }

        /**
         * 将 point 对象从显示对象的（本地）坐标转换为舞台（全局）坐标。
         * @method egret.DisplayObject#localToGlobal
         * @param x {number} 本地x坐标
         * @param y {number} 本地y坐标
         * @param resultPoint {Point} 可选参数，传入用于保存结果的Point对象，避免重复创建对象。
         * @returns {egret.Point}
         */
        public localToGlobal(x:number = 0, y:number = 0, resultPoint?:Point):Point {
            var mtx = this._getConcatenatedMatrix();
            mtx.append(1, 0, 0, 1, x, y);
            if (!resultPoint) {
                resultPoint = new Point();
            }
            resultPoint.x = mtx.tx;
            resultPoint.y = mtx.ty;
            return resultPoint;
        }

        /**
         * 将指定舞台坐标（全局）转换为显示对象（本地）坐标。
         * @method egret.DisplayObject#globalToLocal
         * @param x {number} 全局x坐标
         * @param y {number} 全局y坐标
         * @param resultPoint {Point} 可选参数，传入用于保存结果的Point对象，避免重复创建对象。
         * @returns {egret.Point}
         */
        public globalToLocal(x:number = 0, y:number = 0, resultPoint?:Point):Point {
            var mtx = this._getConcatenatedMatrix();
            mtx.invert();
            mtx.append(1, 0, 0, 1, x, y);
            if (!resultPoint) {
                resultPoint = new Point();
            }
            resultPoint.x = mtx.tx;
            resultPoint.y = mtx.ty;
            return resultPoint;
        }

        /**
         * 检测指定坐标是否在显示对象内
         * @method egret.DisplayObject#hitTest
         * @param x {number}
         * @param y {number}
         * @param ignoreTouchEnabled 是否忽略TouchEnabled
         * @returns {*}
         */
        public hitTest(x:number, y:number, ignoreTouchEnabled:boolean = false):DisplayObject {
            if (!this.visible || (!ignoreTouchEnabled && !this._touchEnabled)) {
                return null;
            }
            var bound:Rectangle = this._getSize(Rectangle.identity);
            if (0 < x && x < bound.width && 0 < y && y < bound.height) {
                if (this.mask || this._scrollRect) {
                    if (this._scrollRect
                        && x < this._scrollRect.width
                        && y < this._scrollRect.height) {
                        return this;
                    }
                    else if (this.mask
                        && this.mask.x < x
                        && x < this.mask.x + this.mask.width
                        && this.mask.y < y
                        && y < this.mask.y + this.mask.height) {
                        return this;
                    }
                    return null;
                }
                return this;
            }
            else {
                return null;
            }
        }

        private _hitTestPointTexture:RenderTexture;

        public hitTestPoint(x:number, y:number, shapeFlag?:boolean):boolean {
            var p:egret.Point = this.globalToLocal(x, y);
            if (!shapeFlag) {
                return !!this.hitTest(p.x, p.y, true);
            }
            else {
                var testTexture:Texture;
                if (this._texture_to_render) {
                    testTexture = this._texture_to_render;
                }
                else {
                    if (!this._hitTestPointTexture) {
                        this._hitTestPointTexture = new RenderTexture();
                    }
                    testTexture = this._hitTestPointTexture;
                    (<RenderTexture>testTexture).drawToTexture(this);
                }
                var pixelData:number[] = testTexture.getPixel32(p.x, p.y);
                if (pixelData[3] != 0) {
                    return true;
                }
                return false;
            }
        }


        public _getMatrix():Matrix {

            var matrix = Matrix.identity.identity();
            var anchorX, anchorY;
            var resultPoint = this._getOffsetPoint();
            anchorX = resultPoint.x;
            anchorY = resultPoint.y;
            matrix.appendTransform(this._x, this._y, this._scaleX, this._scaleY, this._rotation,
                this._skewX, this._skewY, anchorX, anchorY);
            return matrix;
        }

        public _getSize(resultRect:Rectangle):Rectangle {
            if (this._hasHeightSet && this._hasWidthSet) {
                return resultRect.initialize(NaN, NaN, this._explicitWidth, this._explicitHeight);
            }
            return this._measureSize(Rectangle.identity);
        }

        /**
         * 测量显示对象坐标与大小
         */
        public _measureSize(resultRect:Rectangle):egret.Rectangle {
            return this._measureBounds();
        }

        /**
         * 测量显示对象坐标，这个方法需要子类重写
         * @returns {egret.Rectangle}
         * @private
         */
        public _measureBounds():egret.Rectangle {
            return egret.Rectangle.identity.initialize(0, 0, 0, 0);
        }

        public _getOffsetPoint():egret.Point {
            var o = this;
            var regX = o._anchorOffsetX;
            var regY = o._anchorOffsetY;
            if (o._anchorX != 0 || o._anchorY != 0) {
                var bounds = o._getSize(Rectangle.identity);
                regX = o._anchorX * bounds.width;
                regY = o._anchorY * bounds.height;
            }
            var result = Point.identity;
            result.x = regX;
            result.y = regY;
            return result;
        }

        public _onAddToStage():void {
            this._stage = MainContext.instance.stage;
            DisplayObjectContainer.__EVENT__ADD_TO_STAGE_LIST.push(this);
        }

        public _onRemoveFromStage():void {
            this._stage = null;
            DisplayObjectContainer.__EVENT__REMOVE_FROM_STAGE_LIST.push(this);
        }

        public _stage:Stage;

        /**
         * 获取舞台对象。当该显示对象不在舞台上时，此属性返回 undefined
         * @member {number} egret.DisplayObject#stage
         * @returns {egret.Stage}
         */
        public get stage():Stage {
            return this._stage;
        }

        public static _enterFrameCallBackList:Array<any> = [];
        public static _renderCallBackList:Array<any> = [];

        public addEventListener(type:string, listener:Function, thisObject:any, useCapture:boolean = false, priority:number = 0):void {
            super.addEventListener(type, listener, thisObject, useCapture, priority);
            var isEnterFrame:boolean = (type == Event.ENTER_FRAME);
            if (isEnterFrame || type == Event.RENDER) {
                var list:Array<any> = isEnterFrame ? DisplayObject._enterFrameCallBackList : DisplayObject._renderCallBackList;
                this._insertEventBin(list, listener, thisObject, priority);
            }
        }

        public removeEventListener(type:string, listener:Function, thisObject:any, useCapture:boolean = false):void {
            super.removeEventListener(type, listener, thisObject, useCapture);
            var isEnterFrame:boolean = (type == Event.ENTER_FRAME);
            if (isEnterFrame || type == Event.RENDER) {
                var list:Array<any> = isEnterFrame ? DisplayObject._enterFrameCallBackList : DisplayObject._renderCallBackList;
                this._removeEventBin(list, listener, thisObject);
            }
        }

        public dispatchEvent(event:Event):boolean {
            if (!event._bubbles) {
                return super.dispatchEvent(event);
            }

            var list:Array<DisplayObject> = [];
            var target:DisplayObject = this;
            while (target) {
                list.unshift(target);
                target = target.parent;
            }

            var length:number = list.length;
            var targetIndex:number = length - 1;
            for (var i:number = length - 2; i >= 0; i--) {
                list.push(list[i]);
            }
            event._reset();
            this._dispatchPropagationEvent(event, list, targetIndex);
            return !event.isDefaultPrevented();
        }

        public _dispatchPropagationEvent(event:Event, list:Array<DisplayObject>, targetIndex:number):void {
            var length:number = list.length;
            for (var i:number = 0; i < length; i++) {
                var currentTarget:DisplayObject = list[i];
                event._setCurrentTarget(currentTarget);
                event._target = this;
                if (i < targetIndex)
                    event._eventPhase = 1;
                else if (i == targetIndex)
                    event._eventPhase = 2;
                else
                    event._eventPhase = 3;
                currentTarget._notifyListener(event);
                if (event._isPropagationStopped || event._isPropagationImmediateStopped) {
                    break;
                }
            }
        }

        public willTrigger(type:string):boolean {
            var parent:DisplayObject = this;
            while (parent) {
                if (parent.hasEventListener(type))
                    return true;
                parent = parent._parent;
            }
            return false;
        }

        public get cacheAsBitmap():boolean {
            return this._cacheAsBitmap;
        }

        private renderTexture:RenderTexture;
<<<<<<< HEAD
        public set cacheAsBitmap(bool:boolean) {
            this._cacheAsBitmap = bool;
            if (bool) {
                if(!this.renderTexture)
                {
=======

        public set cacheAsBitmap(bool:boolean) {
            this._cacheAsBitmap = bool;
            if (bool) {
                if (!this.renderTexture) {
>>>>>>> a3857362
                    this.renderTexture = new egret.RenderTexture();
                }
                this.renderTexture.drawToTexture(this);
                this._texture_to_render = this.renderTexture;
            }
<<<<<<< HEAD
            else
            {
=======
            else {
>>>>>>> a3857362
                this._texture_to_render = null;
            }
        }

        public static getTransformBounds(bounds:egret.Rectangle, mtx:egret.Matrix):egret.Rectangle {
//            var x = bounds.x, y = bounds.y;
            var x, y;
            var width = bounds.width, height = bounds.height;

//            if (x || y) {
//                mtx.appendTransform(0, 0, 1, 1, 0, 0, 0, -x, -y);
//            }
//        if (matrix) { mtx.prependMatrix(matrix); }

            var x_a = width * mtx.a, x_b = width * mtx.b;
            var y_c = height * mtx.c, y_d = height * mtx.d;
            var tx = mtx.tx, ty = mtx.ty;

            var minX = tx, maxX = tx, minY = ty, maxY = ty;

            if ((x = x_a + tx) < minX) {
                minX = x;
            } else if (x > maxX) {
                maxX = x;
            }
            if ((x = x_a + y_c + tx) < minX) {
                minX = x;
            } else if (x > maxX) {
                maxX = x;
            }
            if ((x = y_c + tx) < minX) {
                minX = x;
            } else if (x > maxX) {
                maxX = x;
            }

            if ((y = x_b + ty) < minY) {
                minY = y;
            } else if (y > maxY) {
                maxY = y;
            }
            if ((y = x_b + y_d + ty) < minY) {
                minY = y;
            } else if (y > maxY) {
                maxY = y;
            }
            if ((y = y_d + ty) < minY) {
                minY = y;
            } else if (y > maxY) {
                maxY = y;
            }

            return bounds.initialize(minX, minY, maxX - minX, maxY - minY);

        }

    }
}<|MERGE_RESOLUTION|>--- conflicted
+++ resolved
@@ -830,30 +830,17 @@
         }
 
         private renderTexture:RenderTexture;
-<<<<<<< HEAD
-        public set cacheAsBitmap(bool:boolean) {
-            this._cacheAsBitmap = bool;
-            if (bool) {
-                if(!this.renderTexture)
-                {
-=======
 
         public set cacheAsBitmap(bool:boolean) {
             this._cacheAsBitmap = bool;
             if (bool) {
                 if (!this.renderTexture) {
->>>>>>> a3857362
                     this.renderTexture = new egret.RenderTexture();
                 }
                 this.renderTexture.drawToTexture(this);
                 this._texture_to_render = this.renderTexture;
             }
-<<<<<<< HEAD
-            else
-            {
-=======
             else {
->>>>>>> a3857362
                 this._texture_to_render = null;
             }
         }
