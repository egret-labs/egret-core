//////////////////////////////////////////////////////////////////////////////////////
//
//  Copyright (c) 2014-2015, Egret Technology Inc.
//  All rights reserved.
//  Redistribution and use in source and binary forms, with or without
//  modification, are permitted provided that the following conditions are met:
//
//     * Redistributions of source code must retain the above copyright
//       notice, this list of conditions and the following disclaimer.
//     * Redistributions in binary form must reproduce the above copyright
//       notice, this list of conditions and the following disclaimer in the
//       documentation and/or other materials provided with the distribution.
//     * Neither the name of the Egret nor the
//       names of its contributors may be used to endorse or promote products
//       derived from this software without specific prior written permission.
//
//  THIS SOFTWARE IS PROVIDED BY EGRET AND CONTRIBUTORS "AS IS" AND ANY EXPRESS
//  OR IMPLIED WARRANTIES, INCLUDING, BUT NOT LIMITED TO, THE IMPLIED WARRANTIES
//  OF MERCHANTABILITY AND FITNESS FOR A PARTICULAR PURPOSE ARE DISCLAIMED.
//  IN NO EVENT SHALL EGRET AND CONTRIBUTORS BE LIABLE FOR ANY DIRECT, INDIRECT,
//  INCIDENTAL, SPECIAL, EXEMPLARY, OR CONSEQUENTIAL DAMAGES (INCLUDING, BUT NOT
//  LIMITED TO, PROCUREMENT OF SUBSTITUTE GOODS OR SERVICES;LOSS OF USE, DATA,
//  OR PROFITS; OR BUSINESS INTERRUPTION) HOWEVER CAUSED AND ON ANY THEORY OF
//  LIABILITY, WHETHER IN CONTRACT, STRICT LIABILITY, OR TORT (INCLUDING
//  NEGLIGENCE OR OTHERWISE) ARISING IN ANY WAY OUT OF THE USE OF THIS SOFTWARE,
//  EVEN IF ADVISED OF THE POSSIBILITY OF SUCH DAMAGE.
//
//////////////////////////////////////////////////////////////////////////////////////

module egret.sys {
    /**
     * @private
     */
    export const enum BitmapKeys {
        bitmapData,
        image,
        clipX,
        clipY,
        clipWidth,
        clipHeight,
        offsetX,
        offsetY,
        width,
        height,
        smoothing,
        explicitBitmapWidth,
        explicitBitmapHeight
    }
}

module egret {
    /**
     * @language en_US
     * The Bitmap class represents display objects that represent bitmap images.
     * The Bitmap() constructor allows you to create a Bitmap object that contains a reference to a BitmapData object.
     * After you create a Bitmap object, use the addChild() or addChildAt() method of the parent DisplayObjectContainer
     * instance to place the bitmap on the display list.A Bitmap object can share its texture reference among several
     * Bitmap objects, independent of translation or rotation properties. Because you can create multiple Bitmap objects
     * that reference the same texture object, multiple display objects can use the same complex texture object
     * without incurring the memory overhead of a texture object for each display object instance.
     *
     * @see egret.Texture
     * @version Egret 2.4
     * @platform Web,Native
     * @includeExample egret/display/Bitmap.ts
     */
    /**
     * @language zh_CN
     * Bitmap 类表示用于显示位图图片的显示对象。
     * 利用 Bitmap() 构造函数，可以创建包含对 BitmapData 对象引用的 Bitmap 对象。创建了 Bitmap 对象后，
     * 使用父级 DisplayObjectContainer 实例的 addChild() 或 addChildAt() 方法可以将位图放在显示列表中。
     * 一个 Bitmap 对象可在若干 Bitmap 对象之中共享其 texture 引用，与缩放或旋转属性无关。
     * 由于能够创建引用相同 texture 对象的多个 Bitmap 对象，因此，多个显示对象可以使用相同的 texture 对象，
     * 而不会因为每个显示对象实例使用一个 texture 对象而产生额外内存开销。
     *
     * @see egret.Texture
     * @version Egret 2.4
     * @platform Web,Native
     * @includeExample egret/display/Bitmap.ts
     */
    export class Bitmap extends DisplayObject {

        /**
         * @language en_US
         * Initializes a Bitmap object to refer to the specified BitmapData|Texture object.
         * @param value The BitmapData|Texture object being referenced.
         * @version Egret 2.4
         * @platform Web,Native
         */
        /**
         * @language zh_CN
         * 创建一个引用指定 BitmapData|Texture 实例的 Bitmap 对象
         * @param value 被引用的 BitmapData|Texture 实例
         * @version Egret 2.4
         * @platform Web,Native
         */
        public constructor(value?:BitmapData|Texture) {
            super();
            this.$renderNode = new sys.BitmapNode();
            this.$Bitmap = {
                0: null,     // bitmapData,
                1: null,     // image,
                2: 0,        // clipX,
                3: 0,        // clipY,
                4: 0,        // clipWidth,
                5: 0,        // clipHeight,
                6: 0,        // offsetX,
                7: 0,        // offsetY,
                8: 0,        // width,
                9: 0,        // height
                10: true,    // smoothing
                11: NaN, //explicitBitmapWidth,
                12: NaN  //explicitBitmapHeight,
            };

            this.$setBitmapData(value);
        }

        /**
         * @private
         */
        $Bitmap:Object;

        /**
         * @private
         * 显示对象添加到舞台
         */
        $onAddToStage(stage:Stage, nestLevel:number):void {
            super.$onAddToStage(stage, nestLevel);

            var bitmapData = this.$Bitmap[sys.BitmapKeys.bitmapData];
            if (bitmapData) {
                Texture.$addDisplayObject(this, bitmapData);
            }
        }

        /**
         * @private
         * 显示对象从舞台移除
         */
        $onRemoveFromStage():void {
            super.$onRemoveFromStage();

            var bitmapData = this.$Bitmap[sys.BitmapKeys.bitmapData];
            if (bitmapData) {
                Texture.$removeDisplayObject(this, bitmapData);
            }
        }

        /**
         * @language en_US
         * The BitmapData object being referenced.
         * If you pass the constructor of type Texture or last set for texture, this value returns null.
         * @version Egret 2.4
         * @platform Web,Native
         */
        /**
         * @language zh_CN
         * 被引用的 BitmapData 对象。
         * 如果传入构造函数的类型为 Texture 或者最后设置的为 texture，则此值返回 null。
         * @version Egret 2.4
         * @platform Web,Native
         */
        public get bitmapData():BitmapData {
            var value = this.$Bitmap[sys.BitmapKeys.bitmapData];
            if (value instanceof Texture) {
                return null;
            }
            else {
                return value;
            }
        }

        public set bitmapData(value:BitmapData) {
            this.$setBitmapData(value);
        }

        /**
         * @language en_US
         * The Texture object being referenced.
         * If you pass the constructor of type BitmapData or last set for bitmapData, this value returns null.
         * @version Egret 2.4
         * @platform Web,Native
         */
        /**
         * @language zh_CN
         * 被引用的 Texture 对象。
         * 如果传入构造函数的类型为 BitmapData 或者最后设置的为 bitmapData，则此值返回 null。
         * @version Egret 2.4
         * @platform Web,Native
         */
        public get texture():Texture {
            var value = this.$Bitmap[sys.BitmapKeys.bitmapData];
            if (value instanceof Texture) {
                return value;
            }
            else {
                return null;
            }
        }

        public set texture(value:Texture) {
            this.$setBitmapData(value);
        }

        /**
         * @private
         */
        $setBitmapData(value:BitmapData|Texture):boolean {
            var values = this.$Bitmap;
            var oldBitmapData = values[sys.BitmapKeys.bitmapData];
            if (value == oldBitmapData) {
                return false;
            }
            values[sys.BitmapKeys.bitmapData] = value;
            if (value) {
                this.$refreshImageData();
            }
            else {
                this.setImageData(null, 0, 0, 0, 0, 0, 0, 0, 0);
                this.$invalidateContentBounds();
                return true;
            }

            if (this.$stage) {
                if(oldBitmapData) {
                    Texture.$removeDisplayObject(this, oldBitmapData);
                }
                Texture.$addDisplayObject(this, value);
            }

            this.$invalidateContentBounds();
            return true;
        }

        /**
         * @private
         */
        public $refreshImageData():void {
            var values = this.$Bitmap;
            var bitmapData = values[sys.BitmapKeys.bitmapData];
            if (bitmapData) {
                if (bitmapData instanceof Texture) {
                    var texture = <Texture>bitmapData;
                    this.setImageData(texture._bitmapData, texture._bitmapX, texture._bitmapY, texture._bitmapWidth,
                        texture._bitmapHeight, texture._offsetX, texture._offsetY, texture.$getTextureWidth(), texture.$getTextureHeight());
                }
                else {
                    this.setImageData(<BitmapData>bitmapData, 0, 0, (<BitmapData>bitmapData).width, (<BitmapData>bitmapData).height,
                        0, 0, (<BitmapData>bitmapData).width, (<BitmapData>bitmapData).height);
                }
            }
        }

        /**
         * @private
         */
        private setImageData(image:BitmapData, clipX:number, clipY:number, clipWidth:number, clipHeight:number,
                             offsetX:number, offsetY:number, width:number, height:number):void {
            var values = this.$Bitmap;
            values[sys.BitmapKeys.image] = image;
            values[sys.BitmapKeys.clipX] = clipX;
            values[sys.BitmapKeys.clipY] = clipY;
            values[sys.BitmapKeys.clipWidth] = clipWidth;
            values[sys.BitmapKeys.clipHeight] = clipHeight;
            values[sys.BitmapKeys.offsetX] = offsetX;
            values[sys.BitmapKeys.offsetY] = offsetY;
            values[sys.BitmapKeys.width] = width;
            values[sys.BitmapKeys.height] = height;
        }

        /**
         * @private
         */
        $scale9Grid:egret.Rectangle = null;

        /**
         * @language en_US
         * Represent a Rectangle Area that the 9 scale area of Image.
         * Notice: This property is valid only when <code>fillMode</code>
         * is <code>BitmapFillMode.SCALE</code>.
         *
         * @version Egret 2.4
         * @platform Web,Native
         */
        /**
         * @language zh_CN
         * 矩形区域，它定义素材对象的九个缩放区域。
         * 注意:此属性仅在<code>fillMode</code>为<code>BitmapFillMode.SCALE</code>时有效。
         *
         * @version Egret 2.4
         * @platform Web,Native
         */
        public get scale9Grid():egret.Rectangle {
            return this.$scale9Grid;
        }

        public set scale9Grid(value:egret.Rectangle) {
            this.$scale9Grid = value;
            this.$invalidateContentBounds();
        }

        /**
         * @private
         */
        $fillMode:string = "scale";
        /**
         * @language en_US
         * Determines how the bitmap fills in the dimensions.
         * <p>When set to <code>BitmapFillMode.REPEAT</code>, the bitmap
         * repeats to fill the region.</p>
         * <p>When set to <code>BitmapFillMode.SCALE</code>, the bitmap
         * stretches to fill the region.</p>
         *
         * @default <code>BitmapFillMode.SCALE</code>
         *
         * @version Egret 2.4
         * @version eui 1.0
         * @platform Web
         */
        /**
         * @language zh_CN
         * 确定位图填充尺寸的方式。
         * <p>设置为 <code>BitmapFillMode.REPEAT</code>时，位图将重复以填充区域。</p>
         * <p>设置为 <code>BitmapFillMode.SCALE</code>时，位图将拉伸以填充区域。</p>
         *
         * @default <code>BitmapFillMode.SCALE</code>
         *
         * @version Egret 2.4
         * @version eui 1.0
         * @platform Web
         */
        public get fillMode():string {
            return this.$fillMode;
        }

        public set fillMode(value:string) {
            this.$setFillMode(value);
        }

        $setFillMode(value:string):boolean {
            if (value == this.$fillMode) {
                return false;
            }
            this.$fillMode = value;

            return true;
        }

        /**
         * @private
         */
        $smoothing:boolean = true;
        /**
         * @language en_US
         * Whether or not the bitmap is smoothed when scaled.
         * @default true。
         * @version Egret 2.4
         * @platform Web
         */
        /**
         * @language zh_CN
         * 控制在缩放时是否对位图进行平滑处理。
         * @default true。
         * @version Egret 2.4
         * @platform Web
         */
        public get smoothing():boolean {
            return this.$smoothing;
        }

        public set smoothing(value:boolean) {
            value = !!value;
            if (value == this.$smoothing) {
                return;
            }
            this.$smoothing = value;
            this.$invalidate();
        }

        /**
         * @private
         *
         * @param value
         */
        $setWidth(value:number):boolean {
            //value = +value || 0;
            var values = this.$Bitmap;
            if (value < 0 || value == values[sys.BitmapKeys.explicitBitmapWidth]) {
                return false;
            }
            values[sys.BitmapKeys.explicitBitmapWidth] = value;

            this.$invalidateContentBounds();

            return true;
        }

        /**
         * @private
         *
         * @param value
         */
        $setHeight(value:number):boolean {
            //value = +value || 0;
            var values = this.$Bitmap;
            if (value < 0 || value == values[sys.BitmapKeys.explicitBitmapHeight]) {
                return false;
            }
            values[sys.BitmapKeys.explicitBitmapHeight] = value;

            this.$invalidateContentBounds();

            return true;
        }

        /**
         * @private
         * 获取显示宽度
         */
        $getWidth():number {
            var values = this.$Bitmap;
            return isNaN(values[sys.BitmapKeys.explicitBitmapWidth]) ? this.$getContentBounds().width : values[sys.BitmapKeys.explicitBitmapWidth];
        }

        /**
         * @private
         * 获取显示宽度
         */
        $getHeight():number {
            var values = this.$Bitmap;
            return isNaN(values[sys.BitmapKeys.explicitBitmapHeight]) ? this.$getContentBounds().height : values[sys.BitmapKeys.explicitBitmapHeight];
        }

        /**
         * @private
         */
        $measureContentBounds(bounds:Rectangle):void {
            var values = this.$Bitmap;
            if (values[sys.BitmapKeys.image]) {
                var values = this.$Bitmap;
                var w:number = !isNaN(values[sys.BitmapKeys.explicitBitmapWidth]) ? values[sys.BitmapKeys.explicitBitmapWidth] : values[sys.BitmapKeys.width];
                var h:number = !isNaN(values[sys.BitmapKeys.explicitBitmapHeight]) ? values[sys.BitmapKeys.explicitBitmapHeight] : values[sys.BitmapKeys.height];
                bounds.setTo(0, 0, w, h);
            }
            else {
                w = !isNaN(values[sys.BitmapKeys.explicitBitmapWidth]) ? values[sys.BitmapKeys.explicitBitmapWidth] : 0;
                h = !isNaN(values[sys.BitmapKeys.explicitBitmapHeight]) ? values[sys.BitmapKeys.explicitBitmapHeight] : 0;

                bounds.setTo(0, 0, w, h);
            }
        }

        /**
         * @private
         */
        $render():void {
            var values = this.$Bitmap;
            if (values[sys.BitmapKeys.image]) {
                var destW:number = !isNaN(values[sys.BitmapKeys.explicitBitmapWidth]) ? values[sys.BitmapKeys.explicitBitmapWidth] : values[sys.BitmapKeys.width];
                var destH:number = !isNaN(values[sys.BitmapKeys.explicitBitmapHeight]) ? values[sys.BitmapKeys.explicitBitmapHeight] : values[sys.BitmapKeys.height];

                Bitmap.$drawImage(<sys.BitmapNode>this.$renderNode, values[sys.BitmapKeys.image],
                    values[sys.BitmapKeys.clipX], values[sys.BitmapKeys.clipY], values[sys.BitmapKeys.clipWidth], values[sys.BitmapKeys.clipHeight],
                    values[sys.BitmapKeys.offsetX], values[sys.BitmapKeys.offsetY], values[sys.BitmapKeys.width], values[sys.BitmapKeys.height],
                    destW, destH, this.scale9Grid || values[sys.BitmapKeys.bitmapData]["scale9Grid"], this.fillMode, this.$smoothing);
            }
        }

        private _pixelHitTest:boolean = false;
        /**
         * @language en_US
         * Specifies whether this object use precise hit testing by checking the alpha value of each pixel.If pixelHitTest
         * is set to true,the transparent area of the bitmap will be touched through.<br/>
         * Note:If the image is loaded from cross origin,that we can't access to the pixel data,so it might cause
         * the pixelHitTest property invalid.
         * @default false
         * @version Egret 2.4
         * @platform Web,Native
         */
        /**
         * @language zh_CN
         * 是否开启精确像素碰撞。设置为true显示对象本身的透明区域将能够被穿透。<br/>
         * 注意：若图片资源是以跨域方式从外部服务器加载的，将无法访问图片的像素数据，而导致此属性失效。
         * @default false
         * @version Egret 2.4
         * @platform Web,Native
         */
        public get pixelHitTest():boolean {
            return this._pixelHitTest;
        }

        public set pixelHitTest(value:boolean) {
            this._pixelHitTest = !!value;
        }

        $hitTest(stageX:number, stageY:number):DisplayObject {
            var target = super.$hitTest(stageX, stageY);
            if (target && this._pixelHitTest) {
                target = this.hitTestPixel(stageX, stageY);
            }
            return target;
        }

        /**
         * @private
         */
        private hitTestPixel(stageX:number, stageY:number):DisplayObject {
            var m = this.$getInvertedConcatenatedMatrix();
            var localX = m.a * stageX + m.c * stageY + m.tx;
            var localY = m.b * stageX + m.d * stageY + m.ty;
            var context:sys.RenderContext;
            var data:Uint8Array;
            var displayList = this.$displayList;
            if (displayList) {
                context = displayList.renderContext;
                try {
                    data = context.getImageData(localX - displayList.offsetX, localY - displayList.offsetY, 1, 1).data;
                }
                catch (e) {
                    console.log(this.$Bitmap[sys.BitmapKeys.bitmapData]);
                    throw new Error(sys.tr(1039));
                }
            }
            else {
                context = sys.hitTestRenderContext;
                context.surface.width = context.surface.height = 3;
                context.translate(1 - localX, 1 - localY);
<<<<<<< HEAD
                this.$render();
                data = context.getImageData(1, 1, 1, 1).data;
=======
                this.$render(context);
                try {
                    data = context.getImageData(1, 1, 1, 1).data;
                }
                catch (e) {
                    console.log(this.$Bitmap[sys.BitmapKeys.bitmapData]);
                    throw new Error(sys.tr(1039));
                }
>>>>>>> 788fe32d
            }
            if (data[3] === 0) {
                return null;
            }
            return this;
        }

        /**
         * @private
         *
         * @param context
         * @param texture
         * @param destW
         * @param destH
         * @param scale9Grid
         * @param fillMode
         * @param smoothing
         */
        static $drawImage(node:sys.BitmapNode, image:any,
                          clipX:number, clipY:number, clipWidth:number, clipHeight:number, offsetX:number, offsetY:number, textureWidth:number, textureHeight:number,
                          destW:number, destH:number, scale9Grid:egret.Rectangle, fillMode:string, smoothing:boolean):void {
            if (!image) {
                return;
            }
            node.smoothing = smoothing;
            node.image = image;
            if (scale9Grid) {
                Bitmap.$drawScale9GridImage(node, image, scale9Grid,
                    clipX, clipY, clipWidth,
                    clipHeight, offsetX, offsetY, textureWidth, textureHeight, destW, destH);
            }
            else if (fillMode == egret.BitmapFillMode.SCALE) {
                var tsX:number = destW / textureWidth;
                var tsY:number = destH / textureHeight;
                node.drawImage(clipX, clipY,
                    clipWidth, clipHeight, offsetX * tsX, offsetY * tsY, tsX * clipWidth, tsY * clipHeight);
            }
            else if (fillMode == egret.BitmapFillMode.CLIP) {
                var tempW:number = Math.min(textureWidth, destW);
                var tempH:number = Math.min(textureHeight, destH);
                node.drawImage(clipX, clipY,
                    tempW / $TextureScaleFactor, tempH / $TextureScaleFactor, offsetX, offsetY, tempW, tempH);
            }
            else {
                //var tempImage:egret.BitmapData = image;
                //var tempCanvas;
                //if (tempImage.width != clipWidth || tempImage.height != clipHeight || egret.$TextureScaleFactor != 1) {
                //    tempCanvas = egret.sys.surfaceFactory.create(true);
                //    tempCanvas.width = textureWidth;
                //    tempCanvas.height = textureHeight;
                //    tempCanvas.renderContext.drawImage(tempImage, clipX, clipY, clipWidth, clipHeight, offsetX, offsetY, clipWidth * $TextureScaleFactor, clipHeight * $TextureScaleFactor);
                //    tempImage = tempCanvas;
                //}
                //
                //var pattern = context.createPattern(tempImage, "repeat");
                //context.beginPath();
                //context.rect(0, 0, destW, destH);
                //context.fillStyle = pattern;
                //context.fill();
                //
                //if (tempCanvas) {
                //    egret.sys.surfaceFactory.release(tempCanvas);
                //}
            }
        }

        /**
         * @private
         * 绘制九宫格位图
         */
        private static $drawScale9GridImage(node:sys.BitmapNode, image:any,
                                            scale9Grid:egret.Rectangle, clipX:number, clipY:number, clipWidth:number, clipHeight:number, offsetX:number, offsetY:number, textureWidth:number, textureHeight:number, surfaceWidth:number, surfaceHeight:number):void {
            var imageWidth:number = clipWidth;
            var imageHeight:number = clipHeight;

            surfaceWidth = surfaceWidth - (textureWidth - clipWidth * $TextureScaleFactor);
            surfaceHeight = surfaceHeight - (textureHeight - clipHeight * $TextureScaleFactor);


            var targetW0 = scale9Grid.x - offsetX;
            var targetH0 = scale9Grid.y - offsetY;

            var sourceW0 = targetW0 / $TextureScaleFactor;
            var sourceH0 = targetH0 / $TextureScaleFactor;
            var sourceW1 = scale9Grid.width / $TextureScaleFactor;
            var sourceH1 = scale9Grid.height / $TextureScaleFactor;


            //防止空心的情况出现。
            if (sourceH1 == 0) {
                sourceH1 = 1;
                if (sourceH0 >= imageHeight) {
                    sourceH0--;
                }
            }
            if (sourceW1 == 0) {
                sourceW1 = 1;
                if (sourceW0 >= imageWidth) {
                    sourceW0--;
                }
            }
            var sourceX0 = clipX;
            var sourceX1 = sourceX0 + sourceW0;
            var sourceX2 = sourceX1 + sourceW1;
            var sourceW2 = imageWidth - sourceW0 - sourceW1;

            var sourceY0 = clipY;
            var sourceY1 = sourceY0 + sourceH0;
            var sourceY2 = sourceY1 + sourceH1;
            var sourceH2 = imageHeight - sourceH0 - sourceH1;

            var targetW2 = sourceW2 * $TextureScaleFactor;
            var targetH2 = sourceH2 * $TextureScaleFactor;

            if ((sourceW0 + sourceW2) * $TextureScaleFactor > surfaceWidth || (sourceH0 + sourceH2) * $TextureScaleFactor > surfaceHeight) {
                node.drawImage(clipX, clipY, clipWidth, clipHeight, offsetX, offsetY, surfaceWidth, surfaceHeight);
                return;
            }

            var targetX0 = offsetX;
            var targetX1 = targetX0 + targetW0;
            var targetX2 = targetX0 + (surfaceWidth - targetW2);
            var targetW1 = surfaceWidth - targetW0 - targetW2;

            var targetY0 = offsetY;
            var targetY1 = targetY0 + targetH0;
            var targetY2 = targetY0 + surfaceHeight - targetH2;
            var targetH1 = surfaceHeight - targetH0 - targetH2;

            //
            //             x0     x1     x2
            //          y0 +------+------+------+
            //             |      |      |      | h0
            //             |      |      |      |
            //          y1 +------+------+------+
            //             |      |      |      | h1
            //             |      |      |      |
            //          y2 +------+------+------+
            //             |      |      |      | h2
            //             |      |      |      |
            //             +------+------+------+
            //                w0     w1     w2
            //
            if (sourceH0 <= 0 || sourceH1 <= 0 || sourceH2 <= 0 || sourceW0 <= 0 || sourceW1 <= 0 || sourceW2 <= 0 || (sourceW0 + sourceW1 + sourceW2) > imageWidth || (sourceH0 + sourceH1 + sourceH2) > imageHeight) {
                if (DEBUG)$warn(1018);
                return;
            }
            node.drawImage(sourceX0, sourceY0, sourceW0, sourceH0, targetX0, targetY0, targetW0, targetH0);
            node.drawImage(sourceX1, sourceY0, sourceW1, sourceH0, targetX1, targetY0, targetW1, targetH0);
            node.drawImage(sourceX2, sourceY0, sourceW2, sourceH0, targetX2, targetY0, targetW2, targetH0);
            node.drawImage(sourceX0, sourceY1, sourceW0, sourceH1, targetX0, targetY1, targetW0, targetH1);
            node.drawImage(sourceX1, sourceY1, sourceW1, sourceH1, targetX1, targetY1, targetW1, targetH1);
            node.drawImage(sourceX2, sourceY1, sourceW2, sourceH1, targetX2, targetY1, targetW2, targetH1);
            node.drawImage(sourceX0, sourceY2, sourceW0, sourceH2, targetX0, targetY2, targetW0, targetH2);
            node.drawImage(sourceX1, sourceY2, sourceW1, sourceH2, targetX1, targetY2, targetW1, targetH2);
            node.drawImage(sourceX2, sourceY2, sourceW2, sourceH2, targetX2, targetY2, targetW2, targetH2);
        }
    }
}<|MERGE_RESOLUTION|>--- conflicted
+++ resolved
@@ -526,11 +526,7 @@
                 context = sys.hitTestRenderContext;
                 context.surface.width = context.surface.height = 3;
                 context.translate(1 - localX, 1 - localY);
-<<<<<<< HEAD
                 this.$render();
-                data = context.getImageData(1, 1, 1, 1).data;
-=======
-                this.$render(context);
                 try {
                     data = context.getImageData(1, 1, 1, 1).data;
                 }
@@ -538,7 +534,6 @@
                     console.log(this.$Bitmap[sys.BitmapKeys.bitmapData]);
                     throw new Error(sys.tr(1039));
                 }
->>>>>>> 788fe32d
             }
             if (data[3] === 0) {
                 return null;
