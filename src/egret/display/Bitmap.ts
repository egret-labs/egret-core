--- conflicted
+++ resolved
@@ -686,33 +686,21 @@
             //             +------+------+------+
             //                w0     w1     w2
             //
-            if (sourceH0 > 0) {
-                if (sourceW0 > 0) context.drawImage(image, sourceX0, sourceY0, sourceW0, sourceH0, targetX0, targetY0, targetW0, targetH0);
-                if (sourceW1 > 0) context.drawImage(image, sourceX1, sourceY0, sourceW1, sourceH0, targetX1, targetY0, targetW1, targetH0);
-                if (sourceW2 > 0) context.drawImage(image, sourceX2, sourceY0, sourceW2, sourceH0, targetX2, targetY0, targetW2, targetH0);
+            if (sourceH0 > 0) { 
+                if (sourceW0 > 0) node.drawImage(sourceX0, sourceY0, sourceW0, sourceH0, targetX0, targetY0, targetW0, targetH0);
+                if (sourceW1 > 0) node.drawImage(sourceX1, sourceY0, sourceW1, sourceH0, targetX1, targetY0, targetW1, targetH0);
+                if (sourceW2 > 0) node.drawImage(sourceX2, sourceY0, sourceW2, sourceH0, targetX2, targetY0, targetW2, targetH0);
             }
             if (sourceH1 > 0) {
-                if (sourceW0 > 0) context.drawImage(image, sourceX0, sourceY1, sourceW0, sourceH1, targetX0, targetY1, targetW0, targetH1);
-                if (sourceW1 > 0) context.drawImage(image, sourceX1, sourceY1, sourceW1, sourceH1, targetX1, targetY1, targetW1, targetH1);
-                if (sourceW2 > 0) context.drawImage(image, sourceX2, sourceY1, sourceW2, sourceH1, targetX2, targetY1, targetW2, targetH1);
+                if (sourceW0 > 0) node.drawImage(sourceX0, sourceY1, sourceW0, sourceH1, targetX0, targetY1, targetW0, targetH1);
+                if (sourceW1 > 0) node.drawImage(sourceX1, sourceY1, sourceW1, sourceH1, targetX1, targetY1, targetW1, targetH1);
+                if (sourceW2 > 0) node.drawImage(sourceX2, sourceY1, sourceW2, sourceH1, targetX2, targetY1, targetW2, targetH1);
             }
             if (sourceH2 > 0) {
-                if (sourceW0 > 0) context.drawImage(image, sourceX0, sourceY2, sourceW0, sourceH2, targetX0, targetY2, targetW0, targetH2);
-                if (sourceW1 > 0) context.drawImage(image, sourceX1, sourceY2, sourceW1, sourceH2, targetX1, targetY2, targetW1, targetH2);
-                if (sourceW2 > 0) context.drawImage(image, sourceX2, sourceY2, sourceW2, sourceH2, targetX2, targetY2, targetW2, targetH2);
-            }
-<<<<<<< HEAD
-            node.drawImage(sourceX0, sourceY0, sourceW0, sourceH0, targetX0, targetY0, targetW0, targetH0);
-            node.drawImage(sourceX1, sourceY0, sourceW1, sourceH0, targetX1, targetY0, targetW1, targetH0);
-            node.drawImage(sourceX2, sourceY0, sourceW2, sourceH0, targetX2, targetY0, targetW2, targetH0);
-            node.drawImage(sourceX0, sourceY1, sourceW0, sourceH1, targetX0, targetY1, targetW0, targetH1);
-            node.drawImage(sourceX1, sourceY1, sourceW1, sourceH1, targetX1, targetY1, targetW1, targetH1);
-            node.drawImage(sourceX2, sourceY1, sourceW2, sourceH1, targetX2, targetY1, targetW2, targetH1);
-            node.drawImage(sourceX0, sourceY2, sourceW0, sourceH2, targetX0, targetY2, targetW0, targetH2);
-            node.drawImage(sourceX1, sourceY2, sourceW1, sourceH2, targetX1, targetY2, targetW1, targetH2);
-            node.drawImage(sourceX2, sourceY2, sourceW2, sourceH2, targetX2, targetY2, targetW2, targetH2);
-=======
->>>>>>> 59d35559
+                if (sourceW0 > 0) node.drawImage(sourceX0, sourceY2, sourceW0, sourceH2, targetX0, targetY2, targetW0, targetH2);
+                if (sourceW1 > 0) node.drawImage(sourceX1, sourceY2, sourceW1, sourceH2, targetX1, targetY2, targetW1, targetH2);
+                if (sourceW2 > 0) node.drawImage(sourceX2, sourceY2, sourceW2, sourceH2, targetX2, targetY2, targetW2, targetH2);
+            }
         }
     }
 
