--- conflicted
+++ resolved
@@ -36,20 +36,11 @@
 
 module egret {
 
-<<<<<<< HEAD
-	/**
-	 * @class egret.MovieClip
-	 * @classdesc
-     * MovieClip是所有影片剪辑类的抽象基类
-	 * @extends egret.DisplayObjectContainer
-	 */
-=======
     /**
      * @class egret.MovieClip
      * @classdesc 影片剪辑，可以通过影片剪辑播放序列帧动画。
      * @extends egret.DisplayObjectContainer
      */
->>>>>>> 9e8956b9
     export class MovieClip extends DisplayObjectContainer {
 
         private delegate:MovieClipDelegate;
@@ -74,12 +65,9 @@
 
         /**
          * 播放指定动画
-<<<<<<< HEAD
 		 * @method egret.MovieClip#gotoAndPlay
-         * @param frameName {string} 
-=======
          * @param frameName {string} 指定帧的帧名称
->>>>>>> 9e8956b9
+
          */
         public gotoAndPlay(frameName:string) {
             this.delegate.gotoAndPlay(frameName);
@@ -87,12 +75,9 @@
 
         /**
          * 播放并暂停指定动画
-<<<<<<< HEAD
 		 * @method egret.MovieClip#gotoAndStop
-         * @param frameName {string} 
-=======
          * @param frameName {string} 指定帧的帧名称
->>>>>>> 9e8956b9
+
          */
         public gotoAndStop(frameName:string) {
             this.delegate.gotoAndStop(frameName);
@@ -137,14 +122,10 @@
         }
 
         /**
-<<<<<<< HEAD
+         * 获取当前影片剪辑的帧频数
 		 * @method egret.MovieClip#getTotalFrame
          * @deprecated
 		 * @returns {number}
-=======
-         * 获取当前影片剪辑的帧频数
-         * @return {number}
->>>>>>> 9e8956b9
          */
         public getTotalFrame():number {
             Logger.warning("MovieClip#getTotalFrame方法即将废弃");
