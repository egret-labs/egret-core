/**
 * Copyright (c) 2014,Egret-Labs.org
 * All rights reserved.
 * Redistribution and use in source and binary forms, with or without
 * modification, are permitted provided that the following conditions are met:
 *
 *     * Redistributions of source code must retain the above copyright
 *       notice, this list of conditions and the following disclaimer.
 *     * Redistributions in binary form must reproduce the above copyright
 *       notice, this list of conditions and the following disclaimer in the
 *       documentation and/or other materials provided with the distribution.
 *     * Neither the name of the Egret-Labs.org nor the
 *       names of its contributors may be used to endorse or promote products
 *       derived from this software without specific prior written permission.
 *
 * THIS SOFTWARE IS PROVIDED BY EGRET-LABS.ORG AND CONTRIBUTORS "AS IS" AND ANY
 * EXPRESS OR IMPLIED WARRANTIES, INCLUDING, BUT NOT LIMITED TO, THE IMPLIED
 * WARRANTIES OF MERCHANTABILITY AND FITNESS FOR A PARTICULAR PURPOSE ARE
 * DISCLAIMED. IN NO EVENT SHALL EGRET-LABS.ORG AND CONTRIBUTORS BE LIABLE FOR ANY
 * DIRECT, INDIRECT, INCIDENTAL, SPECIAL, EXEMPLARY, OR CONSEQUENTIAL DAMAGES
 * (INCLUDING, BUT NOT LIMITED TO, PROCUREMENT OF SUBSTITUTE GOODS OR SERVICES;
 * LOSS OF USE, DATA, OR PROFITS; OR BUSINESS INTERRUPTION) HOWEVER CAUSED AND
 * ON ANY THEORY OF LIABILITY, WHETHER IN CONTRACT, STRICT LIABILITY, OR TORT
 * (INCLUDING NEGLIGENCE OR OTHERWISE) ARISING IN ANY WAY OUT OF THE USE OF THIS
 * SOFTWARE, EVEN IF ADVISED OF THE POSSIBILITY OF SUCH DAMAGE.
 */


module egret {

    /**
     * @class egret.Texture
     * @classdesc 纹理类是对不同平台不同的图片资源的封装
     * 在HTML5中，资源是一个HTMLElement对象
     * 在OpenGL / WebGL中，资源是一个提交GPU后获取的纹理id
     * Texture类封装了这些底层实现的细节，开发者只需要关心接口即可
     */
    export class Texture extends HashObject{

        public webGLTexture;

        public constructor(){
            super();
        }

        public _bitmapX:number = 0;
        /**
         * 表示这个纹理在bitmapData上的x起始位置
         * @member {number} egret.Texture#bitmapX
         */
        public get bitmapX():number{
            return this._bitmapX;
        }

        public _bitmapY:number = 0;
        /**
         * 表示这个纹理在bitmapData上的y起始位置
         * @member {number} egret.Texture#bitmapY
         */
        public get bitmapY():number{
            return this._bitmapY;
        }
        /**
         * 表示这个纹理在bitmapData上的宽度
         */
        public _bitmapWidth:number = 0;
        /**
         * 表示这个纹理在bitmapData上的高度
         */
        public _bitmapHeight:number = 0;

        /**
         * 表示这个纹理显示了之后在x方向的渲染偏移量
         */
        public _offsetX = 0;
        /**
         * 表示这个纹理显示了之后在y方向的渲染偏移量
         */
        public _offsetY = 0;


        public _textureWidth:number = 0;
        /**
         * 纹理宽度
         * @member {number} egret.Texture#textureWidth
         */
<<<<<<< HEAD
        public _textureWidth:number = 0;

=======
>>>>>>> a3857362
        public get textureWidth():number {
            return this._textureWidth;
        }


        public _textureHeight:number = 0;
        /**
         * 纹理高度
         * @member {number} egret.Texture#textureWidth
         */
<<<<<<< HEAD
        public _textureHeight:number = 0;

=======
>>>>>>> a3857362
        public get textureHeight():number {
            return this._textureHeight;
        }
        /**
         * 表示bitmapData.width
         */
        public _sourceWidth:number;
        /**
         * 表示bitmapData.height
         */
        public _sourceHeight:number;
        /**
         * 纹理原图宽度
         */
        public sourceWidth:number = 0;
        /**
         * 纹理原图高度
         */
        public sourceHeight:number = 0;

        /**
         * 纹理对象中得位图数据
         * @member {any} egret.Texture#bitmapData
         */
        public _bitmapData;

        public get bitmapData() {
            return this._bitmapData;
        }

        public set bitmapData(value:any) {
            var scale = egret.MainContext.instance.rendererContext.texture_scale_factor;
            this._bitmapData = value;
            this._textureWidth = value.width * scale;
            this._textureHeight = value.height * scale;
<<<<<<< HEAD
            this._actualWidth = this._textureWidth;
            this._actualHeight = this._textureHeight;
            this.sourceWidth = this._textureWidth;
            this.sourceHeight = this._textureHeight;
=======
            this._bitmapWidth = this._textureWidth;
            this._bitmapHeight = this._textureHeight;
            this._sourceWidth = this._textureWidth;
            this._sourceHeight = this._textureHeight;
            this._offsetX = this._offsetY = this._bitmapX = this._bitmapY = 0;
>>>>>>> a3857362
        }

        /**
         * 获取某一点像素的颜色值
         * @method egret.Texture#getPixel32
         * @param x 像素点的X轴坐标
         * @param y 像素点的Y轴坐标
         * @returns {number} 指定像素点的颜色值
         */
        public getPixel32(x,y):number[]{
            var result:any = this._bitmapData.getContext("2d").getImageData(x,y,1,1);
            return result.data;
        }
    }
}<|MERGE_RESOLUTION|>--- conflicted
+++ resolved
@@ -84,11 +84,6 @@
          * 纹理宽度
          * @member {number} egret.Texture#textureWidth
          */
-<<<<<<< HEAD
-        public _textureWidth:number = 0;
-
-=======
->>>>>>> a3857362
         public get textureWidth():number {
             return this._textureWidth;
         }
@@ -99,11 +94,6 @@
          * 纹理高度
          * @member {number} egret.Texture#textureWidth
          */
-<<<<<<< HEAD
-        public _textureHeight:number = 0;
-
-=======
->>>>>>> a3857362
         public get textureHeight():number {
             return this._textureHeight;
         }
@@ -115,14 +105,6 @@
          * 表示bitmapData.height
          */
         public _sourceHeight:number;
-        /**
-         * 纹理原图宽度
-         */
-        public sourceWidth:number = 0;
-        /**
-         * 纹理原图高度
-         */
-        public sourceHeight:number = 0;
 
         /**
          * 纹理对象中得位图数据
@@ -139,18 +121,11 @@
             this._bitmapData = value;
             this._textureWidth = value.width * scale;
             this._textureHeight = value.height * scale;
-<<<<<<< HEAD
-            this._actualWidth = this._textureWidth;
-            this._actualHeight = this._textureHeight;
-            this.sourceWidth = this._textureWidth;
-            this.sourceHeight = this._textureHeight;
-=======
             this._bitmapWidth = this._textureWidth;
             this._bitmapHeight = this._textureHeight;
             this._sourceWidth = this._textureWidth;
             this._sourceHeight = this._textureHeight;
             this._offsetX = this._offsetY = this._bitmapX = this._bitmapY = 0;
->>>>>>> a3857362
         }
 
         /**
