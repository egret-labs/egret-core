--- conflicted
+++ resolved
@@ -112,12 +112,7 @@
             this._textureHeight = this._sourceHeight * scale;
             this._bitmapWidth = this._textureWidth;
             this._bitmapHeight = this._textureHeight;
-<<<<<<< HEAD
             this._offsetX = this._offsetY = this._bitmapX = this._bitmapY = 0;
-=======
-            this._sourceWidth = this._textureWidth;
-            this._sourceHeight = this._textureHeight;
->>>>>>> e8fa32c4
         }
 
         /**
