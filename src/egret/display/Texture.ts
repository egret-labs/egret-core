/**
 * Copyright (c) 2014,Egret-Labs.org
 * All rights reserved.
 * Redistribution and use in source and binary forms, with or without
 * modification, are permitted provided that the following conditions are met:
 *
 *     * Redistributions of source code must retain the above copyright
 *       notice, this list of conditions and the following disclaimer.
 *     * Redistributions in binary form must reproduce the above copyright
 *       notice, this list of conditions and the following disclaimer in the
 *       documentation and/or other materials provided with the distribution.
 *     * Neither the name of the Egret-Labs.org nor the
 *       names of its contributors may be used to endorse or promote products
 *       derived from this software without specific prior written permission.
 *
 * THIS SOFTWARE IS PROVIDED BY EGRET-LABS.ORG AND CONTRIBUTORS "AS IS" AND ANY
 * EXPRESS OR IMPLIED WARRANTIES, INCLUDING, BUT NOT LIMITED TO, THE IMPLIED
 * WARRANTIES OF MERCHANTABILITY AND FITNESS FOR A PARTICULAR PURPOSE ARE
 * DISCLAIMED. IN NO EVENT SHALL EGRET-LABS.ORG AND CONTRIBUTORS BE LIABLE FOR ANY
 * DIRECT, INDIRECT, INCIDENTAL, SPECIAL, EXEMPLARY, OR CONSEQUENTIAL DAMAGES
 * (INCLUDING, BUT NOT LIMITED TO, PROCUREMENT OF SUBSTITUTE GOODS OR SERVICES;
 * LOSS OF USE, DATA, OR PROFITS; OR BUSINESS INTERRUPTION) HOWEVER CAUSED AND
 * ON ANY THEORY OF LIABILITY, WHETHER IN CONTRACT, STRICT LIABILITY, OR TORT
 * (INCLUDING NEGLIGENCE OR OTHERWISE) ARISING IN ANY WAY OUT OF THE USE OF THIS
 * SOFTWARE, EVEN IF ADVISED OF THE POSSIBILITY OF SUCH DAMAGE.
 */


module egret {

    /**
     * @class egret.Texture
     * @classdesc 纹理类是对不同平台不同的图片资源的封装
     * 在HTML5中，资源是一个HTMLElement对象
     * 在OpenGL / WebGL中，资源是一个提交GPU后获取的纹理id
     * Texture类封装了这些底层实现的细节，开发者只需要关心接口即可
     * @link
        * http://docs.egret-labs.org/post/manual/bitmap/textures.html 纹理集的使用
     * http://docs.egret-labs.org/post/manual/loader/getres.html 获取资源的几种方式
     */
    export class Texture extends HashObject {

        /**
         * 创建一个 egret.Texture 对象
         */
        public constructor() {
            super();
        }

        /**
         * 表示这个纹理在 bitmapData 上的 x 起始位置
         */
        public _bitmapX:number = 0;
        /**
         * 表示这个纹理在 bitmapData 上的 y 起始位置
         */
        public _bitmapY:number = 0;
        /**
         * 表示这个纹理在 bitmapData 上的宽度
         */
        public _bitmapWidth:number = 0;
        /**
         * 表示这个纹理在 bitmapData 上的高度
         */
        public _bitmapHeight:number = 0;

        /**
         * 表示这个纹理显示了之后在 x 方向的渲染偏移量
         */
        public _offsetX = 0;
        /**
         * 表示这个纹理显示了之后在 y 方向的渲染偏移量
         */
        public _offsetY = 0;

        /**
         * 纹理宽度
         */
        public _textureWidth:number = 0;

        /**
         * 纹理宽度
         * @member {number} egret.Texture#textureWidth
         */
        public get textureWidth():number {
            return this._textureWidth;
        }

        /**
         * 纹理高度
         */
        public _textureHeight:number = 0;

        /**
         * 纹理高度
         * @member {number} egret.Texture#textureHeight
         */
        public get textureHeight():number {
            return this._textureHeight;
        }

        /**
         * 表示bitmapData.width
         */
        public _sourceWidth:number = 0;
        /**
         * 表示bitmapData.height
         */
        public _sourceHeight:number = 0;

        public _bitmapData:any = null;

        public _setBitmapData(value:any) {
            var scale = egret.MainContext.instance.rendererContext._texture_scale_factor;
            this._bitmapData = value;
            this._sourceWidth = value.width;
            this._sourceHeight = value.height;
            this._textureWidth = this._sourceWidth * scale;
            this._textureHeight = this._sourceHeight * scale;
            this._bitmapWidth = this._textureWidth;
            this._bitmapHeight = this._textureHeight;
            this._offsetX = this._offsetY = this._bitmapX = this._bitmapY = 0;
        }

        /**
         * 获取某一点像素的颜色值
         * @method egret.Texture#getPixel32
         * @param x {number} 像素点的X轴坐标
         * @param y {number} 像素点的Y轴坐标
         * @returns {number} 指定像素点的颜色值
         */
        public getPixel32(x:number, y:number):number[] {
            var result:any = this._bitmapData.getContext("2d").getImageData(x, y, 1, 1);
            return result.data;
        }

        public dispose() {
<<<<<<< HEAD
        }

        public clone():Texture {
=======
            var bitmapData = this._bitmapData;
            if (bitmapData.dispose) {
                bitmapData.dispose();
            }
        }

        public _clone():Texture {
>>>>>>> a7b5f8b1
            var texture = new Texture();
            texture._bitmapData = this._bitmapData;
            return texture;
        }

        public draw(context:any, sourceX, sourceY, sourceWidth, sourceHeight, destX, destY, destWidth, destHeight, renderType) {

        }

        public _drawForCanvas(context:CanvasRenderingContext2D, sourceX, sourceY, sourceWidth, sourceHeight, destX, destY, destWidth, destHeight, renderType) {

            var bitmapData = this._bitmapData;
            if (!bitmapData["avaliable"]) {
                return;
            }
            if (renderType != undefined) {
                this._drawRepeatImageForCanvas(context, sourceX, sourceY, sourceWidth, sourceHeight, destX, destY, destWidth, destHeight, renderType)
            }
            else {
                context.drawImage(bitmapData, sourceX, sourceY, sourceWidth, sourceHeight, destX, destY, destWidth, destHeight);
            }
        }

        public _drawForNative(context:any, sourceX, sourceY, sourceWidth, sourceHeight, destX, destY, destWidth, destHeight, renderType) {
            context.drawImage(this._bitmapData, sourceX, sourceY, sourceWidth, sourceHeight, destX, destY, destWidth, destHeight);
        }


        public _drawRepeatImageForCanvas(context:CanvasRenderingContext2D, sourceX, sourceY, sourceWidth, sourceHeight, destX, destY, destWidth, destHeight, repeat) {
            if (this['pattern'] === undefined) {
                var texture_scale_factor = egret.MainContext.instance.rendererContext._texture_scale_factor;
                var image = this._bitmapData;
                var tempImage:HTMLElement = image;
                if (image.width != sourceWidth || image.height != sourceHeight || texture_scale_factor != 1) {
                    var tempCanvas = document.createElement("canvas");
                    tempCanvas.width = sourceWidth * texture_scale_factor;
                    tempCanvas.height = sourceHeight * texture_scale_factor;
                    tempCanvas.getContext("2d").drawImage(image, sourceX, sourceY, sourceWidth, sourceHeight, 0, 0, sourceWidth * texture_scale_factor, sourceHeight * texture_scale_factor);
                    tempImage = tempCanvas;
                }
                var pat = context.createPattern(tempImage, repeat);
                this['pattern'] = pat;
            }
            var pattern = this['pattern'];
            context.fillStyle = pattern;
            context.translate(destX, destY);
            context.fillRect(0, 0, destWidth, destHeight);
            context.translate(-destX, -destY);
        }

        public _disposeForCanvas():void {
            var bitmapData = this._bitmapData;
            bitmapData.onload = null;
            bitmapData.onerror = null;
            bitmapData.src = null;
            bitmapData["avaliable"] = false;
        }

        public _disposeForNative():void {

            var bitmapData = this._bitmapData;
            egret_native.Texture.removeTexture(bitmapData);


        }

        public _disposeForWebGL():void {

            var context = egret.MainContext.instance.rendererContext;
            var gl:WebGLRenderingContext = context["gl"];
            var bitmapData = this._bitmapData;
            if(bitmapData) {
                var webGLTexture = bitmapData.webGLTexture;
                if(webGLTexture && gl) {
                    for(var key in webGLTexture) {
                        var glTexture = webGLTexture[key];
                        gl.deleteTexture(glTexture);
                    }
                }
                bitmapData.webGLTexture = null;
            }
        }

        public static createBitmapData(url:string, callback:(code:number, bitmapData:HTMLImageElement)=>void) {

            var bitmapData:HTMLImageElement = Texture._bitmapDataFactory[url];
            if (!bitmapData) {
                bitmapData = document.createElement("img");
                Texture._bitmapDataFactory[url] = bitmapData;
            }
            bitmapData.onload = function () {
                bitmapData["avaliable"] = true;
                callback(0, bitmapData);
            }
            bitmapData.onerror = function () {
                callback(1, bitmapData);
            }
            bitmapData.src = url;
        }

        private static _bitmapDataFactory:any = {};
    }
}


declare module egret_native {


    module Texture {

        function addTexture(filePath:string):any;
        function addTextureAsyn(filePath:string, promise:any):any;
        function addTextureUnsyn(filePath:string, promise:any):any;

        function removeTexture(filePath:string):void;
    }
}<|MERGE_RESOLUTION|>--- conflicted
+++ resolved
@@ -135,11 +135,6 @@
         }
 
         public dispose() {
-<<<<<<< HEAD
-        }
-
-        public clone():Texture {
-=======
             var bitmapData = this._bitmapData;
             if (bitmapData.dispose) {
                 bitmapData.dispose();
@@ -147,7 +142,6 @@
         }
 
         public _clone():Texture {
->>>>>>> a7b5f8b1
             var texture = new Texture();
             texture._bitmapData = this._bitmapData;
             return texture;
