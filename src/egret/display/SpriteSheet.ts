--- conflicted
+++ resolved
@@ -42,16 +42,13 @@
             var bitmapData:any = texture.bitmapData;
             this.bitmapData = bitmapData;
             this._textureMap = {};
-<<<<<<< HEAD
+
             this._sourceWidth = bitmapData.width;
             this._sourceHeight = bitmapData.height;
-=======
-            var scale = egret.MainContext.instance.rendererContext.texture_scale_factor;
-            this._sourceWidth = bitmapData.width*scale;
-            this._sourceHeight = bitmapData.height*scale;
+
             this._bitmapX = texture._bitmapX;
             this._bitmapY = texture._bitmapY;
->>>>>>> e8fa32c4
+
         }
         /**
          * 表示bitmapData.width
