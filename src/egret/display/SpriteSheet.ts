--- conflicted
+++ resolved
@@ -95,20 +95,12 @@
                 textureHeight = offsetY+bitmapHeight;
             }
             var texture:Texture = new Texture();
-<<<<<<< HEAD
-            texture.bitmapData = this.bitmapData;
-            texture._startX = startX;
-            texture._startY = startY;
-            texture._actualWidth = width;
-            texture._actualHeight = height;
-=======
 
             texture._bitmapData = this.bitmapData;
             texture._bitmapX = bitmapX;
             texture._bitmapY = bitmapY;
             texture._bitmapWidth = bitmapWidth;
             texture._bitmapHeight = bitmapHeight;
->>>>>>> a3857362
             texture._offsetX = offsetX;
             texture._offsetY = offsetY;
             texture._textureWidth = textureWidth;
