//////////////////////////////////////////////////////////////////////////////////////
//
//  Copyright (c) 2014-present, Egret Technology.
//  All rights reserved.
//  Redistribution and use in source and binary forms, with or without
//  modification, are permitted provided that the following conditions are met:
//
//     * Redistributions of source code must retain the above copyright
//       notice, this list of conditions and the following disclaimer.
//     * Redistributions in binary form must reproduce the above copyright
//       notice, this list of conditions and the following disclaimer in the
//       documentation and/or other materials provided with the distribution.
//     * Neither the name of the Egret nor the
//       names of its contributors may be used to endorse or promote products
//       derived from this software without specific prior written permission.
//
//  THIS SOFTWARE IS PROVIDED BY EGRET AND CONTRIBUTORS "AS IS" AND ANY EXPRESS
//  OR IMPLIED WARRANTIES, INCLUDING, BUT NOT LIMITED TO, THE IMPLIED WARRANTIES
//  OF MERCHANTABILITY AND FITNESS FOR A PARTICULAR PURPOSE ARE DISCLAIMED.
//  IN NO EVENT SHALL EGRET AND CONTRIBUTORS BE LIABLE FOR ANY DIRECT, INDIRECT,
//  INCIDENTAL, SPECIAL, EXEMPLARY, OR CONSEQUENTIAL DAMAGES (INCLUDING, BUT NOT
//  LIMITED TO, PROCUREMENT OF SUBSTITUTE GOODS OR SERVICES;LOSS OF USE, DATA,
//  OR PROFITS; OR BUSINESS INTERRUPTION) HOWEVER CAUSED AND ON ANY THEORY OF
//  LIABILITY, WHETHER IN CONTRACT, STRICT LIABILITY, OR TORT (INCLUDING
//  NEGLIGENCE OR OTHERWISE) ARISING IN ANY WAY OUT OF THE USE OF THIS SOFTWARE,
//  EVEN IF ADVISED OF THE POSSIBILITY OF SUCH DAMAGE.
//
//////////////////////////////////////////////////////////////////////////////////////


namespace egret {

    /**
     * @private
     * 格式化弧线角度的值
     */
    function clampAngle(value): number {
        value %= Math.PI * 2;
        if (value < 0) {
            value += Math.PI * 2;
        }
        return value;
    }


    /**
     * @private
     * 根据传入的锚点组返回贝塞尔曲线上的一组点,返回类型为egret.Point[];
     * @param pointsData 锚点组,保存着所有控制点的x和y坐标,格式为[x0,y0,x1,y1,x2,y2...]
     * @param pointsAmount 要获取的点的总个数，实际返回点数不一定等于该属性，与范围有关
     * @param range 要获取的点与中心锚点的范围值，0~1之间
     * @returns egret.Point[];
     */
    function createBezierPoints(pointsData: number[], pointsAmount: number): egret.Point[] {
        let points = [];
        for (let i = 0; i < pointsAmount; i++) {
            const point = getBezierPointByFactor(pointsData, i / pointsAmount);
            if (point)
                points.push(point);
        }
        return points;
    }

    /**
     * @private
     * 根据锚点组与取值系数获取贝塞尔曲线上的一点
     * @param pointsData 锚点组,保存着所有控制点的x和y坐标,格式为[x0,y0,x1,y1,x2,y2...]
     * @param t 取值系数
     * @returns egret.Point
     */
    function getBezierPointByFactor(pointsData: number[], t: number): egret.Point {
        let i = 0;
        let x = 0, y = 0;
        const len = pointsData.length;
        //根据传入的数据数量判断是二次贝塞尔还是三次贝塞尔
        if (len / 2 == 3) {
            //二次
            const x0 = pointsData[i++];
            const y0 = pointsData[i++];
            const x1 = pointsData[i++];
            const y1 = pointsData[i++];
            const x2 = pointsData[i++];
            const y2 = pointsData[i++];
            x = getCurvePoint(x0, x1, x2, t);
            y = getCurvePoint(y0, y1, y2, t);
        } else if (len / 2 == 4) {
            //三次
            const x0 = pointsData[i++];
            const y0 = pointsData[i++];
            const x1 = pointsData[i++];
            const y1 = pointsData[i++];
            const x2 = pointsData[i++];
            const y2 = pointsData[i++];
            const x3 = pointsData[i++];
            const y3 = pointsData[i++];
            x = getCubicCurvePoint(x0, x1, x2, x3, t);
            y = getCubicCurvePoint(y0, y1, y2, y3, t);
        }
        return egret.Point.create(x, y);
    }

    /**
     * 通过factor参数获取二次贝塞尔曲线上的位置
     * 公式为B(t) = (1-t)^2 * P0 + 2t(1-t) * P1 + t^2 * P2 
     * @param value0 P0
     * @param value1 P1
     * @param value2 P2
     * @param factor t，从0到1的闭区间
     */
    function getCurvePoint(value0: number, value1: number, value2: number, factor: number): number {
        const result = Math.pow((1 - factor), 2) * value0 + 2 * factor * (1 - factor) * value1 + Math.pow(factor, 2) * value2;
        return result;
    }

    /**
     * 通过factor参数获取三次贝塞尔曲线上的位置
     * 公式为B(t) = (1-t)^3 * P0 + 3t(1-t)^2 * P1 + 3t^2 * (1-t) t^2 * P2 + t^3 *P3 
     * @param value0 P0
     * @param value1 P1
     * @param value2 P2
     * @param value3 P3
     * @param factor t，从0到1的闭区间
     */
    function getCubicCurvePoint(value0: number, value1: number, value2: number, value3: number, factor: number): number {
        const result = Math.pow((1 - factor), 3) * value0 + 3 * factor * Math.pow((1 - factor), 2) * value1 + 3 * (1 - factor) * Math.pow(factor, 2) * value2 + Math.pow(factor, 3) * value3;
        return result;
    }




    /**
     * The Graphics class contains a set of methods for creating vector shape. Display objects that support drawing include Sprite and Shape objects. Each class in these classes includes the graphics attribute that is a Graphics object.
     * The following auxiliary functions are provided for ease of use: drawRect(), drawRoundRect(), drawCircle(), and drawEllipse().
     * @see http://edn.egret.com/cn/docs/page/136 Draw Rectangle
     * @version Egret 2.4
     * @platform Web,Native
     * @includeExample egret/display/Graphics.ts
     * @language en_US
     */
    /**
     * Graphics 类包含一组可用来创建矢量形状的方法。支持绘制的显示对象包括 Sprite 和 Shape 对象。这些类中的每一个类都包括 graphics 属性，该属性是一个 Graphics 对象。
     * 以下是为便于使用而提供的一些辅助函数：drawRect()、drawRoundRect()、drawCircle() 和 drawEllipse()。
     * @see http://edn.egret.com/cn/docs/page/136 绘制矩形
     * @version Egret 2.4
     * @platform Web,Native
     * @includeExample egret/display/Graphics.ts
     * @language zh_CN
     */
    export class Graphics extends HashObject {

        /**
         * Initializes a Graphics object.
         * @version Egret 2.4
         * @platform Web,Native
         * @language en_US
         */
        /**
         * 创建一个 Graphics 对象。
         * @version Egret 2.4
         * @platform Web,Native
         * @language zh_CN
         */
        public constructor() {
            super();
            this.$renderNode = new sys.GraphicsNode();
        }

        /**
         * @private
         */
        $renderNode: sys.GraphicsNode;
        /**
         * 绑定到的目标显示对象
         */
        public $targetDisplay: DisplayObject;
        $targetIsSprite: boolean;

        /**
         * @private
         * 设置绑定到的目标显示对象
         */
        $setTarget(target: DisplayObject): void {
            if (this.$targetDisplay) {
                this.$targetDisplay.$renderNode = null;
            }
            target.$renderNode = this.$renderNode;
            this.$targetDisplay = target;
            this.$targetIsSprite = target instanceof Sprite;
        }

        /**
         * 当前移动到的坐标X
         */
        private lastX: number = 0;
        /**
         * 当前移动到的坐标Y
         */
        private lastY: number = 0;
        /**
         * 当前正在绘制的填充
         */
        private fillPath: sys.Path2D = null;
        /**
         * 当前正在绘制的线条
         */
        private strokePath: sys.StrokePath = null;
        /**
         * 线条的左上方宽度
         */
        private topLeftStrokeWidth = 0;
        /**
         * 线条的右下方宽度
         */
        private bottomRightStrokeWidth = 0;

        /**
         * 对1像素和3像素特殊处理，向右下角偏移0.5像素，以显示清晰锐利的线条。
         */
        private setStrokeWidth(width: number) {
            switch (width) {
                case 1:
                    this.topLeftStrokeWidth = 0;
                    this.bottomRightStrokeWidth = 1;
                    break;
                case 3:
                    this.topLeftStrokeWidth = 1;
                    this.bottomRightStrokeWidth = 2;
                    break;
                default:
                    let half = Math.ceil(width * 0.5) | 0;
                    this.topLeftStrokeWidth = half;
                    this.bottomRightStrokeWidth = half;
                    break;
            }
        }

        /**
         * Specify a simple single color fill that will be used for subsequent calls to other Graphics methods (for example, lineTo() and drawCircle()) when drawing.
         * Calling the clear() method will clear the fill.
         * @param color Filled color
         * @param alpha Filled Alpha value
         * @version Egret 2.4
         * @platform Web,Native
         * @language en_US
         */
        /**
         * 指定一种简单的单一颜色填充，在绘制时该填充将在随后对其他 Graphics 方法（如 lineTo() 或 drawCircle()）的调用中使用。
         * 调用 clear() 方法会清除填充。
         * @param color 填充的颜色
         * @param alpha 填充的 Alpha 值
         * @version Egret 2.4
         * @platform Web,Native
         * @language zh_CN
         */
        public beginFill(color: number, alpha: number = 1): void {
            color = +color || 0;
            alpha = +alpha || 0;
            if (egret.nativeRender) {
                this.$targetDisplay.$nativeDisplayObject.setBeginFill(color, alpha);
            }
            this.fillPath = this.$renderNode.beginFill(color, alpha, this.strokePath);
            if (this.$renderNode.drawData.length > 1) {
                this.fillPath.moveTo(this.lastX, this.lastY);
            }
        }


        /**
         * Specifies a gradient fill used by subsequent calls to other Graphics methods (such as lineTo() or drawCircle()) for the object.
         * Calling the clear() method clears the fill.
         * @param type A value from the GradientType class that specifies which gradient type to use: GradientType.LINEAR or GradientType.RADIAL.
         * @param colors An array of RGB hexadecimal color values used in the gradient; for example, red is 0xFF0000, blue is 0x0000FF, and so on. You can specify up to 15 colors. For each color, specify a corresponding value in the alphas and ratios parameters.
         * @param alphas An array of alpha values for the corresponding colors in the colors array;
         * @param ratios An array of color distribution ratios; valid values are 0-255.
         * @param matrix A transformation matrix as defined by the egret.Matrix class. The egret.Matrix class includes a createGradientBox() method, which lets you conveniently set up the matrix for use with the beginGradientFill() method.
         * @platform Web,Native
         * @version Egret 2.4
         * @language en_US
         */
        /**
         * 指定一种渐变填充，用于随后调用对象的其他 Graphics 方法（如 lineTo() 或 drawCircle()）。
         * 调用 clear() 方法会清除填充。
         * @param type 用于指定要使用哪种渐变类型的 GradientType 类的值：GradientType.LINEAR 或 GradientType.RADIAL。
         * @param colors 渐变中使用的 RGB 十六进制颜色值的数组（例如，红色为 0xFF0000，蓝色为 0x0000FF，等等）。对于每种颜色，请在 alphas 和 ratios 参数中指定对应值。
         * @param alphas colors 数组中对应颜色的 alpha 值数组。
         * @param ratios 颜色分布比率的数组。有效值为 0 到 255。
         * @param matrix 一个由 egret.Matrix 类定义的转换矩阵。egret.Matrix 类包括 createGradientBox() 方法，通过该方法可以方便地设置矩阵，以便与 beginGradientFill() 方法一起使用
         * @platform Web,Native
         * @version Egret 2.4
         * @language zh_CN
         */
        public beginGradientFill(type: string, colors: number[], alphas: number[], ratios: number[], matrix: egret.Matrix = null): void {
            if (egret.nativeRender) {
                this.$targetDisplay.$nativeDisplayObject.setBeginGradientFill(type, colors, alphas, ratios, matrix);
            }

            this.fillPath = this.$renderNode.beginGradientFill(type, colors, alphas, ratios, matrix, this.strokePath);
            if (this.$renderNode.drawData.length > 1) {
                this.fillPath.moveTo(this.lastX, this.lastY);
            }
        }

        /**
         * Apply fill to the lines and curves added after the previous calling to the beginFill() method.
         * @version Egret 2.4
         * @platform Web,Native
         * @language en_US
         */
        /**
         * 对从上一次调用 beginFill()方法之后添加的直线和曲线应用填充。
         * @version Egret 2.4
         * @platform Web,Native
         * @language zh_CN
         */
<<<<<<< HEAD
        public endFill(fillRule?:CanvasFillRule):void {
            let fillPath = this.fillPath;
            if(fillPath){
                fillPath.fillRule = fillRule || "nonzero";
                this.fillPath = null;
            }
=======
        public endFill(): void {
            if (egret.nativeRender) {
                this.$targetDisplay.$nativeDisplayObject.setEndFill();
            }
            this.fillPath = null;
>>>>>>> 63f74e73
        }

        /**
         * Specify a line style that will be used for subsequent calls to Graphics methods such as lineTo() and drawCircle().
         * @param thickness An integer, indicating the thickness of the line in points. Valid values are 0 to 255. If a number is not specified, or if the parameter is undefined, a line is not drawn. If a value less than 0 is passed, the default value is 0. Value 0 indicates hairline thickness; the maximum thickness is 255. If a value greater than 255 is passed, the default value is 255.
         * @param color A hexadecimal color value of the line (for example, red is 0xFF0000, and blue is 0x0000FF, etc.). If no value is specified, the default value is 0x000000 (black). Optional.
         * @param alpha Indicates Alpha value of the line's color. Valid values are 0 to 1. If no value is specified, the default value is 1 (solid). If the value is less than 0, the default value is 0. If the value is greater than 1, the default value is 1.
         * @param pixelHinting A boolean value that specifies whether to hint strokes to full pixels. This affects both the position of anchors of a curve and the line stroke size itself. With pixelHinting set to true, the line width is adjusted to full pixel width. With pixelHinting set to false, disjoints can appear for curves and straight lines.
         * @param scaleMode Specifies the scale mode to be used
         * @param caps Specifies the value of the CapsStyle class of the endpoint type at the end of the line. (default = CapsStyle.ROUND)
         * @param joints Specifies the type of joint appearance of corner.  (default = JointStyle.ROUND)
         * @param miterLimit Indicates the limit number of cut miter.
         * @param lineDash set the line dash.
         * @version Egret 2.4
         * @platform Web,Native
         * @language en_US
         */
        /**
         * 指定一种线条样式以用于随后对 lineTo() 或 drawCircle() 等 Graphics 方法的调用。
         * @param thickness 一个整数，以点为单位表示线条的粗细，有效值为 0 到 255。如果未指定数字，或者未定义该参数，则不绘制线条。如果传递的值小于 0，则默认值为 0。值 0 表示极细的粗细；最大粗细为 255。如果传递的值大于 255，则默认值为 255。
         * @param color 线条的十六进制颜色值（例如，红色为 0xFF0000，蓝色为 0x0000FF 等）。如果未指明值，则默认值为 0x000000（黑色）。可选。
         * @param alpha 表示线条颜色的 Alpha 值的数字；有效值为 0 到 1。如果未指明值，则默认值为 1（纯色）。如果值小于 0，则默认值为 0。如果值大于 1，则默认值为 1。
         * @param pixelHinting 布尔型值，指定是否提示笔触采用完整像素。它同时影响曲线锚点的位置以及线条笔触大小本身。在 pixelHinting 设置为 true 的情况下，线条宽度会调整到完整像素宽度。在 pixelHinting 设置为 false 的情况下，对于曲线和直线可能会出现脱节。
         * @param scaleMode 用于指定要使用的比例模式
         * @param caps 用于指定线条末端处端点类型的 CapsStyle 类的值。默认值：CapsStyle.ROUND
         * @param joints 指定用于拐角的连接外观的类型。默认值：JointStyle.ROUND
         * @param miterLimit 用于表示剪切斜接的极限值的数字。
         * @param lineDash 设置虚线样式。
         * @version Egret 2.4
         * @platform Web,Native
         * @language zh_CN
         */
        public lineStyle(thickness: number = NaN, color: number = 0, alpha: number = 1.0, pixelHinting: boolean = false,
            scaleMode: string = "normal", caps: string = null, joints: string = null, miterLimit: number = 3, lineDash?: number[]): void {
            thickness = +thickness || 0;
            color = +color || 0;
            alpha = +alpha || 0;
            miterLimit = +miterLimit || 0;
            if (egret.nativeRender) {
                this.$targetDisplay.$nativeDisplayObject.setLineStyle(thickness, color,
                    alpha, pixelHinting, scaleMode, caps, joints, miterLimit);
            }
            if (thickness <= 0) {
                this.strokePath = null;
                this.setStrokeWidth(0);
            }
            else {
                this.setStrokeWidth(thickness);
                this.strokePath = this.$renderNode.lineStyle(thickness, color, alpha, caps, joints, miterLimit, lineDash);
                if (this.$renderNode.drawData.length > 1) {
                    this.strokePath.moveTo(this.lastX, this.lastY);
                }
            }
        }

        /**
         * Draw a rectangle
         * @param x x position of the center, relative to the registration point of the parent display object (in pixels).
         * @param y y position of the center, relative to the registration point of the parent display object (in pixels).
         * @param width Width of the rectangle (in pixels).
         * @param height Height of the rectangle (in pixels).
         * @version Egret 2.4
         * @platform Web,Native
         * @language en_US
         */
        /**
         * 绘制一个矩形
         * @param x 圆心相对于父显示对象注册点的 x 位置（以像素为单位）。
         * @param y 相对于父显示对象注册点的圆心的 y 位置（以像素为单位）。
         * @param width 矩形的宽度（以像素为单位）。
         * @param height 矩形的高度（以像素为单位）。
         * @version Egret 2.4
         * @platform Web,Native
         * @language zh_CN
         */
        public drawRect(x: number, y: number, width: number, height: number): void {
            x = +x || 0;
            y = +y || 0;
            width = +width || 0;
            height = +height || 0;
            if (egret.nativeRender) {
                this.$targetDisplay.$nativeDisplayObject.setDrawRect(x, y, width, height);
            }
            let fillPath = this.fillPath;
            let strokePath = this.strokePath;
            fillPath && fillPath.drawRect(x, y, width, height);
            strokePath && strokePath.drawRect(x, y, width, height);
            this.extendBoundsByPoint(x + width, y + height);
            this.updatePosition(x, y);
            this.dirty();
        }

        /**
         * Draw a rectangle with rounded corners.
         * @param x x position of the center, relative to the registration point of the parent display object (in pixels).
         * @param y y position of the center, relative to the registration point of the parent display object (in pixels).
         * @param width Width of the rectangle (in pixels).
         * @param height Height of the rectangle (in pixels).
         * @param ellipseWidth Width used to draw an ellipse with rounded corners (in pixels).
         * @param ellipseHeight Height used to draw an ellipse with rounded corners (in pixels). (Optional) If no value is specified, the default value matches the value of the ellipseWidth parameter.
         * @version Egret 2.4
         * @platform Web,Native
         * @language en_US
         */
        /**
         * 绘制一个圆角矩形。
         * @param x 圆心相对于父显示对象注册点的 x 位置（以像素为单位）。
         * @param y 相对于父显示对象注册点的圆心的 y 位置（以像素为单位）。
         * @param width 矩形的宽度（以像素为单位）。
         * @param height 矩形的高度（以像素为单位）。
         * @param ellipseWidth 用于绘制圆角的椭圆的宽度（以像素为单位）。
         * @param ellipseHeight 用于绘制圆角的椭圆的高度（以像素为单位）。 （可选）如果未指定值，则默认值与为 ellipseWidth 参数提供的值相匹配。
         * @version Egret 2.4
         * @platform Web,Native
         * @language zh_CN
         */
        public drawRoundRect(x: number, y: number, width: number, height: number, ellipseWidth: number, ellipseHeight?: number): void {
            x = +x || 0;
            y = +y || 0;
            width = +width || 0;
            height = +height || 0;
            ellipseWidth = +ellipseWidth || 0;
            ellipseHeight = +ellipseHeight || 0;
            if (egret.nativeRender) {
                this.$targetDisplay.$nativeDisplayObject.setDrawRoundRect(x, y, width, height, ellipseWidth, ellipseHeight);
            }
            let fillPath = this.fillPath;
            let strokePath = this.strokePath;
            fillPath && fillPath.drawRoundRect(x, y, width, height, ellipseWidth, ellipseHeight);
            strokePath && strokePath.drawRoundRect(x, y, width, height, ellipseWidth, ellipseHeight);

            let radiusX = (ellipseWidth * 0.5) | 0;
            let radiusY = ellipseHeight ? (ellipseHeight * 0.5) | 0 : radiusX;
            let right = x + width;
            let bottom = y + height;
            let ybw = bottom - radiusY;
            this.extendBoundsByPoint(x, y);
            this.extendBoundsByPoint(right, bottom);
            this.updatePosition(right, ybw);
            this.dirty();
        }

        /**
         * Draw a circle.
         * @param x x position of the center, relative to the registration point of the parent display object (in pixels).
         * @param y y position of the center, relative to the registration point of the parent display object (in pixels).
         * @param r Radius of the circle (in pixels).
         * @version Egret 2.4
         * @platform Web,Native
         * @language en_US
         */
        /**
         * 绘制一个圆。
         * @param x 圆心相对于父显示对象注册点的 x 位置（以像素为单位）。
         * @param y 相对于父显示对象注册点的圆心的 y 位置（以像素为单位）。
         * @param radius 圆的半径（以像素为单位）。
         * @version Egret 2.4
         * @platform Web,Native
         * @language zh_CN
         */
        public drawCircle(x: number, y: number, radius: number): void {
            x = +x || 0;
            y = +y || 0;
            radius = +radius || 0;
            if (egret.nativeRender) {
                this.$targetDisplay.$nativeDisplayObject.setDrawCircle(x, y, radius);
            }
            let fillPath = this.fillPath;
            let strokePath = this.strokePath;
            fillPath && fillPath.drawCircle(x, y, radius);
            strokePath && strokePath.drawCircle(x, y, radius);
            //-1 +2 解决WebGL裁切问题
            this.extendBoundsByPoint(x - radius - 1, y - radius - 1);
            this.extendBoundsByPoint(x + radius + 2, y + radius + 2);
            this.updatePosition(x + radius, y);
            this.dirty();
        }


        /**
         * Draw an ellipse.
         * @param x A number indicating the horizontal position, relative to the registration point of the parent display object (in pixels).
         * @param y A number indicating the vertical position, relative to the registration point of the parent display object (in pixels).
         * @param width Width of the rectangle (in pixels).
         * @param height Height of the rectangle (in pixels).
         * @version Egret 2.4
         * @platform Web,Native
         * @language en_US
         */
        /**
         * 绘制一个椭圆。
         * @param x 一个表示相对于父显示对象注册点的水平位置的数字（以像素为单位）。
         * @param y 一个表示相对于父显示对象注册点的垂直位置的数字（以像素为单位）。
         * @param width 矩形的宽度（以像素为单位）。
         * @param height 矩形的高度（以像素为单位）。
         * @version Egret 2.4
         * @platform Web,Native
         * @language zh_CN
         */
        public drawEllipse(x: number, y: number, width: number, height: number): void {
            x = +x || 0;
            y = +y || 0;
            width = +width || 0;
            height = +height || 0;

            if (egret.nativeRender) {
                this.$targetDisplay.$nativeDisplayObject.setDrawEllipse(x, y, width, height);
            }
            let fillPath = this.fillPath;
            let strokePath = this.strokePath;
            fillPath && fillPath.drawEllipse(x, y, width, height);
            strokePath && strokePath.drawEllipse(x, y, width, height);
            //-1 +2 解决WebGL裁切问题
            this.extendBoundsByPoint(x - 1, y - 1);
            this.extendBoundsByPoint(x + width + 2, y + height + 2);
            this.updatePosition(x + width, y + height * 0.5);
            this.dirty();
        }

        /**
         * Move the current drawing position to (x, y). If any of these parameters is missed, calling this method will fail and the current drawing position keeps unchanged.
         * @param x A number indicating the horizontal position, relative to the registration point of the parent display object (in pixels).
         * @param y A number indicating the vertical position, relative to the registration point of the parent display object (in pixels).
         * @version Egret 2.4
         * @platform Web,Native
         * @language en_US
         */
        /**
         * 将当前绘图位置移动到 (x, y)。如果缺少任何一个参数，则此方法将失败，并且当前绘图位置不改变。
         * @param x 一个表示相对于父显示对象注册点的水平位置的数字（以像素为单位）。
         * @param y 一个表示相对于父显示对象注册点的垂直位置的数字（以像素为单位）。
         * @version Egret 2.4
         * @platform Web,Native
         * @language zh_CN
         */
        public moveTo(x: number, y: number): void {
            x = +x || 0;
            y = +y || 0;
            if (egret.nativeRender) {
                this.$targetDisplay.$nativeDisplayObject.setMoveTo(x, y);
            }
            let fillPath = this.fillPath;
            let strokePath = this.strokePath;
            fillPath && fillPath.moveTo(x, y);
            strokePath && strokePath.moveTo(x, y);
            this.includeLastPosition = false;
            this.lastX = x;
            this.lastY = y;
            this.dirty();
        }

        /**
         * Draw a straight line from the current drawing position to (x, y) using the current line style; the current drawing position is then set to (x, y).
         * @param x A number indicating the horizontal position, relative to the registration point of the parent display object (in pixels).
         * @param y A number indicating the vertical position, relative to the registration point of the parent display object (in pixels).
         * @version Egret 2.4
         * @platform Web,Native
         * @language en_US
         */
        /**
         * 使用当前线条样式绘制一条从当前绘图位置开始到 (x, y) 结束的直线；当前绘图位置随后会设置为 (x, y)。
         * @param x 一个表示相对于父显示对象注册点的水平位置的数字（以像素为单位）。
         * @param y 一个表示相对于父显示对象注册点的垂直位置的数字（以像素为单位）。
         * @version Egret 2.4
         * @platform Web,Native
         * @language zh_CN
         */
        public lineTo(x: number, y: number): void {
            x = +x || 0;
            y = +y || 0;
            if (egret.nativeRender) {
                this.$targetDisplay.$nativeDisplayObject.setLineTo(x, y);
            }
            let fillPath = this.fillPath;
            let strokePath = this.strokePath;
            fillPath && fillPath.lineTo(x, y);
            strokePath && strokePath.lineTo(x, y);
            this.updatePosition(x, y);
            this.dirty();
        }

        /**
         * Draw a quadratic Bezier curve from the current drawing position to (anchorX, anchorY) using the current line style according to the control points specified by (controlX, controlY). The current drawing position is then set to (anchorX, anchorY).
         * If the curveTo() method is called before the moveTo() method, the default value of the current drawing position is (0, 0). If any of these parameters is missed, calling this method will fail and the current drawing position keeps unchanged.
         * The drawn curve is a quadratic Bezier curve. A quadratic Bezier curve contains two anchor points and one control point. The curve interpolates the two anchor points and bends to the control point.
         * @param controlX A number indicating the horizontal position of the control point, relative to the registration point of the parent display object.
         * @param controlY A number indicating the vertical position of the control point, relative to the registration point of the parent display object.
         * @param anchorX A number indicating the horizontal position of the next anchor point, relative to the registration point of the parent display object.
         * @param anchorY A number indicating the vertical position of the next anchor point, relative to the registration point of the parent display object.
         * @version Egret 2.4
         * @platform Web,Native
         * @language en_US
         */
        /**
         * 使用当前线条样式和由 (controlX, controlY) 指定的控制点绘制一条从当前绘图位置开始到 (anchorX, anchorY) 结束的二次贝塞尔曲线。当前绘图位置随后设置为 (anchorX, anchorY)。
         * 如果在调用 moveTo() 方法之前调用了 curveTo() 方法，则当前绘图位置的默认值为 (0, 0)。如果缺少任何一个参数，则此方法将失败，并且当前绘图位置不改变。
         * 绘制的曲线是二次贝塞尔曲线。二次贝塞尔曲线包含两个锚点和一个控制点。该曲线内插这两个锚点，并向控制点弯曲。
         * @param controlX 一个数字，指定控制点相对于父显示对象注册点的水平位置。
         * @param controlY 一个数字，指定控制点相对于父显示对象注册点的垂直位置。
         * @param anchorX 一个数字，指定下一个锚点相对于父显示对象注册点的水平位置。
         * @param anchorY 一个数字，指定下一个锚点相对于父显示对象注册点的垂直位置。
         * @version Egret 2.4
         * @platform Web,Native
         * @language zh_CN
         */
        public curveTo(controlX: number, controlY: number, anchorX: number, anchorY: number): void {
            controlX = +controlX || 0;
            controlY = +controlY || 0;
            anchorX = +anchorX || 0;
            anchorY = +anchorY || 0;
            if (egret.nativeRender) {
                this.$targetDisplay.$nativeDisplayObject.setCurveTo(controlX, controlY,
                    anchorX, anchorY);
            }
            let fillPath = this.fillPath;
            let strokePath = this.strokePath;
            fillPath && fillPath.curveTo(controlX, controlY, anchorX, anchorY);
            strokePath && strokePath.curveTo(controlX, controlY, anchorX, anchorY);

            let lastX = this.lastX || 0;
            let lastY = this.lastY || 0;
            let bezierPoints = createBezierPoints([lastX, lastY, controlX, controlY, anchorX, anchorY], 50);
            for (let i = 0; i < bezierPoints.length; i++) {
                let point = bezierPoints[i];
                this.extendBoundsByPoint(point.x, point.y);
                egret.Point.release(point);
            }

            this.extendBoundsByPoint(anchorX, anchorY);
            this.updatePosition(anchorX, anchorY);
            this.dirty();
        }

        /**
         * Draws a cubic Bezier curve from the current drawing position to the specified anchor. Cubic Bezier curves consist of two anchor points and two control points. The curve interpolates the two anchor points and two control points to the curve.
         * @param controlX1 Specifies the first control point relative to the registration point of the parent display the horizontal position of the object.
         * @param controlY1 Specifies the first control point relative to the registration point of the parent display the vertical position of the object.
         * @param controlX2 Specify the second control point relative to the registration point of the parent display the horizontal position of the object.
         * @param controlY2 Specify the second control point relative to the registration point of the parent display the vertical position of the object.
         * @param anchorX Specifies the anchor point relative to the registration point of the parent display the horizontal position of the object.
         * @param anchorY Specifies the anchor point relative to the registration point of the parent display the vertical position of the object.
         * @version Egret 2.4
         * @platform Web,Native
         * @language en_US
         */
        /**
         * 从当前绘图位置到指定的锚点绘制一条三次贝塞尔曲线。三次贝塞尔曲线由两个锚点和两个控制点组成。该曲线内插这两个锚点，并向两个控制点弯曲。
         * @param controlX1 指定首个控制点相对于父显示对象的注册点的水平位置。
         * @param controlY1 指定首个控制点相对于父显示对象的注册点的垂直位置。
         * @param controlX2 指定第二个控制点相对于父显示对象的注册点的水平位置。
         * @param controlY2 指定第二个控制点相对于父显示对象的注册点的垂直位置。
         * @param anchorX 指定锚点相对于父显示对象的注册点的水平位置。
         * @param anchorY 指定锚点相对于父显示对象的注册点的垂直位置。
         * @version Egret 2.4
         * @platform Web,Native
         * @language zh_CN
         */
        public cubicCurveTo(controlX1: number, controlY1: number, controlX2: number,
            controlY2: number, anchorX: number, anchorY: number): void {
            controlX1 = +controlX1 || 0;
            controlY1 = +controlY1 || 0;
            controlX2 = +controlX2 || 0;
            controlY2 = +controlY2 || 0;
            anchorX = +anchorX || 0;
            anchorY = +anchorY || 0;
            if (egret.nativeRender) {
                this.$targetDisplay.$nativeDisplayObject.setCubicCurveTo(controlX1,
                    controlY1, controlX2, controlY2, anchorX, anchorY);
            }
            let fillPath = this.fillPath;
            let strokePath = this.strokePath;
            fillPath && fillPath.cubicCurveTo(controlX1, controlY1, controlX2, controlY2, anchorX, anchorY);
            strokePath && strokePath.cubicCurveTo(controlX1, controlY1, controlX2, controlY2, anchorX, anchorY);

            let lastX = this.lastX || 0;
            let lastY = this.lastY || 0;
            let bezierPoints = createBezierPoints([lastX, lastY, controlX1, controlY1, controlX2, controlY2, anchorX, anchorY], 50);
            for (let i = 0; i < bezierPoints.length; i++) {
                let point = bezierPoints[i];
                this.extendBoundsByPoint(point.x, point.y);
                egret.Point.release(point);
            }

            this.extendBoundsByPoint(anchorX, anchorY);
            this.updatePosition(anchorX, anchorY);
            this.dirty();
        }

        /**
         * adds an arc to the path which is centered at (x, y) position with radius r starting at startAngle and ending
         * at endAngle going in the given direction by anticlockwise (defaulting to clockwise).
         * @param x The x coordinate of the arc's center.
         * @param y The y coordinate of the arc's center.
         * @param radius The arc's radius.
         * @param startAngle The angle at which the arc starts, measured clockwise from the positive x axis and expressed in radians.
         * @param endAngle The angle at which the arc ends, measured clockwise from the positive x axis and expressed in radians.
         * @param anticlockwise if true, causes the arc to be drawn counter-clockwise between the two angles. By default it is drawn clockwise.
         * @version Egret 2.4
         * @platform Web,Native
         * @language en_US
         */
        /**
         * 绘制一段圆弧路径。圆弧路径的圆心在 (x, y) 位置，半径为 r ，根据anticlockwise （默认为顺时针）指定的方向从 startAngle 开始绘制，到 endAngle 结束。
         * @param x 圆弧中心（圆心）的 x 轴坐标。
         * @param y 圆弧中心（圆心）的 y 轴坐标。
         * @param radius 圆弧的半径。
         * @param startAngle 圆弧的起始点， x轴方向开始计算，单位以弧度表示。
         * @param endAngle 圆弧的终点， 单位以弧度表示。
         * @param anticlockwise 如果为 true，逆时针绘制圆弧，反之，顺时针绘制。
         * @version Egret 2.4
         * @platform Web,Native
         * @language zh_CN
         */
        public drawArc(x: number, y: number, radius: number, startAngle: number, endAngle: number, anticlockwise?: boolean): void {
            if (radius < 0 || startAngle === endAngle) {
                return;
            }
            x = +x || 0;
            y = +y || 0;
            radius = +radius || 0;
            startAngle = +startAngle || 0;
            endAngle = +endAngle || 0;
            anticlockwise = !!anticlockwise;
            startAngle = clampAngle(startAngle);
            endAngle = clampAngle(endAngle);
            if (egret.nativeRender) {
                this.$targetDisplay.$nativeDisplayObject.setDrawArc(x, y, radius,
                    startAngle, endAngle, anticlockwise);
            }

            let fillPath = this.fillPath;
            let strokePath = this.strokePath;
            if (fillPath) {
                fillPath.$lastX = this.lastX;
                fillPath.$lastY = this.lastY;
                fillPath.drawArc(x, y, radius, startAngle, endAngle, anticlockwise);
            }
            if (strokePath) {
                strokePath.$lastX = this.lastX;
                strokePath.$lastY = this.lastY;
                strokePath.drawArc(x, y, radius, startAngle, endAngle, anticlockwise);
            }
            if (anticlockwise) {
                this.arcBounds(x, y, radius, endAngle, startAngle);
            }
            else {
                this.arcBounds(x, y, radius, startAngle, endAngle);
            }
            let endX = x + Math.cos(endAngle) * radius;
            let endY = y + Math.sin(endAngle) * radius;
            this.updatePosition(endX, endY);
            this.dirty();
        }

        private dirty(): void {
            let self = this;
            self.$renderNode.dirtyRender = true;
            if (!egret.nativeRender) {
                const target = self.$targetDisplay;
                target.$cacheDirty = true;
                let p = target.$parent;
                if (p && !p.$cacheDirty) {
                    p.$cacheDirty = true;
                    p.$cacheDirtyUp();
                }
                let maskedObject = target.$maskedObject;
                if (maskedObject && !maskedObject.$cacheDirty) {
                    maskedObject.$cacheDirty = true;
                    maskedObject.$cacheDirtyUp();
                }
            }
        }

        /**
         * @private
         * 测量圆弧的矩形大小
         */
        private arcBounds(x: number, y: number, radius: number, startAngle: number, endAngle: number): void {
            let PI = Math.PI;
            if (Math.abs(startAngle - endAngle) < 0.01) {
                this.extendBoundsByPoint(x - radius, y - radius);
                this.extendBoundsByPoint(x + radius, y + radius);
                return;
            }
            if (startAngle > endAngle) {
                endAngle += PI * 2;
            }
            let startX = Math.cos(startAngle) * radius;
            let endX = Math.cos(endAngle) * radius;
            let xMin = Math.min(startX, endX);
            let xMax = Math.max(startX, endX);

            let startY = Math.sin(startAngle) * radius;
            let endY = Math.sin(endAngle) * radius;
            let yMin = Math.min(startY, endY);
            let yMax = Math.max(startY, endY);

            let startRange = startAngle / (PI * 0.5);
            let endRange = endAngle / (PI * 0.5);
            for (let i = Math.ceil(startRange); i <= endRange; i++) {
                switch (i % 4) {
                    case 0:
                        xMax = radius;
                        break;
                    case 1:
                        yMax = radius;
                        break;
                    case 2:
                        xMin = -radius;
                        break;
                    case 3:
                        yMin = -radius;
                        break;
                }
            }
            xMin = Math.floor(xMin);
            yMin = Math.floor(yMin);
            xMax = Math.ceil(xMax);
            yMax = Math.ceil(yMax);
            this.extendBoundsByPoint(xMin + x, yMin + y);
            this.extendBoundsByPoint(xMax + x, yMax + y);
        }

        /**
         * Clear graphics that are drawn to this Graphics object, and reset fill and line style settings.
         * @version Egret 2.4
         * @platform Web,Native
         * @language en_US
         */
        /**
         * 清除绘制到此 Graphics 对象的图形，并重置填充和线条样式设置。
         * @version Egret 2.4
         * @platform Web,Native
         * @language zh_CN
         */
        public clear(): void {
            if (egret.nativeRender) {
                this.$targetDisplay.$nativeDisplayObject.setGraphicsClear();
            }
            this.$renderNode.clear();
            this.updatePosition(0, 0);
            this.minX = Infinity;
            this.minY = Infinity;
            this.maxX = -Infinity;
            this.maxY = -Infinity;
            this.dirty();
        }

        /**
         * @private
         */
        private minX: number = Infinity;
        /**
         * @private
         */
        private minY: number = Infinity;
        /**
         * @private
         */
        private maxX: number = -Infinity;
        /**
         * @private
         */
        private maxY: number = -Infinity;

        /**
         * @private
         */
        private extendBoundsByPoint(x: number, y: number): void {
            this.extendBoundsByX(x);
            this.extendBoundsByY(y);
        }

        /**
         * @private
         */
        private extendBoundsByX(x: number): void {
            this.minX = Math.min(this.minX, x - this.topLeftStrokeWidth);
            this.maxX = Math.max(this.maxX, x + this.bottomRightStrokeWidth);
            this.updateNodeBounds();
        }

        /**
         * @private
         */
        private extendBoundsByY(y: number): void {
            this.minY = Math.min(this.minY, y - this.topLeftStrokeWidth);
            this.maxY = Math.max(this.maxY, y + this.bottomRightStrokeWidth);
            this.updateNodeBounds();
        }

        /**
         * @private
         */
        private updateNodeBounds(): void {
            let node = this.$renderNode;
            node.x = this.minX;
            node.y = this.minY;
            node.width = Math.ceil(this.maxX - this.minX);
            node.height = Math.ceil(this.maxY - this.minY);
        }

        /**
         * 是否已经包含上一次moveTo的坐标点
         */
        private includeLastPosition: boolean = true;

        /**
         * 更新当前的lineX和lineY值，并标记尺寸失效。
         * @private
         */
        private updatePosition(x: number, y: number): void {
            if (!this.includeLastPosition) {
                this.extendBoundsByPoint(this.lastX, this.lastY);
                this.includeLastPosition = true;
            }
            this.lastX = x;
            this.lastY = y;
            this.extendBoundsByPoint(x, y);
        }


        /**
         * @private
         */
        $measureContentBounds(bounds: Rectangle): void {
            if (this.minX === Infinity) {
                bounds.setEmpty();
            }
            else {
                bounds.setTo(this.minX, this.minY, this.maxX - this.minX, this.maxY - this.minY);
            }
        }

        /**
         * @private
         *
         */
        $hitTest(stageX: number, stageY: number): DisplayObject {
            let target = this.$targetDisplay;
            let m = target.$getInvertedConcatenatedMatrix();
            let localX = m.a * stageX + m.c * stageY + m.tx;
            let localY = m.b * stageX + m.d * stageY + m.ty;
            let buffer = sys.canvasHitTestBuffer;
            buffer.resize(3, 3);
            let node = this.$renderNode;
            let matrix = Matrix.create();
            matrix.identity();
            matrix.translate(1 - localX, 1 - localY);
            sys.canvasRenderer.drawNodeToBuffer(node, buffer, matrix, true);
            Matrix.release(matrix);

            try {
                let data = buffer.getPixels(1, 1);
                if (data[3] === 0) {
                    return null;
                }
            }
            catch (e) {
                throw new Error(sys.tr(1039));
            }
            return target;
        }

        /**
         * @private
         */
        public $onRemoveFromStage(): void {
            if (this.$renderNode) {
                this.$renderNode.clean();
            }
            if (egret.nativeRender) {
                egret_native.NativeDisplayObject.disposeGraphicData(this);
            }
        }
    }
}<|MERGE_RESOLUTION|>--- conflicted
+++ resolved
@@ -313,20 +313,16 @@
          * @platform Web,Native
          * @language zh_CN
          */
-<<<<<<< HEAD
         public endFill(fillRule?:CanvasFillRule):void {
             let fillPath = this.fillPath;
-            if(fillPath){
-                fillPath.fillRule = fillRule || "nonzero";
+            fillRule = fillRule || "nonzero";
+            if (egret.nativeRender) {
+                 this.$targetDisplay.$nativeDisplayObject.setEndFill(/*fillRule 建议native也增加fillRule支持*/);
+            }
+            if(fillPath){                
+                fillPath.fillRule = fillRule;
                 this.fillPath = null;
             }
-=======
-        public endFill(): void {
-            if (egret.nativeRender) {
-                this.$targetDisplay.$nativeDisplayObject.setEndFill();
-            }
-            this.fillPath = null;
->>>>>>> 63f74e73
         }
 
         /**
