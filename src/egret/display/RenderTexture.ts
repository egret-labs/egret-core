/**
 * Copyright (c) 2014,Egret-Labs.org
 * All rights reserved.
 * Redistribution and use in source and binary forms, with or without
 * modification, are permitted provided that the following conditions are met:
 *
 *     * Redistributions of source code must retain the above copyright
 *       notice, this list of conditions and the following disclaimer.
 *     * Redistributions in binary form must reproduce the above copyright
 *       notice, this list of conditions and the following disclaimer in the
 *       documentation and/or other materials provided with the distribution.
 *     * Neither the name of the Egret-Labs.org nor the
 *       names of its contributors may be used to endorse or promote products
 *       derived from this software without specific prior written permission.
 *
 * THIS SOFTWARE IS PROVIDED BY EGRET-LABS.ORG AND CONTRIBUTORS "AS IS" AND ANY
 * EXPRESS OR IMPLIED WARRANTIES, INCLUDING, BUT NOT LIMITED TO, THE IMPLIED
 * WARRANTIES OF MERCHANTABILITY AND FITNESS FOR A PARTICULAR PURPOSE ARE
 * DISCLAIMED. IN NO EVENT SHALL EGRET-LABS.ORG AND CONTRIBUTORS BE LIABLE FOR ANY
 * DIRECT, INDIRECT, INCIDENTAL, SPECIAL, EXEMPLARY, OR CONSEQUENTIAL DAMAGES
 * (INCLUDING, BUT NOT LIMITED TO, PROCUREMENT OF SUBSTITUTE GOODS OR SERVICES;
 * LOSS OF USE, DATA, OR PROFITS; OR BUSINESS INTERRUPTION) HOWEVER CAUSED AND
 * ON ANY THEORY OF LIABILITY, WHETHER IN CONTRACT, STRICT LIABILITY, OR TORT
 * (INCLUDING NEGLIGENCE OR OTHERWISE) ARISING IN ANY WAY OUT OF THE USE OF THIS
 * SOFTWARE, EVEN IF ADVISED OF THE POSSIBILITY OF SUCH DAMAGE.
 */


module egret {
	/**
	 * @class egret.RenderTexture
	 * @classdesc
     * RenderTexture 是动态纹理类，他实现了将显示对象及其子对象绘制成为一个纹理的功能
	 * @extends egret.Texture
	 */
    export class RenderTexture extends Texture {

        private renderContext;
        constructor() {
            super();
            this._bitmapData = document.createElement("canvas");
            this.renderContext = egret.RendererContext.createRendererContext(this._bitmapData);
        }

        private static identityRectangle:egret.Rectangle = new egret.Rectangle();

		/**
         * 将制定显示对象绘制为一个纹理
		 * @method egret.RenderTexture#drawToTexture
		 * @param displayObject {egret.DisplayObject} 
		 */
        public drawToTexture(displayObject:egret.DisplayObject):boolean {
            var cacheCanvas:HTMLCanvasElement = this._bitmapData;
            var bounds = displayObject.getBounds(Rectangle.identity);
            if(bounds.width == 0 || bounds.height == 0) {
<<<<<<< HEAD
//                egret.Logger.warning("egret.RenderTexture#drawToTexture:显示对象测量结果宽高为0，请检查");
=======
>>>>>>> c5ec0546
                return false;
            }
            bounds.width = Math.floor(bounds.width);
            bounds.height = Math.floor(bounds.height);

            var texture_scale_factor = egret.MainContext.instance.rendererContext.texture_scale_factor;
            bounds.width /= texture_scale_factor;
            bounds.height /= texture_scale_factor;

            cacheCanvas.width = bounds.width;
            cacheCanvas.height = bounds.height;
            if(this.renderContext._cacheCanvas) {
                this.renderContext._cacheCanvas.width = bounds.width;
                this.renderContext._cacheCanvas.height = bounds.height;
            }
            RenderTexture.identityRectangle.width = bounds.width;
            RenderTexture.identityRectangle.height = bounds.height;

            displayObject._worldTransform.identity();
            displayObject._worldTransform.a = 1 / texture_scale_factor;
            displayObject._worldTransform.d = 1 / texture_scale_factor;
            this.renderContext.setTransform(displayObject._worldTransform);
            displayObject.worldAlpha = 1;
            if (displayObject instanceof egret.DisplayObjectContainer) {
                var anchorOffsetX:number = displayObject._anchorOffsetX;
                var anchorOffsetY:number = displayObject._anchorOffsetY;
                if(displayObject._anchorX != 0 || displayObject._anchorY != 0) {
                    anchorOffsetX = displayObject._anchorX * bounds.width;
                    anchorOffsetY = displayObject._anchorY * bounds.height;
                }
                this._offsetX = bounds.x + anchorOffsetX;
                this._offsetY = bounds.y + anchorOffsetY;
                displayObject._worldTransform.append(1, 0, 0, 1, -this._offsetX, -this._offsetY);
                var list = (<egret.DisplayObjectContainer>displayObject)._children;
                for (var i = 0 , length = list.length; i < length; i++) {
                    var child:DisplayObject = list[i];
                    child._updateTransform();
                }
            }

            var renderFilter = egret.RenderFilter.getInstance();
            var drawAreaList:Array<Rectangle> = renderFilter._drawAreaList.concat();
            renderFilter._drawAreaList.length = 0;
            this.renderContext.clearScreen();
            this.renderContext.onRenderStart();
            this.webGLTexture = null;//gl.deleteTexture(this.webGLTexture);
            var mask = displayObject.mask || displayObject._scrollRect;
            if (mask) {
                this.renderContext.pushMask(mask);
            }
            displayObject._render(this.renderContext);
            if (mask) {
                this.renderContext.popMask();
            }
            renderFilter.addDrawArea(RenderTexture.identityRectangle);
            this.renderContext.onRenderFinish();
            renderFilter._drawAreaList = drawAreaList;
            this._textureWidth = this._bitmapData.width * texture_scale_factor;
            this._textureHeight = this._bitmapData.height * texture_scale_factor;
            this._sourceWidth = this._textureWidth;
            this._sourceHeight = this._textureHeight;


            //测试代码
//            this.renderContext.canvasContext.setTransform(1, 0, 0, 1, 0, 0);
//            this.renderContext.strokeRect(0, 0,cacheCanvas.width,cacheCanvas.height,"#ff0000");
//            document.documentElement.appendChild(cacheCanvas);

            return true;
        }
    }
}<|MERGE_RESOLUTION|>--- conflicted
+++ resolved
@@ -53,10 +53,6 @@
             var cacheCanvas:HTMLCanvasElement = this._bitmapData;
             var bounds = displayObject.getBounds(Rectangle.identity);
             if(bounds.width == 0 || bounds.height == 0) {
-<<<<<<< HEAD
-//                egret.Logger.warning("egret.RenderTexture#drawToTexture:显示对象测量结果宽高为0，请检查");
-=======
->>>>>>> c5ec0546
                 return false;
             }
             bounds.width = Math.floor(bounds.width);
