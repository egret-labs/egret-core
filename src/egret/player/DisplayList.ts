--- conflicted
+++ resolved
@@ -65,11 +65,6 @@
             super();
             this.root = root;
             this.isStage = (root instanceof Stage);
-<<<<<<< HEAD
-            this.offsetMatrix.a = this.offsetMatrix.d = DisplayList.$pixelRatio;
-=======
-            this.dirtyNodes = egret.createMap<boolean>();
->>>>>>> d166b29f
         }
 
         private isStage: boolean = false;
@@ -115,106 +110,9 @@
          * 设置剪裁边界，不再绘制完整目标对象，画布尺寸由外部决定，超过边界的节点将跳过绘制。
          */
         public setClipRect(width: number, height: number): void {
-<<<<<<< HEAD
-            width *= DisplayList.$pixelRatio;
-            height *= DisplayList.$pixelRatio;
-=======
-            this.dirtyRegion.setClipRect(width, height);
             width *= DisplayList.$canvasScaleX;
             height *= DisplayList.$canvasScaleY;
->>>>>>> d166b29f
             this.renderBuffer.resize(width, height);
-        }
-
-        /**
-         * @private
-<<<<<<< HEAD
-=======
-         * 显示对象的渲染节点发生改变时，把自身的IRenderable对象注册到此列表上。
-         */
-        private dirtyNodes: MapLike<boolean>;
-
-        /**
-         * @private
-         */
-        private dirtyNodeList: Renderable[] = [];
-
-        /**
-         * @private
-         * 标记一个节点需要重新渲染
-         */
-        public markDirty(node: Renderable): void {
-            let key = node.$hashCode;
-            if (this.dirtyNodes[key]) {
-                return;
-            }
-            this.dirtyNodes[key] = true;
-            this.dirtyNodeList.push(node);
-            if (!this.needUpdateRegions) {
-                this.needUpdateRegions = true;
-                this.isDirty = true;
-                let parentCache = this.root.$parentDisplayList;
-                if (parentCache) {
-                    parentCache.markDirty(this);
-                }
-            }
-        }
-
-        /**
-         * @private
-         */
-        private dirtyList: Region[] = null;
-
-        /**
-         * @private
-         */
-        private dirtyRegion: DirtyRegion;
-
-        /**
-         * @private
-         * 更新节点属性并返回脏矩形列表。
-         */
-        public updateDirtyRegions(): Region[] {
-            let dirtyNodeList = this.dirtyNodeList;
-            this.dirtyNodeList = [];
-            this.dirtyNodes = egret.createMap<boolean>();
-            this.needUpdateRegions = false;
-            let dirtyRegion = this.dirtyRegion;
-            let length = dirtyNodeList.length;
-            for (let i = 0; i < length; i++) {
-                let display = dirtyNodeList[i];
-                let node = display.$getRenderNode();
-                //有可能 markDirty 之后，显示对象自身改变，变的没有renderNode
-                if (node) {
-                    node.needRedraw = false;//先清空上次缓存的标记,防止上次没遍历到的节点 needRedraw 始终为 true.
-                    if (this.isStage) {
-                        if (node.renderAlpha > 0 && node.renderVisible) {
-                            if (dirtyRegion.addRegion(node.renderRegion)) {
-                                node.needRedraw = true;
-                            }
-                        }
-                        let moved = display.$update(this.$dirtyRegionPolicy);
-                        if (node.renderAlpha > 0 && node.renderVisible && (moved || !node.needRedraw)) {//若不判断needRedraw,从0设置为1的情况将会不显示
-                            if (dirtyRegion.addRegion(node.renderRegion)) {
-                                node.needRedraw = true;
-                            }
-                        }
-                    }
-                    else {
-                        if (dirtyRegion.addRegion(node.renderRegion)) {
-                            node.needRedraw = true;
-                        }
-                        let moved = display.$update(this.$dirtyRegionPolicy);
-                        if (moved || !node.needRedraw) {//若不判断needRedraw,从0设置为1的情况将会不显示
-                            if (dirtyRegion.addRegion(node.renderRegion)) {
-                                node.needRedraw = true;
-                            }
-                        }
-                    }
-                }
-            }
-            this.dirtyList = dirtyRegion.getDirtyRegions();
-            return this.dirtyList;
         }
 
         public $canvasScaleX: number = 1;
@@ -222,12 +120,12 @@
 
         /**
          * @private
->>>>>>> d166b29f
          * 绘制根节点显示对象到目标画布，返回draw的次数。
          */
         public drawToSurface(): number {
             let drawCalls = 0;
-<<<<<<< HEAD
+            this.$canvasScaleX = this.offsetMatrix.a = DisplayList.$canvasScaleX;
+            this.$canvasScaleY = this.offsetMatrix.d = DisplayList.$canvasScaleY;
             if (!this.isStage) {//对非舞台画布要根据目标显示对象尺寸改变而改变。
                 this.changeSurfaceSize();
             }
@@ -248,44 +146,11 @@
                     this.bitmapData.source = surface;
                     this.bitmapData.width = width;
                     this.bitmapData.height = height;
-=======
-            let dirtyList = this.dirtyList;
-            if (dirtyList && dirtyList.length > 0) {
-                this.$canvasScaleX = this.offsetMatrix.a = DisplayList.$canvasScaleX;
-                this.$canvasScaleY = this.offsetMatrix.d = DisplayList.$canvasScaleY;
-                if (!this.isStage) {//对非舞台画布要根据目标显示对象尺寸改变而改变。
-                    this.changeSurfaceSize();
-                }
-                let buffer = this.renderBuffer;
-                buffer.beginClip(this.dirtyList, this.offsetX, this.offsetY);
-                dirtyList = this.$dirtyRegionPolicy == egret.DirtyRegionPolicy.OFF ? null : this.dirtyList;
-                drawCalls = systemRenderer.render(this.root, buffer, this.offsetMatrix, dirtyList, !this.isStage);
-                buffer.endClip();
-
-                if (!this.isStage) {//对非舞台画布要保存渲染节点。
-                    let surface = buffer.surface;
-                    let renderNode = <BitmapNode>this.$renderNode;
-                    renderNode.drawData.length = 0;
-                    let width = surface.width;
-                    let height = surface.height;
-                    if (!this.bitmapData) {
-                        this.bitmapData = new egret.BitmapData(surface);
-                    }
-                    else {
-                        this.bitmapData.source = surface;
-                        this.bitmapData.width = width;
-                        this.bitmapData.height = height;
-                    }
-                    renderNode.image = this.bitmapData;
-                    renderNode.imageWidth = width;
-                    renderNode.imageHeight = height;
-                    renderNode.drawImage(0, 0, width, height, -this.offsetX / this.$canvasScaleX, -this.offsetY / this.$canvasScaleY, width / this.$canvasScaleX, height / this.$canvasScaleY);
->>>>>>> d166b29f
                 }
                 renderNode.image = this.bitmapData;
                 renderNode.imageWidth = width;
                 renderNode.imageHeight = height;
-                renderNode.drawImage(0, 0, width, height, -this.offsetX / DisplayList.$pixelRatio, -this.offsetY / DisplayList.$pixelRatio, width / DisplayList.$pixelRatio, height / DisplayList.$pixelRatio);
+                renderNode.drawImage(0, 0, width, height, -this.offsetX / this.$canvasScaleX, -this.offsetY / this.$canvasScaleY, width / this.$canvasScaleX, height / this.$canvasScaleY);
             }
 
             return drawCalls;
@@ -331,17 +196,9 @@
         /**
          * @private
          */
-<<<<<<< HEAD
-        public static $setDevicePixelRatio(ratio: number): void {
-            if (DisplayList.$pixelRatio == ratio) {
-                return;
-            }
-            DisplayList.$pixelRatio = ratio;
-=======
         public static $setCanvasScale(x: number, y: number): void {
             DisplayList.$canvasScaleX = x;
             DisplayList.$canvasScaleY = y;
->>>>>>> d166b29f
         }
     }
 }