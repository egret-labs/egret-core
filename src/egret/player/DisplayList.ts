--- conflicted
+++ resolved
@@ -142,42 +142,15 @@
                 if (!this.bitmapData) {
                     this.bitmapData = new egret.BitmapData(surface);
                 }
-<<<<<<< HEAD
                 else {
                     this.bitmapData.source = surface;
                     this.bitmapData.width = width;
                     this.bitmapData.height = height;
-=======
-                let buffer = this.renderBuffer;
-                buffer.beginClip(this.dirtyList, this.offsetX, this.offsetY);
-                dirtyList = this.$dirtyRegionPolicy == egret.DirtyRegionPolicy.OFF ? null : this.dirtyList;
-                drawCalls = systemRenderer.render(this.root, buffer, this.offsetMatrix, dirtyList, !this.isStage);
-                buffer.endClip();
-
-                if (!this.isStage) {//对非舞台画布要保存渲染节点。
-                    let surface = buffer.surface;
-                    let renderNode = <BitmapNode>this.$renderNode;
-                    renderNode.drawData.length = 0;
-                    let width = surface.width;
-                    let height = surface.height;
-                    if (!this.bitmapData) {
-                        this.bitmapData = new egret.BitmapData(surface);
-                    }
-                    else {
-                        this.bitmapData.source = surface;
-                        this.bitmapData.width = width;
-                        this.bitmapData.height = height;
-                    }
-                    renderNode.image = this.bitmapData;
-                    renderNode.imageWidth = width;
-                    renderNode.imageHeight = height;
-                    renderNode.drawImage(0, 0, width, height, -this.offsetX, -this.offsetY, width / this.$canvasScaleX, height / this.$canvasScaleY);
->>>>>>> 08677cbd
                 }
                 renderNode.image = this.bitmapData;
                 renderNode.imageWidth = width;
                 renderNode.imageHeight = height;
-                renderNode.drawImage(0, 0, width, height, -this.offsetX / this.$canvasScaleX, -this.offsetY / this.$canvasScaleY, width / this.$canvasScaleX, height / this.$canvasScaleY);
+                renderNode.drawImage(0, 0, width, height, -this.offsetX, -this.offsetY, width / this.$canvasScaleX, height / this.$canvasScaleY);
             }
 
             return drawCalls;
