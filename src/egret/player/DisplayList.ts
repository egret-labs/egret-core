//////////////////////////////////////////////////////////////////////////////////////
//
//  Copyright (c) 2014-2015, Egret Technology Inc.
//  All rights reserved.
//  Redistribution and use in source and binary forms, with or without
//  modification, are permitted provided that the following conditions are met:
//
//     * Redistributions of source code must retain the above copyright
//       notice, this list of conditions and the following disclaimer.
//     * Redistributions in binary form must reproduce the above copyright
//       notice, this list of conditions and the following disclaimer in the
//       documentation and/or other materials provided with the distribution.
//     * Neither the name of the Egret nor the
//       names of its contributors may be used to endorse or promote products
//       derived from this software without specific prior written permission.
//
//  THIS SOFTWARE IS PROVIDED BY EGRET AND CONTRIBUTORS "AS IS" AND ANY EXPRESS
//  OR IMPLIED WARRANTIES, INCLUDING, BUT NOT LIMITED TO, THE IMPLIED WARRANTIES
//  OF MERCHANTABILITY AND FITNESS FOR A PARTICULAR PURPOSE ARE DISCLAIMED.
//  IN NO EVENT SHALL EGRET AND CONTRIBUTORS BE LIABLE FOR ANY DIRECT, INDIRECT,
//  INCIDENTAL, SPECIAL, EXEMPLARY, OR CONSEQUENTIAL DAMAGES (INCLUDING, BUT NOT
//  LIMITED TO, PROCUREMENT OF SUBSTITUTE GOODS OR SERVICES;LOSS OF USE, DATA,
//  OR PROFITS; OR BUSINESS INTERRUPTION) HOWEVER CAUSED AND ON ANY THEORY OF
//  LIABILITY, WHETHER IN CONTRACT, STRICT LIABILITY, OR TORT (INCLUDING
//  NEGLIGENCE OR OTHERWISE) ARISING IN ANY WAY OUT OF THE USE OF THIS SOFTWARE,
//  EVEN IF ADVISED OF THE POSSIBILITY OF SUCH DAMAGE.
//
//////////////////////////////////////////////////////////////////////////////////////

module egret.sys {

    var displayListPool:DisplayList[] = [];
    var blendModes = ["source-over", "lighter", "destination-out"];
    var defaultCompositeOp = "source-over";

    /**
     * @private
     * 显示列表
     */
    export class DisplayList extends HashObject implements sys.Renderable {


        /**
         * 创建一个DisplayList对象，若内存不足或无法创建RenderBuffer，将会返回null。
         */
        public static create(target:DisplayObject):DisplayList {
            var displayList = new egret.sys.DisplayList(target);
            try {
                var buffer = new RenderBuffer();
            }
            catch (e) {
                return null;
            }
            displayList.renderBuffer = buffer;
            displayList.root = target;
            return displayList;
        }


        /**
         * @private
         * 创建一个DisplayList对象
         */
        public constructor(root:DisplayObject) {
            super();
            this.root = root;
            this.dirtyRegion.displayList = this;
            this.isStage = (root instanceof Stage);
        }

        private isStage:boolean = false;
        /**
         * 位图渲染节点
         */
        $renderNode:RenderNode = new BitmapNode();

        /**
         * @private
         * 获取渲染节点
         */
        $getRenderNode():sys.RenderNode {
            return this.$renderNode;
        }

        /**
         * @private
         * 更新对象在舞台上的显示区域和透明度,返回显示区域是否发生改变。
         */
        $update():boolean {
            var target = this.root;
            //当cache对象的显示列表已经加入dirtyList，对象又取消cache的时候，root为空
            if (target == null) {
                return false;
            }
            target.$removeFlagsUp(DisplayObjectFlags.Dirty);
            var node = this.$renderNode;
            //这里不需要更新node.renderAlpha。因为alpha已经写入到缓存的内部

            //必须在访问moved属性前调用以下两个方法，因为moved属性在以下两个方法内重置。
            var concatenatedMatrix = target.$getConcatenatedMatrix();
            var bounds = target.$getOriginalBounds();
            var displayList = target.$parentDisplayList;
<<<<<<< HEAD
            var region = node.renderRegion;
            if (this.isDirty) {
=======
            var pixelRatio = 1;
            if (displayList)
                pixelRatio = displayList.$pixelRatio;
            else if (target.stage && target.stage.$displayList)
                pixelRatio = target.stage.$displayList.$pixelRatio;
            this.setDevicePixelRatio(pixelRatio);
            var region = this.$renderRegion;
            if (this.needUpdateRegions) {
>>>>>>> c84452d4
                this.updateDirtyRegions();
            }
            if (!displayList) {
                region.setTo(0, 0, 0, 0);
                node.moved = false;
                return false;
            }

            if (!node.moved) {
                return false;
            }
            node.moved = false;
            var matrix = node.renderMatrix;
            matrix.copyFrom(concatenatedMatrix);
            var root = displayList.root;
            if (root !== target.$stage) {
                target.$getConcatenatedMatrixAt(root, matrix);
            }
            region.updateRegion(bounds, matrix);
            return true;
        }

        /**
         * @private
         */
        public renderBuffer:RenderBuffer = null;
        /**
         * @private
         */
        public offsetX:number = 0;
        /**
         * @private
         */
        public offsetY:number = 0;
        /**
         * @private
         */
        private offsetMatrix:Matrix = new Matrix();
        /**
         * @private
         * 显示列表根节点
         */
        public root:DisplayObject;

        /**
         * @private
         */
<<<<<<< HEAD
        public isDirty:boolean = false;
=======
        public needRedraw:boolean = false;

        public needUpdateRegions:boolean = false;
        /**
         * @private
         */
        private rootMatrix:Matrix = new Matrix();

        /**
         * @private
         * 绘图上下文
         */
        public renderContext:RenderContext;
>>>>>>> c84452d4

        /**
         * @private
         * 设置剪裁边界，不再绘制完整目标对象，画布尺寸由外部决定，超过边界的节点将跳过绘制。
         */
        public setClipRect(width:number, height:number):void {
            this.dirtyRegion.setClipRect(width, height);
            this.renderBuffer.resize(width, height);
        }

        /**
         * @private
         * 显示对象的渲染节点发生改变时，把自身的IRenderable对象注册到此列表上。
         */
        private dirtyNodes:any = {};

        /**
         * @private
         */
        private dirtyNodeList:Renderable[] = [];

        /**
         * @private
         * 标记一个节点需要重新渲染
         */
        public markDirty(node:Renderable):void {
            var key = node.$hashCode;
            if (this.dirtyNodes[key]) {
                return;
            }
            this.dirtyNodes[key] = true;
            this.dirtyNodeList.push(node);
<<<<<<< HEAD
            if (!this.isDirty) {
                this.isDirty = true;
=======
            if (!this.needUpdateRegions) {
                this.needUpdateRegions = true;
                this.needRedraw = true;
>>>>>>> c84452d4
                var parentCache = this.root.$parentDisplayList;
                if (parentCache) {
                    parentCache.markDirty(this);
                }
            }
        }

        /**
         * @private
         */
        private dirtyList:Region[] = null;

        /**
         * @private
         */
        private dirtyRegion:DirtyRegion = new DirtyRegion();

        /**
         * @private
         * 更新节点属性并返回脏矩形列表。
         */
        public updateDirtyRegions():Region[] {
            var dirtyNodeList = this.dirtyNodeList;
            this.dirtyNodeList = [];
            this.dirtyNodes = {};
            this.needUpdateRegions = false;
            var dirtyRegion = this.dirtyRegion;
            var length = dirtyNodeList.length;
            for (var i = 0; i < length; i++) {
                var display = dirtyNodeList[i];
                var node = display.$getRenderNode();
                node.needRedraw = false;//先清空上次缓存的标记,防止上次没遍历到的节点needRedraw始终为true.
                if (node.renderAlpha > 0 && node.renderVisible) {
                    if (dirtyRegion.addRegion(node.renderRegion)) {
                        node.needRedraw = true;
                    }
                }
                var moved = display.$update();
                if (node.renderAlpha > 0 && node.renderVisible && (moved || !node.needRedraw)) {//若不判断needRedraw,从0设置为1的情况将会不显示
                    if (dirtyRegion.addRegion(node.renderRegion)) {
                        node.needRedraw = true;
                    }
                }
            }
            this.dirtyList = dirtyRegion.getDirtyRegions();
            return this.dirtyList;
        }

        /**
         * @private
         * 绘制根节点显示对象到目标画布，返回draw的次数。
         */
        public drawToSurface():number {
            var drawCalls = 0;
            var dirtyList = this.dirtyList;
            if(dirtyList&&dirtyList.length>0){
                if (!this.isStage) {//对非舞台画布要根据目标显示对象尺寸改变而改变。
                    this.changeSurfaceSize();
                }
                var buffer = this.renderBuffer;
                buffer.beginClip(this.dirtyList, this.offsetX, this.offsetY);
                var drawCalls = systemRenderer.render(this.root, buffer, this.offsetMatrix, this.dirtyList);
                buffer.endClip();
                var surface = buffer.surface;
                var renderNode = <BitmapNode>this.$renderNode;
                renderNode.drawData.length = 0;
                renderNode.image = <any>surface;
                renderNode.drawImage(0, 0, surface.width, surface.height, -this.offsetX, -this.offsetY, surface.width, surface.height);
            }

            this.dirtyList = null;
            this.dirtyRegion.clear();
            this.isDirty = false;
            return drawCalls;
        }


        /**
         * @private
         */
        private sizeChanged:boolean = false;

        /**
         * @private
         * 改变画布的尺寸，由于画布尺寸修改会清空原始画布。所以这里将原始画布绘制到一个新画布上，再与原始画布交换。
         */
        public changeSurfaceSize():void {
            var root = this.root;
            var oldOffsetX = this.offsetX;
            var oldOffsetY = this.offsetY;
            var bounds = this.root.$getOriginalBounds();
            this.offsetX = -bounds.x;
            this.offsetY = -bounds.y;
            this.offsetMatrix.setTo(1, 0, 0, 1, this.offsetX, this.offsetY);
            var buffer = this.renderBuffer;
            //在chrome里，小等于256*256的canvas会不启用GPU加速。
            var width = Math.max(257, bounds.width);
            var height = Math.max(257, bounds.height);
            if (!this.sizeChanged) {
                this.sizeChanged = true;
                buffer.resize(width, height);
            }
            else {
                buffer.resizeTo(width, height, this.offsetX - oldOffsetX, this.offsetY - oldOffsetY);
            }
        }

        public setDirtyRegionPolicy(policy:string):void {
            //todo 这里还可以做更多优化
            this.dirtyRegion.setDirtyRegionPolicy(policy);
        }
    }
}<|MERGE_RESOLUTION|>--- conflicted
+++ resolved
@@ -100,19 +100,8 @@
             var concatenatedMatrix = target.$getConcatenatedMatrix();
             var bounds = target.$getOriginalBounds();
             var displayList = target.$parentDisplayList;
-<<<<<<< HEAD
             var region = node.renderRegion;
-            if (this.isDirty) {
-=======
-            var pixelRatio = 1;
-            if (displayList)
-                pixelRatio = displayList.$pixelRatio;
-            else if (target.stage && target.stage.$displayList)
-                pixelRatio = target.stage.$displayList.$pixelRatio;
-            this.setDevicePixelRatio(pixelRatio);
-            var region = this.$renderRegion;
             if (this.needUpdateRegions) {
->>>>>>> c84452d4
                 this.updateDirtyRegions();
             }
             if (!displayList) {
@@ -160,23 +149,9 @@
         /**
          * @private
          */
-<<<<<<< HEAD
         public isDirty:boolean = false;
-=======
-        public needRedraw:boolean = false;
 
         public needUpdateRegions:boolean = false;
-        /**
-         * @private
-         */
-        private rootMatrix:Matrix = new Matrix();
-
-        /**
-         * @private
-         * 绘图上下文
-         */
-        public renderContext:RenderContext;
->>>>>>> c84452d4
 
         /**
          * @private
@@ -209,14 +184,9 @@
             }
             this.dirtyNodes[key] = true;
             this.dirtyNodeList.push(node);
-<<<<<<< HEAD
-            if (!this.isDirty) {
-                this.isDirty = true;
-=======
             if (!this.needUpdateRegions) {
                 this.needUpdateRegions = true;
-                this.needRedraw = true;
->>>>>>> c84452d4
+                this.isDirty = true;
                 var parentCache = this.root.$parentDisplayList;
                 if (parentCache) {
                     parentCache.markDirty(this);
@@ -246,7 +216,7 @@
             var dirtyRegion = this.dirtyRegion;
             var length = dirtyNodeList.length;
             for (var i = 0; i < length; i++) {
-                var display = dirtyNodeList[i];
+                var display = dirtyNodeList[i]; 
                 var node = display.$getRenderNode();
                 node.needRedraw = false;//先清空上次缓存的标记,防止上次没遍历到的节点needRedraw始终为true.
                 if (node.renderAlpha > 0 && node.renderVisible) {
