//////////////////////////////////////////////////////////////////////////////////////
//
//  Copyright (c) 2014-present, Egret Technology.
//  All rights reserved.
//  Redistribution and use in source and binary forms, with or without
//  modification, are permitted provided that the following conditions are met:
//
//     * Redistributions of source code must retain the above copyright
//       notice, this list of conditions and the following disclaimer.
//     * Redistributions in binary form must reproduce the above copyright
//       notice, this list of conditions and the following disclaimer in the
//       documentation and/or other materials provided with the distribution.
//     * Neither the name of the Egret nor the
//       names of its contributors may be used to endorse or promote products
//       derived from this software without specific prior written permission.
//
//  THIS SOFTWARE IS PROVIDED BY EGRET AND CONTRIBUTORS "AS IS" AND ANY EXPRESS
//  OR IMPLIED WARRANTIES, INCLUDING, BUT NOT LIMITED TO, THE IMPLIED WARRANTIES
//  OF MERCHANTABILITY AND FITNESS FOR A PARTICULAR PURPOSE ARE DISCLAIMED.
//  IN NO EVENT SHALL EGRET AND CONTRIBUTORS BE LIABLE FOR ANY DIRECT, INDIRECT,
//  INCIDENTAL, SPECIAL, EXEMPLARY, OR CONSEQUENTIAL DAMAGES (INCLUDING, BUT NOT
//  LIMITED TO, PROCUREMENT OF SUBSTITUTE GOODS OR SERVICES;LOSS OF USE, DATA,
//  OR PROFITS; OR BUSINESS INTERRUPTION) HOWEVER CAUSED AND ON ANY THEORY OF
//  LIABILITY, WHETHER IN CONTRACT, STRICT LIABILITY, OR TORT (INCLUDING
//  NEGLIGENCE OR OTHERWISE) ARISING IN ANY WAY OUT OF THE USE OF THIS SOFTWARE,
//  EVEN IF ADVISED OF THE POSSIBILITY OF SUCH DAMAGE.
//
//////////////////////////////////////////////////////////////////////////////////////

module egret {

    var blendModes = ["source-over", "lighter", "destination-out"];
    var defaultCompositeOp = "source-over";
    var BLACK_COLOR = "#000000";
    var CAPS_STYLES = {none: 'butt', square: 'square', round: 'round'};
    var renderBufferPool:sys.RenderBuffer[] = [];//渲染缓冲区对象池
    /**
     * @private
     * Canvas渲染器
     */
    export class CanvasRenderer implements sys.SystemRenderer {

        public constructor() {

        }

        private nestLevel:number = 0;//渲染的嵌套层次，0表示在调用堆栈的最外层。
        /**
         * 渲染一个显示对象
         * @param displayObject 要渲染的显示对象
         * @param buffer 渲染缓冲
         * @param matrix 要对显示对象整体叠加的变换矩阵
         * @param dirtyList 脏矩形列表
         * @param forRenderTexture 绘制目标是RenderTexture的标志
         * @returns drawCall触发绘制的次数
         */
        public render(displayObject:DisplayObject, buffer:sys.RenderBuffer, matrix:Matrix, dirtyList?:egret.sys.Region[], forRenderTexture?:boolean):number {
            this.nestLevel++;
            var context = buffer.context;
            var root:DisplayObject = forRenderTexture ? displayObject : null;
            //绘制显示对象
            var drawCall = this.drawDisplayObject(displayObject, context, dirtyList, matrix, null, null, root);
            this.nestLevel--;
            if (this.nestLevel === 0) {
                //最大缓存6个渲染缓冲
                if (renderBufferPool.length > 6) {
                    renderBufferPool.length = 6;
                }
                var length = renderBufferPool.length;
                for (var i = 0; i < length; i++) {
                    renderBufferPool[i].resize(0, 0);
                }
            }
            return drawCall;
        }

        /**
         * @private
         * 绘制一个显示对象
         */
        private drawDisplayObject(displayObject:DisplayObject, context:CanvasRenderingContext2D, dirtyList:egret.sys.Region[],
                                  matrix:Matrix, displayList:sys.DisplayList, clipRegion:sys.Region, root:DisplayObject):number {
            var drawCalls = 0;
            var node:sys.RenderNode;
            if (displayList && !root) {
                if (displayList.isDirty) {
                    drawCalls += displayList.drawToSurface();
                }
                node = displayList.$renderNode;
            }
            else {
                node = displayObject.$getRenderNode();
            }

            if (node) {
                if (dirtyList) {
                    var renderRegion = node.renderRegion;
                    if (clipRegion && !clipRegion.intersects(renderRegion)) {
                        node.needRedraw = false;
                    }
                    else if (!node.needRedraw) {
                        var l = dirtyList.length;
                        for (var j = 0; j < l; j++) {
                            if (renderRegion.intersects(dirtyList[j])) {
                                node.needRedraw = true;
                                break;
                            }
                        }
                    }
                }
                else {
                    node.needRedraw = true;
                }
                if (node.needRedraw) {
                    var renderAlpha:number;
                    var m:Matrix;
                    if (root) {
                        renderAlpha = displayObject.$getConcatenatedAlphaAt(root, displayObject.$getConcatenatedAlpha());
                        m = Matrix.create().copyFrom(displayObject.$getConcatenatedMatrix());
                        displayObject.$getConcatenatedMatrixAt(root, m);
                        matrix.$preMultiplyInto(m, m);
                        context.setTransform(m.a, m.b, m.c, m.d, m.tx, m.ty);
                        Matrix.release(m);
                    }
                    else {
                        renderAlpha = node.renderAlpha;
                        m = node.renderMatrix;
                        context.setTransform(m.a, m.b, m.c, m.d, m.tx + matrix.tx, m.ty + matrix.ty);
                    }
                    context.globalAlpha = renderAlpha;
                    drawCalls += this.renderNode(node, context);
                    node.needRedraw = false;
                }
            }
            if (displayList && !root) {
                return drawCalls;
            }
            var children = displayObject.$children;
            if (children) {
                var length = children.length;
                for (var i = 0; i < length; i++) {
                    var child = children[i];
                    if (!child.$visible || child.$alpha <= 0 || child.$maskedObject) {
                        continue;
                    }
                    var filters = child.$getFilters();
                    if(filters && filters.length > 0) {
                        drawCalls += this.drawWithFilter(child, context, dirtyList, matrix, clipRegion, root);
                    }
                    else if ((child.$blendMode !== 0 ||
                        (child.$mask && (child.$mask.$parentDisplayList || root)))) {//若遮罩不在显示列表中，放弃绘制遮罩。
                        drawCalls += this.drawWithClip(child, context, dirtyList, matrix, clipRegion, root);
                    }
                    else if (child.$scrollRect || child.$maskRect) {
                        drawCalls += this.drawWithScrollRect(child, context, dirtyList, matrix, clipRegion, root);
                    }
                    else {
                        if (child["isFPS"]) {
                            this.drawDisplayObject(child, context, dirtyList, matrix, child.$displayList, clipRegion, root);
                        }
                        else {
                            drawCalls += this.drawDisplayObject(child, context, dirtyList, matrix,
                                child.$displayList, clipRegion, root);
                        }
                    }
                }
            }
            return drawCalls;
        }

        /**
         * @private
         */
        private drawWithFilter(displayObject: DisplayObject, context: CanvasRenderingContext2D, dirtyList: egret.sys.Region[],
            matrix: Matrix, clipRegion: sys.Region, root: DisplayObject):number {

            if(Capabilities.runtimeType == RuntimeType.NATIVE) { // for native
                var drawCalls = 0;
                var filters = displayObject.$getFilters();
                var hasBlendMode = (displayObject.$blendMode !== 0);
                if (hasBlendMode) {
                    var compositeOp = blendModes[displayObject.$blendMode];
                    if (!compositeOp) {
                        compositeOp = defaultCompositeOp;
                    }
                }

                if (filters.length == 1 && filters[0].type == "colorTransform" && !displayObject.$children) {
                    if (hasBlendMode) {
                        context.globalCompositeOperation = compositeOp;
                    }

<<<<<<< HEAD
                    egret_native.Graphics.setGlobalShader(filters[0]);
                    if (displayObject.$mask && (displayObject.$mask.$parentDisplayList || root)) {
                        drawCalls += this.drawWithClip(displayObject, context, dirtyList, matrix, clipRegion, root);
                    }
                    else if (displayObject.$scrollRect || displayObject.$maskRect) {
                        drawCalls += this.drawWithScrollRect(displayObject, context, dirtyList, matrix, clipRegion, root);
                    }
                    else {
                        drawCalls += this.drawDisplayObject(displayObject, context, dirtyList, matrix, displayObject.$displayList, clipRegion, root);
                    }
                    egret_native.Graphics.setGlobalShader(null);
=======
                    (<any>context).setGlobalShader(filters[0].$toJson());
                    drawCalls += this.drawDisplayObject(displayObject, context, dirtyList, matrix,
                        displayObject.$displayList, clipRegion, root);
                    (<any>context).setGlobalShader("");
>>>>>>> cd67f76b

                    if (hasBlendMode) {
                        context.globalCompositeOperation = defaultCompositeOp;
                    }

                    return drawCalls;
                }

                // 获取显示对象的链接矩阵
                var displayMatrix = Matrix.create();
                displayMatrix.copyFrom(displayObject.$getConcatenatedMatrix());

                // 获取显示对象的矩形区域
                var region: sys.Region;
                region = sys.Region.create();
                var bounds = displayObject.$getOriginalBounds();
                region.updateRegion(bounds, displayMatrix);

                // 为显示对象创建一个新的buffer
                // todo 这里应该计算 region.x region.y
                var displayBuffer = this.createRenderBuffer(region.width, region.height);
                displayBuffer.context.setTransform(1, 0, 0, 1, -region.minX, -region.minY);
                var offsetM = Matrix.create().setTo(1, 0, 0, 1, -region.minX, -region.minY);

                if (displayObject.$mask && (displayObject.$mask.$parentDisplayList || root)) {
                    drawCalls += this.drawWithClip(displayObject, displayBuffer.context, dirtyList, offsetM, region, root);
                }
                else if (displayObject.$scrollRect || displayObject.$maskRect) {
                    drawCalls += this.drawWithScrollRect(displayObject, displayBuffer.context, dirtyList, offsetM, region, root);
                }
                else {
                    drawCalls += this.drawDisplayObject(displayObject, displayBuffer.context, dirtyList, offsetM, displayObject.$displayList, region, root);
                }

                Matrix.release(offsetM);

                //绘制结果到屏幕
                if (drawCalls > 0) {

                    if (hasBlendMode) {
                        context.globalCompositeOperation = compositeOp;
                    }

                    drawCalls++;
                    context.globalAlpha = 1;
                    context.setTransform(1, 0, 0, 1, region.minX + matrix.tx, region.minY + matrix.ty);
                    // 绘制结果的时候，应用滤镜
                    (<any>context).setGlobalShader(filters[0].$toJson());
                    context.drawImage(displayBuffer.surface, 0, 0, displayBuffer.width, displayBuffer.height, 0, 0, displayBuffer.width, displayBuffer.height);
                    (<any>context).setGlobalShader("");

                    if (hasBlendMode) {
                        context.globalCompositeOperation = defaultCompositeOp;
                    }

                }

                renderBufferPool.push(displayBuffer);
                sys.Region.release(region);
                Matrix.release(displayMatrix);

                return drawCalls;
            }

            var drawCalls = 0;
            var filters = displayObject.$getFilters();
            var filtersLen:number = filters.length;
            var hasBlendMode = (displayObject.$blendMode !== 0);
            if (hasBlendMode) {
                var compositeOp = blendModes[displayObject.$blendMode];
                if (!compositeOp) {
                    compositeOp = defaultCompositeOp;
                }
            }

            // 获取显示对象的链接矩阵
            var displayMatrix = Matrix.create();
            displayMatrix.copyFrom(displayObject.$getConcatenatedMatrix());

            // 获取显示对象的矩形区域
            var region: sys.Region;
            region = sys.Region.create();
            var bounds = displayObject.$getOriginalBounds();
            region.updateRegion(bounds, displayMatrix);

            // 为显示对象创建一个新的buffer
            // todo 这里应该计算 region.x region.y
            var displayBuffer = this.createRenderBuffer(region.width, region.height);
            var displayContext = displayBuffer.context;
            displayContext.setTransform(1, 0, 0, 1, -region.minX, -region.minY);
            var offsetM = Matrix.create().setTo(1, 0, 0, 1, -region.minX, -region.minY);

            //todo 可以优化减少draw次数
            if (displayObject.$mask && (displayObject.$mask.$parentDisplayList || root)) {
                drawCalls += this.drawWithClip(displayObject, displayContext, dirtyList, offsetM, region, root);
            }
            else if (displayObject.$scrollRect || displayObject.$maskRect) {
                drawCalls += this.drawWithScrollRect(displayObject, displayContext, dirtyList, offsetM, region, root);
            }
            else {
                drawCalls += this.drawDisplayObject(displayObject, displayContext, dirtyList, offsetM, displayObject.$displayList, region, root);
            }

            Matrix.release(offsetM);

            //绘制结果到屏幕
            if (drawCalls > 0) {

                if (hasBlendMode) {
                    context.globalCompositeOperation = compositeOp;
                }

                drawCalls++;
                context.globalAlpha = 1;
                context.setTransform(1, 0, 0, 1, region.minX + matrix.tx, region.minY + matrix.ty);

                // 应用滤镜
                var imageData = displayContext.getImageData(0, 0, displayBuffer.surface.width, displayBuffer.surface.height);
                for(var i = 0; i < filtersLen; i++) {
                    var filter = filters[i];

                    if(filter.type == "colorTransform") {
                        colorFilter(imageData.data, displayBuffer.surface.width, displayBuffer.surface.height, (<ColorMatrixFilter>filter).$matrix);
                    } else if(filter.type == "blur") {
                        blurFilter(imageData.data, displayBuffer.surface.width, displayBuffer.surface.height, (<BlurFilter>filter).$blurX, (<BlurFilter>filter).$blurY);
                    } else if(filter.type == "glow") {
                        var r = (<GlowFilter>filter).$red;
                        var g = (<GlowFilter>filter).$green;
                        var b = (<GlowFilter>filter).$blue;
                        var a = (<GlowFilter>filter).$alpha;
                        if((<GlowFilter>filter).$inner || (<GlowFilter>filter).$knockout || (<DropShadowFilter>filter).$hideObject) {
                            dropShadowFilter2(imageData.data, displayBuffer.surface.width, displayBuffer.surface.height, [r / 255, g / 255, b / 255, a], (<GlowFilter>filter).$blurX, (<GlowFilter>filter).$blurY,
                            (<DropShadowFilter>filter).$angle ? ((<DropShadowFilter>filter).$angle / 180 * Math.PI) : 0, (<DropShadowFilter>filter).$distance || 0, (<GlowFilter>filter).$strength, (<GlowFilter>filter).$inner ? 1 : 0, (<GlowFilter>filter).$knockout ? 0 : 1, (<DropShadowFilter>filter).$hideObject ? 1 : 0);
                        } else {
                            // 如果没有高级效果，使用性能比较高的方式
                            dropShadowFilter(imageData.data, displayBuffer.surface.width, displayBuffer.surface.height, [r / 255, g / 255, b / 255, a / 255], (<GlowFilter>filter).$blurX, (<GlowFilter>filter).$blurY, (<DropShadowFilter>filter).$angle ? ((<DropShadowFilter>filter).$angle / 180 * Math.PI) : 0, (<DropShadowFilter>filter).$distance || 0, (<GlowFilter>filter).$strength);
                        }
                    }
                }  
                displayContext.putImageData(imageData, 0, 0);

                // 绘制结果的时候，应用滤镜
                context.drawImage(<any>displayBuffer.surface, 0, 0);

                if (hasBlendMode) {
                    context.globalCompositeOperation = defaultCompositeOp;
                }

            }

            renderBufferPool.push(displayBuffer);
            sys.Region.release(region);
            Matrix.release(displayMatrix);

            return drawCalls;
        }

        private renderingMask = false;

        /**
         * @private
         */
        private drawWithClip(displayObject:DisplayObject, context:CanvasRenderingContext2D, dirtyList:egret.sys.Region[],
                             matrix:Matrix, clipRegion:sys.Region, root:DisplayObject):number {
            var drawCalls = 0;
            var hasBlendMode = (displayObject.$blendMode !== 0);
            if (hasBlendMode) {
                var compositeOp = blendModes[displayObject.$blendMode];
                if (!compositeOp) {
                    compositeOp = defaultCompositeOp;
                }
            }

            var scrollRect = displayObject.$scrollRect ? displayObject.$scrollRect : displayObject.$maskRect;
            var mask = displayObject.$mask;
            if(mask) {
                var maskRenderNode = mask.$getRenderNode();
                if(maskRenderNode) {
                    var maskRenderMatrix = maskRenderNode.renderMatrix;
                    //遮罩scaleX或scaleY为0，放弃绘制
                    if((maskRenderMatrix.a == 0 && maskRenderMatrix.b == 0) || (maskRenderMatrix.c == 0 && maskRenderMatrix.d == 0)) {
                        return drawCalls;
                    }
                }
            }
            //if (mask && !mask.$parentDisplayList) {
            //    mask = null; //如果遮罩不在显示列表中，放弃绘制遮罩。
            //}

            //计算scrollRect和mask的clip区域是否需要绘制，不需要就直接返回，跳过所有子项的遍历。
            var maskRegion:sys.Region;
            var displayMatrix = Matrix.create();
            displayMatrix.copyFrom(displayObject.$getConcatenatedMatrix());
            if (displayObject.$parentDisplayList) {
                var displayRoot = displayObject.$parentDisplayList.root;
                var invertedMatrix:Matrix;
                if (displayRoot !== displayObject.$stage) {
                    displayObject.$getConcatenatedMatrixAt(displayRoot, displayMatrix);
                }
            }

            if (mask) {
                var bounds = mask.$getOriginalBounds();
                maskRegion = sys.Region.create();
                var m = Matrix.create();
                m.copyFrom(mask.$getConcatenatedMatrix());
                if (invertedMatrix) {
                    invertedMatrix.$preMultiplyInto(m, m);
                }
                maskRegion.updateRegion(bounds, m);
                Matrix.release(m);
            }
            var region:sys.Region;
            if (scrollRect) {
                region = sys.Region.create();
                region.updateRegion(scrollRect, displayMatrix);
            }
            if (region && maskRegion) {
                region.intersect(maskRegion);
                sys.Region.release(maskRegion);
            }
            else if (!region && maskRegion) {
                region = maskRegion;
            }
            if (region) {
                if (region.isEmpty() || (clipRegion && !clipRegion.intersects(region))) {
                    sys.Region.release(region);
                    Matrix.release(displayMatrix);
                    return drawCalls;
                }
            }
            else {
                region = sys.Region.create();
                bounds = displayObject.$getOriginalBounds();
                region.updateRegion(bounds, displayMatrix);
            }
            var found = false;
            if (!dirtyList) {//forRenderTexture
                found = true;
            }
            else {
                var l = dirtyList.length;
                for (var j = 0; j < l; j++) {
                    if (region.intersects(dirtyList[j])) {
                        found = true;
                        break;
                    }
                }
            }
            if (!found) {
                sys.Region.release(region);
                Matrix.release(displayMatrix);
                return drawCalls;
            }

            //没有遮罩,同时显示对象没有子项
            if (!mask && (!displayObject.$children || displayObject.$children.length == 0)) {
                if (scrollRect) {
                    var m = displayMatrix;
                    context.save();
                    context.setTransform(m.a, m.b, m.c, m.d, m.tx - region.minX, m.ty - region.minY);
                    context.beginPath();
                    context.rect(scrollRect.x, scrollRect.y, scrollRect.width, scrollRect.height);
                    context.clip();
                }

                if (hasBlendMode) {
                    context.globalCompositeOperation = compositeOp;
                }
                drawCalls += this.drawDisplayObject(displayObject, context, dirtyList, matrix,
                    displayObject.$displayList, clipRegion, root);
                if (hasBlendMode) {
                    context.globalCompositeOperation = defaultCompositeOp;
                }
                if (scrollRect) {
                    context.restore();
                }
                return drawCalls;
            }

            //遮罩是单纯的填充图形,且alpha为1,性能优化
            //todo 平台差异
            if (mask && Capabilities.$runtimeType == RuntimeType.WEB && (!mask.$children || mask.$children.length == 0) &&
                maskRenderNode && maskRenderNode.type == sys.RenderNodeType.GraphicsNode &&
                maskRenderNode.drawData.length == 1 &&
                (<sys.Path2D>maskRenderNode.drawData[0]).type == sys.PathType.Fill &&
                (<sys.FillPath>maskRenderNode.drawData[0]).fillAlpha == 1) {
                this.renderingMask = true;
                context.save();
                var calls = this.drawDisplayObject(mask, context, dirtyList, matrix,
                    mask.$displayList, clipRegion, root);
                this.renderingMask = false;
                if (scrollRect) {
                    var m = displayMatrix;
                    context.setTransform(m.a, m.b, m.c, m.d, m.tx - region.minX, m.ty - region.minY);
                    context.beginPath();
                    context.rect(scrollRect.x, scrollRect.y, scrollRect.width, scrollRect.height);
                    context.clip();
                }
                calls += this.drawDisplayObject(displayObject, context, dirtyList, matrix,
                    displayObject.$displayList, clipRegion, root);
                context.restore();
                return calls;
            }
            
            //todo 若显示对象是容器，同时子项有混合模式，则需要先绘制背景到displayBuffer并清除背景区域

            //绘制显示对象自身，若有scrollRect，应用clip
            var displayBuffer = this.createRenderBuffer(region.width, region.height);
            var displayContext = displayBuffer.context;
            if (!displayContext) {//RenderContext创建失败，放弃绘制遮罩。
                drawCalls += this.drawDisplayObject(displayObject, context, dirtyList, matrix,
                    displayObject.$displayList, clipRegion, root);
                sys.Region.release(region);
                Matrix.release(displayMatrix);
                return drawCalls;
            }
            displayContext.setTransform(1, 0, 0, 1, -region.minX, -region.minY);
            var offsetM = Matrix.create().setTo(1, 0, 0, 1, -region.minX, -region.minY);

            drawCalls += this.drawDisplayObject(displayObject, displayContext, dirtyList, offsetM,
                displayObject.$displayList, region, root);
            //绘制遮罩
            if (mask) {
                //如果只有一次绘制或是已经被cache直接绘制到displayContext
                if (Capabilities.$runtimeType == RuntimeType.WEB && maskRenderNode && maskRenderNode.$getRenderCount() == 1 || mask.$displayList) {
                    displayContext.globalCompositeOperation = "destination-in";
                    drawCalls += this.drawDisplayObject(mask, displayContext, dirtyList, offsetM,
                        mask.$displayList, region, root);
                }
                else {
                    var maskBuffer = this.createRenderBuffer(region.width, region.height);
                    var maskContext = maskBuffer.context;
                    if (!maskContext) {//RenderContext创建失败，放弃绘制遮罩。
                        drawCalls += this.drawDisplayObject(displayObject, context, dirtyList, matrix,
                            displayObject.$displayList, clipRegion, root);
                        renderBufferPool.push(displayBuffer);
                        sys.Region.release(region);
                        Matrix.release(displayMatrix);
                        return drawCalls;
                    }
                    maskContext.setTransform(1, 0, 0, 1, -region.minX, -region.minY);
                    offsetM = Matrix.create().setTo(1, 0, 0, 1, -region.minX, -region.minY);
                    var calls = this.drawDisplayObject(mask, maskContext, dirtyList, offsetM,
                        mask.$displayList, region, root);
                    if (calls > 0) {
                        drawCalls += calls;
                        displayContext.globalCompositeOperation = "destination-in";
                        displayContext.setTransform(1, 0, 0, 1, 0, 0);
                        displayContext.globalAlpha = 1;
                        displayContext.drawImage(<any>maskBuffer.surface, 0, 0);
                    }
                    renderBufferPool.push(maskBuffer);
                }
            }
            Matrix.release(offsetM);

            //绘制结果到屏幕
            if (drawCalls > 0) {
                drawCalls++;
                if (hasBlendMode) {
                    context.globalCompositeOperation = compositeOp;
                }
                if (scrollRect) {
                    var m = displayMatrix;
                    context.save();
                    context.setTransform(m.a, m.b, m.c, m.d, m.tx - region.minX, m.ty - region.minY);
                    context.beginPath();
                    context.rect(scrollRect.x, scrollRect.y, scrollRect.width, scrollRect.height);
                    context.clip();
                }
                context.globalAlpha = 1;
                context.setTransform(1, 0, 0, 1, region.minX + matrix.tx, region.minY + matrix.ty);
                context.drawImage(<any>displayBuffer.surface, 0, 0);
                if (scrollRect) {
                    context.restore();
                }
                if (hasBlendMode) {
                    context.globalCompositeOperation = defaultCompositeOp;
                }
            }
            renderBufferPool.push(displayBuffer);
            sys.Region.release(region);
            Matrix.release(displayMatrix);
            return drawCalls;
        }

        /**
         * @private
         */
        private drawWithScrollRect(displayObject:DisplayObject, context:CanvasRenderingContext2D, dirtyList:egret.sys.Region[],
                                   matrix:Matrix, clipRegion:sys.Region, root:DisplayObject):number {
            var drawCalls = 0;
            var scrollRect = displayObject.$scrollRect ? displayObject.$scrollRect : displayObject.$maskRect;
            if (scrollRect.width == 0 || scrollRect.height == 0) {
                return drawCalls;
            }
            var m = Matrix.create();
            m.copyFrom(displayObject.$getConcatenatedMatrix());
            if(root) {
                displayObject.$getConcatenatedMatrixAt(root, m);
            }
            else if (displayObject.$parentDisplayList) {
                var displayRoot = displayObject.$parentDisplayList.root;
                if (displayRoot !== displayObject.$stage) {
                    displayObject.$getConcatenatedMatrixAt(displayRoot, m);
                }
            }
            var region:sys.Region = sys.Region.create();
            if (!scrollRect.isEmpty()) {
                region.updateRegion(scrollRect, m);
            }
            if (region.isEmpty() || (clipRegion && !clipRegion.intersects(region))) {
                sys.Region.release(region);
                Matrix.release(m);
                return drawCalls;
            }
            var found = false;
            if (!dirtyList) {//forRenderTexture
                found = true;
            }
            else {
                var l = dirtyList.length;
                for (var j = 0; j < l; j++) {
                    if (region.intersects(dirtyList[j])) {
                        found = true;
                        break;
                    }
                }
            }
            if (!found) {
                sys.Region.release(region);
                Matrix.release(m);
                return drawCalls;
            }

            //绘制显示对象自身
            context.save();
            context.setTransform(m.a, m.b, m.c, m.d, m.tx + matrix.tx, m.ty + matrix.ty);
            context.beginPath();
            context.rect(scrollRect.x, scrollRect.y, scrollRect.width, scrollRect.height);
            context.clip();
            drawCalls += this.drawDisplayObject(displayObject, context, dirtyList, matrix, displayObject.$displayList, region, root);
            context.restore();

            sys.Region.release(region);
            Matrix.release(m);
            return drawCalls;
        }

        /**
         * 将一个RenderNode对象绘制到渲染缓冲
         * @param node 要绘制的节点
         * @param buffer 渲染缓冲
         * @param matrix 要叠加的矩阵
         * @param forHitTest 绘制结果是用于碰撞检测。若为true，当渲染GraphicsNode时，会忽略透明度样式设置，全都绘制为不透明的。
         */
        public drawNodeToBuffer(node:sys.RenderNode, buffer:sys.RenderBuffer, matrix:Matrix, forHitTest?:boolean):void {
            var context = buffer.context;
            context.setTransform(matrix.a, matrix.b, matrix.c, matrix.d, matrix.tx, matrix.ty);
            this.renderNode(node, context, forHitTest);
        }

        /**
         * @private
         */
        private renderNode(node:sys.RenderNode, context:any, forHitTest?:boolean):number {
            var drawCalls = 0;
            switch (node.type) {
                case sys.RenderNodeType.BitmapNode:
                    drawCalls = this.renderBitmap(<sys.BitmapNode>node, context);
                    break;
                case sys.RenderNodeType.TextNode:
                    drawCalls = 1;
                    this.renderText(<sys.TextNode>node, context);
                    break;
                case sys.RenderNodeType.GraphicsNode:
                    drawCalls = 1;
                    this.renderGraphics(<sys.GraphicsNode>node, context, forHitTest);
                    break;
                case sys.RenderNodeType.GroupNode:
                    drawCalls = this.renderGroup(<sys.GroupNode>node, context);
                    break;
                case sys.RenderNodeType.SetAlphaNode:
                    context.globalAlpha = node.drawData[0];
                    break;
                case sys.RenderNodeType.MeshNode:
                    drawCalls = this.renderMesh(<sys.MeshNode>node, context);
                    break;
            }
            return drawCalls;
        }

        /** 
         * render mesh 
         */
        private renderMesh(node:sys.MeshNode, context:any):number {
            if(Capabilities.runtimeType != RuntimeType.NATIVE) {
                return 0;
            }
            var image = node.image;
            var data = node.drawData;
            var length = data.length;
            var pos = 0;
            var m = node.matrix;
            if (m) {
                context.saveTransform();
                context.transform(m.a, m.b, m.c, m.d, m.tx, m.ty);
            }
            while (pos < length) {
                context.drawMesh(image, data[pos++], data[pos++], data[pos++], data[pos++], data[pos++], data[pos++], data[pos++],
                    data[pos++], node.imageWidth, node.imageHeight, node.uvs, node.vertices, node.indices, node.bounds);
            }
            if (m) {
                context.restoreTransform();
            }
            // TODO 应该计算合理的drawCall？
            return 1;
        }


        /**
         * @private
         */
        private renderBitmap(node:sys.BitmapNode, context:CanvasRenderingContext2D):number {
            var image = node.image;
            if(!image || !image.source) {
                return 0;
            }
            if (context.$imageSmoothingEnabled != node.smoothing) {
                context.imageSmoothingEnabled = node.smoothing;
                context.$imageSmoothingEnabled = node.smoothing;
            }
            var data = node.drawData;
            var length = data.length;
            var pos = 0;
            var m = node.matrix;
            var blendMode = node.blendMode;
            var alpha = node.alpha;

            var saved = false;
            if (m) {
                if((<any>context).saveTransform) {//for native
                    (<any>context).saveTransform();
                }
                else {
                    context.save();
                }
                saved = true;
                context.transform(m.a, m.b, m.c, m.d, m.tx, m.ty);
            }
            //这里不考虑嵌套
            if(blendMode) {
                context.globalCompositeOperation = blendModes[blendMode];
            }
            if(alpha == alpha) {
                var originAlpha = context.globalAlpha;
                context.globalAlpha *= alpha;
            }
            
            var drawCalls:number = 0;
            var filter = node.filter;
            //todo 暂时只考虑绘制一次的情况
            if(filter && length == 8) {
                if(Capabilities.runtimeType == RuntimeType.NATIVE) { // for native
                    egret_native.Graphics.setGlobalShader(filter);
                    while (pos < length) {
                        drawCalls++;
                        context.drawImage(image.source, data[pos++], data[pos++], data[pos++], data[pos++], data[pos++], data[pos++], data[pos++], data[pos++]);
                    }
                    egret_native.Graphics.setGlobalShader(null);
                }
                else {
                    var displayBuffer = this.createRenderBuffer(data[6],data[7]);
                    var displayContext = displayBuffer.context;
                    drawCalls++;
                    displayContext.drawImage(image.source, data[0], data[1], data[2], data[3], 0, 0, data[6], data[7]);
                    //绘制结果到屏幕
                    drawCalls++;
                    // 应用滤镜
                    var imageData = displayContext.getImageData(0, 0, displayBuffer.surface.width, displayBuffer.surface.height);
                    colorFilter(imageData.data, displayBuffer.surface.width, displayBuffer.surface.height, (<ColorMatrixFilter>filter).$matrix);
                    displayContext.putImageData(imageData, 0, 0);
                    // 绘制结果的时候，应用滤镜
                    context.drawImage(<any>displayBuffer.surface, 0, 0, data[6], data[7], data[4], data[5], data[6], data[7]);
                    renderBufferPool.push(displayBuffer);
                }
            }
            else {
                while (pos < length) {
                    drawCalls++;
                    context.drawImage(image.source, data[pos++], data[pos++], data[pos++], data[pos++], data[pos++], data[pos++], data[pos++], data[pos++]);
                }
            }
            if (saved) {
                if((<any>context).restoreTransform) {//for native
                    (<any>context).restoreTransform();
                    if(blendMode) {
                        context.globalCompositeOperation = defaultCompositeOp;
                    }
                    if(alpha == alpha) {
                        context.globalAlpha = originAlpha;
                    }
                }
                else {
                    context.restore();
                }
            }
            else  {
                if(blendMode){
                    context.globalCompositeOperation = defaultCompositeOp;
                }
                if(alpha == alpha) {
                    context.globalAlpha = originAlpha;
                }
            }
            return drawCalls;
        }

        /**
         * @private
         */
        public renderText(node:sys.TextNode, context:CanvasRenderingContext2D):void {
            context.textAlign = "left";
            context.textBaseline = "middle";
            context.lineJoin = "round";//确保描边样式是圆角
            var drawData = node.drawData;
            var length = drawData.length;
            var pos = 0;
            while (pos < length) {
                var x = drawData[pos++];
                var y = drawData[pos++];
                var text = drawData[pos++];
                var format:sys.TextFormat = drawData[pos++];
                context.font = getFontString(node, format);
                var textColor = format.textColor == null ? node.textColor : format.textColor;
                var strokeColor = format.strokeColor == null ? node.strokeColor : format.strokeColor;
                var stroke = format.stroke == null ? node.stroke : format.stroke;
                context.fillStyle = toColorString(textColor);
                context.strokeStyle = toColorString(strokeColor);
                if (stroke) {
                    context.lineWidth = stroke * 2;
                    context.strokeText(text, x, y);
                }
                context.fillText(text, x, y);
            }
        }

        /**
         * @private
         */
        public renderGraphics(node:sys.GraphicsNode, context:CanvasRenderingContext2D, forHitTest?:boolean):void {
            var drawData = node.drawData;
            var length = drawData.length;
            forHitTest = !!forHitTest;
            for (var i = 0; i < length; i++) {
                var path:sys.Path2D = drawData[i];
                switch (path.type) {
                    case sys.PathType.Fill:
                        var fillPath = <sys.FillPath>path;
                        context.fillStyle = forHitTest ? BLACK_COLOR : getRGBAString(fillPath.fillColor, fillPath.fillAlpha);
                        this.renderPath(path, context);
                        if (this.renderingMask) {
                            context.clip();
                        }
                        else {
                            context.fill();
                        }
                        break;
                    case sys.PathType.GradientFill:
                        var g = <sys.GradientFillPath>path;
                        context.fillStyle = forHitTest ? BLACK_COLOR : getGradient(context, g.gradientType, g.colors, g.alphas, g.ratios, g.matrix);
                        context.save();
                        var m = g.matrix;
                        this.renderPath(path, context);
                        context.transform(m.a, m.b, m.c, m.d, m.tx, m.ty);
                        context.fill();
                        context.restore();
                        break;
                    case sys.PathType.Stroke:
                        var strokeFill = <sys.StrokePath>path;
                        var lineWidth = strokeFill.lineWidth;
                        context.lineWidth = lineWidth;
                        context.strokeStyle = forHitTest ? BLACK_COLOR : getRGBAString(strokeFill.lineColor, strokeFill.lineAlpha);
                        context.lineCap = CAPS_STYLES[strokeFill.caps];
                        context.lineJoin = strokeFill.joints;
                        context.miterLimit = strokeFill.miterLimit;
                        //对1像素和3像素特殊处理，向右下角偏移0.5像素，以显示清晰锐利的线条。
                        var isSpecialCaseWidth = lineWidth === 1 || lineWidth === 3;
                        if (isSpecialCaseWidth) {
                            context.translate(0.5, 0.5);
                        }
                        this.renderPath(path, context);
                        context.stroke();
                        if (isSpecialCaseWidth) {
                            context.translate(-0.5, -0.5);
                        }
                        break;
                }
            }
        }

        private renderPath(path:sys.Path2D, context:CanvasRenderingContext2D):void {
            context.beginPath();
            var data = path.$data;
            var commands = path.$commands;
            var commandCount = commands.length;
            var pos = 0;
            for (var commandIndex = 0; commandIndex < commandCount; commandIndex++) {
                var command = commands[commandIndex];
                switch (command) {
                    case sys.PathCommand.CubicCurveTo:
                        context.bezierCurveTo(data[pos++], data[pos++], data[pos++], data[pos++], data[pos++], data[pos++]);
                        break;
                    case sys.PathCommand.CurveTo:
                        context.quadraticCurveTo(data[pos++], data[pos++], data[pos++], data[pos++]);
                        break;
                    case sys.PathCommand.LineTo:
                        context.lineTo(data[pos++], data[pos++]);
                        break;
                    case sys.PathCommand.MoveTo:
                        context.moveTo(data[pos++], data[pos++]);
                        break;
                }
            }
        }


        private renderGroup(groupNode:sys.GroupNode, context:CanvasRenderingContext2D):number {
            var drawCalls:number = 0;
            var children = groupNode.drawData;
            var length = children.length;
            for (var i = 0; i < length; i++) {
                var node:sys.RenderNode = children[i];
                drawCalls += this.renderNode(node, context);
            }
            return drawCalls;
        }

        /**
         * @private
         */
        private createRenderBuffer(width:number, height:number):sys.RenderBuffer {
            var buffer = renderBufferPool.pop();
            if (buffer) {
                buffer.resize(width, height, true);
            }
            else {
                buffer = new sys.CanvasRenderBuffer(width, height);
            }
            return buffer;
        }
    }

    /**
     * @private
     * 获取字体字符串
     */
    function getFontString(node:sys.TextNode, format:sys.TextFormat):string {
        var italic:boolean = format.italic == null ? node.italic : format.italic;
        var bold:boolean = format.bold == null ? node.bold : format.bold;
        var size:number = format.size == null ? node.size : format.size;
        var fontFamily:string = format.fontFamily || node.fontFamily;
        var font:string = italic ? "italic " : "normal ";
        font += bold ? "bold " : "normal ";
        font += size + "px " + fontFamily;
        return font;
    }

    /**
     * @private
     * 获取RGBA字符串
     */
    function getRGBAString(color:number, alpha:number):string {
        var red = color >> 16;
        var green = (color >> 8) & 0xFF;
        var blue = color & 0xFF;
        return "rgba(" + red + "," + green + "," + blue + "," + alpha + ")";
    }

    /**
     * @private
     * 获取渐变填充样式对象
     */
    function getGradient(context:CanvasRenderingContext2D, type:string, colors:number[],
                         alphas:number[], ratios:number[], matrix:Matrix):CanvasGradient {
        var gradient:CanvasGradient;
        if (type == GradientType.LINEAR) {
            gradient = context.createLinearGradient(-1, 0, 1, 0);
        }
        else {
            gradient = context.createRadialGradient(0, 0, 0, 0, 0, 1);
        }
        //todo colors alphas ratios数量不一致情况处理
        var l = colors.length;
        for (var i = 0; i < l; i++) {
            gradient.addColorStop(ratios[i] / 255, getRGBAString(colors[i], alphas[i]));
        }
        return gradient;
    }

    /**
     * @private
     */
    function colorFilter(buffer, w, h, matrix) {
        var r0 = matrix[0],  r1 = matrix[1],  r2 = matrix[2],  r3 = matrix[3],  r4 = matrix[4];
        var g0 = matrix[5],  g1 = matrix[6],  g2 = matrix[7],  g3 = matrix[8],  g4 = matrix[9];
        var b0 = matrix[10], b1 = matrix[11], b2 = matrix[12], b3 = matrix[13], b4 = matrix[14];
        var a0 = matrix[15], a1 = matrix[16], a2 = matrix[17], a3 = matrix[18], a4 = matrix[19];
        for (var p = 0, e = w * h * 4; p < e; p += 4) {
            var r = buffer[p + 0];
            var g = buffer[p + 1];
            var b = buffer[p + 2];
            var a = buffer[p + 3];

            buffer[p + 0] = r0 * r + r1 * g + r2 * b + r3 * a + r4;
            buffer[p + 1] = g0 * r + g1 * g + g2 * b + g3 * a + g4;
            buffer[p + 2] = b0 * r + b1 * g + b2 * b + b3 * a + b4;
            buffer[p + 3] = a0 * r + a1 * g + a2 * b + a3 * a + a4;
        }
    }

    /**
     * @private
     */
    function blurFilter(buffer, w, h, blurX, blurY) {
        blurFilterH(buffer, w, h, blurX);
        blurFilterV(buffer, w, h, blurY);
    }

    /**
     * @private
     */
    function blurFilterH(buffer, w, h, blurX) {
        var lineBuffer = new Uint8ClampedArray(w * 4);
        var lineSize = w * 4;
        var windowLength = (blurX * 2) + 1;
        var windowSize = windowLength * 4;
        for (var y = 0; y < h; y++) {
            var pLineStart = y * lineSize;
            var rs = 0, gs = 0, bs = 0, as = 0, alpha = 0, alpha2 = 0;
            // Fill window
            for (var ptr = -blurX * 4, end = blurX * 4 + 4; ptr < end; ptr += 4) {
                var key = pLineStart + ptr;
                if(key < pLineStart || key >= pLineStart + lineSize) {
                    continue;
                }
                alpha = buffer[key + 3];
                rs += buffer[key + 0] * alpha;
                gs += buffer[key + 1] * alpha;
                bs += buffer[key + 2] * alpha;
                as += alpha;
            }
            // Slide window
            for (var ptr = pLineStart, end = pLineStart + lineSize, linePtr = 0, lastPtr = ptr - blurX * 4, nextPtr = ptr + (blurX + 1) * 4; ptr < end; ptr += 4, linePtr += 4, nextPtr += 4, lastPtr += 4) {
                lineBuffer[linePtr + 0] = rs / as;
                lineBuffer[linePtr + 1] = gs / as;
                lineBuffer[linePtr + 2] = bs / as;
                lineBuffer[linePtr + 3] = as / windowLength;
                alpha = buffer[nextPtr + 3];
                alpha2 = buffer[lastPtr + 3];
                
                if(alpha || alpha == 0) {
                    if(alpha2 || alpha2 == 0) {
                        rs += buffer[nextPtr + 0] * alpha - buffer[lastPtr + 0] * alpha2;
                        gs += buffer[nextPtr + 1] * alpha - buffer[lastPtr + 1] * alpha2;
                        bs += buffer[nextPtr + 2] * alpha - buffer[lastPtr + 2] * alpha2;
                        as += alpha - alpha2;
                    } else {
                        rs += buffer[nextPtr + 0] * alpha;
                        gs += buffer[nextPtr + 1] * alpha;
                        bs += buffer[nextPtr + 2] * alpha;
                        as += alpha;
                    }
                } else {
                    if(alpha2 || alpha2 == 0) {
                        rs += - buffer[lastPtr + 0] * alpha2;
                        gs += - buffer[lastPtr + 1] * alpha2;
                        bs += - buffer[lastPtr + 2] * alpha2;
                        as += - alpha2;
                    } else {
                        // do nothing
                    }
                }
            }
            // Copy line
            buffer.set(lineBuffer, pLineStart);
        }
    }

    /**
     * @private
     */
    function blurFilterV(buffer, w, h, blurY) {
        var columnBuffer = new Uint8ClampedArray(h * 4);
        var stride = w * 4;
        var windowLength = (blurY * 2) + 1;
        for (var x = 0; x < w; x++) {
            var pColumnStart = x * 4;
            var rs = 0, gs = 0, bs = 0, as = 0, alpha = 0, alpha2 = 0;
            // Fill window
            for (var ptr = -blurY * stride, end = blurY * stride + stride; ptr < end; ptr += stride) {
                var key = pColumnStart + ptr;
                if(key < pColumnStart || key >= pColumnStart + h * stride) {
                    continue;
                }
                alpha = buffer[key + 3];
                rs += buffer[key + 0] * alpha;
                gs += buffer[key + 1] * alpha;
                bs += buffer[key + 2] * alpha;
                as += alpha;
            }
            // Slide window
            for (var ptr = pColumnStart, end = pColumnStart + h * stride, columnPtr = 0, lastPtr = pColumnStart - blurY * stride, nextPtr = pColumnStart + ((blurY + 1) * stride); ptr < end; ptr += stride, columnPtr += 4, nextPtr += stride, lastPtr += stride) {
                columnBuffer[columnPtr + 0] = rs / as;
                columnBuffer[columnPtr + 1] = gs / as;
                columnBuffer[columnPtr + 2] = bs / as;
                columnBuffer[columnPtr + 3] = as / windowLength;
                alpha = buffer[nextPtr + 3];
                alpha2 = buffer[lastPtr + 3];

                if(alpha || alpha == 0) {
                    if(alpha2 || alpha2 == 0) {
                        rs += buffer[nextPtr + 0] * alpha - buffer[lastPtr + 0] * alpha2;
                        gs += buffer[nextPtr + 1] * alpha - buffer[lastPtr + 1] * alpha2;
                        bs += buffer[nextPtr + 2] * alpha - buffer[lastPtr + 2] * alpha2;
                        as += alpha - alpha2;
                    } else {
                        rs += buffer[nextPtr + 0] * alpha;
                        gs += buffer[nextPtr + 1] * alpha;
                        bs += buffer[nextPtr + 2] * alpha;
                        as += alpha;
                    }
                } else {
                    if(alpha2 || alpha2 == 0) {
                        rs += - buffer[lastPtr + 0] * alpha2;
                        gs += - buffer[lastPtr + 1] * alpha2;
                        bs += - buffer[lastPtr + 2] * alpha2;
                        as += - alpha2;
                    } else {
                        // do nothing
                    }
                }
            }
            // Copy column
            for (var i = x * 4, end = i + h * stride, j = 0; i < end; i += stride, j += 4) {
                buffer[i + 0] = columnBuffer[j + 0];
                buffer[i + 1] = columnBuffer[j + 1];
                buffer[i + 2] = columnBuffer[j + 2];
                buffer[i + 3] = columnBuffer[j + 3];
            }
        }
    }

    // function glowFilter(buffer, w, h, color, blurX, blurY, strength) {
    //     dropShadowFilter(buffer, w, h, color, blurX, blurY, 0, 0, strength)
    // }

    function dropShadowFilter(buffer, w, h, color, blurX, blurY, angle, distance, strength) {
        var tmp = alphaFilter(buffer, color);
        panFilter(tmp, w, h, angle, distance);
        blurFilter(tmp, w, h, blurX, blurY);
        scaleAlphaChannel(tmp, strength);
        compositeSourceOver(tmp, buffer);
        buffer.set(tmp);
    }

    function alphaFilter(buffer, color) {
        if (!color) {
            color = [0, 0, 0, 0];
        }
        var plane = new Uint8ClampedArray(buffer);
        for (var ptr = 0, end = plane.length; ptr < end; ptr += 4) {
            var alpha = plane[ptr + 3];
            plane[ptr + 0] = color[0] * alpha;
            plane[ptr + 1] = color[1] * alpha;
            plane[ptr + 2] = color[2] * alpha;
        }
        return plane;
    }

    function panFilter(buffer, w, h, angle, distance) {
        var dy = (Math.sin(angle) * distance) | 0;
        var dx = (Math.cos(angle) * distance) | 0;
        var oldBuffer = new Int32Array(buffer.buffer);
        var newBuffer = new Int32Array(oldBuffer.length);
        for (var oy = 0; oy < h; oy++) {
            var ny = oy + dy;
            if (ny < 0 || ny > h) {
            continue;
            }
            for (var ox = 0; ox < w; ox++) {
            var nx = ox + dx;
            if (nx < 0 || nx > w) {
                continue;
            }
            newBuffer[ny * w + nx] = oldBuffer[oy * w + ox];
            }
        }
        oldBuffer.set(newBuffer);
    }

    function scaleAlphaChannel(buffer, value) {
        for (var ptr = 0, end = buffer.length; ptr < end; ptr += 4) {
            buffer[ptr + 3] *= value;
        }
    }

    function compositeSourceOver(dst, src) {
        for (var ptr = 0, end = dst.length; ptr < end; ptr += 4) {
            var Dr = dst[ptr + 0];
            var Dg = dst[ptr + 1];
            var Db = dst[ptr + 2];
            var Da = dst[ptr + 3] / 255;

            var Sr = src[ptr + 0];
            var Sg = src[ptr + 1];
            var Sb = src[ptr + 2];
            var Sa = src[ptr + 3] / 255;

            dst[ptr + 0] = Sr + Dr * (1 - Sa);
            dst[ptr + 1] = Sg + Dg * (1 - Sa);
            dst[ptr + 2] = Sb + Db * (1 - Sa);
            dst[ptr + 3] = (Sa + Da * (1 - Sa)) * 255;
        }
    }

    function getPixelKey(w, x, y) {
        return y * w * 4 + x * 4;
    }

    function mix(v1, v2, rate) {
        return v1 * (1 - rate) + v2 * rate;
    }

    // dropShadowFilter2
    // 模拟shader中的算法，可以实现内发光，挖空等高级效果
    function dropShadowFilter2(buffer, w, h, color, blurX, blurY, angle, distance, strength, inner, knockout, hideObject) {
        var plane = new Uint8ClampedArray(buffer);

        var alpha = color[3];
        
        var curDistanceX = 0;
        var curDistanceY = 0;
        var offsetX = distance * Math.cos(angle);
        var offsetY = distance * Math.sin(angle);

        var linearSamplingTimes = 7.0;
        var circleSamplingTimes = 12.0;
        var PI = 3.14159265358979323846264;
        var cosAngle;
        var sinAngle;

        var stepX = blurX / linearSamplingTimes;
        var stepY = blurY / linearSamplingTimes;

        // 遍历像素
        for(var u = 0; u < w; u++) {
            for(var v = 0; v < h; v++) {

                // 此处为了避免毛刺可以添加一个随机值
                var offset = 0;
                
                // 处理单个像素
                var key = v * w * 4 + u * 4;
                var totalAlpha = 0;
                var maxTotalAlpha = 0;

                // 采样出来的色值
                var _r = buffer[key + 0] / 255;
                var _g = buffer[key + 1] / 255;
                var _b = buffer[key + 2] / 255;
                var _a = buffer[key + 3] / 255;

                for (var a = 0; a <= PI * 2; a += PI * 2 / circleSamplingTimes) {
                    cosAngle = Math.cos(a + offset);
                    sinAngle = Math.sin(a + offset);
                    for (var i = 0; i < linearSamplingTimes; i++) {
                        curDistanceX = i * stepX * cosAngle;
                        curDistanceY = i * stepY * sinAngle;
                        var _u = Math.round(u + curDistanceX - offsetX);
                        var _v = Math.round(v + curDistanceY - offsetY);
                        var __a = 0;
                        if (_u >= w || _u < 0 || _v < 0 || _v >= h) {
                            __a = 0;
                        }
                        else {
                            var _key = _v * w * 4 + _u * 4;
                            __a = buffer[_key + 3] / 255;
                        }
                        totalAlpha += (linearSamplingTimes - i) * __a;
                        maxTotalAlpha += (linearSamplingTimes - i);
                    }
                }
                
                _a = Math.max(_a, 0.0001);
                // 'ownColor.rgb = ownColor.rgb / ownColor.a;',

                var outerGlowAlpha = (totalAlpha / maxTotalAlpha) * strength * alpha * (1. - inner) * Math.max(Math.min(hideObject, knockout), 1. - _a);
                var innerGlowAlpha = ((maxTotalAlpha - totalAlpha) / maxTotalAlpha) * strength * alpha * inner * _a;

                _a = Math.max(_a * knockout * (1 - hideObject), 0.0001);

                var rate1 = innerGlowAlpha / (innerGlowAlpha + _a);
                var r1 = mix(_r, color[0], rate1);
                var g1 = mix(_g, color[1], rate1);
                var b1 = mix(_b, color[2], rate1);

                var rate2 = outerGlowAlpha / (innerGlowAlpha + _a + outerGlowAlpha);
                var r2 = mix(r1, color[0], rate2);
                var g2 = mix(g1, color[1], rate2);
                var b2 = mix(b1, color[2], rate2);

                var resultAlpha = Math.min(_a + outerGlowAlpha + innerGlowAlpha, 1);

                // 赋值颜色
                plane[key + 0] = r2 * 255;
                plane[key + 1] = g2 * 255;
                plane[key + 2] = b2 * 255;
                plane[key + 3] = resultAlpha * 255;

            }
        }

        buffer.set(plane);
    }


}<|MERGE_RESOLUTION|>--- conflicted
+++ resolved
@@ -189,9 +189,9 @@
                     if (hasBlendMode) {
                         context.globalCompositeOperation = compositeOp;
                     }
-
-<<<<<<< HEAD
-                    egret_native.Graphics.setGlobalShader(filters[0]);
+                    
+                    (<any>context).setGlobalShader(filters[0].$toJson());
+
                     if (displayObject.$mask && (displayObject.$mask.$parentDisplayList || root)) {
                         drawCalls += this.drawWithClip(displayObject, context, dirtyList, matrix, clipRegion, root);
                     }
@@ -201,13 +201,8 @@
                     else {
                         drawCalls += this.drawDisplayObject(displayObject, context, dirtyList, matrix, displayObject.$displayList, clipRegion, root);
                     }
-                    egret_native.Graphics.setGlobalShader(null);
-=======
-                    (<any>context).setGlobalShader(filters[0].$toJson());
-                    drawCalls += this.drawDisplayObject(displayObject, context, dirtyList, matrix,
-                        displayObject.$displayList, clipRegion, root);
+
                     (<any>context).setGlobalShader("");
->>>>>>> cd67f76b
 
                     if (hasBlendMode) {
                         context.globalCompositeOperation = defaultCompositeOp;
