--- conflicted
+++ resolved
@@ -97,7 +97,6 @@
                 else {
                     node = displayObject.$renderNode;
                 }
-<<<<<<< HEAD
             }
             displayObject.$cacheDirty = false;
             if (node) {
@@ -123,45 +122,6 @@
                     case sys.RenderNodeType.NormalBitmapNode:
                         this.renderNormalBitmap(<sys.NormalBitmapNode>node, context);
                         break;
-=======
-                if (node.needRedraw) {
-                    let renderAlpha: number;
-                    let m: Matrix;
-                    if (root) {
-                        renderAlpha = displayObject.$getConcatenatedAlphaAt(root, displayObject.$getConcatenatedAlpha());
-                        m = Matrix.create().copyFrom(displayObject.$getConcatenatedMatrix());
-                        displayObject.$getConcatenatedMatrixAt(root, m);
-                    }
-                    else {
-                        renderAlpha = node.renderAlpha;
-                        m = Matrix.create().copyFrom(node.renderMatrix);
-                    }
-                    let a = m.a * matrix.a;
-                    let b = 0.0;
-                    let c = 0.0;
-                    let d = m.d * matrix.d;
-                    let tx = m.tx * matrix.a + matrix.tx * matrix.a;
-                    let ty = m.ty * matrix.d + matrix.ty * matrix.d;
-                    if (m.b !== 0.0 || m.c !== 0.0 || matrix.b !== 0.0 || matrix.c !== 0.0) {
-                        a += m.b * matrix.c;
-                        d += m.c * matrix.b;
-                        b += m.a * matrix.b + m.b * matrix.d;
-                        c += m.c * matrix.a + m.d * matrix.c;
-                        tx += m.ty * matrix.c;
-                        ty += m.tx * matrix.b;
-                    }
-                    m.a = a;
-                    m.b = b;
-                    m.c = c;
-                    m.d = d;
-                    m.tx = tx;
-                    m.ty = ty;
-                    context.setTransform(m.a, m.b, m.c, m.d, m.tx, m.ty);
-                    Matrix.release(m);
-                    context.globalAlpha = renderAlpha;
-                    drawCalls += this.renderNode(node, context);
-                    node.needRedraw = false;
->>>>>>> ad13ae4a
                 }
                 context.$offsetX = 0;
                 context.$offsetY = 0;
@@ -189,52 +149,10 @@
                         offsetX2 = offsetX + child.$x - child.$anchorOffsetX;
                         offsetY2 = offsetY + child.$y - child.$anchorOffsetY;
                     }
-<<<<<<< HEAD
                     let tempAlpha;
                     if (child.$alpha != 1) {
                         tempAlpha = context.globalAlpha;
                         context.globalAlpha *= child.$alpha;
-=======
-                }
-            }
-            return drawCalls;
-        }
-
-        /**
-         * @private
-         */
-        private drawWithFilter(displayObject: DisplayObject, context: CanvasRenderingContext2D, dirtyList: egret.sys.Region[],
-            matrix: Matrix, clipRegion: sys.Region, root: DisplayObject): number {
-            if (displayObject.$children && displayObject.$children.length == 0 && (!displayObject.$renderNode || displayObject.$renderNode.$getRenderCount() == 0)) {
-                return 0;
-            }
-            if (Capabilities.runtimeType == RuntimeType.NATIVE) { // for native
-                let drawCalls = 0;
-                let filters = displayObject.$getFilters();
-                let hasBlendMode = (displayObject.$blendMode !== 0);
-                let compositeOp: string;
-                if (hasBlendMode) {
-                    compositeOp = blendModes[displayObject.$blendMode];
-                    if (!compositeOp) {
-                        compositeOp = defaultCompositeOp;
-                    }
-                }
-
-                let bounds = displayObject.$getOriginalBounds();
-                if (bounds.width <= 0 || bounds.height <= 0) {
-                    return drawCalls;
-                }
-
-                if (filters.length == 1 && filters[0].type == "colorTransform" && !displayObject.$children) {
-                    if (hasBlendMode) {
-                        context.globalCompositeOperation = compositeOp;
-                    }
-
-                    (<any>context).setGlobalShader(filters[0]);
-
-                    if (displayObject.$mask && (displayObject.$mask.$parentDisplayList || root)) {
-                        drawCalls += this.drawWithClip(displayObject, context, dirtyList, matrix, clipRegion, root);
->>>>>>> ad13ae4a
                     }
                     switch (child.$renderMode) {
                         case RenderMode.NONE:
@@ -264,6 +182,9 @@
         }
 
         private drawWithFilter(displayObject: DisplayObject, context: CanvasRenderingContext2D, offsetX: number, offsetY: number): number {
+            if (displayObject.$children && displayObject.$children.length == 0 && (!displayObject.$renderNode || displayObject.$renderNode.$getRenderCount() == 0)) {
+                return 0;
+            }
             let drawCalls = 0;
             let filters = displayObject.$filters;
             let filtersLen: number = filters.length;
