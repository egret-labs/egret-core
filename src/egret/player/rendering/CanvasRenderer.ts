//////////////////////////////////////////////////////////////////////////////////////
//
//  Copyright (c) 2014-present, Egret Technology.
//  All rights reserved.
//  Redistribution and use in source and binary forms, with or without
//  modification, are permitted provided that the following conditions are met:
//
//     * Redistributions of source code must retain the above copyright
//       notice, this list of conditions and the following disclaimer.
//     * Redistributions in binary form must reproduce the above copyright
//       notice, this list of conditions and the following disclaimer in the
//       documentation and/or other materials provided with the distribution.
//     * Neither the name of the Egret nor the
//       names of its contributors may be used to endorse or promote products
//       derived from this software without specific prior written permission.
//
//  THIS SOFTWARE IS PROVIDED BY EGRET AND CONTRIBUTORS "AS IS" AND ANY EXPRESS
//  OR IMPLIED WARRANTIES, INCLUDING, BUT NOT LIMITED TO, THE IMPLIED WARRANTIES
//  OF MERCHANTABILITY AND FITNESS FOR A PARTICULAR PURPOSE ARE DISCLAIMED.
//  IN NO EVENT SHALL EGRET AND CONTRIBUTORS BE LIABLE FOR ANY DIRECT, INDIRECT,
//  INCIDENTAL, SPECIAL, EXEMPLARY, OR CONSEQUENTIAL DAMAGES (INCLUDING, BUT NOT
//  LIMITED TO, PROCUREMENT OF SUBSTITUTE GOODS OR SERVICES;LOSS OF USE, DATA,
//  OR PROFITS; OR BUSINESS INTERRUPTION) HOWEVER CAUSED AND ON ANY THEORY OF
//  LIABILITY, WHETHER IN CONTRACT, STRICT LIABILITY, OR TORT (INCLUDING
//  NEGLIGENCE OR OTHERWISE) ARISING IN ANY WAY OUT OF THE USE OF THIS SOFTWARE,
//  EVEN IF ADVISED OF THE POSSIBILITY OF SUCH DAMAGE.
//
//////////////////////////////////////////////////////////////////////////////////////

/**
 * @private
 */
interface CanvasRenderingContext2D {
    imageSmoothingEnabled: boolean;
    $imageSmoothingEnabled: boolean;
    $offsetX: number;
    $offsetY: number;
}

namespace egret {

    let blendModes = ["source-over", "lighter", "destination-out"];
    let defaultCompositeOp = "source-over";
    let BLACK_COLOR = "#000000";
    let CAPS_STYLES = { none: 'butt', square: 'square', round: 'round' };
    let renderBufferPool: sys.RenderBuffer[] = [];//渲染缓冲区对象池
    let renderBufferPool_Filters: sys.RenderBuffer[] = [];//滤镜缓冲区对象池
    export class CanvasRenderer {

        private nestLevel: number = 0;//渲染的嵌套层次，0表示在调用堆栈的最外层。

        public render(displayObject: DisplayObject, buffer: sys.RenderBuffer, matrix: Matrix, forRenderTexture?: boolean): number {
            this.nestLevel++;
            let context: CanvasRenderingContext2D = buffer.context;
            let root: DisplayObject = forRenderTexture ? displayObject : null;
            //绘制显示对象
            context.transform(matrix.a, matrix.b, matrix.c, matrix.d, 0, 0);
            let drawCall = this.drawDisplayObject(displayObject, context, matrix.tx, matrix.ty, true);
            let invert = Matrix.create();
            matrix.$invertInto(invert);
            context.transform(invert.a, invert.b, invert.c, invert.d, 0, 0);
            Matrix.release(invert);
            this.nestLevel--;
            if (this.nestLevel === 0) {
                //最大缓存6个渲染缓冲
                if (renderBufferPool.length > 6) {
                    renderBufferPool.length = 6;
                }
                let length = renderBufferPool.length;
                for (let i = 0; i < length; i++) {
                    renderBufferPool[i].resize(0, 0);
                }
            }
            return drawCall;
        }

        /**
         * @private
         * 绘制一个显示对象
         */
        private drawDisplayObject(displayObject: DisplayObject, context: CanvasRenderingContext2D, offsetX: number, offsetY: number, isStage?: boolean): number {
            let drawCalls = 0;
            let node: sys.RenderNode;
<<<<<<< HEAD
            let displayList = displayObject.$displayList;
            if (displayList && !isStage) {
                if (displayObject.$cacheDirty || displayObject.$renderDirty) {
=======
            if (displayList && !root) {
                if (displayList.isDirty ||
                    displayList.$canvasScaleX != sys.DisplayList.$canvasScaleX ||
                    displayList.$canvasScaleY != sys.DisplayList.$canvasScaleY) {
>>>>>>> d166b29f
                    drawCalls += displayList.drawToSurface();
                }
                node = displayList.$renderNode;
            }
            else {
                if (displayObject.$renderDirty) {
                    node = displayObject.$getRenderNode();
                }
                else {
<<<<<<< HEAD
                    node = displayObject.$renderNode;
                }
            }
            displayObject.$cacheDirty = false;
            if (node) {
                drawCalls++;
                context.$offsetX = offsetX;
                context.$offsetY = offsetY;
                switch (node.type) {
                    case sys.RenderNodeType.BitmapNode:
                        this.renderBitmap(<sys.BitmapNode>node, context);
                        break;
                    case sys.RenderNodeType.TextNode:
                        this.renderText(<sys.TextNode>node, context);
                        break;
                    case sys.RenderNodeType.GraphicsNode:
                        this.renderGraphics(<sys.GraphicsNode>node, context);
                        break;
                    case sys.RenderNodeType.GroupNode:
                        this.renderGroup(<sys.GroupNode>node, context);
                        break;
                    case sys.RenderNodeType.MeshNode:
                        this.renderMesh(<sys.MeshNode>node, context);
                        break;
                    case sys.RenderNodeType.NormalBitmapNode:
                        this.renderNormalBitmap(<sys.NormalBitmapNode>node, context);
                        break;
=======
                    node.needRedraw = true;
                }
                if (node.needRedraw) {
                    let renderAlpha: number;
                    let m: Matrix;
                    if (root) {
                        renderAlpha = displayObject.$getConcatenatedAlphaAt(root, displayObject.$getConcatenatedAlpha());
                        m = Matrix.create().copyFrom(displayObject.$getConcatenatedMatrix());
                        displayObject.$getConcatenatedMatrixAt(root, m);
                    }
                    else {
                        renderAlpha = node.renderAlpha;
                        m = Matrix.create().copyFrom(node.renderMatrix);
                    }
                    let a =  m.a * matrix.a;
                    let b =  0.0;
                    let c =  0.0;
                    let d =  m.d * matrix.d;
                    let tx = m.tx * matrix.a + matrix.tx  * matrix.a;
                    let ty = m.ty * matrix.d + matrix.ty  * matrix.d;
                    if (m.b !== 0.0 || m.c !== 0.0 || matrix.b !== 0.0 || matrix.c !== 0.0) {
                        a  += m.b * matrix.c;
                        d  += m.c * matrix.b;
                        b  += m.a * matrix.b + m.b * matrix.d;
                        c  += m.c * matrix.a + m.d * matrix.c;
                        tx += m.ty * matrix.c;
                        ty += m.tx * matrix.b;
                    }
                    m.a = a;
                    m.b = b;
                    m.c = c;
                    m.d = d;
                    m.tx = tx;
                    m.ty = ty;
                    context.setTransform(m.a, m.b, m.c, m.d, m.tx, m.ty);
                    Matrix.release(m);
                    context.globalAlpha = renderAlpha;
                    drawCalls += this.renderNode(node, context);
                    node.needRedraw = false;
>>>>>>> d166b29f
                }
                context.$offsetX = 0;
                context.$offsetY = 0;
            }
            if (displayList && !isStage) {
                return drawCalls;
            }
            let children = displayObject.$children;
            if (children) {
                let length = children.length;
                for (let i = 0; i < length; i++) {
                    let child = children[i];
                    let offsetX2;
                    let offsetY2;
                    if (child.$useTranslate) {
                        let m = child.$getMatrix();
                        offsetX2 = offsetX + child.$x;
                        offsetY2 = offsetY + child.$y;
                        context.save();
                        context.transform(m.a, m.b, m.c, m.d, offsetX2, offsetY2);
                        offsetX2 = -child.$anchorOffsetX;
                        offsetY2 = -child.$anchorOffsetY;
                    }
                    else {
                        offsetX2 = offsetX + child.$x - child.$anchorOffsetX;
                        offsetY2 = offsetY + child.$y - child.$anchorOffsetY;
                    }
                    let tempAlpha;
                    if (child.$alpha != 1) {
                        tempAlpha = context.globalAlpha;
                        context.globalAlpha *= child.$alpha;
                    }
                    switch (child.$renderMode) {
                        case RenderMode.NONE:
                            break;
                        case RenderMode.FILTER:
                            drawCalls += this.drawWithFilter(child, context, offsetX2, offsetY2);
                            break;
                        case RenderMode.CLIP:
                            drawCalls += this.drawWithClip(child, context, offsetX2, offsetY2);
                            break;
                        case RenderMode.SCROLLRECT:
                            drawCalls += this.drawWithScrollRect(child, context, offsetX2, offsetY2);
                            break;
                        default:
                            drawCalls += this.drawDisplayObject(child, context, offsetX2, offsetY2);
                            break;
                    }
                    if (child.$useTranslate) {
                        context.restore();
                    }
                    else if (tempAlpha) {
                        context.globalAlpha = tempAlpha;
                    }
                }
            }
            return drawCalls;
        }

<<<<<<< HEAD
        private drawWithFilter(displayObject: DisplayObject, context: CanvasRenderingContext2D, offsetX: number, offsetY: number): number {
            if (Capabilities.runtimeType == RuntimeType.NATIVE) {
                return this.drawWithFilterNative(displayObject, context, offsetX, offsetY);
=======
        /**
         * @private
         */
        private drawWithFilter(displayObject: DisplayObject, context: CanvasRenderingContext2D, dirtyList: egret.sys.Region[],
            matrix: Matrix, clipRegion: sys.Region, root: DisplayObject): number {

            if (Capabilities.runtimeType == RuntimeType.NATIVE) { // for native
                let drawCalls = 0;
                let filters = displayObject.$getFilters();
                let hasBlendMode = (displayObject.$blendMode !== 0);
                let compositeOp: string;
                if (hasBlendMode) {
                    compositeOp = blendModes[displayObject.$blendMode];
                    if (!compositeOp) {
                        compositeOp = defaultCompositeOp;
                    }
                }

                let bounds = displayObject.$getOriginalBounds();
                if (bounds.width <= 0 || bounds.height <= 0) {
                    return drawCalls;
                }

                if (filters.length == 1 && filters[0].type == "colorTransform" && !displayObject.$children) {
                    if (hasBlendMode) {
                        context.globalCompositeOperation = compositeOp;
                    }

                    (<any>context).setGlobalShader(filters[0]);

                    if (displayObject.$mask && (displayObject.$mask.$parentDisplayList || root)) {
                        drawCalls += this.drawWithClip(displayObject, context, dirtyList, matrix, clipRegion, root);
                    }
                    else if (displayObject.$scrollRect || displayObject.$maskRect) {
                        drawCalls += this.drawWithScrollRect(displayObject, context, dirtyList, matrix, clipRegion, root);
                    }
                    else {
                        drawCalls += this.drawDisplayObject(displayObject, context, dirtyList, matrix, displayObject.$displayList, clipRegion, root);
                    }

                    (<any>context).setGlobalShader(null);

                    if (hasBlendMode) {
                        context.globalCompositeOperation = defaultCompositeOp;
                    }

                    return drawCalls;
                }

                // 获取显示对象的链接矩阵
                let displayMatrix = Matrix.create();
                displayMatrix.copyFrom(displayObject.$getConcatenatedMatrix());
                if (root) {
                    displayObject.$getConcatenatedMatrixAt(root, displayMatrix);
                }

                // 获取显示对象的矩形区域
                let region: sys.Region;
                region = sys.Region.create();
                region.updateRegion(bounds, displayMatrix);

                // 为显示对象创建一个新的buffer
                let displayBuffer = this.createRenderBuffer(region.width, region.height);
                displayBuffer.context.setTransform(matrix.a, 0, 0, matrix.d, -region.minX, -region.minY);
                let offsetM = Matrix.create().setTo(matrix.a, 0, 0, matrix.d, -region.minX, -region.minY);

                if (displayObject.$mask && (displayObject.$mask.$parentDisplayList || root)) {
                    drawCalls += this.drawWithClip(displayObject, displayBuffer.context, dirtyList, offsetM, region, root);
                }
                else if (displayObject.$scrollRect || displayObject.$maskRect) {
                    drawCalls += this.drawWithScrollRect(displayObject, displayBuffer.context, dirtyList, offsetM, region, root);
                }
                else {
                    drawCalls += this.drawDisplayObject(displayObject, displayBuffer.context, dirtyList, offsetM, displayObject.$displayList, region, root);
                }

                Matrix.release(offsetM);

                //绘制结果到屏幕
                if (drawCalls > 0) {

                    if (hasBlendMode) {
                        context.globalCompositeOperation = compositeOp;
                    }

                    drawCalls++;
                    context.globalAlpha = 1;
                    context.setTransform(1, 0, 0, 1, region.minX + matrix.tx, region.minY + matrix.ty);
                    // 绘制结果的时候，应用滤镜
                    (<any>context).setGlobalShader(filters[0]);
                    context.drawImage(displayBuffer.surface, 0, 0, displayBuffer.width, displayBuffer.height, 0, 0, displayBuffer.width, displayBuffer.height);
                    (<any>context).setGlobalShader(null);

                    if (hasBlendMode) {
                        context.globalCompositeOperation = defaultCompositeOp;
                    }

                }

                renderBufferPool.push(displayBuffer);
                sys.Region.release(region);
                Matrix.release(displayMatrix);

                return drawCalls;
>>>>>>> d166b29f
            }
            let drawCalls = 0;
            let filters = displayObject.$filters;
            let filtersLen: number = filters.length;
            let hasBlendMode = (displayObject.$blendMode !== 0);
            let compositeOp: string;
            if (hasBlendMode) {
                compositeOp = blendModes[displayObject.$blendMode];
                if (!compositeOp) {
                    compositeOp = defaultCompositeOp;
                }
            }
<<<<<<< HEAD
            let displayBounds = displayObject.$getOriginalBounds();
            if (displayBounds.width <= 0 || displayBounds.height <= 0) {
=======

            let bounds = displayObject.$getOriginalBounds();
            if (bounds.width <= 0 || bounds.height <= 0) {
>>>>>>> d166b29f
                return drawCalls;
            }
            // 为显示对象创建一个新的buffer
            let displayBuffer = this.createRenderBuffer(displayBounds.width, displayBounds.height, true);
            let displayContext = displayBuffer.context;
<<<<<<< HEAD
            if (displayObject.$mask) {
                drawCalls += this.drawWithClip(displayObject, context, offsetX, offsetY);
=======
            displayContext.setTransform(matrix.a, 0, 0, matrix.d, -region.minX, -region.minY);
            let offsetM = Matrix.create().setTo(matrix.a, 0, 0, matrix.d, -region.minX, -region.minY);

            //todo 可以优化减少draw次数
            if (displayObject.$mask && (displayObject.$mask.$parentDisplayList || root)) {
                drawCalls += this.drawWithClip(displayObject, displayContext, dirtyList, offsetM, region, root);
>>>>>>> d166b29f
            }
            else if (displayObject.$scrollRect || displayObject.$maskRect) {
                drawCalls += this.drawWithScrollRect(displayObject, context, offsetX, offsetY);
            }
            else {
                drawCalls += this.drawDisplayObject(displayObject, context, offsetX, offsetY);
            }

            //绘制结果到屏幕
            if (drawCalls > 0) {
                if (hasBlendMode) {
                    context.globalCompositeOperation = compositeOp;
                }
                drawCalls++;
                // 应用滤镜
                let imageData = displayContext.getImageData(0, 0, displayBuffer.surface.width, displayBuffer.surface.height);
                for (let i = 0; i < filtersLen; i++) {
                    let filter = filters[i];

                    if (filter.type == "colorTransform") {
                        colorFilter(imageData.data, displayBuffer.surface.width, displayBuffer.surface.height, (<ColorMatrixFilter>filter).$matrix);
                    } else if (filter.type == "blur") {
                        blurFilter(imageData.data, displayBuffer.surface.width, displayBuffer.surface.height, (<BlurFilter>filter).$blurX, (<BlurFilter>filter).$blurY);
                    } else if (filter.type == "glow") {
                        let r = (<GlowFilter>filter).$red;
                        let g = (<GlowFilter>filter).$green;
                        let b = (<GlowFilter>filter).$blue;
                        let a = (<GlowFilter>filter).$alpha;
                        if ((<GlowFilter>filter).$inner || (<GlowFilter>filter).$knockout || (<DropShadowFilter>filter).$hideObject) {
                            dropShadowFilter2(imageData.data, displayBuffer.surface.width, displayBuffer.surface.height, [r / 255, g / 255, b / 255, a], (<GlowFilter>filter).$blurX, (<GlowFilter>filter).$blurY,
                                (<DropShadowFilter>filter).$angle ? ((<DropShadowFilter>filter).$angle / 180 * Math.PI) : 0, (<DropShadowFilter>filter).$distance || 0, (<GlowFilter>filter).$strength, (<GlowFilter>filter).$inner ? 1 : 0, (<GlowFilter>filter).$knockout ? 0 : 1, (<DropShadowFilter>filter).$hideObject ? 1 : 0);
                        } else {
                            // 如果没有高级效果，使用性能比较高的方式
                            dropShadowFilter(imageData.data, displayBuffer.surface.width, displayBuffer.surface.height, [r / 255, g / 255, b / 255, a], (<GlowFilter>filter).$blurX, (<GlowFilter>filter).$blurY, (<DropShadowFilter>filter).$angle ? ((<DropShadowFilter>filter).$angle / 180 * Math.PI) : 0, (<DropShadowFilter>filter).$distance || 0, (<GlowFilter>filter).$strength);
                        }
                    } else if (filter.type == "custom") {
                        // 目前canvas渲染不支持自定义滤镜
                    }
                }
                displayContext.putImageData(imageData, 0, 0);
                context.globalAlpha = 1;
                // 绘制结果的时候，应用滤镜
                context.drawImage(displayBuffer.surface, offsetX + displayBounds.x, offsetY + displayBounds.y);
                if (hasBlendMode) {
                    context.globalCompositeOperation = defaultCompositeOp;
                }

            }
            renderBufferPool_Filters.push(displayBuffer);
            return drawCalls;
        }

        private drawWithFilterNative(displayObject: DisplayObject, context: CanvasRenderingContext2D, offsetX: number, offsetY: number): number {
            let drawCalls = 0;
            let filters = displayObject.$filters;
            let hasBlendMode = (displayObject.$blendMode !== 0);
            let compositeOp: string;
            if (hasBlendMode) {
                compositeOp = blendModes[displayObject.$blendMode];
                if (!compositeOp) {
                    compositeOp = defaultCompositeOp;
                }
            }

            let displayBounds = displayObject.$getOriginalBounds();
            if (displayBounds.width <= 0 || displayBounds.height <= 0) {
                return drawCalls;
            }

            if (filters.length == 1 && filters[0].type == "colorTransform" && !displayObject.$children) {
                if (hasBlendMode) {
                    context.globalCompositeOperation = compositeOp;
                }
                (<any>context).setGlobalShader(filters[0]);
                if (displayObject.$mask) {
                    drawCalls += this.drawWithClip(displayObject, context, offsetX, offsetY);
                }
                else if (displayObject.$scrollRect || displayObject.$maskRect) {
                    drawCalls += this.drawWithScrollRect(displayObject, context, offsetX, offsetY);
                }
                else {
                    drawCalls += this.drawDisplayObject(displayObject, context, offsetX, offsetY);
                }
                (<any>context).setGlobalShader(null);
                if (hasBlendMode) {
                    context.globalCompositeOperation = defaultCompositeOp;
                }
                return drawCalls;
            }

            let displayBuffer = this.createRenderBuffer(displayBounds.width, displayBounds.height);
            if (displayObject.$mask) {
                drawCalls += this.drawWithClip(displayObject, context, offsetX, offsetY);
            }
            else if (displayObject.$scrollRect || displayObject.$maskRect) {
                drawCalls += this.drawWithScrollRect(displayObject, context, offsetX, offsetY);
            }
<<<<<<< HEAD
            else {
                drawCalls += this.drawDisplayObject(displayObject, context, offsetX, offsetY);
=======
            if (region.width <= 0 || region.height <= 0) {
                return drawCalls;
>>>>>>> d166b29f
            }

            //绘制结果到屏幕
            if (drawCalls > 0) {
                if (hasBlendMode) {
                    context.globalCompositeOperation = compositeOp;
                }
                drawCalls++;
                context.globalAlpha = 1;
                // 绘制结果的时候，应用滤镜
                (<any>context).setGlobalShader(filters[0]);
                context.drawImage(displayBuffer.surface, 0, 0, displayBuffer.width, displayBuffer.height, offsetX + displayBounds.x, offsetY + displayBounds.y, displayBuffer.width, displayBuffer.height);
                (<any>context).setGlobalShader(null);
                if (hasBlendMode) {
                    context.globalCompositeOperation = defaultCompositeOp;
                }

            }

            renderBufferPool.push(displayBuffer);
            return drawCalls;
        }

        private drawWithClip(displayObject: DisplayObject, context: CanvasRenderingContext2D, offsetX: number, offsetY: number): number {
            let drawCalls = 0;
            let hasBlendMode = (displayObject.$blendMode !== 0);
            let compositeOp: string;
            if (hasBlendMode) {
                compositeOp = blendModes[displayObject.$blendMode];
                if (!compositeOp) {
                    compositeOp = defaultCompositeOp;
                }
            }

            let scrollRect = displayObject.$scrollRect ? displayObject.$scrollRect : displayObject.$maskRect;
            let mask = displayObject.$mask;
            if (mask) {
                let maskRenderMatrix = mask.$getMatrix();
                //遮罩scaleX或scaleY为0，放弃绘制
                if ((maskRenderMatrix.a == 0 && maskRenderMatrix.b == 0) || (maskRenderMatrix.c == 0 && maskRenderMatrix.d == 0)) {
                    return drawCalls;
                }
            }

            //没有遮罩,同时显示对象没有子项
            if (!mask && (!displayObject.$children || displayObject.$children.length == 0)) {
                if (scrollRect) {
                    context.save();
                    context.beginPath();
                    context.rect(scrollRect.x + offsetX, scrollRect.y + offsetY, scrollRect.width, scrollRect.height);
                    context.clip();
                }

                if (hasBlendMode) {
                    context.globalCompositeOperation = compositeOp;
                }
                drawCalls += this.drawDisplayObject(displayObject, context, offsetX, offsetY);
                if (hasBlendMode) {
                    context.globalCompositeOperation = defaultCompositeOp;
                }
                if (scrollRect) {
                    context.restore();
                }
                return drawCalls;
            }
            let maskRenderNode = mask.$getRenderNode();
            //遮罩是单纯的填充图形,且alpha为1,性能优化
            if (mask && Capabilities.$runtimeType == RuntimeType.WEB && (!mask.$children || mask.$children.length == 0) &&
                maskRenderNode && maskRenderNode.type == sys.RenderNodeType.GraphicsNode &&
                maskRenderNode.drawData.length == 1 &&
                (<sys.Path2D>maskRenderNode.drawData[0]).type == sys.PathType.Fill &&
                (<sys.FillPath>maskRenderNode.drawData[0]).fillAlpha == 1) {
                this.renderingMask = true;
                context.save();
                let maskMatrix = Matrix.create();
                maskMatrix.copyFrom(mask.$getConcatenatedMatrix());
                mask.$getConcatenatedMatrixAt(displayObject, maskMatrix);
                context.transform(maskMatrix.a, maskMatrix.b, maskMatrix.c, maskMatrix.d, maskMatrix.tx, maskMatrix.ty);
                let calls = this.drawDisplayObject(mask, context, offsetX, offsetY);
                this.renderingMask = false;
                maskMatrix.$invertInto(maskMatrix);
                context.transform(maskMatrix.a, maskMatrix.b, maskMatrix.c, maskMatrix.d, maskMatrix.tx, maskMatrix.ty);
                Matrix.release(maskMatrix);
                if (scrollRect) {
                    context.beginPath();
                    context.rect(scrollRect.x + offsetX, scrollRect.y + offsetY, scrollRect.width, scrollRect.height);
                    context.clip();
                }
                calls += this.drawDisplayObject(displayObject, context, offsetX, offsetY);
                context.restore();
                return calls;
            }

            //todo 若显示对象是容器，同时子项有混合模式，则需要先绘制背景到displayBuffer并清除背景区域

            //绘制显示对象自身，若有scrollRect，应用clip
            let displayBounds = displayObject.$getOriginalBounds();
            let displayBuffer = this.createRenderBuffer(displayBounds.width, displayBounds.height);
            let displayContext: CanvasRenderingContext2D = displayBuffer.context;
            if (!displayContext) {//RenderContext创建失败，放弃绘制遮罩。
                drawCalls += this.drawDisplayObject(displayObject, context, offsetX, offsetY);
                return drawCalls;
            }
<<<<<<< HEAD
=======
            displayContext.setTransform(matrix.a, 0, 0, matrix.d, -region.minX, -region.minY);
            let offsetM = Matrix.create().setTo(matrix.a, 0, 0, matrix.d, -region.minX, -region.minY);
>>>>>>> d166b29f

            drawCalls += this.drawDisplayObject(displayObject, displayContext, 0, 0);
            //绘制遮罩
            if (mask) {
                //如果只有一次绘制或是已经被cache直接绘制到displayContext
                if (Capabilities.$runtimeType == RuntimeType.WEB && maskRenderNode && maskRenderNode.$getRenderCount() == 1 || mask.$displayList) {
                    displayContext.globalCompositeOperation = "destination-in";
                    drawCalls += this.drawDisplayObject(mask, displayContext, 0, 0);
                }
                else {
                    let maskBuffer = this.createRenderBuffer(displayBounds.width, displayBounds.height);
                    let maskContext = maskBuffer.context;
<<<<<<< HEAD
                    let maskMatrix = Matrix.create();
                    maskMatrix.copyFrom(mask.$getConcatenatedMatrix());
                    mask.$getConcatenatedMatrixAt(displayObject, maskMatrix);
                    maskContext.setTransform(maskMatrix.a, maskMatrix.b, maskMatrix.c, maskMatrix.d, maskMatrix.tx, maskMatrix.ty);
                    Matrix.release(maskMatrix);
                    drawCalls += this.drawDisplayObject(mask, maskContext, -displayBounds.x, -displayBounds.y);
=======
                    if (!maskContext) {//RenderContext创建失败，放弃绘制遮罩。
                        drawCalls += this.drawDisplayObject(displayObject, context, dirtyList, matrix,
                            displayObject.$displayList, clipRegion, root);
                        renderBufferPool.push(displayBuffer);
                        sys.Region.release(region);
                        Matrix.release(displayMatrix);
                        return drawCalls;
                    }
                    maskContext.setTransform(matrix.a, 0, 0, matrix.d, -region.minX, -region.minY);
                    offsetM = Matrix.create().setTo(matrix.a, 0, 0, matrix.d, -region.minX, -region.minY);
                    drawCalls += this.drawDisplayObject(mask, maskContext, dirtyList, offsetM,
                        mask.$displayList, region, root);
>>>>>>> d166b29f
                    displayContext.globalCompositeOperation = "destination-in";
                    displayContext.setTransform(1, 0, 0, -1, 0, maskBuffer.height);
                    displayContext.globalAlpha = 1;
                    displayContext.drawImage(maskBuffer.surface, 0, 0);
                    renderBufferPool.push(maskBuffer);
                }
            }

            //绘制结果到屏幕
            if (drawCalls > 0) {
                drawCalls++;
                if (hasBlendMode) {
                    context.globalCompositeOperation = compositeOp;
                }
                if (scrollRect) {
                    context.save();
                    context.beginPath();
                    context.rect(scrollRect.x + offsetX, scrollRect.y + offsetY, scrollRect.width, scrollRect.height);
                    context.clip();
                }
                context.globalAlpha = 1;
                context.drawImage(<any>displayBuffer.surface, offsetX + displayBounds.x, offsetY + displayBounds.y);
                if (scrollRect) {
                    context.restore();
                }
                if (hasBlendMode) {
                    context.globalCompositeOperation = defaultCompositeOp;
                }
            }
            renderBufferPool.push(displayBuffer);
            return drawCalls;
        }

        private drawWithScrollRect(displayObject: DisplayObject, context: CanvasRenderingContext2D, offsetX: number, offsetY: number): number {
            let drawCalls = 0;
            let scrollRect = displayObject.$scrollRect ? displayObject.$scrollRect : displayObject.$maskRect;
            if (scrollRect.isEmpty()) {
                return drawCalls;
            }
            if (displayObject.$scrollRect) {
                offsetX -= scrollRect.x;
                offsetY -= scrollRect.y;
            }
            //绘制显示对象自身
            context.save();
            context.beginPath();
            context.rect(scrollRect.x + offsetX, scrollRect.y + offsetY, scrollRect.width, scrollRect.height);
            context.clip();
            drawCalls += this.drawDisplayObject(displayObject, context, offsetX, offsetY);
            context.restore();
            return drawCalls;
        }

        public drawNodeToBuffer(node: sys.RenderNode, buffer: sys.RenderBuffer, matrix: Matrix, forHitTest?: boolean): void {
            let context: CanvasRenderingContext2D = buffer.context;
            context.setTransform(matrix.a, matrix.b, matrix.c, matrix.d, matrix.tx, matrix.ty);
            this.renderNode(node, context, forHitTest);
        }

        /**
         * 将一个DisplayObject绘制到渲染缓冲，用于RenderTexture绘制
         * @param displayObject 要绘制的显示对象
         * @param buffer 渲染缓冲
         * @param matrix 要叠加的矩阵
         */
        public drawDisplayToBuffer(displayObject: DisplayObject, buffer: sys.RenderBuffer, matrix: Matrix): number {
            let context: CanvasRenderingContext2D = buffer.context;
            if (matrix) {
                context.setTransform(matrix.a, matrix.b, matrix.c, matrix.d, matrix.tx, matrix.ty);
            }
            let node: sys.RenderNode;
            if (displayObject.$renderDirty) {
                node = displayObject.$getRenderNode();
            }
            else {
                node = displayObject.$renderNode;
            }
            let drawCalls = 0;
            if (node) {
                drawCalls++;
                switch (node.type) {
                    case sys.RenderNodeType.BitmapNode:
                        this.renderBitmap(<sys.BitmapNode>node, context);
                        break;
                    case sys.RenderNodeType.TextNode:
                        this.renderText(<sys.TextNode>node, context);
                        break;
                    case sys.RenderNodeType.GraphicsNode:
                        this.renderGraphics(<sys.GraphicsNode>node, context);
                        break;
                    case sys.RenderNodeType.GroupNode:
                        this.renderGroup(<sys.GroupNode>node, context);
                        break;
                    case sys.RenderNodeType.MeshNode:
                        this.renderMesh(<sys.MeshNode>node, context);
                        break;
                    case sys.RenderNodeType.NormalBitmapNode:
                        this.renderNormalBitmap(<sys.NormalBitmapNode>node, context);
                        break;
                }
            }
            let children = displayObject.$children;
            if (children) {
                let length = children.length;
                for (let i = 0; i < length; i++) {
                    let child = children[i];
                    switch (child.$renderMode) {
                        case RenderMode.NONE:
                            break;
                        case RenderMode.FILTER:
                            drawCalls += this.drawWithFilter(child, context, 0, 0);
                            break;
                        case RenderMode.CLIP:
                            drawCalls += this.drawWithClip(child, context, 0, 0);
                            break;
                        case RenderMode.SCROLLRECT:
                            drawCalls += this.drawWithScrollRect(child, context, 0, 0);
                            break;
                        default:
                            drawCalls += this.drawDisplayObject(child, context, 0, 0);
                            break;
                    }
                }
            }
            return drawCalls;
        }

        private renderNode(node: sys.RenderNode, context: CanvasRenderingContext2D, forHitTest?: boolean): number {
            let drawCalls = 0;
            switch (node.type) {
                case sys.RenderNodeType.BitmapNode:
                    drawCalls = this.renderBitmap(<sys.BitmapNode>node, context);
                    break;
                case sys.RenderNodeType.TextNode:
                    drawCalls = 1;
                    this.renderText(<sys.TextNode>node, context);
                    break;
                case sys.RenderNodeType.GraphicsNode:
                    drawCalls = this.renderGraphics(<sys.GraphicsNode>node, context, forHitTest);
                    break;
                case sys.RenderNodeType.GroupNode:
                    drawCalls = this.renderGroup(<sys.GroupNode>node, context);
                    break;
                case sys.RenderNodeType.MeshNode:
                    drawCalls = this.renderMesh(<sys.MeshNode>node, context);
                    break;
                case sys.RenderNodeType.NormalBitmapNode:
                    drawCalls += this.renderNormalBitmap(<sys.NormalBitmapNode>node, context);
                    break;
            }
            return drawCalls;
        }

        private renderNormalBitmap(node: sys.NormalBitmapNode, context: CanvasRenderingContext2D): number {
            let image = node.image;
            if (!image || !image.source) {
                return 0;
            }
            if (context.$imageSmoothingEnabled != node.smoothing) {
                context.imageSmoothingEnabled = node.smoothing;
                context.$imageSmoothingEnabled = node.smoothing;
            }


            if (node.rotated) {
                let sourceX = node.sourceX;
                let sourceY = node.sourceY;
                let sourceHeight = node.sourceW;
                let sourceWidth = node.sourceH;
                let offsetX = node.drawX;
                let offsetY = node.drawY;
                let destHeight = node.drawW;
                let destWidth = node.drawH;
                if ((<any>context).saveTransform) {//for native
                    (<any>context).saveTransform();
                }
                else {
                    context.save();
                }
                context.transform(0, -1, 1, 0, 0, destWidth);
                context.drawImage(image.source, sourceX, sourceY, sourceWidth, sourceHeight, offsetX + context.$offsetX, offsetY + context.$offsetY, destWidth, destHeight);
                if ((<any>context).restoreTransform) {//for native
                    (<any>context).restoreTransform();
                }
                else {
                    context.restore();
                }
            }
            else {
                context.drawImage(image.source, node.sourceX, node.sourceY, node.sourceW, node.sourceH,
                    node.drawX + context.$offsetX, node.drawY + context.$offsetY, node.drawW, node.drawH);
            }
            return 1;
        }

        private renderBitmap(node: sys.BitmapNode, context: CanvasRenderingContext2D): number {
            let image = node.image;
            if (!image || !image.source) {
                return 0;
            }
            if (context.$imageSmoothingEnabled != node.smoothing) {
                context.imageSmoothingEnabled = node.smoothing;
                context.$imageSmoothingEnabled = node.smoothing;
            }
            let data = node.drawData;
            let length = data.length;
            let pos = 0;
            let m = node.matrix;
            let blendMode = node.blendMode;
            let alpha = node.alpha;
            let saved = false;
            let offsetX;
            let offsetY;
            if (m) {
                if ((<any>context).saveTransform) {//for native
                    (<any>context).saveTransform();
                }
                else {
                    context.save();
                }
                saved = true;
                if (context.$offsetX != 0 || context.$offsetY != 0) {
                    context.translate(context.$offsetX, context.$offsetY);
                    offsetX = context.$offsetX;
                    offsetY = context.$offsetY;
                    context.$offsetX = context.$offsetY = 0;
                }
                context.transform(m.a, m.b, m.c, m.d, m.tx, m.ty);
            }
            //这里不考虑嵌套
            if (blendMode) {
                context.globalCompositeOperation = blendModes[blendMode];
            }
            let originAlpha: number;
            if (alpha == alpha) {
                originAlpha = context.globalAlpha;
                context.globalAlpha *= alpha;
            }
            let drawCalls: number = 0;
            let filter = node.filter;
            //todo 暂时只考虑绘制一次的情况
            if (filter && length == 8) {
                if (Capabilities.runtimeType == RuntimeType.NATIVE) { // for native
                    egret_native.Graphics.setGlobalShader(filter);
                    drawCalls++;
                    if (node.rotated) {
                        let sourceX = data[0];
                        let sourceY = data[1];
                        let sourceHeight = data[2];
                        let sourceWidth = data[3];
                        let offsetX = data[4];
                        let offsetY = data[5];
                        let destHeight = data[6];
                        let destWidth = data[7];
                        if ((<any>context).saveTransform) {//for native
                            (<any>context).saveTransform();
                        }
                        else {
                            context.save();
                        }
                        context.transform(0, -1, 1, 0, 0, destWidth);
                        context.drawImage(image.source, sourceX, sourceY, sourceWidth, sourceHeight,
                            offsetX + context.$offsetX, offsetY + context.$offsetY, destWidth, destHeight);
                        if ((<any>context).restoreTransform) {//for native
                            (<any>context).restoreTransform();
                        }
                        else {
                            context.restore();
                        }
                    }
                    else {
                        context.drawImage(image.source, data[0], data[1], data[2], data[3],
                            data[4] + context.$offsetX, data[5] + context.$offsetY, data[6], data[7]);
                    }
                    egret_native.Graphics.setGlobalShader(null);
                }
                else {
                    let sourceX = data[0];
                    let sourceY = data[1];
                    let sourceWidth = data[2];
                    let sourceHeight = data[3];
                    let offsetX = data[4];
                    let offsetY = data[5];
                    let destWidth = data[6];
                    let destHeight = data[7];
                    if (node.rotated) {
                        sourceWidth = data[3];
                        sourceHeight = data[2];
                        destWidth = data[7];
                        destHeight = data[6];
                    }
                    let displayBuffer = this.createRenderBuffer(destWidth, destHeight);
                    let displayContext = displayBuffer.context;
                    drawCalls++;
                    if (node.rotated) {
                        context.transform(0, -1, 1, 0, 0, destWidth);
                    }
                    displayContext.drawImage(image.source, sourceX, sourceY, sourceWidth, sourceHeight, 0, 0, destWidth, destHeight);
                    //绘制结果到屏幕
                    drawCalls++;
                    // 应用滤镜
                    let imageData = displayContext.getImageData(0, 0, destWidth, destHeight);
                    colorFilter(imageData.data, destWidth, destHeight, (<ColorMatrixFilter>filter).$matrix);
                    displayContext.putImageData(imageData, 0, 0);
                    // 绘制结果的时候，应用滤镜
                    context.drawImage(displayBuffer.surface, 0, 0, destWidth, destHeight,
                        offsetX + context.$offsetX, offsetY + context.$offsetY, destWidth, destHeight);
                    renderBufferPool.push(displayBuffer);
                }
            }
            else {
                while (pos < length) {
                    drawCalls++;
                    if (node.rotated) {
                        let sourceX = data[pos++];
                        let sourceY = data[pos++];
                        let sourceHeight = data[pos++];
                        let sourceWidth = data[pos++];
                        let offsetX = data[pos++];
                        let offsetY = data[pos++];
                        let destHeight = data[pos++];
                        let destWidth = data[pos++];
                        if ((<any>context).saveTransform) {//for native
                            (<any>context).saveTransform();
                        }
                        else {
                            context.save();
                        }
                        context.transform(0, -1, 1, 0, 0, destWidth);
                        context.drawImage(image.source, sourceX, sourceY, sourceWidth, sourceHeight,
                            offsetX + context.$offsetX, offsetY + context.$offsetY, destWidth, destHeight);
                        if ((<any>context).restoreTransform) {//for native
                            (<any>context).restoreTransform();
                        }
                        else {
                            context.restore();
                        }
                    }
                    else {
                        context.drawImage(image.source, data[pos++], data[pos++], data[pos++], data[pos++],
                            data[pos++] + context.$offsetX, data[pos++] + context.$offsetY, data[pos++], data[pos++]);
                    }
                }
            }
            if (saved) {
                if ((<any>context).restoreTransform) {//for native
                    (<any>context).restoreTransform();
                    if (blendMode) {
                        context.globalCompositeOperation = defaultCompositeOp;
                    }
                    if (alpha == alpha) {
                        context.globalAlpha = originAlpha;
                    }
                }
                else {
                    context.restore();
                }
            }
            else {
                if (blendMode) {
                    context.globalCompositeOperation = defaultCompositeOp;
                }
                if (alpha == alpha) {
                    context.globalAlpha = originAlpha;
                }
            }
            if (offsetX) {
                context.$offsetX = offsetX;
            }
            if (offsetY) {
                context.$offsetY = offsetY;
            }
            return drawCalls;
        }

        private renderMesh(node: sys.MeshNode, context: any): number {
            if (Capabilities.runtimeType != RuntimeType.NATIVE) {
                return 0;
            }
            let image = node.image;
            let data = node.drawData;
            let length = data.length;
            let pos = 0;
            let m = node.matrix;
            let blendMode = node.blendMode;
            let alpha = node.alpha;
            let offsetX;
            let offsetY;
            if (m) {
                context.saveTransform();
                if (context.$offsetX != 0 || context.$offsetY != 0) {
                    context.translate(context.$offsetX, context.$offsetY);
                    offsetX = context.$offsetX;
                    offsetY = context.$offsetY;
                    context.$offsetX = context.$offsetY = 0;
                }
                context.transform(m.a, m.b, m.c, m.d, m.tx, m.ty);
            }
            if (blendMode) {
                context.globalCompositeOperation = blendModes[blendMode];
            }
            let originAlpha: number;
            if (alpha == alpha) {
                originAlpha = context.globalAlpha;
                context.globalAlpha *= alpha;
            }

            let drawCalls: number = 0;
            let filter = node.filter;
            if (filter) {
                egret_native.Graphics.setGlobalShader(filter);
                while (pos < length) {
                    drawCalls++;
                    context.drawMesh(image.source, data[pos++], data[pos++], data[pos++], data[pos++],
                        data[pos++] + context.$offsetX, data[pos++] + context.$offsetY, data[pos++], data[pos++],
                        node.imageWidth, node.imageHeight, node.uvs, node.vertices, node.indices, node.bounds);
                }
                egret_native.Graphics.setGlobalShader(null);
            }
            else {
                while (pos < length) {
                    drawCalls++;
                    context.drawMesh(image.source, data[pos++], data[pos++], data[pos++], data[pos++],
                        data[pos++] + context.$offsetX, data[pos++] + context.$offsetY, data[pos++], data[pos++],
                        node.imageWidth, node.imageHeight, node.uvs, node.vertices, node.indices, node.bounds);
                }
            }
            if (m) {
                context.restoreTransform();
            }
            if (blendMode) {
                context.globalCompositeOperation = defaultCompositeOp;
            }
            if (alpha == alpha) {
                context.globalAlpha = originAlpha;
            }
            if (offsetX) {
                context.$offsetX = offsetX;
            }
            if (offsetY) {
                context.$offsetY = offsetY;
            }
            return 1;
        }

        public renderText(node: sys.TextNode, context: CanvasRenderingContext2D): void {
            context.textAlign = "left";
            context.textBaseline = "middle";
            context.lineJoin = "round";//确保描边样式是圆角
            let drawData = node.drawData;
            let length = drawData.length;
            let pos = 0;
            while (pos < length) {
                let x = drawData[pos++];
                let y = drawData[pos++];
                let text = drawData[pos++];
                let format: sys.TextFormat = drawData[pos++];
                context.font = getFontString(node, format);
                let textColor = format.textColor == null ? node.textColor : format.textColor;
                let strokeColor = format.strokeColor == null ? node.strokeColor : format.strokeColor;
                let stroke = format.stroke == null ? node.stroke : format.stroke;
                context.fillStyle = toColorString(textColor);
                context.strokeStyle = toColorString(strokeColor);
                if (stroke) {
                    context.lineWidth = stroke * 2;
                    context.strokeText(text, x + context.$offsetX, y + context.$offsetY);
                }
                context.fillText(text, x + context.$offsetX, y + context.$offsetY);
            }
        }

        private renderingMask = false;

        /**
         * @private
         */
        public renderGraphics(node: sys.GraphicsNode, context: CanvasRenderingContext2D, forHitTest?: boolean): number {
            let drawData = node.drawData;
            let length = drawData.length;
            forHitTest = !!forHitTest;
            for (let i = 0; i < length; i++) {
                let path: sys.Path2D = drawData[i];
                switch (path.type) {
                    case sys.PathType.Fill:
                        let fillPath = <sys.FillPath>path;
                        context.fillStyle = forHitTest ? BLACK_COLOR : getRGBAString(fillPath.fillColor, fillPath.fillAlpha);
                        this.renderPath(path, context);
                        if (this.renderingMask) {
                            context.clip();
                        }
                        else {
                            context.fill();
                        }
                        break;
                    case sys.PathType.GradientFill:
                        let g = <sys.GradientFillPath>path;
                        context.fillStyle = forHitTest ? BLACK_COLOR : getGradient(context, g.gradientType, g.colors, g.alphas, g.ratios, g.matrix);
                        context.save();
                        let m = g.matrix;
                        this.renderPath(path, context);
                        context.transform(m.a, m.b, m.c, m.d, m.tx, m.ty);
                        context.fill();
                        context.restore();
                        break;
                    case sys.PathType.Stroke:
                        let strokeFill = <sys.StrokePath>path;
                        let lineWidth = strokeFill.lineWidth;
                        context.lineWidth = lineWidth;
                        context.strokeStyle = forHitTest ? BLACK_COLOR : getRGBAString(strokeFill.lineColor, strokeFill.lineAlpha);
                        context.lineCap = CAPS_STYLES[strokeFill.caps];
                        context.lineJoin = strokeFill.joints;
                        context.miterLimit = strokeFill.miterLimit;
                        //对1像素和3像素特殊处理，向右下角偏移0.5像素，以显示清晰锐利的线条。
                        let isSpecialCaseWidth = lineWidth === 1 || lineWidth === 3;
                        if (isSpecialCaseWidth) {
                            context.translate(0.5, 0.5);
                        }
                        this.renderPath(path, context);
                        context.stroke();
                        if (isSpecialCaseWidth) {
                            context.translate(-0.5, -0.5);
                        }
                        break;
                }
            }
            return length == 0 ? 0 : 1;
        }

        private renderPath(path: sys.Path2D, context: CanvasRenderingContext2D): void {
            context.beginPath();
            let data = path.$data;
            let commands = path.$commands;
            let commandCount = commands.length;
            let pos = 0;
            for (let commandIndex = 0; commandIndex < commandCount; commandIndex++) {
                let command = commands[commandIndex];
                switch (command) {
                    case sys.PathCommand.CubicCurveTo:
                        context.bezierCurveTo(data[pos++] + context.$offsetX, data[pos++] + context.$offsetY, data[pos++] + context.$offsetX, data[pos++] + context.$offsetY, data[pos++] + context.$offsetX, data[pos++] + context.$offsetY);
                        break;
                    case sys.PathCommand.CurveTo:
                        context.quadraticCurveTo(data[pos++] + context.$offsetX, data[pos++] + context.$offsetY, data[pos++] + context.$offsetX, data[pos++] + context.$offsetY);
                        break;
                    case sys.PathCommand.LineTo:
                        context.lineTo(data[pos++] + context.$offsetX, data[pos++] + context.$offsetY);
                        break;
                    case sys.PathCommand.MoveTo:
                        context.moveTo(data[pos++] + context.$offsetX, data[pos++] + context.$offsetY);
                        break;
                    case sys.PathCommand.SetLineDash:
                        context.setLineDash(data[pos++]);
                        break;
                }
            }
        }

        private renderGroup(groupNode: sys.GroupNode, context: CanvasRenderingContext2D): number {
            let m = groupNode.matrix;
            let saved = false;
            let offsetX;
            let offsetY;
            if (m) {
                if ((<any>context).saveTransform) {//for native
                    (<any>context).saveTransform();
                }
                else {
                    context.save();
                }
                saved = true;
                if (context.$offsetX != 0 || context.$offsetY != 0) {
                    context.translate(context.$offsetX, context.$offsetY);
                    offsetX = context.$offsetX;
                    offsetY = context.$offsetY;
                    context.$offsetX = context.$offsetY = 0;
                }
                context.transform(m.a, m.b, m.c, m.d, m.tx, m.ty);
            }

            let drawCalls: number = 0;
            let children = groupNode.drawData;
            let length = children.length;
            for (let i = 0; i < length; i++) {
                let node: sys.RenderNode = children[i];
                drawCalls += this.renderNode(node, context);
            }

            if (saved) {
                if ((<any>context).restoreTransform) {//for native
                    (<any>context).restoreTransform();
                }
                else {
                    context.restore();
                }
            }
            if (offsetX) {
                context.$offsetX = offsetX;
            }
            if (offsetY) {
                context.$offsetY = offsetY;
            }
            return drawCalls;
        }

        private createRenderBuffer(width: number, height: number, useForFilters?: boolean): sys.RenderBuffer {
            let buffer = useForFilters ? renderBufferPool_Filters.pop() : renderBufferPool.pop();
            if (buffer) {
                buffer.resize(width, height, true);
            }
            else {
                buffer = new sys.CanvasRenderBuffer(width, height);
            }
            return buffer;
        }
    }

    /**
     * @private
     * 获取字体字符串
     */
    function getFontString(node: sys.TextNode, format: sys.TextFormat): string {
        let italic: boolean = format.italic == null ? node.italic : format.italic;
        let bold: boolean = format.bold == null ? node.bold : format.bold;
        let size: number = format.size == null ? node.size : format.size;
        let fontFamily: string = format.fontFamily || node.fontFamily;
        let font: string = italic ? "italic " : "normal ";
        font += bold ? "bold " : "normal ";
        font += size + "px " + fontFamily;
        return font;
    }

    /**
     * @private
     * 获取RGBA字符串
     */
    function getRGBAString(color: number, alpha: number): string {
        let red = color >> 16;
        let green = (color >> 8) & 0xFF;
        let blue = color & 0xFF;
        return "rgba(" + red + "," + green + "," + blue + "," + alpha + ")";
    }

    /**
     * @private
     * 获取渐变填充样式对象
     */
    function getGradient(context: CanvasRenderingContext2D, type: string, colors: number[],
        alphas: number[], ratios: number[], matrix: Matrix): CanvasGradient {
        let gradient: CanvasGradient;
        if (type == GradientType.LINEAR) {
            gradient = context.createLinearGradient(-1, 0, 1, 0);
        }
        else {
            gradient = context.createRadialGradient(0, 0, 0, 0, 0, 1);
        }
        //todo colors alphas ratios数量不一致情况处理
        let l = colors.length;
        for (let i = 0; i < l; i++) {
            gradient.addColorStop(ratios[i] / 255, getRGBAString(colors[i], alphas[i]));
        }
        return gradient;
    }

    // 判断浏览器是否支持 Uint8ClampedArray
    let use8Clamp = false;
    try {
        use8Clamp = (typeof Uint8ClampedArray !== undefined);
    } catch (e) { }

    function setArray(a, b, index: number = 0): void {
        for (let i = 0, l = b.length; i < l; i++) {
            a[i + index] = b[i];
        }
    }

    /**
     * @private
     */
    function colorFilter(buffer, w, h, matrix) {
        let r0 = matrix[0], r1 = matrix[1], r2 = matrix[2], r3 = matrix[3], r4 = matrix[4];
        let g0 = matrix[5], g1 = matrix[6], g2 = matrix[7], g3 = matrix[8], g4 = matrix[9];
        let b0 = matrix[10], b1 = matrix[11], b2 = matrix[12], b3 = matrix[13], b4 = matrix[14];
        let a0 = matrix[15], a1 = matrix[16], a2 = matrix[17], a3 = matrix[18], a4 = matrix[19];
        for (let p = 0, e = w * h * 4; p < e; p += 4) {
            let r = buffer[p + 0];
            let g = buffer[p + 1];
            let b = buffer[p + 2];
            let a = buffer[p + 3];

            buffer[p + 0] = r0 * r + r1 * g + r2 * b + r3 * a + r4;
            buffer[p + 1] = g0 * r + g1 * g + g2 * b + g3 * a + g4;
            buffer[p + 2] = b0 * r + b1 * g + b2 * b + b3 * a + b4;
            buffer[p + 3] = a0 * r + a1 * g + a2 * b + a3 * a + a4;
        }
    }

    /**
     * @private
     */
    function blurFilter(buffer, w, h, blurX, blurY) {
        blurFilterH(buffer, w, h, blurX);
        blurFilterV(buffer, w, h, blurY);
    }

    /**
     * @private
     */
    function blurFilterH(buffer, w, h, blurX) {
        let lineBuffer;
        if (use8Clamp) {
            lineBuffer = new Uint8ClampedArray(w * 4);
        } else {
            lineBuffer = new Array(w * 4);
        }
        let lineSize = w * 4;
        let windowLength = (blurX * 2) + 1;
        let windowSize = windowLength * 4;
        for (let y = 0; y < h; y++) {
            let pLineStart = y * lineSize;
            let rs = 0, gs = 0, bs = 0, _as = 0, alpha = 0, alpha2 = 0;
            // Fill window
            for (let ptr = -blurX * 4, end = blurX * 4 + 4; ptr < end; ptr += 4) {
                let key = pLineStart + ptr;
                if (key < pLineStart || key >= pLineStart + lineSize) {
                    continue;
                }
                alpha = buffer[key + 3];
                rs += buffer[key + 0] * alpha;
                gs += buffer[key + 1] * alpha;
                bs += buffer[key + 2] * alpha;
                _as += alpha;
            }
            // Slide window
            for (let ptr = pLineStart, end = pLineStart + lineSize, linePtr = 0, lastPtr = ptr - blurX * 4, nextPtr = ptr + (blurX + 1) * 4; ptr < end; ptr += 4, linePtr += 4, nextPtr += 4, lastPtr += 4) {

                if (_as === 0) {
                    lineBuffer[linePtr + 0] = 0;
                    lineBuffer[linePtr + 1] = 0;
                    lineBuffer[linePtr + 2] = 0;
                    lineBuffer[linePtr + 3] = 0;
                } else {
                    lineBuffer[linePtr + 0] = rs / _as;
                    lineBuffer[linePtr + 1] = gs / _as;
                    lineBuffer[linePtr + 2] = bs / _as;
                    lineBuffer[linePtr + 3] = _as / windowLength;
                }

                alpha = buffer[nextPtr + 3];
                alpha2 = buffer[lastPtr + 3];

                if (alpha || alpha == 0) {
                    if (alpha2 || alpha2 == 0) {
                        rs += buffer[nextPtr + 0] * alpha - buffer[lastPtr + 0] * alpha2;
                        gs += buffer[nextPtr + 1] * alpha - buffer[lastPtr + 1] * alpha2;
                        bs += buffer[nextPtr + 2] * alpha - buffer[lastPtr + 2] * alpha2;
                        _as += alpha - alpha2;
                    } else {
                        rs += buffer[nextPtr + 0] * alpha;
                        gs += buffer[nextPtr + 1] * alpha;
                        bs += buffer[nextPtr + 2] * alpha;
                        _as += alpha;
                    }
                } else {
                    if (alpha2 || alpha2 == 0) {
                        rs += - buffer[lastPtr + 0] * alpha2;
                        gs += - buffer[lastPtr + 1] * alpha2;
                        bs += - buffer[lastPtr + 2] * alpha2;
                        _as += - alpha2;
                    } else {
                        // do nothing
                    }
                }
            }
            // Copy line
            if (use8Clamp) {
                buffer.set(lineBuffer, pLineStart);
            } else {
                setArray(buffer, lineBuffer, pLineStart);
            }
        }
    }

    /**
     * @private
     */
    function blurFilterV(buffer, w, h, blurY) {
        let columnBuffer;
        if (use8Clamp) {
            columnBuffer = new Uint8ClampedArray(h * 4);
        } else {
            columnBuffer = new Array(h * 4);
        }
        let stride = w * 4;
        let windowLength = (blurY * 2) + 1;
        for (let x = 0; x < w; x++) {
            let pColumnStart = x * 4;
            let rs = 0, gs = 0, bs = 0, _as = 0, alpha = 0, alpha2 = 0;
            // Fill window
            for (let ptr = -blurY * stride, end = blurY * stride + stride; ptr < end; ptr += stride) {
                let key = pColumnStart + ptr;
                if (key < pColumnStart || key >= pColumnStart + h * stride) {
                    continue;
                }
                alpha = buffer[key + 3];
                rs += buffer[key + 0] * alpha;
                gs += buffer[key + 1] * alpha;
                bs += buffer[key + 2] * alpha;
                _as += alpha;
            }
            // Slide window
            for (let ptr = pColumnStart, end = pColumnStart + h * stride, columnPtr = 0, lastPtr = pColumnStart - blurY * stride, nextPtr = pColumnStart + ((blurY + 1) * stride); ptr < end; ptr += stride, columnPtr += 4, nextPtr += stride, lastPtr += stride) {

                if (_as === 0) {
                    columnBuffer[columnPtr + 0] = 0;
                    columnBuffer[columnPtr + 1] = 0;
                    columnBuffer[columnPtr + 2] = 0;
                    columnBuffer[columnPtr + 3] = 0;
                } else {
                    columnBuffer[columnPtr + 0] = rs / _as;
                    columnBuffer[columnPtr + 1] = gs / _as;
                    columnBuffer[columnPtr + 2] = bs / _as;
                    columnBuffer[columnPtr + 3] = _as / windowLength;
                }

                alpha = buffer[nextPtr + 3];
                alpha2 = buffer[lastPtr + 3];

                if (alpha || alpha == 0) {
                    if (alpha2 || alpha2 == 0) {
                        rs += buffer[nextPtr + 0] * alpha - buffer[lastPtr + 0] * alpha2;
                        gs += buffer[nextPtr + 1] * alpha - buffer[lastPtr + 1] * alpha2;
                        bs += buffer[nextPtr + 2] * alpha - buffer[lastPtr + 2] * alpha2;
                        _as += alpha - alpha2;
                    } else {
                        rs += buffer[nextPtr + 0] * alpha;
                        gs += buffer[nextPtr + 1] * alpha;
                        bs += buffer[nextPtr + 2] * alpha;
                        _as += alpha;
                    }
                } else {
                    if (alpha2 || alpha2 == 0) {
                        rs += - buffer[lastPtr + 0] * alpha2;
                        gs += - buffer[lastPtr + 1] * alpha2;
                        bs += - buffer[lastPtr + 2] * alpha2;
                        _as += - alpha2;
                    } else {
                        // do nothing
                    }
                }
            }
            // Copy column
            for (let i = x * 4, end = i + h * stride, j = 0; i < end; i += stride, j += 4) {
                buffer[i + 0] = columnBuffer[j + 0];
                buffer[i + 1] = columnBuffer[j + 1];
                buffer[i + 2] = columnBuffer[j + 2];
                buffer[i + 3] = columnBuffer[j + 3];
            }
        }
    }

    // function glowFilter(buffer, w, h, color, blurX, blurY, strength) {
    //     dropShadowFilter(buffer, w, h, color, blurX, blurY, 0, 0, strength)
    // }

    function dropShadowFilter(buffer, w, h, color, blurX, blurY, angle, distance, strength) {
        let tmp = alphaFilter(buffer, color);
        panFilter(tmp, w, h, angle, distance);
        blurFilter(tmp, w, h, blurX, blurY);
        scaleAlphaChannel(tmp, strength);
        compositeSourceOver(tmp, buffer);
        buffer.set(tmp);
        if (use8Clamp) {
            buffer.set(tmp);
        } else {
            setArray(buffer, tmp);
        }
    }

    function alphaFilter(buffer, color) {
        if (!color) {
            color = [0, 0, 0, 0];
        }
        let plane;
        if (use8Clamp) {
            plane = new Uint8ClampedArray(buffer)
        } else {
            plane = new Array(buffer.length);
            setArray(plane, buffer);
        }
        let colorR = color[0];
        let colorG = color[1];
        let colorB = color[2];
        let colorA = color[3];
        for (let ptr = 0, end = plane.length; ptr < end; ptr += 4) {
            let alpha = plane[ptr + 3];
            plane[ptr + 0] = colorR * alpha;
            plane[ptr + 1] = colorG * alpha;
            plane[ptr + 2] = colorB * alpha;
            plane[ptr + 3] = colorA * alpha;
        }
        return plane;
    }

    function panFilter(buffer, w, h, angle, distance) {
        let dy = (Math.sin(angle) * distance) | 0;
        let dx = (Math.cos(angle) * distance) | 0;

        let oldBuffer, newBuffer;
        if (use8Clamp) {
            oldBuffer = new Int32Array(buffer.buffer);
            newBuffer = new Int32Array(oldBuffer.length);

            for (let oy = 0; oy < h; oy++) {
                let ny = oy + dy;
                if (ny < 0 || ny > h) {
                    continue;
                }
                for (let ox = 0; ox < w; ox++) {
                    let nx = ox + dx;
                    if (nx < 0 || nx > w) {
                        continue;
                    }
                    newBuffer[ny * w + nx] = oldBuffer[oy * w + ox];
                }
            }

            oldBuffer.set(newBuffer);
        } else {
            oldBuffer = buffer;
            newBuffer = new Array(oldBuffer.length);

            for (let oy = 0; oy < h; oy++) {
                let ny = oy + dy;
                if (ny < 0 || ny > h) {
                    continue;
                }
                for (let ox = 0; ox < w; ox++) {
                    let nx = ox + dx;
                    if (nx < 0 || nx > w) {
                        continue;
                    }
                    newBuffer[(ny * w + nx) * 4 + 0] = oldBuffer[(oy * w + ox) * 4 + 0];
                    newBuffer[(ny * w + nx) * 4 + 1] = oldBuffer[(oy * w + ox) * 4 + 1];
                    newBuffer[(ny * w + nx) * 4 + 2] = oldBuffer[(oy * w + ox) * 4 + 2];
                    newBuffer[(ny * w + nx) * 4 + 3] = oldBuffer[(oy * w + ox) * 4 + 3];
                }
            }

            setArray(oldBuffer, newBuffer);
        }
    }

    function scaleAlphaChannel(buffer, value) {
        for (let ptr = 0, end = buffer.length; ptr < end; ptr += 4) {
            buffer[ptr + 3] *= value;
        }
    }

    function compositeSourceOver(dst, src) {
        for (let ptr = 0, end = dst.length; ptr < end; ptr += 4) {
            let Dr = dst[ptr + 0];
            let Dg = dst[ptr + 1];
            let Db = dst[ptr + 2];
            let Da = dst[ptr + 3] / 255;

            let Sr = src[ptr + 0];
            let Sg = src[ptr + 1];
            let Sb = src[ptr + 2];
            let Sa = src[ptr + 3] / 255;

            dst[ptr + 0] = Sr + Dr * (1 - Sa);
            dst[ptr + 1] = Sg + Dg * (1 - Sa);
            dst[ptr + 2] = Sb + Db * (1 - Sa);
            dst[ptr + 3] = (Sa + Da * (1 - Sa)) * 255;
        }
    }

    function getPixelKey(w, x, y) {
        return y * w * 4 + x * 4;
    }

    function mix(v1, v2, rate) {
        return v1 * (1 - rate) + v2 * rate;
    }

    // dropShadowFilter2
    // 模拟shader中的算法，可以实现内发光，挖空等高级效果
    function dropShadowFilter2(buffer, w, h, color, blurX, blurY, angle, distance, strength, inner, knockout, hideObject) {
        let plane;
        if (use8Clamp) {
            plane = new Uint8ClampedArray(buffer.length);
        } else {
            plane = new Array(buffer.length);
        }

        let alpha = color[3];

        let curDistanceX = 0;
        let curDistanceY = 0;
        let offsetX = distance * Math.cos(angle);
        let offsetY = distance * Math.sin(angle);

        let linearSamplingTimes = 7.0;
        let circleSamplingTimes = 12.0;
        let PI = 3.14159265358979323846264;
        let cosAngle;
        let sinAngle;

        let stepX = blurX / linearSamplingTimes;
        let stepY = blurY / linearSamplingTimes;

        // 遍历像素
        for (let u = 0; u < w; u++) {
            for (let v = 0; v < h; v++) {

                // 此处为了避免毛刺可以添加一个随机值
                let offset = 0;

                // 处理单个像素
                let key = v * w * 4 + u * 4;
                let totalAlpha = 0;
                let maxTotalAlpha = 0;

                // 采样出来的色值
                let _r = buffer[key + 0] / 255;
                let _g = buffer[key + 1] / 255;
                let _b = buffer[key + 2] / 255;
                let _a = buffer[key + 3] / 255;

                for (let a = 0; a <= PI * 2; a += PI * 2 / circleSamplingTimes) {
                    cosAngle = Math.cos(a + offset);
                    sinAngle = Math.sin(a + offset);
                    for (let i = 0; i < linearSamplingTimes; i++) {
                        curDistanceX = i * stepX * cosAngle;
                        curDistanceY = i * stepY * sinAngle;
                        let _u = Math.round(u + curDistanceX - offsetX);
                        let _v = Math.round(v + curDistanceY - offsetY);
                        let __a = 0;
                        if (_u >= w || _u < 0 || _v < 0 || _v >= h) {
                            __a = 0;
                        }
                        else {
                            let _key = _v * w * 4 + _u * 4;
                            __a = buffer[_key + 3] / 255;
                        }
                        totalAlpha += (linearSamplingTimes - i) * __a;
                        maxTotalAlpha += (linearSamplingTimes - i);
                    }
                }

                _a = Math.max(_a, 0.0001);
                // 'ownColor.rgb = ownColor.rgb / ownColor.a;',

                let outerGlowAlpha = (totalAlpha / maxTotalAlpha) * strength * alpha * (1. - inner) * Math.max(Math.min(hideObject, knockout), 1. - _a);
                let innerGlowAlpha = ((maxTotalAlpha - totalAlpha) / maxTotalAlpha) * strength * alpha * inner * _a;

                _a = Math.max(_a * knockout * (1 - hideObject), 0.0001);

                let rate1 = innerGlowAlpha / (innerGlowAlpha + _a);
                let r1 = mix(_r, color[0], rate1);
                let g1 = mix(_g, color[1], rate1);
                let b1 = mix(_b, color[2], rate1);

                let rate2 = outerGlowAlpha / (innerGlowAlpha + _a + outerGlowAlpha);
                let r2 = mix(r1, color[0], rate2);
                let g2 = mix(g1, color[1], rate2);
                let b2 = mix(b1, color[2], rate2);

                let resultAlpha = Math.min(_a + outerGlowAlpha + innerGlowAlpha, 1);

                // 赋值颜色
                plane[key + 0] = r2 * 255;
                plane[key + 1] = g2 * 255;
                plane[key + 2] = b2 * 255;
                plane[key + 3] = resultAlpha * 255;

            }
        }

        if (use8Clamp) {
            buffer.set(plane);
        } else {
            setArray(buffer, plane);
        }
    }
}<|MERGE_RESOLUTION|>--- conflicted
+++ resolved
@@ -81,16 +81,11 @@
         private drawDisplayObject(displayObject: DisplayObject, context: CanvasRenderingContext2D, offsetX: number, offsetY: number, isStage?: boolean): number {
             let drawCalls = 0;
             let node: sys.RenderNode;
-<<<<<<< HEAD
             let displayList = displayObject.$displayList;
             if (displayList && !isStage) {
-                if (displayObject.$cacheDirty || displayObject.$renderDirty) {
-=======
-            if (displayList && !root) {
-                if (displayList.isDirty ||
+                if (displayObject.$cacheDirty || displayObject.$renderDirty ||
                     displayList.$canvasScaleX != sys.DisplayList.$canvasScaleX ||
                     displayList.$canvasScaleY != sys.DisplayList.$canvasScaleY) {
->>>>>>> d166b29f
                     drawCalls += displayList.drawToSurface();
                 }
                 node = displayList.$renderNode;
@@ -100,7 +95,6 @@
                     node = displayObject.$getRenderNode();
                 }
                 else {
-<<<<<<< HEAD
                     node = displayObject.$renderNode;
                 }
             }
@@ -128,47 +122,6 @@
                     case sys.RenderNodeType.NormalBitmapNode:
                         this.renderNormalBitmap(<sys.NormalBitmapNode>node, context);
                         break;
-=======
-                    node.needRedraw = true;
-                }
-                if (node.needRedraw) {
-                    let renderAlpha: number;
-                    let m: Matrix;
-                    if (root) {
-                        renderAlpha = displayObject.$getConcatenatedAlphaAt(root, displayObject.$getConcatenatedAlpha());
-                        m = Matrix.create().copyFrom(displayObject.$getConcatenatedMatrix());
-                        displayObject.$getConcatenatedMatrixAt(root, m);
-                    }
-                    else {
-                        renderAlpha = node.renderAlpha;
-                        m = Matrix.create().copyFrom(node.renderMatrix);
-                    }
-                    let a =  m.a * matrix.a;
-                    let b =  0.0;
-                    let c =  0.0;
-                    let d =  m.d * matrix.d;
-                    let tx = m.tx * matrix.a + matrix.tx  * matrix.a;
-                    let ty = m.ty * matrix.d + matrix.ty  * matrix.d;
-                    if (m.b !== 0.0 || m.c !== 0.0 || matrix.b !== 0.0 || matrix.c !== 0.0) {
-                        a  += m.b * matrix.c;
-                        d  += m.c * matrix.b;
-                        b  += m.a * matrix.b + m.b * matrix.d;
-                        c  += m.c * matrix.a + m.d * matrix.c;
-                        tx += m.ty * matrix.c;
-                        ty += m.tx * matrix.b;
-                    }
-                    m.a = a;
-                    m.b = b;
-                    m.c = c;
-                    m.d = d;
-                    m.tx = tx;
-                    m.ty = ty;
-                    context.setTransform(m.a, m.b, m.c, m.d, m.tx, m.ty);
-                    Matrix.release(m);
-                    context.globalAlpha = renderAlpha;
-                    drawCalls += this.renderNode(node, context);
-                    node.needRedraw = false;
->>>>>>> d166b29f
                 }
                 context.$offsetX = 0;
                 context.$offsetY = 0;
@@ -228,116 +181,9 @@
             return drawCalls;
         }
 
-<<<<<<< HEAD
         private drawWithFilter(displayObject: DisplayObject, context: CanvasRenderingContext2D, offsetX: number, offsetY: number): number {
             if (Capabilities.runtimeType == RuntimeType.NATIVE) {
                 return this.drawWithFilterNative(displayObject, context, offsetX, offsetY);
-=======
-        /**
-         * @private
-         */
-        private drawWithFilter(displayObject: DisplayObject, context: CanvasRenderingContext2D, dirtyList: egret.sys.Region[],
-            matrix: Matrix, clipRegion: sys.Region, root: DisplayObject): number {
-
-            if (Capabilities.runtimeType == RuntimeType.NATIVE) { // for native
-                let drawCalls = 0;
-                let filters = displayObject.$getFilters();
-                let hasBlendMode = (displayObject.$blendMode !== 0);
-                let compositeOp: string;
-                if (hasBlendMode) {
-                    compositeOp = blendModes[displayObject.$blendMode];
-                    if (!compositeOp) {
-                        compositeOp = defaultCompositeOp;
-                    }
-                }
-
-                let bounds = displayObject.$getOriginalBounds();
-                if (bounds.width <= 0 || bounds.height <= 0) {
-                    return drawCalls;
-                }
-
-                if (filters.length == 1 && filters[0].type == "colorTransform" && !displayObject.$children) {
-                    if (hasBlendMode) {
-                        context.globalCompositeOperation = compositeOp;
-                    }
-
-                    (<any>context).setGlobalShader(filters[0]);
-
-                    if (displayObject.$mask && (displayObject.$mask.$parentDisplayList || root)) {
-                        drawCalls += this.drawWithClip(displayObject, context, dirtyList, matrix, clipRegion, root);
-                    }
-                    else if (displayObject.$scrollRect || displayObject.$maskRect) {
-                        drawCalls += this.drawWithScrollRect(displayObject, context, dirtyList, matrix, clipRegion, root);
-                    }
-                    else {
-                        drawCalls += this.drawDisplayObject(displayObject, context, dirtyList, matrix, displayObject.$displayList, clipRegion, root);
-                    }
-
-                    (<any>context).setGlobalShader(null);
-
-                    if (hasBlendMode) {
-                        context.globalCompositeOperation = defaultCompositeOp;
-                    }
-
-                    return drawCalls;
-                }
-
-                // 获取显示对象的链接矩阵
-                let displayMatrix = Matrix.create();
-                displayMatrix.copyFrom(displayObject.$getConcatenatedMatrix());
-                if (root) {
-                    displayObject.$getConcatenatedMatrixAt(root, displayMatrix);
-                }
-
-                // 获取显示对象的矩形区域
-                let region: sys.Region;
-                region = sys.Region.create();
-                region.updateRegion(bounds, displayMatrix);
-
-                // 为显示对象创建一个新的buffer
-                let displayBuffer = this.createRenderBuffer(region.width, region.height);
-                displayBuffer.context.setTransform(matrix.a, 0, 0, matrix.d, -region.minX, -region.minY);
-                let offsetM = Matrix.create().setTo(matrix.a, 0, 0, matrix.d, -region.minX, -region.minY);
-
-                if (displayObject.$mask && (displayObject.$mask.$parentDisplayList || root)) {
-                    drawCalls += this.drawWithClip(displayObject, displayBuffer.context, dirtyList, offsetM, region, root);
-                }
-                else if (displayObject.$scrollRect || displayObject.$maskRect) {
-                    drawCalls += this.drawWithScrollRect(displayObject, displayBuffer.context, dirtyList, offsetM, region, root);
-                }
-                else {
-                    drawCalls += this.drawDisplayObject(displayObject, displayBuffer.context, dirtyList, offsetM, displayObject.$displayList, region, root);
-                }
-
-                Matrix.release(offsetM);
-
-                //绘制结果到屏幕
-                if (drawCalls > 0) {
-
-                    if (hasBlendMode) {
-                        context.globalCompositeOperation = compositeOp;
-                    }
-
-                    drawCalls++;
-                    context.globalAlpha = 1;
-                    context.setTransform(1, 0, 0, 1, region.minX + matrix.tx, region.minY + matrix.ty);
-                    // 绘制结果的时候，应用滤镜
-                    (<any>context).setGlobalShader(filters[0]);
-                    context.drawImage(displayBuffer.surface, 0, 0, displayBuffer.width, displayBuffer.height, 0, 0, displayBuffer.width, displayBuffer.height);
-                    (<any>context).setGlobalShader(null);
-
-                    if (hasBlendMode) {
-                        context.globalCompositeOperation = defaultCompositeOp;
-                    }
-
-                }
-
-                renderBufferPool.push(displayBuffer);
-                sys.Region.release(region);
-                Matrix.release(displayMatrix);
-
-                return drawCalls;
->>>>>>> d166b29f
             }
             let drawCalls = 0;
             let filters = displayObject.$filters;
@@ -350,30 +196,15 @@
                     compositeOp = defaultCompositeOp;
                 }
             }
-<<<<<<< HEAD
             let displayBounds = displayObject.$getOriginalBounds();
             if (displayBounds.width <= 0 || displayBounds.height <= 0) {
-=======
-
-            let bounds = displayObject.$getOriginalBounds();
-            if (bounds.width <= 0 || bounds.height <= 0) {
->>>>>>> d166b29f
                 return drawCalls;
             }
             // 为显示对象创建一个新的buffer
             let displayBuffer = this.createRenderBuffer(displayBounds.width, displayBounds.height, true);
             let displayContext = displayBuffer.context;
-<<<<<<< HEAD
             if (displayObject.$mask) {
                 drawCalls += this.drawWithClip(displayObject, context, offsetX, offsetY);
-=======
-            displayContext.setTransform(matrix.a, 0, 0, matrix.d, -region.minX, -region.minY);
-            let offsetM = Matrix.create().setTo(matrix.a, 0, 0, matrix.d, -region.minX, -region.minY);
-
-            //todo 可以优化减少draw次数
-            if (displayObject.$mask && (displayObject.$mask.$parentDisplayList || root)) {
-                drawCalls += this.drawWithClip(displayObject, displayContext, dirtyList, offsetM, region, root);
->>>>>>> d166b29f
             }
             else if (displayObject.$scrollRect || displayObject.$maskRect) {
                 drawCalls += this.drawWithScrollRect(displayObject, context, offsetX, offsetY);
@@ -471,13 +302,8 @@
             else if (displayObject.$scrollRect || displayObject.$maskRect) {
                 drawCalls += this.drawWithScrollRect(displayObject, context, offsetX, offsetY);
             }
-<<<<<<< HEAD
             else {
                 drawCalls += this.drawDisplayObject(displayObject, context, offsetX, offsetY);
-=======
-            if (region.width <= 0 || region.height <= 0) {
-                return drawCalls;
->>>>>>> d166b29f
             }
 
             //绘制结果到屏幕
@@ -581,11 +407,6 @@
                 drawCalls += this.drawDisplayObject(displayObject, context, offsetX, offsetY);
                 return drawCalls;
             }
-<<<<<<< HEAD
-=======
-            displayContext.setTransform(matrix.a, 0, 0, matrix.d, -region.minX, -region.minY);
-            let offsetM = Matrix.create().setTo(matrix.a, 0, 0, matrix.d, -region.minX, -region.minY);
->>>>>>> d166b29f
 
             drawCalls += this.drawDisplayObject(displayObject, displayContext, 0, 0);
             //绘制遮罩
@@ -598,27 +419,12 @@
                 else {
                     let maskBuffer = this.createRenderBuffer(displayBounds.width, displayBounds.height);
                     let maskContext = maskBuffer.context;
-<<<<<<< HEAD
                     let maskMatrix = Matrix.create();
                     maskMatrix.copyFrom(mask.$getConcatenatedMatrix());
                     mask.$getConcatenatedMatrixAt(displayObject, maskMatrix);
                     maskContext.setTransform(maskMatrix.a, maskMatrix.b, maskMatrix.c, maskMatrix.d, maskMatrix.tx, maskMatrix.ty);
                     Matrix.release(maskMatrix);
                     drawCalls += this.drawDisplayObject(mask, maskContext, -displayBounds.x, -displayBounds.y);
-=======
-                    if (!maskContext) {//RenderContext创建失败，放弃绘制遮罩。
-                        drawCalls += this.drawDisplayObject(displayObject, context, dirtyList, matrix,
-                            displayObject.$displayList, clipRegion, root);
-                        renderBufferPool.push(displayBuffer);
-                        sys.Region.release(region);
-                        Matrix.release(displayMatrix);
-                        return drawCalls;
-                    }
-                    maskContext.setTransform(matrix.a, 0, 0, matrix.d, -region.minX, -region.minY);
-                    offsetM = Matrix.create().setTo(matrix.a, 0, 0, matrix.d, -region.minX, -region.minY);
-                    drawCalls += this.drawDisplayObject(mask, maskContext, dirtyList, offsetM,
-                        mask.$displayList, region, root);
->>>>>>> d166b29f
                     displayContext.globalCompositeOperation = "destination-in";
                     displayContext.setTransform(1, 0, 0, -1, 0, maskBuffer.height);
                     displayContext.globalAlpha = 1;
