//////////////////////////////////////////////////////////////////////////////////////
//
//  Copyright (c) 2014-2015, Egret Technology Inc.
//  All rights reserved.
//  Redistribution and use in source and binary forms, with or without
//  modification, are permitted provided that the following conditions are met:
//
//     * Redistributions of source code must retain the above copyright
//       notice, this list of conditions and the following disclaimer.
//     * Redistributions in binary form must reproduce the above copyright
//       notice, this list of conditions and the following disclaimer in the
//       documentation and/or other materials provided with the distribution.
//     * Neither the name of the Egret nor the
//       names of its contributors may be used to endorse or promote products
//       derived from this software without specific prior written permission.
//
//  THIS SOFTWARE IS PROVIDED BY EGRET AND CONTRIBUTORS "AS IS" AND ANY EXPRESS
//  OR IMPLIED WARRANTIES, INCLUDING, BUT NOT LIMITED TO, THE IMPLIED WARRANTIES
//  OF MERCHANTABILITY AND FITNESS FOR A PARTICULAR PURPOSE ARE DISCLAIMED.
//  IN NO EVENT SHALL EGRET AND CONTRIBUTORS BE LIABLE FOR ANY DIRECT, INDIRECT,
//  INCIDENTAL, SPECIAL, EXEMPLARY, OR CONSEQUENTIAL DAMAGES (INCLUDING, BUT NOT
//  LIMITED TO, PROCUREMENT OF SUBSTITUTE GOODS OR SERVICES;LOSS OF USE, DATA,
//  OR PROFITS; OR BUSINESS INTERRUPTION) HOWEVER CAUSED AND ON ANY THEORY OF
//  LIABILITY, WHETHER IN CONTRACT, STRICT LIABILITY, OR TORT (INCLUDING
//  NEGLIGENCE OR OTHERWISE) ARISING IN ANY WAY OUT OF THE USE OF THIS SOFTWARE,
//  EVEN IF ADVISED OF THE POSSIBILITY OF SUCH DAMAGE.
//
//////////////////////////////////////////////////////////////////////////////////////

/// <reference path="../display/Sprite.ts" />

module egret.sys {

    export var $TempStage:egret.Stage;

    /**
     * @private
     * Egret播放器
     */
    export class Player extends HashObject {

        /**
         * @private
         * 实例化一个播放器对象。
         */
        public constructor(context:RenderContext, stage:Stage, entryClassName:string) {
            super();
            if (DEBUG && !context) {
                $error(1003, "context");
            }
            this.entryClassName = entryClassName;
            this.stage = stage;
            this.screenDisplayList = this.createDisplayList(stage, context);


            this.showFPS = false;
            this.showLog = false;
            this._showPaintRect = false;
            this.stageDisplayList = null;
            this.paintList = [];
            this.displayFPS = displayFPS;
            this.showPaintRect = showPaintRect;
            this.drawPaintRect = drawPaintRect;
            this.drawDirtyRect = drawDirtyRect;
        }

        /**
         * @private
         */
        private createDisplayList(stage:Stage, context:RenderContext):DisplayList {
            var displayList = new DisplayList(stage);
            displayList.renderContext = context;
            stage.$displayList = displayList;
            displayList.setClipRect(stage.$stageWidth, stage.$stageHeight);
            return displayList;
        }


        /**
         * @private
         */
        private screenDisplayList:DisplayList;
        /**
         * @private
         * 入口类的完整类名
         */
        private entryClassName:string;
        /**
         * @private
         * 舞台引用
         */
        public stage:Stage;
        /**
         * @private
         * 入口类实例
         */
        private root:DisplayObject;

        /**
         * @private
         */
        private isPlaying:boolean = false;

        /**
         * @private
         * 启动播放器
         */
        public start():void {
            if (this.isPlaying || !this.stage) {
                return;
            }

            $TempStage = $TempStage || this.stage;

            this.isPlaying = true;
            if (!this.root) {
                this.initialize();
            }
            $ticker.$addPlayer(this);
        }

        /**
         * @private
         *
         */
        private initialize():void {
            var rootClass;
            if (this.entryClassName) {
                rootClass = egret.getDefinitionByName(this.entryClassName);
            }
            if (rootClass) {
                var rootContainer:any = new rootClass();
                this.root = rootContainer;
                if (rootContainer instanceof egret.DisplayObject) {
                    this.stage.addChild(rootContainer);
                }
                else {
                    DEBUG && $error(1002, this.entryClassName);
                }
            }
            else {
                DEBUG && $error(1001, this.entryClassName);
            }
        }

        /**
         * @private
         * 停止播放器，停止后将不能重新启动。
         */
        public stop():void {
            this.pause();
            this.stage = null;
        }

        /**
         * @private
         * 暂停播放器，后续可以通过调用start()重新启动播放器。
         */
        public pause():void {
            if (!this.isPlaying) {
                return;
            }
            this.isPlaying = false;
            $ticker.$removePlayer(this);
        }

        /**
         * @private
         * 渲染屏幕
         */
        $render(triggerByFrame:boolean):void {
            if (this.showFPS || this.showLog) {
                this.stage.addChild(this.fpsDisplay);
            }
            this.callLaters();
            this.callLaterAsyncs();
            var stage = this.stage;
            var t = egret.getTimer();
            var dirtyList = stage.$displayList.updateDirtyRegions();

            var t1 = egret.getTimer();
            var drawCalls = 0;
            if (dirtyList.length > 0) {
                dirtyList = dirtyList.concat();
                drawCalls = stage.$displayList.drawToSurface();
            }

            if (this._showPaintRect) {
                this.drawPaintRect(dirtyList);
            }
            var t2 = egret.getTimer();
            if (triggerByFrame && this.showFPS) {
                var dirtyRatio = 0;
                if (drawCalls > 0) {
                    var length = dirtyList.length;
                    var dirtyArea = 0;
                    for (var i = 0; i < length; i++) {
                        dirtyArea += dirtyList[i].area;
                    }
                    dirtyRatio = Math.ceil(dirtyArea * 1000 / (stage.stageWidth * stage.stageHeight)) / 10;
                }
                this.fpsDisplay.update(drawCalls, dirtyRatio, t1 - t, t2 - t1);
            }
        }

        /**
         * @private
         *
         */
        private callLaters():void {
            if ($callLaterFunctionList.length > 0) {
                var functionList:Array<any> = $callLaterFunctionList;
                $callLaterFunctionList = [];
                var thisList:Array<any> = $callLaterThisList;
                $callLaterThisList = [];
                var argsList:Array<any> = $callLaterArgsList;
                $callLaterArgsList = [];
            }

            if (functionList) {
                var length:number = functionList.length;
                for (var i:number = 0; i < length; i++) {
                    var func:Function = functionList[i];
                    if (func != null) {
                        func.apply(thisList[i], argsList[i]);
                    }
                }
            }

        }

        /**
         * @private
         *
         */
        private callLaterAsyncs():void {
            if ($callAsyncFunctionList.length > 0) {
                var locCallAsyncFunctionList = $callAsyncFunctionList;
                var locCallAsyncThisList = $callAsyncThisList;
                var locCallAsyncArgsList = $callAsyncArgsList;

                $callAsyncFunctionList = [];
                $callAsyncThisList = [];
                $callAsyncArgsList = [];

                for (var i:number = 0; i < locCallAsyncFunctionList.length; i++) {
                    var func:Function = locCallAsyncFunctionList[i];
                    if (func != null) {
                        func.apply(locCallAsyncThisList[i], locCallAsyncArgsList[i]);
                    }
                }
            }

        }


        /**
         * @private
         * 更新舞台尺寸
         * @param stageWidth 舞台宽度（以像素为单位）
         * @param stageHeight 舞台高度（以像素为单位）
         */
        public updateStageSize(stageWidth:number, stageHeight:number, pixelRatio:number = 1):void {
            var stage = this.stage;
            if (stageWidth !== stage.$stageWidth || stageHeight !== stage.$stageHeight || this.screenDisplayList.$pixelRatio !== pixelRatio) {
                stage.$stageWidth = stageWidth;
                stage.$stageHeight = stageHeight;
                this.screenDisplayList.setDevicePixelRatio(pixelRatio);
                this.screenDisplayList.setClipRect(stageWidth, stageHeight);
                if (DEBUG && this.stageDisplayList) {
                    this.stageDisplayList.setDevicePixelRatio(pixelRatio);
                    this.stageDisplayList.setClipRect(stageWidth, stageHeight);
                }
                stage.dispatchEventWith(Event.RESIZE);
                stage.$invalidate(true);
            }
        }


        /**
         * @private
         * 显示FPS。
         */
        public displayFPS:(showFPS:boolean, showLog:boolean, logFilter:string, fpsStyles:Object)=>void;
        /**
         * @private
         */
        private showFPS:boolean;
        /**
         * @private
         */
        private showLog:boolean;
        /**
         * @private
         */
        private fpsDisplay:FPS;

        /**
         * @private
         * 是否显示脏矩形重绘区。
         */
        public showPaintRect:(value:boolean)=>void;
        /**
         * @private
         */
        private drawDirtyRect:(x:number, y:number, width:number, height:number, context:RenderContext)=>void;
        /**
         * @private
         */
        private _showPaintRect:boolean;
        /**
         * @private
         */
        private stageDisplayList:DisplayList;
        /**
         * @private
         */
        private paintList:any[];
        /**
         * @private
         */
        private drawPaintRect:(dirtyList:Region[])=>void;

    }


    /**
     * @private
     * FPS显示对象
     */
    interface FPS extends Sprite {
        new (stage:Stage, showFPS:boolean, showLog:boolean, logFilter:string):FPS
        /**
         * 更新FPS信息
         */
        update(drawCalls:number, dirtyRatio:number, ...args):void;

        /**
         * 插入一条日志信息
         */
        updateInfo(info:string):void;
    }

    declare var FPS:{new (stage:Stage, showFPS:boolean, showLog:boolean, logFilter:string, styles:Object):FPS};

    /**
     * @private
     */
<<<<<<< HEAD
    declare var $extends:Function;
    /**
     * @private
     */
=======
>>>>>>> 1633413b
    export var $logToFPS:(info:string)=>void;


    var infoLines:string[] = [];
    var fpsDisplay:FPS;
    var fpsStyle:Object;

    $logToFPS = function (info:string):void {
        if (!fpsDisplay) {
            infoLines.push(info);
            return;
        }
        fpsDisplay.updateInfo(info);
    };

    function displayFPS(showFPS:boolean, showLog:boolean, logFilter:string, styles:Object):void {
        if(showLog) {
            egret.log = function () {
                var length = arguments.length;
                var info = "";
                for (var i = 0; i < length; i++) {
                    info += arguments[i] + " ";
                }
                sys.$logToFPS(info);
                console.log.apply(console, toArray(arguments));
            };
        }
        fpsStyle = isUndefined(styles) ? {} : styles;
        showLog = !!showLog;
        this.showFPS = !!showFPS;
        this.showLog = showLog;
        if (!this.fpsDisplay) {
            var x = isUndefined(styles["x"]) ? 0 : styles["x"];
            var y = isUndefined(styles["y"]) ? 0 : styles["y"];
            fpsDisplay = this.fpsDisplay = new FPS(this.stage, showFPS, showLog, logFilter, styles);
            fpsDisplay.x = x;
            fpsDisplay.y = y;

            var length = infoLines.length;
            for (var i = 0; i < length; i++) {
                fpsDisplay.updateInfo(infoLines[i]);
            }
            infoLines = null;
        }
    }


    function showPaintRect(value:boolean):void {
        value = !!value;
        if (this._showPaintRect == value) {
            return;
        }
        this._showPaintRect = value;
        if (value) {
            if (!this.stageDisplayList) {
                this.stageDisplayList = sys.DisplayList.create(this.stage);
            }
            this.stage.$displayList = this.stageDisplayList;
        }
        else {
            this.stage.$displayList = this.screenDisplayList;
        }
    }


    function drawPaintRect(dirtyList:Region[]):void {
        var length = dirtyList.length;
        var list = [];
        for (var i = 0; i < length; i++) {
            var region:Region = dirtyList[i];
            list[i] = [region.minX, region.minY, region.width, region.height];
            region.width -= 1;
            region.height -= 1;
        }
        var repaintList = this.paintList;
        repaintList.push(list);
        if (repaintList.length > 1) {
            repaintList.shift();
        }
        var context = this.screenDisplayList.renderContext;
        context.setTransform(1, 0, 0, 1, 0, 0);
        context.clearRect(0, 0, context.surface.width, context.surface.height);
        context.drawImage(this.stageDisplayList.surface, 0, 0);
        length = repaintList.length;
        for (i = 0; i < length; i++) {
            list = repaintList[i];
            for (var j = list.length - 1; j >= 0; j--) {
                var r:number[] = list[j];
                this.drawDirtyRect(r[0], r[1], r[2], r[3], context);
            }
        }
        context.save();
        context.beginPath();
        var length = dirtyList.length;
        for (var i = 0; i < length; i++) {
            var region = dirtyList[i];
            context.clearRect(region.minX, region.minY, region.width, region.height);
            context.rect(region.minX, region.minY, region.width, region.height);
        }
        context.clip();
        context.drawImage(this.stageDisplayList.surface, 0, 0);
        context.restore();
    }

    /**
     * 绘制一个脏矩形显示区域，在显示重绘区功能开启时调用。
     */
    function drawDirtyRect(x:number, y:number, width:number, height:number, context:RenderContext):void {
        context.strokeStyle = 'rgb(255,0,0)';
        context.lineWidth = 5;
        context.strokeRect(x - 0.5, y - 0.5, width, height);
    }

    /**
     * FPS显示对象
     */
    FPS = (function (_super):FPS {
        __extends(FPSImpl, _super);
        function FPSImpl(stage, showFPS, showLog, logFilter, styles:Object) {
            _super.call(this);
            this["isFPS"] = true;
            this.infoLines = [];
            this.totalTime = 0;
            this.totalTick = 0;
            this.lastTime = 0;
            this.drawCalls = 0;
            this.dirtyRatio = 0;
            this._stage = stage;
            this.showFPS = showFPS;
            this.showLog = showLog;
            this.logFilter = logFilter;
            this.touchChildren = false;
            this.touchEnabled = false;
            this.styles = styles;
            this.createDisplay();
            try {
                var logFilterRegExp = logFilter ? new RegExp(logFilter) : null;
            }
            catch (e) {
                log(e);
            }
            this.filter = function (message:string):boolean {
                if (logFilterRegExp)
                    return logFilterRegExp.test(message);
                return !logFilter || message.indexOf(logFilter) == 0;
            }
        }

        FPSImpl.prototype.createDisplay = function () {
            this.shape = new egret.Shape();
            this.addChild(this.shape);
            var textField = new egret.TextField();
            textField.size = egret.sys.isUndefined(this.styles["size"]) ? 24 : parseInt(this.styles["size"]);
            this.addChild(textField);
            this.textField = textField;
            textField.textColor = egret.sys.isUndefined(this.styles["textColor"]) ? 0x00c200 : parseInt(this.styles["textColor"]);
            textField.fontFamily = "monospace";
            textField.x = 10;
            textField.y = 10;
            var textField = new egret.TextField();
            this.infoText = textField;
            this.addChild(textField);
            textField.textColor = egret.sys.isUndefined(this.styles["textColor"]) ? 0x00c200 : parseInt(this.styles["textColor"]);
            textField.fontFamily = "monospace";
            textField.x = 10;
            textField.size = egret.sys.isUndefined(this.styles["size"]) ? 12 : this.styles["size"] / 2;
            textField.y = 10;
        };
        FPSImpl.prototype.update = function (drawCalls, dirtyRatio) {
            var args = [];
            for (var _i = 2; _i < arguments.length; _i++) {
                args[_i - 2] = arguments[_i];
            }
            var current = egret.getTimer();
            this.totalTime += current - this.lastTime;
            this.lastTime = current;
            this.totalTick++;
            this.drawCalls = Math.max(drawCalls, this.drawCalls);
            this.dirtyRatio = Math.max(dirtyRatio, this.dirtyRatio);
            if (this.totalTime > 500) {
                var lastFPS = Math.round(this.totalTick * 1000 / this.totalTime);
                this.totalTick = 0;
                this.totalTime = 0;
                var text = "FPS: " + lastFPS + "\nDraw: " + this.drawCalls + "," + this.dirtyRatio + "%\nCost: " + args.join(",");
                if (this.textField.text != text) {
                    this.textField.text = text;
                    this.updateLayout();
                }
                this.drawCalls = 0;
                this.dirtyRatio = 0;
            }
        };
        /**
         * 插入一条日志信息
         */
        FPSImpl.prototype.updateInfo = function (info) {
            if (!this.showLog) {
                return;
            }
            if (!this.filter(info)) {
                return;
            }
            var lines = this.infoLines;
            if (info) {
                lines.push(info);
            }
            this.infoText.width = NaN;
            this.infoText.text = lines.join("\n");
            if (this._stage.stageHeight > 0) {
                if (this.infoText.textWidth > this._stage.stageWidth - 20) {
                    this.infoText.width = this._stage.stageWidth - 20;
                }
                while (this.infoText.textHeight > this._stage.stageHeight - 20) {
                    lines.shift();
                    this.infoText.text = lines.join("\n");
                }
            }
            this.updateLayout();
        };
        FPSImpl.prototype.updateLayout = function () {
            if (this.showFPS) {
                this.infoText.y = this.textField.height + 20;
            }
            if (egret.Capabilities.runtimeType == RuntimeType.NATIVE) {
                return;
            }
            var g = this.shape.$graphics.$renderContext;
            g.clear();
            g.fillStyle = "rgba(68,68,68," + (this.styles["bgAlpha"] || 0.9) + ")";
            g.fillRect(0, 0, Math.max(160, this.width + 20), this.height + 20);
        };
        return <FPS><any>FPSImpl;
    })(egret.Sprite);


    function toArray(argument) {
        var args = [];
        for (var i = 0; i < argument.length; i++) {
            args.push(argument[i]);
        }
        return args;
    }

    egret.warn = function () {
        console.warn.apply(console, toArray(arguments))
    };
    egret.error = function () {
        console.error.apply(console, toArray(arguments))
    };
    egret.assert = function () {
        console.assert.apply(console, toArray(arguments))
    };
    egret.log = function () {
        console.log.apply(console, toArray(arguments));
    };
}
<|MERGE_RESOLUTION|>--- conflicted
+++ resolved
@@ -346,13 +346,6 @@
     /**
      * @private
      */
-<<<<<<< HEAD
-    declare var $extends:Function;
-    /**
-     * @private
-     */
-=======
->>>>>>> 1633413b
     export var $logToFPS:(info:string)=>void;
 
 
