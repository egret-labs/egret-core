//////////////////////////////////////////////////////////////////////////////////////
//
//  Copyright (c) 2014-2015, Egret Technology Inc.
//  All rights reserved.
//  Redistribution and use in source and binary forms, with or without
//  modification, are permitted provided that the following conditions are met:
//
//     * Redistributions of source code must retain the above copyright
//       notice, this list of conditions and the following disclaimer.
//     * Redistributions in binary form must reproduce the above copyright
//       notice, this list of conditions and the following disclaimer in the
//       documentation and/or other materials provided with the distribution.
//     * Neither the name of the Egret nor the
//       names of its contributors may be used to endorse or promote products
//       derived from this software without specific prior written permission.
//
//  THIS SOFTWARE IS PROVIDED BY EGRET AND CONTRIBUTORS "AS IS" AND ANY EXPRESS
//  OR IMPLIED WARRANTIES, INCLUDING, BUT NOT LIMITED TO, THE IMPLIED WARRANTIES
//  OF MERCHANTABILITY AND FITNESS FOR A PARTICULAR PURPOSE ARE DISCLAIMED.
//  IN NO EVENT SHALL EGRET AND CONTRIBUTORS BE LIABLE FOR ANY DIRECT, INDIRECT,
//  INCIDENTAL, SPECIAL, EXEMPLARY, OR CONSEQUENTIAL DAMAGES (INCLUDING, BUT NOT
//  LIMITED TO, PROCUREMENT OF SUBSTITUTE GOODS OR SERVICES;LOSS OF USE, DATA,
//  OR PROFITS; OR BUSINESS INTERRUPTION) HOWEVER CAUSED AND ON ANY THEORY OF
//  LIABILITY, WHETHER IN CONTRACT, STRICT LIABILITY, OR TORT (INCLUDING
//  NEGLIGENCE OR OTHERWISE) ARISING IN ANY WAY OUT OF THE USE OF THIS SOFTWARE,
//  EVEN IF ADVISED OF THE POSSIBILITY OF SUCH DAMAGE.
//
//////////////////////////////////////////////////////////////////////////////////////

/// <reference path="../display/Sprite.ts" />

module egret.sys {

    export var $TempStage:egret.Stage;

    /**
     * @private
     * Egret播放器
     */
    export class Player extends HashObject {

        /**
         * @private
         * 实例化一个播放器对象。
         */
        public constructor(context:RenderContext, stage:Stage, entryClassName:string) {
            super();
            if (DEBUG && !context) {
                $error(1003, "context");
            }
            this.entryClassName = entryClassName;
            this.stage = stage;
            this.screenDisplayList = this.createDisplayList(stage, context);


            this.showFPS = false;
            this.showLog = false;
            this._showPaintRect = false;
            this.stageDisplayList = null;
            this.paintList = [];
            this.displayFPS = displayFPS;
            this.showPaintRect = showPaintRect;
            this.drawPaintRect = drawPaintRect;
            this.drawDirtyRect = drawDirtyRect;
        }

        /**
         * @private
         */
        private createDisplayList(stage:Stage, context:RenderContext):DisplayList {
            var displayList = new DisplayList(stage);
            displayList.renderContext = context;
            stage.$displayList = displayList;
            displayList.setClipRect(stage.$stageWidth, stage.$stageHeight);
            return displayList;
        }


        /**
         * @private
         */
        private screenDisplayList:DisplayList;
        /**
         * @private
         * 入口类的完整类名
         */
        private entryClassName:string;
        /**
         * @private
         * 舞台引用
         */
        public stage:Stage;
        /**
         * @private
         * 入口类实例
         */
        private root:DisplayObject;

        /**
         * @private
         */
        private isPlaying:boolean = false;

        /**
         * @private
         * 启动播放器
         */
        public start():void {
            if (this.isPlaying || !this.stage) {
                return;
            }

            $TempStage = $TempStage || this.stage;

            this.isPlaying = true;
            if (!this.root) {
                this.initialize();
            }
            $ticker.$addPlayer(this);
        }

        /**
         * @private
         *
         */
        private initialize():void {
            var rootClass;
            if (this.entryClassName) {
                rootClass = egret.getDefinitionByName(this.entryClassName);
            }
            if (rootClass) {
                var rootContainer:any = new rootClass();
                this.root = rootContainer;
                if (rootContainer instanceof egret.DisplayObject) {
                    this.stage.addChild(rootContainer);
                }
                else {
                    DEBUG && $error(1002, this.entryClassName);
                }
            }
            else {
                DEBUG && $error(1001, this.entryClassName);
            }
        }

        /**
         * @private
         * 停止播放器，停止后将不能重新启动。
         */
        public stop():void {
            this.pause();
            this.stage = null;
        }

        /**
         * @private
         * 暂停播放器，后续可以通过调用start()重新启动播放器。
         */
        public pause():void {
            if (!this.isPlaying) {
                return;
            }
            this.isPlaying = false;
            $ticker.$removePlayer(this);
        }

        /**
         * @private
         * 渲染屏幕
         */
        $render(triggerByFrame:boolean, costTicker:number):void {
            if (this.showFPS || this.showLog) {
                this.stage.addChild(this.fpsDisplay);
            }
            this.callLaters();
            this.callLaterAsyncs();
            var stage = this.stage;
            var t = egret.getTimer();
            var dirtyList = stage.$displayList.updateDirtyRegions();

            var t1 = egret.getTimer();
            var drawCalls = 0;
            if (dirtyList.length > 0) {
                dirtyList = dirtyList.concat();
                drawCalls = stage.$displayList.drawToSurface();
            }

            if (this._showPaintRect) {
                this.drawPaintRect(dirtyList);
            }
            var t2 = egret.getTimer();
            if (triggerByFrame && this.showFPS) {
                var dirtyRatio = 0;
                if (drawCalls > 0) {
                    var length = dirtyList.length;
                    var dirtyArea = 0;
                    for (var i = 0; i < length; i++) {
                        dirtyArea += dirtyList[i].area;
                    }
                    dirtyRatio = Math.ceil(dirtyArea * 1000 / (stage.stageWidth * stage.stageHeight)) / 10;
                }
                this.fpsDisplay.update(drawCalls, dirtyRatio, t1 - t, t2 - t1, costTicker);
            }
        }

        /**
         * @private
         *
         */
        private callLaters():void {
            if ($callLaterFunctionList.length > 0) {
                var functionList:Array<any> = $callLaterFunctionList;
                $callLaterFunctionList = [];
                var thisList:Array<any> = $callLaterThisList;
                $callLaterThisList = [];
                var argsList:Array<any> = $callLaterArgsList;
                $callLaterArgsList = [];
            }

            if (functionList) {
                var length:number = functionList.length;
                for (var i:number = 0; i < length; i++) {
                    var func:Function = functionList[i];
                    if (func != null) {
                        func.apply(thisList[i], argsList[i]);
                    }
                }
            }

        }

        /**
         * @private
         *
         */
        private callLaterAsyncs():void {
            if ($callAsyncFunctionList.length > 0) {
                var locCallAsyncFunctionList = $callAsyncFunctionList;
                var locCallAsyncThisList = $callAsyncThisList;
                var locCallAsyncArgsList = $callAsyncArgsList;

                $callAsyncFunctionList = [];
                $callAsyncThisList = [];
                $callAsyncArgsList = [];

                for (var i:number = 0; i < locCallAsyncFunctionList.length; i++) {
                    var func:Function = locCallAsyncFunctionList[i];
                    if (func != null) {
                        func.apply(locCallAsyncThisList[i], locCallAsyncArgsList[i]);
                    }
                }
            }

        }


        /**
         * @private
         * 更新舞台尺寸
         * @param stageWidth 舞台宽度（以像素为单位）
         * @param stageHeight 舞台高度（以像素为单位）
         */
        public updateStageSize(stageWidth:number, stageHeight:number):void {
            var stage = this.stage;
            if (stageWidth !== stage.$stageWidth || stageHeight !== stage.$stageHeight) {
                stage.$stageWidth = stageWidth;
                stage.$stageHeight = stageHeight;
                this.screenDisplayList.setClipRect(stageWidth, stageHeight);
<<<<<<< HEAD
                if (DEBUG && this.stageDisplayList) {
=======
                if (this.stageDisplayList) {
                    this.stageDisplayList.setDevicePixelRatio(pixelRatio);
>>>>>>> 788fe32d
                    this.stageDisplayList.setClipRect(stageWidth, stageHeight);
                }
                stage.dispatchEventWith(Event.RESIZE);
                stage.$invalidate(true);
            }
        }


        /**
         * @private
         * 显示FPS。
         */
        public displayFPS:(showFPS:boolean, showLog:boolean, logFilter:string, fpsStyles:Object)=>void;
        /**
         * @private
         */
        private showFPS:boolean;
        /**
         * @private
         */
        private showLog:boolean;
        /**
         * @private
         */
        private fpsDisplay:FPS;

        /**
         * @private
         * 是否显示脏矩形重绘区。
         */
        public showPaintRect:(value:boolean)=>void;
        /**
         * @private
         */
        private drawDirtyRect:(x:number, y:number, width:number, height:number, context:RenderContext)=>void;
        /**
         * @private
         */
        private _showPaintRect:boolean;
        /**
         * @private
         */
        private stageDisplayList:DisplayList;
        /**
         * @private
         */
        private paintList:any[];
        /**
         * @private
         */
        private drawPaintRect:(dirtyList:Region[])=>void;

    }


    /**
     * @private
     * FPS显示对象
     */
    interface FPS extends Sprite {
        new (stage:Stage, showFPS:boolean, showLog:boolean, logFilter:string):FPS
        /**
         * 更新FPS信息
         */
        update(drawCalls:number, dirtyRatio:number, ...args):void;

        /**
         * 插入一条日志信息
         */
        updateInfo(info:string):void;
    }

    declare var FPS:{new (stage:Stage, showFPS:boolean, showLog:boolean, logFilter:string, styles:Object):FPS};

    /**
     * @private
     */
    export var $logToFPS:(info:string)=>void;


    var infoLines:string[] = [];
    var fpsDisplay:FPS;
    var fpsStyle:Object;

    $logToFPS = function (info:string):void {
        if (!fpsDisplay) {
            infoLines.push(info);
            return;
        }
        fpsDisplay.updateInfo(info);
    };

    function displayFPS(showFPS:boolean, showLog:boolean, logFilter:string, styles:Object):void {
        if (showLog) {
            egret.log = function () {
                var length = arguments.length;
                var info = "";
                for (var i = 0; i < length; i++) {
                    info += arguments[i] + " ";
                }
                sys.$logToFPS(info);
                console.log.apply(console, toArray(arguments));
            };
        }
        fpsStyle = isUndefined(styles) ? {} : styles;
        showLog = !!showLog;
        this.showFPS = !!showFPS;
        this.showLog = showLog;
        if (!this.fpsDisplay) {
            var x = isUndefined(styles["x"]) ? 0 : styles["x"];
            var y = isUndefined(styles["y"]) ? 0 : styles["y"];
            fpsDisplay = this.fpsDisplay = new FPS(this.stage, showFPS, showLog, logFilter, styles);
            fpsDisplay.x = x;
            fpsDisplay.y = y;

            var length = infoLines.length;
            for (var i = 0; i < length; i++) {
                fpsDisplay.updateInfo(infoLines[i]);
            }
            infoLines = null;
        }
    }


    function showPaintRect(value:boolean):void {
        value = !!value;
        if (this._showPaintRect == value) {
            return;
        }
        this._showPaintRect = value;
        if (value) {
            if (!this.stageDisplayList) {
                this.stageDisplayList = sys.DisplayList.create(this.stage);
            }
            this.stage.$displayList = this.stageDisplayList;
        }
        else {
            this.stage.$displayList = this.screenDisplayList;
        }
    }


    function drawPaintRect(dirtyList:Region[]):void {
        var length = dirtyList.length;
        var list = [];
        for (var i = 0; i < length; i++) {
            var region:Region = dirtyList[i];
            list[i] = [region.minX, region.minY, region.width, region.height];
            region.width -= 1;
            region.height -= 1;
        }
        var repaintList = this.paintList;
        repaintList.push(list);
        if (repaintList.length > 1) {
            repaintList.shift();
        }
        var context = this.screenDisplayList.renderContext;
        context.setTransform(1, 0, 0, 1, 0, 0);
        context.clearRect(0, 0, context.surface.width, context.surface.height);
        context.drawImage(this.stageDisplayList.surface, 0, 0);
        length = repaintList.length;
        for (i = 0; i < length; i++) {
            list = repaintList[i];
            for (var j = list.length - 1; j >= 0; j--) {
                var r:number[] = list[j];
                this.drawDirtyRect(r[0], r[1], r[2], r[3], context);
            }
        }
        context.save();
        context.beginPath();
        var length = dirtyList.length;
        for (var i = 0; i < length; i++) {
            var region = dirtyList[i];
            context.clearRect(region.minX, region.minY, region.width, region.height);
            context.rect(region.minX, region.minY, region.width, region.height);
        }
        context.clip();
        context.drawImage(this.stageDisplayList.surface, 0, 0);
        context.restore();
    }

    /**
     * 绘制一个脏矩形显示区域，在显示重绘区功能开启时调用。
     */
    function drawDirtyRect(x:number, y:number, width:number, height:number, context:RenderContext):void {
        context.strokeStyle = 'rgb(255,0,0)';
        context.lineWidth = 5;
        context.strokeRect(x - 0.5, y - 0.5, width, height);
    }

    /**
     * FPS显示对象
     */
    FPS = (function (_super):FPS {
        __extends(FPSImpl, _super);
        function FPSImpl(stage, showFPS, showLog, logFilter, styles:Object) {
            _super.call(this);
            this["isFPS"] = true;
            this.infoLines = [];
            this.totalTime = 0;
            this.totalTick = 0;
            this.lastTime = 0;
            this.drawCalls = 0;
            this.dirtyRatio = 0;
            this.costDirty = 0;
            this.costRender = 0;
            this.costTicker = 0;
            this._stage = stage;
            this.showFPS = showFPS;
            this.showLog = showLog;
            this.logFilter = logFilter;
            this.touchChildren = false;
            this.touchEnabled = false;
            this.styles = styles;
            this.createDisplay();
            try {
                var logFilterRegExp = logFilter ? new RegExp(logFilter) : null;
            }
            catch (e) {
                log(e);
            }
            this.filter = function (message:string):boolean {
                if (logFilterRegExp)
                    return logFilterRegExp.test(message);
                return !logFilter || message.indexOf(logFilter) == 0;
            }
            this.fpsElement = document.getElementById("FPS");
        }

        FPSImpl.prototype.createDisplay = function () {
            this.shape = new egret.Shape();
            this.addChild(this.shape);
            var textField = new egret.TextField();
            textField.size = egret.sys.isUndefined(this.styles["size"]) ? 24 : parseInt(this.styles["size"]);
            this.addChild(textField);
            this.textField = textField;
            textField.textColor = egret.sys.isUndefined(this.styles["textColor"]) ? 0x00c200 : parseInt(this.styles["textColor"]);
            textField.fontFamily = "monospace";
            textField.x = 10;
            textField.y = 10;
            var textField = new egret.TextField();
            this.infoText = textField;
            this.addChild(textField);
            textField.textColor = egret.sys.isUndefined(this.styles["textColor"]) ? 0x00c200 : parseInt(this.styles["textColor"]);
            textField.fontFamily = "monospace";
            textField.x = 10;
            textField.size = egret.sys.isUndefined(this.styles["size"]) ? 12 : this.styles["size"] / 2;
            textField.y = 10;
        };
        FPSImpl.prototype.update = function (drawCalls, dirtyRatio, costDirty, costRender, costTicker) {
            var current = egret.getTimer();
            this.totalTime += current - this.lastTime;
            this.lastTime = current;
            this.totalTick++;
            this.drawCalls += drawCalls;
            this.dirtyRatio += dirtyRatio;
            this.costDirty += costDirty;
            this.costRender += costRender;
            this.costTicker += costTicker;
            if (this.totalTime > 500) {

                var lastFPS = Math.round(this.totalTick * 1000 / this.totalTime);
                var lastDrawCalls = Math.round(this.drawCalls / this.totalTick);
                var lastDirtyRatio = Math.round(this.dirtyRatio / this.totalTick);
                var lastCostDirty = Math.round(this.costDirty / this.totalTick);
                var lastCostRender = Math.round(this.costRender / this.totalTick);
                var lastCostTicker = Math.round(this.costTicker / this.totalTick);

                var text = "FPS: " + lastFPS + "\nDraw: " + lastDrawCalls + "," + lastDirtyRatio + "%\nCost: " + lastCostTicker + "," + lastCostDirty + "," + lastCostRender;
                if (this.textField.text != text) {
                    if(this.fpsElement){
                        this.fpsElement.innerHTML = text.split("\n").join("<br>");
                    }

                    //this.textField.text = text;
                    //this.updateLayout();
                }
                this.totalTick = 0;
                this.totalTime = this.totalTime % 500;
                this.drawCalls = 0;
                this.dirtyRatio = 0;
                this.costDirty = 0;
                this.costRender = 0;
                this.costTicker = 0;
            }
        };
        /**
         * 插入一条日志信息
         */
        FPSImpl.prototype.updateInfo = function (info) {
            if (!this.showLog) {
                return;
            }
            if (!this.filter(info)) {
                return;
            }
            var lines = this.infoLines;
            if (info) {
                lines.push(info);
            }
            this.infoText.width = NaN;
            this.infoText.text = lines.join("\n");
            if (this._stage.stageHeight > 0) {
                if (this.infoText.textWidth > this._stage.stageWidth - 20) {
                    this.infoText.width = this._stage.stageWidth - 20;
                }
                while (this.infoText.textHeight > this._stage.stageHeight - 20) {
                    lines.shift();
                    this.infoText.text = lines.join("\n");
                }
            }
            this.updateLayout();
        };
        FPSImpl.prototype.updateLayout = function () {
            if (this.showFPS) {
                this.infoText.y = this.textField.height + 20;
            }
            if (egret.Capabilities.runtimeType == RuntimeType.NATIVE) {
                return;
            }
            var g = this.shape.$graphics.$renderContext;
            g.clear();
            g.fillStyle = "rgba(68,68,68," + (this.styles["bgAlpha"] || 0.9) + ")";
            g.fillRect(0, 0, Math.max(160, this.width + 20), this.height + 20);
        };
        return <FPS><any>FPSImpl;
    })(egret.Sprite);


    function toArray(argument) {
        var args = [];
        for (var i = 0; i < argument.length; i++) {
            args.push(argument[i]);
        }
        return args;
    }

    egret.warn = function () {
        console.warn.apply(console, toArray(arguments))
    };
    egret.error = function () {
        console.error.apply(console, toArray(arguments))
    };
    egret.assert = function () {
        console.assert.apply(console, toArray(arguments))
    };
    egret.log = function () {
        console.log.apply(console, toArray(arguments));
    };
}
<|MERGE_RESOLUTION|>--- conflicted
+++ resolved
@@ -266,12 +266,7 @@
                 stage.$stageWidth = stageWidth;
                 stage.$stageHeight = stageHeight;
                 this.screenDisplayList.setClipRect(stageWidth, stageHeight);
-<<<<<<< HEAD
-                if (DEBUG && this.stageDisplayList) {
-=======
                 if (this.stageDisplayList) {
-                    this.stageDisplayList.setDevicePixelRatio(pixelRatio);
->>>>>>> 788fe32d
                     this.stageDisplayList.setClipRect(stageWidth, stageHeight);
                 }
                 stage.dispatchEventWith(Event.RESIZE);
