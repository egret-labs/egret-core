--- conflicted
+++ resolved
@@ -244,7 +244,7 @@
         updateError(info: string): void;
     }
 
-    declare let FPS: { new(stage: Stage, showFPS: boolean, showLog: boolean, logFilter: string, styles: Object): FPS };
+    declare let FPS: { new (stage: Stage, showFPS: boolean, showLog: boolean, logFilter: string, styles: Object): FPS };
 
     /**
      * @private
@@ -435,12 +435,8 @@
             }
             this.fpsDisplay.updateInfo(info);
         }
-<<<<<<< HEAD
-    }
-
-    __global.FPS = FPSImpl;
-=======
-        FPSImpl.prototype.updateWarn = function (info) {
+
+        updateWarn(info) {
             if (!info) {
                 return;
             }
@@ -450,14 +446,15 @@
             if (!this.filter(info)) {
                 return;
             }
-            if(this.fpsDisplay.updateWarn) {
+            if (this.fpsDisplay.updateWarn) {
                 this.fpsDisplay.updateWarn(info);
             }
             else {
                 this.fpsDisplay.updateInfo("[Warning]" + info);
             }
         }
-        FPSImpl.prototype.updateError = function (info) {
+
+        updateError(info) {
             if (!info) {
                 return;
             }
@@ -467,16 +464,16 @@
             if (!this.filter(info)) {
                 return;
             }
-            if(this.fpsDisplay.updateError) {
+            if (this.fpsDisplay.updateError) {
                 this.fpsDisplay.updateError(info);
             }
             else {
                 this.fpsDisplay.updateInfo("[Error]" + info);
             }
         }
-        return <FPS><any>FPSImpl;
-    })(egret.Sprite);
->>>>>>> f2012101
+    }
+
+    __global.FPS = FPSImpl;
 
     function toArray(argument) {
         let args = [];
