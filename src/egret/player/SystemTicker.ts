//////////////////////////////////////////////////////////////////////////////////////
//
//  Copyright (c) 2014-present, Egret Technology.
//  All rights reserved.
//  Redistribution and use in source and binary forms, with or without
//  modification, are permitted provided that the following conditions are met:
//
//     * Redistributions of source code must retain the above copyright
//       notice, this list of conditions and the following disclaimer.
//     * Redistributions in binary form must reproduce the above copyright
//       notice, this list of conditions and the following disclaimer in the
//       documentation and/or other materials provided with the distribution.
//     * Neither the name of the Egret nor the
//       names of its contributors may be used to endorse or promote products
//       derived from this software without specific prior written permission.
//
//  THIS SOFTWARE IS PROVIDED BY EGRET AND CONTRIBUTORS "AS IS" AND ANY EXPRESS
//  OR IMPLIED WARRANTIES, INCLUDING, BUT NOT LIMITED TO, THE IMPLIED WARRANTIES
//  OF MERCHANTABILITY AND FITNESS FOR A PARTICULAR PURPOSE ARE DISCLAIMED.
//  IN NO EVENT SHALL EGRET AND CONTRIBUTORS BE LIABLE FOR ANY DIRECT, INDIRECT,
//  INCIDENTAL, SPECIAL, EXEMPLARY, OR CONSEQUENTIAL DAMAGES (INCLUDING, BUT NOT
//  LIMITED TO, PROCUREMENT OF SUBSTITUTE GOODS OR SERVICES;LOSS OF USE, DATA,
//  OR PROFITS; OR BUSINESS INTERRUPTION) HOWEVER CAUSED AND ON ANY THEORY OF
//  LIABILITY, WHETHER IN CONTRACT, STRICT LIABILITY, OR TORT (INCLUDING
//  NEGLIGENCE OR OTHERWISE) ARISING IN ANY WAY OUT OF THE USE OF THIS SOFTWARE,
//  EVEN IF ADVISED OF THE POSSIBILITY OF SUCH DAMAGE.
//
//////////////////////////////////////////////////////////////////////////////////////
namespace egret.sys {
    /**
     * @private
     */
    export let $START_TIME: number = 0;

    /**
     * @private
     * 是否要广播Event.RENDER事件的标志。
     */
    export let $invalidateRenderFlag: boolean = false;
    /**
     * @private
     * 需要立即刷新屏幕的标志
     */
    export let $requestRenderingFlag: boolean = false;

    /**
     * Egret心跳计时器
     */
    export class SystemTicker {
        /**
         * @private
         */
        public constructor() {
            if (DEBUG && ticker) {
                $error(1008, "egret.sys.SystemTicker");
            }
            $START_TIME = Date.now();
            this.frameDeltaTime = 1000 / this.$frameRate;
            this.lastCount = this.frameInterval = Math.round(60000 / this.$frameRate);
        }

        /**
         * @private
         */
        private playerList: Player[] = [];

        /**
         * @private
         * 注册一个播放器实例并运行
         */
        $addPlayer(player: Player): void {
            if (this.playerList.indexOf(player) != -1) {
                return;
            }

            if (DEBUG) {
                egret_stages.push(player.stage);
            }
            this.playerList = this.playerList.concat();
            this.playerList.push(player);
        }

        /**
         * @private
         * 停止一个播放器实例的运行。
         */
        $removePlayer(player: Player): void {
            let index = this.playerList.indexOf(player);
            if (index !== -1) {
                if (DEBUG) {
                    let i = egret_stages.indexOf(player.stage);
                    egret_stages.splice(i, 1);
                }
                this.playerList = this.playerList.concat();
                this.playerList.splice(index, 1);
            }
        }

        /**
         * @private
         */
        private callBackList: Function[] = [];
        /**
         * @private
         */
        private thisObjectList: any[] = [];

        /**
         * @private
         */
        $startTick(callBack: (timeStamp: number) => boolean, thisObject: any): void {
            let index = this.getTickIndex(callBack, thisObject);
            if (index != -1) {
                return;
            }
            this.concatTick();
            this.callBackList.push(callBack);
            this.thisObjectList.push(thisObject);
        }

        /**
         * @private
         */
        $stopTick(callBack: (timeStamp: number) => boolean, thisObject: any): void {
            let index = this.getTickIndex(callBack, thisObject);
            if (index == -1) {
                return;
            }
            this.concatTick();
            this.callBackList.splice(index, 1);
            this.thisObjectList.splice(index, 1);
        }

        /**
         * @private
         */
        private getTickIndex(callBack: Function, thisObject: any): number {
            let callBackList = this.callBackList;
            let thisObjectList = this.thisObjectList;
            for (let i = callBackList.length - 1; i >= 0; i--) {
                if (callBackList[i] == callBack &&
                    thisObjectList[i] == thisObject) {//这里不能用===，因为有可能传入undefined和null.
                    return i;
                }
            }
            return -1;
        }

        /**
         * @private
         *
         */
        private concatTick(): void {
            this.callBackList = this.callBackList.concat();
            this.thisObjectList = this.thisObjectList.concat();
        }

        /**
         * @private
         * 全局帧率
         */
        $frameRate: number = 30;

        /**
         * @private
         */
        private frameInterval: number;
<<<<<<< HEAD
        private frameDeltaTime: number;
=======
        /**
         * @private
         */
        private frameDeltaTime: number;
        /**
         * @private
         */
>>>>>>> dc6b92ba
        private lastTimeStamp: number = 0;

        /**
         * @private
         * 设置全局帧率
         */
        $setFrameRate(value: number): boolean {
            value = +value || 0;
            if (value <= 0) {
                return false;
            }
            if (this.$frameRate == value) {
                return false;
            }
            this.$frameRate = value;
            if (value > 60) {
                value = 60;
            }
            //todo
            if (Capabilities.runtimeType == RuntimeType.NATIVE) {
                egret_native.setFrameRate(value);
                value = 60;
            }
            this.frameDeltaTime = 1000 / value;
            //这里用60*1000来避免浮点数计算不准确的问题。
            this.lastCount = this.frameInterval = Math.round(60000 / value);
            return true;
        }

        /**
         * @private
         */
        private lastCount: number;
        /**
         * @private
         * ticker 花销的时间
         */
        private costEnterFrame: number = 0;
<<<<<<< HEAD
=======

        /**
         * @private
         * 是否被暂停
         */
        private isPaused: boolean = false;

        public pause(): void {
            this.isPaused = true;
        }

        public resume(): void {
            this.isPaused = false;
        }
>>>>>>> dc6b92ba

        /**
         * @private
         * 执行一次刷新
         */
        public update(): void {
            let t1 = egret.getTimer();
            let callBackList = this.callBackList;
            let thisObjectList = this.thisObjectList;
            let length = callBackList.length;
            let requestRenderingFlag = $requestRenderingFlag;
            let timeStamp = egret.getTimer();
            if (this.isPaused) {
                this.lastTimeStamp = timeStamp;
                return;
            }
            this.callLaterAsyncs();
            for (let i = 0; i < length; i++) {
                if (callBackList[i].call(thisObjectList[i], timeStamp)) {
                    requestRenderingFlag = true;
                }
            }
            let t2 = egret.getTimer();
            let deltaTime = timeStamp - this.lastTimeStamp;
            this.lastTimeStamp = timeStamp;
            if (deltaTime >= this.frameDeltaTime) {
                this.lastCount = this.frameInterval;
            }
            else {
                this.lastCount -= 1000;
                if (this.lastCount > 0) {
                    if (requestRenderingFlag) {
                        this.render(false, this.costEnterFrame + t2 - t1);
                    }
                    return;
                }
                this.lastCount += this.frameInterval;
            }
            this.render(true, this.costEnterFrame + t2 - t1);
            let t3 = egret.getTimer();
            this.broadcastEnterFrame();
            let t4 = egret.getTimer();
            this.costEnterFrame = t4 - t3;
        }

        /**
         * @private
         * 执行一次屏幕渲染
         */
        private render(triggerByFrame: boolean, costTicker: number): void {
            let playerList = this.playerList;
            let length = playerList.length;
            if (length == 0) {
                return;
            }
            this.callLaters();
            if ($invalidateRenderFlag) {
                this.broadcastRender();
                $invalidateRenderFlag = false;
            }
            for (let i = 0; i < length; i++) {
                playerList[i].$render(triggerByFrame, costTicker);
            }
            $requestRenderingFlag = false;
        }

        /**
         * @private
         * 广播EnterFrame事件。
         */
        private broadcastEnterFrame(): void {
            let list: any[] = DisplayObject.$enterFrameCallBackList;
            let length = list.length;
            if (length == 0) {
                return;
            }
            list = list.concat();
            for (let i = 0; i < length; i++) {
                list[i].dispatchEventWith(Event.ENTER_FRAME);
            }
        }

        /**
         * @private
         * 广播Render事件。
         */
        private broadcastRender(): void {
            let list = DisplayObject.$renderCallBackList;
            let length = list.length;
            if (length == 0) {
                return;
            }
            list = list.concat();
            for (let i = 0; i < length; i++) {
                list[i].dispatchEventWith(Event.RENDER);
            }
        }

        /**
         * @private
         */
        private callLaters(): void {
            let functionList: any[];
            let thisList: any[];
            let argsList: any[];
            if ($callLaterFunctionList.length > 0) {
                functionList = $callLaterFunctionList;
                $callLaterFunctionList = [];
                thisList = $callLaterThisList;
                $callLaterThisList = [];
                argsList = $callLaterArgsList;
                $callLaterArgsList = [];
            }

            if (functionList) {
                let length: number = functionList.length;
                for (let i: number = 0; i < length; i++) {
                    let func: Function = functionList[i];
                    if (func != null) {
                        func.apply(thisList[i], argsList[i]);
                    }
                }
            }
        }

        /**
         * @private
         */
        private callLaterAsyncs(): void {
            if ($callAsyncFunctionList.length > 0) {
                let locCallAsyncFunctionList = $callAsyncFunctionList;
                let locCallAsyncThisList = $callAsyncThisList;
                let locCallAsyncArgsList = $callAsyncArgsList;

                $callAsyncFunctionList = [];
                $callAsyncThisList = [];
                $callAsyncArgsList = [];

                for (let i: number = 0; i < locCallAsyncFunctionList.length; i++) {
                    let func: Function = locCallAsyncFunctionList[i];
                    if (func != null) {
                        func.apply(locCallAsyncThisList[i], locCallAsyncArgsList[i]);
                    }
                }
            }
        }
    }
}

module egret {
    /**
     * 心跳计时器单例
     */
<<<<<<< HEAD
    export let $ticker: SystemTicker = new sys.SystemTicker();

    export type LifecyclePlugin = (context: typeof lifecycle.context) => void;

    export type LifeCycle = {};

    export namespace lifecycle {

        /**
         * @private
         */
        export let stage: egret.Stage;

        export let context = {

            onPause: function () {
                //console.log("pauseApp");
                stage.dispatchEvent(new Event(Event.DEACTIVATE));
                egret_native.Audio.pauseBackgroundMusic();
                egret_native.Audio.pauseAllEffects();
                if (onPause) {
                    onPause();
                }

            },

            onResume: function () {
                //console.log("resumeApp");
                stage.dispatchEvent(new Event(Event.ACTIVATE));
                egret_native.Audio.resumeBackgroundMusic();
                egret_native.Audio.resumeAllEffects();
                if (onResume) {
                    onResume();
                }
            }
        }

        export let onResume;

        export let onPause;

        export function addLifecycleListener(plugin: LifecyclePlugin) {
            plugin(context);
        }



    }

=======
    export let ticker: sys.SystemTicker = new sys.SystemTicker();
>>>>>>> dc6b92ba
}

/**
 * @private
 */
declare let egret_stages: egret.Stage[];
if (DEBUG) {
    egret_stages = [];
}<|MERGE_RESOLUTION|>--- conflicted
+++ resolved
@@ -165,17 +165,13 @@
          * @private
          */
         private frameInterval: number;
-<<<<<<< HEAD
+        /**
+         * @private
+         */
         private frameDeltaTime: number;
-=======
-        /**
-         * @private
-         */
-        private frameDeltaTime: number;
-        /**
-         * @private
-         */
->>>>>>> dc6b92ba
+        /**
+         * @private
+         */
         private lastTimeStamp: number = 0;
 
         /**
@@ -214,8 +210,7 @@
          * ticker 花销的时间
          */
         private costEnterFrame: number = 0;
-<<<<<<< HEAD
-=======
+
 
         /**
          * @private
@@ -230,7 +225,6 @@
         public resume(): void {
             this.isPaused = false;
         }
->>>>>>> dc6b92ba
 
         /**
          * @private
@@ -384,14 +378,14 @@
     /**
      * 心跳计时器单例
      */
-<<<<<<< HEAD
-    export let $ticker: SystemTicker = new sys.SystemTicker();
-
-    export type LifecyclePlugin = (context: typeof lifecycle.context) => void;
-
-    export type LifeCycle = {};
+
+    export let $ticker: sys.SystemTicker = new sys.SystemTicker();
+
+
 
     export namespace lifecycle {
+
+        export type LifecyclePlugin = (context: typeof lifecycle.context) => void;
 
         /**
          * @private
@@ -434,9 +428,7 @@
 
     }
 
-=======
     export let ticker: sys.SystemTicker = new sys.SystemTicker();
->>>>>>> dc6b92ba
 }
 
 /**
