--- conflicted
+++ resolved
@@ -1,87 +1,83 @@
-
-interface BrowerGeolocation extends Geolocation { }
-
-module egret.web {
-    /**
-     * @private
-     */
-    export class WebGeolocation extends EventDispatcher implements Geolocation {
-        /**
-         * @private
-         */
-        private geolocation: BrowerGeolocation;
-        /**
-         * @private
-         */
-        private watchId: number;
-        /**
-         * @private
-         */
-        constructor(option?: PositionOptions) {
-            super();
-            this.geolocation = navigator.geolocation;
-        }
-
-        /**
-         * @private
-         * 
-         */
-        public start() {
-            var geo = this.geolocation;
-            if (geo)
-                this.watchId = geo.watchPosition(this.onUpdate, this.onError);
-            else
-                this.onError({
-                    code: 2,
-                    message: egret.sys.tr(3004),
-                    PERMISSION_DENIED: 1,
-                    POSITION_UNAVAILABLE:2
-                });
-        }
-
-        /**
-         * @private
-         * 
-         */
-        public stop() {
-            var geo = this.geolocation;
-            geo.clearWatch(this.watchId);
-        }
-
-        /**
-         * @private
-         */
-        private onUpdate = (position: Position) => {
-            var event = new GeolocationEvent(Event.CHANGE);
-            var coords = position.coords;
-            event.altitude = coords.altitude;
-            event.heading = coords.heading;
-            event.accuracy  = coords.accuracy;
-            event.latitude = coords.latitude;
-            event.longitude = coords.longitude;
-            event.speed = coords.speed;
-            event.altitudeAccuracy = coords.altitudeAccuracy;
-            this.dispatchEvent(event);
-        };
-
-        /**
-         * @private
-         */
-<<<<<<< HEAD
-        private onError = (error: { code: number; message: string; PERMISSION_DENIED:number; POSITION_UNAVAILABLE:number } ) => {
-=======
-        private onError = (error: { code: number; message: string; PERMISSION_DENIED:number; POSITION_UNAVAILABLE:number} ) => {
->>>>>>> 1633413b
-
-            var errorType = GeolocationEvent.UNAVAILABLE;
-            if (error.code == error.PERMISSION_DENIED)
-                errorType = GeolocationEvent.PERMISSION_DENIED;
-
-            var event = new GeolocationEvent(IOErrorEvent.IO_ERROR);
-            event.errorType = errorType;
-            event.errorMessage = error.message;
-            this.dispatchEvent(event);
-        };
-    }
-    egret.Geolocation = egret.web.WebGeolocation;
-}
+
+interface BrowerGeolocation extends Geolocation { }
+
+module egret.web {
+    /**
+     * @private
+     */
+    export class WebGeolocation extends EventDispatcher implements Geolocation {
+        /**
+         * @private
+         */
+        private geolocation: BrowerGeolocation;
+        /**
+         * @private
+         */
+        private watchId: number;
+        /**
+         * @private
+         */
+        constructor(option?: PositionOptions) {
+            super();
+            this.geolocation = navigator.geolocation;
+        }
+
+        /**
+         * @private
+         * 
+         */
+        public start() {
+            var geo = this.geolocation;
+            if (geo)
+                this.watchId = geo.watchPosition(this.onUpdate, this.onError);
+            else
+                this.onError({
+                    code: 2,
+                    message: egret.sys.tr(3004),
+                    PERMISSION_DENIED: 1,
+                    POSITION_UNAVAILABLE:2
+                });
+        }
+
+        /**
+         * @private
+         * 
+         */
+        public stop() {
+            var geo = this.geolocation;
+            geo.clearWatch(this.watchId);
+        }
+
+        /**
+         * @private
+         */
+        private onUpdate = (position: Position) => {
+            var event = new GeolocationEvent(Event.CHANGE);
+            var coords = position.coords;
+            event.altitude = coords.altitude;
+            event.heading = coords.heading;
+            event.accuracy  = coords.accuracy;
+            event.latitude = coords.latitude;
+            event.longitude = coords.longitude;
+            event.speed = coords.speed;
+            event.altitudeAccuracy = coords.altitudeAccuracy;
+            this.dispatchEvent(event);
+        };
+
+        /**
+         * @private
+         */
+        private onError = (error: { code: number; message: string; PERMISSION_DENIED:number; POSITION_UNAVAILABLE:number} ) => {
+
+            var errorType = GeolocationEvent.UNAVAILABLE;
+            if (error.code == error.PERMISSION_DENIED)
+                errorType = GeolocationEvent.PERMISSION_DENIED;
+
+            var event = new GeolocationEvent(IOErrorEvent.IO_ERROR);
+            event.errorType = errorType;
+            event.errorMessage = error.message;
+            this.dispatchEvent(event);
+        };
+    }
+    egret.Geolocation = egret.web.WebGeolocation;
+}