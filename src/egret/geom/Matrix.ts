/**
 * Copyright (c) Egret-Labs.org. Permission is hereby granted, free of charge,
 * to any person obtaining a copy of this software and associated documentation
 * files (the "Software"), to deal in the Software without restriction, including
 * without limitation the rights to use, copy, modify, merge, publish, distribute,
 * sublicense, and/or sell copies of the Software, and to permit persons to whom
 * the Software is furnished to do so, subject to the following conditions:
 *
 * The above copyright notice and this permission notice shall be included
 * in all copies or substantial portions of the Software.
 *
 * THE SOFTWARE IS PROVIDED "AS IS", WITHOUT WARRANTY OF ANY KIND, EXPRESS OR IMPLIED,
 * INCLUDING BUT NOT LIMITED TO THE WARRANTIES OF MERCHANTABILITY, FITNESS FOR A PARTICULAR
 * PURPOSE AND NONINFRINGEMENT. IN NO EVENT SHALL THE AUTHORS OR COPYRIGHT HOLDERS BE LIABLE
 * FOR ANY CLAIM, DAMAGES OR OTHER LIABILITY, WHETHER IN AN ACTION OF CONTRACT, TORT OR OTHERWISE,
 * ARISING FROM, OUT OF OR IN CONNECTION WITH THE SOFTWARE OR THE USE OR OTHER DEALINGS IN THE SOFTWARE.
 */

/// <reference path="../display/DisplayObject.ts"/>
/// <reference path="Point.ts"/>
<<<<<<< HEAD
/// <reference path="../display/DisplayObject.ts"/>
=======

>>>>>>> 60f008f0
module ns_egret {
    /**
     * 2D矩阵类，包括常见矩阵算法
     */
    export class Matrix {
        constructor(public a = 1, public b = 0, public c = 0, public d = 1, public tx = 0, public ty = 0) {
        }

// static public properties:

        static identity = new Matrix();

        static DEG_TO_RAD = Math.PI / 180;

// public methods:

        /**
         * 前置矩阵
         * @param a
         * @param b
         * @param c
         * @param d
         * @param tx
         * @param ty
         * @returns {ns_egret.Matrix}
         */
        public prepend(a, b, c, d, tx, ty) {
            var tx1 = this.tx;
            if (a != 1 || b != 0 || c != 0 || d != 1) {
                var a1 = this.a;
                var c1 = this.c;
                this.a = a1 * a + this.b * c;
                this.b = a1 * b + this.b * d;
                this.c = c1 * a + this.d * c;
                this.d = c1 * b + this.d * d;
            }
            this.tx = tx1 * a + this.ty * c + tx;
            this.ty = tx1 * b + this.ty * d + ty;
            return this;
        }


        /**
         * 后置矩阵
         * @param a
         * @param b
         * @param c
         * @param d
         * @param tx
         * @param ty
         * @returns {ns_egret.Matrix}
         */
        public append(a, b, c, d, tx, ty) {
            var a1 = this.a;
            var b1 = this.b;
            var c1 = this.c;
            var d1 = this.d;

            this.a = a * a1 + b * c1;
            this.b = a * b1 + b * d1;
            this.c = c * a1 + d * c1;
            this.d = c * b1 + d * d1;
            this.tx = tx * a1 + ty * c1 + this.tx;
            this.ty = tx * b1 + ty * d1 + this.ty;
            return this;
        }


        /**
         * 前置矩阵
         * @param matrix
         * @returns {ns_egret.Matrix}
         */
        public prependMatrix(matrix) {
            this.prepend(matrix.a, matrix.b, matrix.c, matrix.d, matrix.tx, matrix.ty);
//        this.prependProperties(matrix.alpha, matrix.shadow,  matrix.compositeOperation);
            return this;
        }


        /**
         * 后置矩阵
         * @param matrix
         * @returns {ns_egret.Matrix}
         */
        public appendMatrix(matrix) {
            this.append(matrix.a, matrix.b, matrix.c, matrix.d, matrix.tx, matrix.ty);
//        this.appendProperties(matrix.alpha, matrix.shadow,  matrix.compositeOperation);
            return this;
        }


        /**
         * 前置矩阵
         * @param matrix
         * @returns {ns_egret.Matrix}
         */
        public prependTransform(x, y, scaleX, scaleY, rotation, skewX, skewY, regX, regY) {
            if (rotation % 360) {
                var r = rotation * Matrix.DEG_TO_RAD;
                var cos = Math.cos(r);
                var sin = Math.sin(r);
            } else {
                cos = 1;
                sin = 0;
            }

            if (regX || regY) {
                // append the registration offset:
                this.tx -= regX;
                this.ty -= regY;
            }
            if (skewX || skewY) {
                // TODO: can this be combined into a single prepend operation?
                skewX *= Matrix.DEG_TO_RAD;
                skewY *= Matrix.DEG_TO_RAD;
                this.prepend(cos * scaleX, sin * scaleX, -sin * scaleY, cos * scaleY, 0, 0);
                this.prepend(Math.cos(skewY), Math.sin(skewY), -Math.sin(skewX), Math.cos(skewX), x, y);
            } else {
                this.prepend(cos * scaleX, sin * scaleX, -sin * scaleY, cos * scaleY, x, y);
            }
            return this;
        }


        /**
         * 后置矩阵
         * @param matrix
         * @returns {ns_egret.Matrix}
         */
        public appendTransform(x, y, scaleX, scaleY, rotation, skewX, skewY, regX, regY) {
            if (rotation % 360) {
                var r = rotation * Matrix.DEG_TO_RAD;
                var cos = Math.cos(r);
                var sin = Math.sin(r);
            } else {
                cos = 1;
                sin = 0;
            }

            if (skewX || skewY) {
                // TODO: can this be combined into a single append?
                skewX *= Matrix.DEG_TO_RAD;
                skewY *= Matrix.DEG_TO_RAD;
                this.append(Math.cos(skewY), Math.sin(skewY), -Math.sin(skewX), Math.cos(skewX), x, y);
                this.append(cos * scaleX, sin * scaleX, -sin * scaleY, cos * scaleY, 0, 0);
            } else {
                this.append(cos * scaleX, sin * scaleX, -sin * scaleY, cos * scaleY, x, y);
            }

            if (regX || regY) {
                // prepend the registration offset:
                this.tx -= regX * this.a + regY * this.c;
                this.ty -= regX * this.b + regY * this.d;
            }
            return this;
        }

        /**
         * todo:这个方法以后会调整到DisplayObject中，以保持Matrix类的独立和简洁
         * @param target
         * @returns {ns_egret.Matrix}
         */
        public appendTransformFromDisplay(target:ns_egret.DisplayObject) {
            var o = target;
            var anchorX, anchorY;
            if (o.relativeAnchorPointX != 0 || o.relativeAnchorPointY != 0) {
                var bounds = o.getBounds();
                anchorX = bounds.width * o.relativeAnchorPointX;
                anchorY = bounds.height * o.relativeAnchorPointY;
            }
            else {
                anchorX = o.anchorPointX;
                anchorY = o.anchorPointY;
            }
            this.identity();
            this.appendTransform(o.x, o.y, o.scaleX, o.scaleY, o.rotation,
                o.skewX, o.skewY, anchorX, anchorY);
            return this;
        }


        /**
         * 矩阵旋转，以角度制为单位
         * @param angle
         * @returns {ns_egret.Matrix}
         */
        public rotate(angle) {
            var cos = Math.cos(angle);
            var sin = Math.sin(angle);

            var a1 = this.a;
            var c1 = this.c;
            var tx1 = this.tx;

            this.a = a1 * cos - this.b * sin;
            this.b = a1 * sin + this.b * cos;
            this.c = c1 * cos - this.d * sin;
            this.d = c1 * sin + this.d * cos;
            this.tx = tx1 * cos - this.ty * sin;
            this.ty = tx1 * sin + this.ty * cos;
            return this;
        }


        /**
         * 矩阵斜切，以角度值为单位
         * @param skewX
         * @param skewY
         * @returns {ns_egret.Matrix}
         */
        public skew(skewX, skewY) {
            skewX = skewX * Matrix.DEG_TO_RAD;
            skewY = skewY * Matrix.DEG_TO_RAD;
            this.append(Math.cos(skewY), Math.sin(skewY), -Math.sin(skewX), Math.cos(skewX), 0, 0);
            return this;
        }


        /**
         * 矩阵缩放
         * @param x
         * @param y
         * @returns {ns_egret.Matrix}
         */
        public scale(x, y) {
            this.a *= x;
            this.d *= y;
            this.c *= x;
            this.b *= y;
            this.tx *= x;
            this.ty *= y;
            return this;
        }


        /**
         * 矩阵位移
         * @param x
         * @param y
         * @returns {ns_egret.Matrix}
         */
        public translate(x, y) {
            this.tx += x;
            this.ty += y;
            return this;
        }


        /**
         * 矩阵重置
         * @returns {ns_egret.Matrix}
         */
        public identity() {
            this.a = this.d = 1;
            this.b = this.c = this.tx = this.ty = 0;
            return this;
        }


        /**
         * 矩阵翻转
         */
        public invert() {
            var a1 = this.a;
            var b1 = this.b;
            var c1 = this.c;
            var d1 = this.d;
            var tx1 = this.tx;
            var n = a1 * d1 - b1 * c1;

            this.a = d1 / n;
            this.b = -b1 / n;
            this.c = -c1 / n;
            this.d = a1 / n;
            this.tx = (c1 * this.ty - d1 * tx1) / n;
            this.ty = -(a1 * this.ty - b1 * tx1) / n;
            return this;
        }


        isIdentity() {
            return this.tx == 0 && this.ty == 0 && this.a == 1 && this.b == 0 && this.c == 0 && this.d == 1;
        }


        transformPoint(x, y, pt) {
            pt = pt || {};
            pt.x = x * this.a + y * this.c + this.tx;
            pt.y = x * this.b + y * this.d + this.ty;
            return pt;
        }


        decompose(target) {
            // TODO: it would be nice to be able to solve for whether the matrix can be decomposed into only scale/rotation
            // even when scale is negative
            if (target == null) {
                target = {};
            }
            target.x = this.tx;
            target.y = this.ty;
            target.scaleX = Math.sqrt(this.a * this.a + this.b * this.b);
            target.scaleY = Math.sqrt(this.c * this.c + this.d * this.d);

            var skewX = Math.atan2(-this.c, this.d);
            var skewY = Math.atan2(this.b, this.a);

            if (skewX == skewY) {
                target.rotation = skewY / Matrix.DEG_TO_RAD;
                if (this.a < 0 && this.d >= 0) {
                    target.rotation += (target.rotation <= 0) ? 180 : -180;
                }
                target.skewX = target.skewY = 0;
            } else {
                target.skewX = skewX / Matrix.DEG_TO_RAD;
                target.skewY = skewY / Matrix.DEG_TO_RAD;
            }
            return target;
        }

        /**
         * 根据一个矩阵，返回某个点在该矩阵上的坐标
         * @param matrix
         * @param x
         * @param y
         * @returns {Point}
         * @stable C 该方法以后可能删除
         */
        public static transformCoords(matrix:Matrix, x:number, y:number) {
            var resultPoint:Point = new Point(0, 0);//todo;
            resultPoint.x = matrix.a * x + matrix.c * y + matrix.tx;
            resultPoint.y = matrix.d * y + matrix.b * x + matrix.ty;

//        resultPoint.x = matrix.a * x + matrix.c * y - matrix.tx;
//        resultPoint.y = matrix.d * y + matrix.b * x - matrix.ty;
            return resultPoint;
        }
    }
}<|MERGE_RESOLUTION|>--- conflicted
+++ resolved
@@ -18,11 +18,7 @@
 
 /// <reference path="../display/DisplayObject.ts"/>
 /// <reference path="Point.ts"/>
-<<<<<<< HEAD
-/// <reference path="../display/DisplayObject.ts"/>
-=======
-
->>>>>>> 60f008f0
+
 module ns_egret {
     /**
      * 2D矩阵类，包括常见矩阵算法
@@ -49,7 +45,7 @@
          * @param ty
          * @returns {ns_egret.Matrix}
          */
-        public prepend(a, b, c, d, tx, ty) {
+        prepend(a, b, c, d, tx, ty) {
             var tx1 = this.tx;
             if (a != 1 || b != 0 || c != 0 || d != 1) {
                 var a1 = this.a;
@@ -75,7 +71,7 @@
          * @param ty
          * @returns {ns_egret.Matrix}
          */
-        public append(a, b, c, d, tx, ty) {
+        append(a, b, c, d, tx, ty) {
             var a1 = this.a;
             var b1 = this.b;
             var c1 = this.c;
@@ -96,7 +92,7 @@
          * @param matrix
          * @returns {ns_egret.Matrix}
          */
-        public prependMatrix(matrix) {
+        prependMatrix(matrix) {
             this.prepend(matrix.a, matrix.b, matrix.c, matrix.d, matrix.tx, matrix.ty);
 //        this.prependProperties(matrix.alpha, matrix.shadow,  matrix.compositeOperation);
             return this;
@@ -108,7 +104,7 @@
          * @param matrix
          * @returns {ns_egret.Matrix}
          */
-        public appendMatrix(matrix) {
+        appendMatrix(matrix) {
             this.append(matrix.a, matrix.b, matrix.c, matrix.d, matrix.tx, matrix.ty);
 //        this.appendProperties(matrix.alpha, matrix.shadow,  matrix.compositeOperation);
             return this;
@@ -120,7 +116,7 @@
          * @param matrix
          * @returns {ns_egret.Matrix}
          */
-        public prependTransform(x, y, scaleX, scaleY, rotation, skewX, skewY, regX, regY) {
+        prependTransform(x, y, scaleX, scaleY, rotation, skewX, skewY, regX, regY) {
             if (rotation % 360) {
                 var r = rotation * Matrix.DEG_TO_RAD;
                 var cos = Math.cos(r);
@@ -153,7 +149,7 @@
          * @param matrix
          * @returns {ns_egret.Matrix}
          */
-        public appendTransform(x, y, scaleX, scaleY, rotation, skewX, skewY, regX, regY) {
+        appendTransform(x, y, scaleX, scaleY, rotation, skewX, skewY, regX, regY) {
             if (rotation % 360) {
                 var r = rotation * Matrix.DEG_TO_RAD;
                 var cos = Math.cos(r);
@@ -181,20 +177,17 @@
             return this;
         }
 
-        /**
-         * todo:这个方法以后会调整到DisplayObject中，以保持Matrix类的独立和简洁
-         * @param target
-         * @returns {ns_egret.Matrix}
-         */
         public appendTransformFromDisplay(target:ns_egret.DisplayObject) {
             var o = target;
-            var anchorX, anchorY;
-            if (o.relativeAnchorPointX != 0 || o.relativeAnchorPointY != 0) {
+            var anchorX,anchorY;
+            if(o.relativeAnchorPointX != 0 || o.relativeAnchorPointY != 0)
+            {
                 var bounds = o.getBounds();
                 anchorX = bounds.width * o.relativeAnchorPointX;
                 anchorY = bounds.height * o.relativeAnchorPointY;
             }
-            else {
+            else
+            {
                 anchorX = o.anchorPointX;
                 anchorY = o.anchorPointY;
             }
@@ -210,7 +203,7 @@
          * @param angle
          * @returns {ns_egret.Matrix}
          */
-        public rotate(angle) {
+        rotate(angle) {
             var cos = Math.cos(angle);
             var sin = Math.sin(angle);
 
@@ -234,7 +227,7 @@
          * @param skewY
          * @returns {ns_egret.Matrix}
          */
-        public skew(skewX, skewY) {
+        skew(skewX, skewY) {
             skewX = skewX * Matrix.DEG_TO_RAD;
             skewY = skewY * Matrix.DEG_TO_RAD;
             this.append(Math.cos(skewY), Math.sin(skewY), -Math.sin(skewX), Math.cos(skewX), 0, 0);
@@ -248,7 +241,7 @@
          * @param y
          * @returns {ns_egret.Matrix}
          */
-        public scale(x, y) {
+        scale(x, y) {
             this.a *= x;
             this.d *= y;
             this.c *= x;
@@ -260,12 +253,12 @@
 
 
         /**
-         * 矩阵位移
+         * 矩阵唯一
          * @param x
          * @param y
          * @returns {ns_egret.Matrix}
          */
-        public translate(x, y) {
+        translate(x, y) {
             this.tx += x;
             this.ty += y;
             return this;
@@ -276,7 +269,7 @@
          * 矩阵重置
          * @returns {ns_egret.Matrix}
          */
-        public identity() {
+        identity() {
             this.a = this.d = 1;
             this.b = this.c = this.tx = this.ty = 0;
             return this;
@@ -286,7 +279,7 @@
         /**
          * 矩阵翻转
          */
-        public invert() {
+        invert = function () {
             var a1 = this.a;
             var b1 = this.b;
             var c1 = this.c;
@@ -301,7 +294,7 @@
             this.tx = (c1 * this.ty - d1 * tx1) / n;
             this.ty = -(a1 * this.ty - b1 * tx1) / n;
             return this;
-        }
+        };
 
 
         isIdentity() {
@@ -344,6 +337,41 @@
             return target;
         }
 
+
+//        copy(matrix) {
+//            return null;
+//        return this.initialize(matrix.a, matrix.b, matrix.c, matrix.d, matrix.tx, matrix.ty, matrix.alpha, matrix.shadow, matrix.compositeOperation);
+//        }
+
+
+//    appendProperties = function(alpha, shadow, compositeOperation) {
+//        this.alpha *= alpha;
+//        this.shadow = shadow || this.shadow;
+//        this.compositeOperation = compositeOperation || this.compositeOperation;
+//        return this;
+//    };
+//
+//
+//    prependProperties (alpha, shadow, compositeOperation) {
+//        this.alpha *= alpha;
+//        this.shadow = this.shadow || shadow;
+//        this.compositeOperation = this.compositeOperation || compositeOperation;
+//        return this;
+//    };
+
+
+//    p.clone = function() {
+//        return (new Matrix()).copy(this);
+//    };
+//
+//
+//    p.toString = function() {
+//        return "[Matrix (a="+this.a+" b="+this.b+" c="+this.c+" d="+this.d+" tx="+this.tx+" ty="+this.ty+")]";
+//    };
+
+        // this has to be populated after the class is defined:
+
+
         /**
          * 根据一个矩阵，返回某个点在该矩阵上的坐标
          * @param matrix
@@ -352,7 +380,7 @@
          * @returns {Point}
          * @stable C 该方法以后可能删除
          */
-        public static transformCoords(matrix:Matrix, x:number, y:number) {
+        static transformCoords(matrix:Matrix, x:number, y:number) {
             var resultPoint:Point = new Point(0, 0);//todo;
             resultPoint.x = matrix.a * x + matrix.c * y + matrix.tx;
             resultPoint.y = matrix.d * y + matrix.b * x + matrix.ty;
