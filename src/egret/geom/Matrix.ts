/**
 * Copyright (c) 2014,Egret-Labs.org
 * All rights reserved.
 * Redistribution and use in source and binary forms, with or without
 * modification, are permitted provided that the following conditions are met:
 *
 *     * Redistributions of source code must retain the above copyright
 *       notice, this list of conditions and the following disclaimer.
 *     * Redistributions in binary form must reproduce the above copyright
 *       notice, this list of conditions and the following disclaimer in the
 *       documentation and/or other materials provided with the distribution.
 *     * Neither the name of the Egret-Labs.org nor the
 *       names of its contributors may be used to endorse or promote products
 *       derived from this software without specific prior written permission.
 *
 * THIS SOFTWARE IS PROVIDED BY EGRET-LABS.ORG AND CONTRIBUTORS "AS IS" AND ANY
 * EXPRESS OR IMPLIED WARRANTIES, INCLUDING, BUT NOT LIMITED TO, THE IMPLIED
 * WARRANTIES OF MERCHANTABILITY AND FITNESS FOR A PARTICULAR PURPOSE ARE
 * DISCLAIMED. IN NO EVENT SHALL EGRET-LABS.ORG AND CONTRIBUTORS BE LIABLE FOR ANY
 * DIRECT, INDIRECT, INCIDENTAL, SPECIAL, EXEMPLARY, OR CONSEQUENTIAL DAMAGES
 * (INCLUDING, BUT NOT LIMITED TO, PROCUREMENT OF SUBSTITUTE GOODS OR SERVICES;
 * LOSS OF USE, DATA, OR PROFITS; OR BUSINESS INTERRUPTION) HOWEVER CAUSED AND
 * ON ANY THEORY OF LIABILITY, WHETHER IN CONTRACT, STRICT LIABILITY, OR TORT
 * (INCLUDING NEGLIGENCE OR OTHERWISE) ARISING IN ANY WAY OUT OF THE USE OF THIS
 * SOFTWARE, EVEN IF ADVISED OF THE POSSIBILITY OF SUCH DAMAGE.
 */

/// <reference path="../display/DisplayObject.ts"/>
/// <reference path="Point.ts"/>
/// <reference path="Rectangle.ts"/>
/// <reference path="../utils/HashObject.ts"/>

module egret {
    /**
     * @class egret.Matrix
     * @classdesc
     * 2D矩阵类，包括常见矩阵算法
     * @extends egret.HashObject
     */
    export class Matrix extends HashObject {
        /**
         * @method egret.Matrix#constructor
         * @constructor
         * @param a {number}
         * @param b {number}
         * @param c {number}
         * @param d {number}
         * @param tx {number}
         * @param ty {number}
         */
            constructor(public a = 1, public b = 0, public c = 0, public d = 1, public tx = 0, public ty = 0) {
            super();
        }

        /**
         * @member {any} egret.Matrix.
         */
// static public properties:

        static identity = new Matrix();

        static DEG_TO_RAD = Math.PI / 180;

        /**
         * @member {any} egret.Matrix#
         */
// public methods:

        /**
         * 前置矩阵
         * @method egret.Matrix#prepend
         * @param a {number}
         * @param b {number}
         * @param c {number}
         * @param d {number}
         * @param tx {number}
         * @param ty {number}
         * @returns {ns_egret.Matrix}
         */
        public prepend(a:number, b:number, c:number, d:number, tx:number, ty:number):Matrix {
            var tx1 = this.tx;
            if (a != 1 || b != 0 || c != 0 || d != 1) {
                var a1 = this.a;
                var c1 = this.c;
                this.a = a1 * a + this.b * c;
                this.b = a1 * b + this.b * d;
                this.c = c1 * a + this.d * c;
                this.d = c1 * b + this.d * d;
            }
            this.tx = tx1 * a + this.ty * c + tx;
            this.ty = tx1 * b + this.ty * d + ty;
            return this;
        }


        /**
         * 后置矩阵
         * @method egret.Matrix#append
         * @param a {number}
         * @param b {number}
         * @param c {number}
         * @param d {number}
         * @param tx {number}
         * @param ty {number}
         * @returns {egret.Matrix}
         */
        public append(a, b, c, d, tx, ty):Matrix {
            var a1 = this.a;
            var b1 = this.b;
            var c1 = this.c;
            var d1 = this.d;

            this.a = a * a1 + b * c1;
            this.b = a * b1 + b * d1;
            this.c = c * a1 + d * c1;
            this.d = c * b1 + d * d1;
            this.tx = tx * a1 + ty * c1 + this.tx;
            this.ty = tx * b1 + ty * d1 + this.ty;
            return this;
        }


        /**
         * 前置矩阵
         * @method egret.Matrix#prependMatrix
         * @param matrix {number}
         * @returns {egret.Matrix}
         */
        public prependMatrix(matrix:Matrix):Matrix {
            this.prepend(matrix.a, matrix.b, matrix.c, matrix.d, matrix.tx, matrix.ty);
//        this.prependProperties(matrix.alpha, matrix.shadow,  matrix.compositeOperation);
            return this;
        }


        /**
         * 后置矩阵
         * @method egret.Matrix#appendMatrix
         * @param matrix {egret.Matrix}
         * @returns {egret.Matrix}
         */
        public appendMatrix(matrix:Matrix):Matrix {
            this.append(matrix.a, matrix.b, matrix.c, matrix.d, matrix.tx, matrix.ty);
//        this.appendProperties(matrix.alpha, matrix.shadow,  matrix.compositeOperation);
            return this;
        }


        /**
         * 前置矩阵
         * @method egret.Matrix#prependTransform
         * @param x {number}
         * @param y {number}
         * @param scaleX {number}
         * @param scaleY {number}
         * @param rotation {number}
         * @param skewX {number}
         * @param skewY {number}
         * @param regX {number}
         * @param regY {number}
         * @returns {egret.Matrix}
         */
        public prependTransform(x:number, y:number, scaleX:number, scaleY:number, rotation:number, skewX:number, skewY:number, regX:number, regY:number):Matrix {
            if (rotation % 360) {
                var r = rotation * Matrix.DEG_TO_RAD;
                var cos = Math.cos(r);
                var sin = Math.sin(r);
            } else {
                cos = 1;
                sin = 0;
            }

            if (regX || regY) {
                // append the registration offset:
                this.tx -= regX;
                this.ty -= regY;
            }
            if (skewX || skewY) {
                // TODO: can this be combined into a single prepend operation?
                skewX *= Matrix.DEG_TO_RAD;
                skewY *= Matrix.DEG_TO_RAD;
                this.prepend(cos * scaleX, sin * scaleX, -sin * scaleY, cos * scaleY, 0, 0);
                this.prepend(Math.cos(skewY), Math.sin(skewY), -Math.sin(skewX), Math.cos(skewX), x, y);
            } else {
                this.prepend(cos * scaleX, sin * scaleX, -sin * scaleY, cos * scaleY, x, y);
            }
            return this;
        }


        /**
         * 后置矩阵
         * @method egret.Matrix#appendTransform
         * @param x {number}
         * @param y {number}
         * @param scaleX {number}
         * @param scaleY {number}
         * @param rotation {number}
         * @param skewX {number}
         * @param skewY {number}
         * @param regX {number}
         * @param regY {number}
         * @returns {egret.Matrix}
         */
        public appendTransform(x:number, y:number, scaleX:number, scaleY:number, rotation:number, skewX:number, skewY:number, regX:number, regY:number):Matrix {
            if (rotation % 360) {
                var r = rotation * Matrix.DEG_TO_RAD;
                var cos = Math.cos(r);
                var sin = Math.sin(r);
            } else {
                cos = 1;
                sin = 0;
            }

            if (skewX || skewY) {
                // TODO: can this be combined into a single append?
                skewX *= Matrix.DEG_TO_RAD;
                skewY *= Matrix.DEG_TO_RAD;
                this.append(Math.cos(skewY), Math.sin(skewY), -Math.sin(skewX), Math.cos(skewX), x, y);
                this.append(cos * scaleX, sin * scaleX, -sin * scaleY, cos * scaleY, 0, 0);
            } else {
                this.append(cos * scaleX, sin * scaleX, -sin * scaleY, cos * scaleY, x, y);
            }

            if (regX || regY) {
                // prepend the registration offset:
                this.tx -= regX * this.a + regY * this.c;
                this.ty -= regX * this.b + regY * this.d;
            }
            return this;
        }

<<<<<<< HEAD
=======
        /**
         * @method egret.Matrix#appendTransformFromDisplay
         * @param target {egret.DisplayObject}
         * @returns {egret.Matrix}
         */
        public appendTransformFromDisplay(target:egret.DisplayObject):Matrix {
            var o = target;
            var anchorX, anchorY;
            if (o.anchorX != 0 || o.anchorY != 0) {
                var bounds = o._getSize(Rectangle.identity);
                anchorX = bounds.width * o.anchorX;
                anchorY = bounds.height * o.anchorY;
            }
            else {
                anchorX = o.anchorOffsetX;
                anchorY = o.anchorOffsetY;
            }
            this.identity();
            this.appendTransform(o.x, o.y, o.scaleX, o.scaleY, o.rotation,
                o.skewX, o.skewY, anchorX, anchorY);
            return this;
        }

>>>>>>> 5fcc1cc0

        /**
         * 矩阵旋转，以角度制为单位
         * @method egret.Matrix#rotate
         * @param angle {number}
         * @returns {egret.Matrix}
         */
        public rotate(angle):Matrix {
            var cos = Math.cos(angle);
            var sin = Math.sin(angle);

            var a1 = this.a;
            var c1 = this.c;
            var tx1 = this.tx;

            this.a = a1 * cos - this.b * sin;
            this.b = a1 * sin + this.b * cos;
            this.c = c1 * cos - this.d * sin;
            this.d = c1 * sin + this.d * cos;
            this.tx = tx1 * cos - this.ty * sin;
            this.ty = tx1 * sin + this.ty * cos;
            return this;
        }


        /**
         * 矩阵斜切，以角度值为单位
         * @method egret.Matrix#skew
         * @param skewX {number}
         * @param skewY {number}
         * @returns {egret.Matrix}
         */
        public skew(skewX, skewY):Matrix {
            skewX = skewX * Matrix.DEG_TO_RAD;
            skewY = skewY * Matrix.DEG_TO_RAD;
            this.append(Math.cos(skewY), Math.sin(skewY), -Math.sin(skewX), Math.cos(skewX), 0, 0);
            return this;
        }


        /**
         * 矩阵缩放
         * @method egret.Matrix#scale
         * @param x {number}
         * @param y {number}
         * @returns {egret.Matrix}
         */
        public scale(x, y):Matrix {
            this.a *= x;
            this.d *= y;
            this.c *= x;
            this.b *= y;
            this.tx *= x;
            this.ty *= y;
            return this;
        }


        /**
         * 矩阵唯一
         * @method egret.Matrix#translate
         * @param x {number}
         * @param y {number}
         * @returns {egret.Matrix}
         */
        public translate(x, y):Matrix {
            this.tx += x;
            this.ty += y;
            return this;
        }


        /**
         * 矩阵重置
         * @method egret.Matrix#identity
         * @returns {egret.Matrix}
         */
        public identity():Matrix {
            this.a = this.d = 1;
            this.b = this.c = this.tx = this.ty = 0;
            return this;
        }


        /**
         * 矩阵翻转
         * @method egret.Matrix#invert
         * @returns {egret.Matrix}
         */
        public invert():Matrix {
            var a1 = this.a;
            var b1 = this.b;
            var c1 = this.c;
            var d1 = this.d;
            var tx1 = this.tx;
            var n = a1 * d1 - b1 * c1;

            this.a = d1 / n;
            this.b = -b1 / n;
            this.c = -c1 / n;
            this.d = a1 / n;
            this.tx = (c1 * this.ty - d1 * tx1) / n;
            this.ty = -(a1 * this.ty - b1 * tx1) / n;
            return this;
        }


        /**
         * 根据一个矩阵，返回某个点在该矩阵上的坐标
         * @method egret.Matrix.transformCoords
         * @param matrix {egret.Matrix}
         * @param x {number}
         * @param y {number}
         * @returns {numberPoint}
         * @stable C 该方法以后可能删除
         */
        public static transformCoords(matrix:Matrix, x:number, y:number):Point {
            var resultPoint:Point = Point.identity;
            resultPoint.x = matrix.a * x + matrix.c * y + matrix.tx;
            resultPoint.y = matrix.d * y + matrix.b * x + matrix.ty;

//        resultPoint.x = matrix.a * x + matrix.c * y - matrix.tx;
//        resultPoint.y = matrix.d * y + matrix.b * x - matrix.ty;
            return resultPoint;
        }
    }
}<|MERGE_RESOLUTION|>--- conflicted
+++ resolved
@@ -230,33 +230,6 @@
             return this;
         }
 
-<<<<<<< HEAD
-=======
-        /**
-         * @method egret.Matrix#appendTransformFromDisplay
-         * @param target {egret.DisplayObject}
-         * @returns {egret.Matrix}
-         */
-        public appendTransformFromDisplay(target:egret.DisplayObject):Matrix {
-            var o = target;
-            var anchorX, anchorY;
-            if (o.anchorX != 0 || o.anchorY != 0) {
-                var bounds = o._getSize(Rectangle.identity);
-                anchorX = bounds.width * o.anchorX;
-                anchorY = bounds.height * o.anchorY;
-            }
-            else {
-                anchorX = o.anchorOffsetX;
-                anchorY = o.anchorOffsetY;
-            }
-            this.identity();
-            this.appendTransform(o.x, o.y, o.scaleX, o.scaleY, o.rotation,
-                o.skewX, o.skewY, anchorX, anchorY);
-            return this;
-        }
-
->>>>>>> 5fcc1cc0
-
         /**
          * 矩阵旋转，以角度制为单位
          * @method egret.Matrix#rotate
