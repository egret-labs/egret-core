--- conflicted
+++ resolved
@@ -54,11 +54,7 @@
             if (this._resourceUrlList == null) {
                 this._resourceUrlList = [];
             }
-<<<<<<< HEAD
             var resource = new ns_egret.URLLoader(url,type);
-=======
-            var resource = ns_egret.ResourceLoader.create(url, type);
->>>>>>> fa420fb0
             resource.preFixUrl = prefix;
 
             if (this._resourceUrlList.indexOf(resource) == -1 && resource.state != ns_egret.ResourceLoader.LOAD_STATE_LOADED) {
