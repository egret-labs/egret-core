<<<<<<< HEAD
/**
 * Copyright (c) Egret-Labs.org. Permission is hereby granted, free of charge,
 * to any person obtaining a copy of this software and associated documentation
 * files (the "Software"), to deal in the Software without restriction, including
 * without limitation the rights to use, copy, modify, merge, publish, distribute,
 * sublicense, and/or sell copies of the Software, and to permit persons to whom
 * the Software is furnished to do so, subject to the following conditions:
 *
 * The above copyright notice and this permission notice shall be included
 * in all copies or substantial portions of the Software.
 *
 * THE SOFTWARE IS PROVIDED "AS IS", WITHOUT WARRANTY OF ANY KIND, EXPRESS OR IMPLIED,
 * INCLUDING BUT NOT LIMITED TO THE WARRANTIES OF MERCHANTABILITY, FITNESS FOR A PARTICULAR
 * PURPOSE AND NONINFRINGEMENT. IN NO EVENT SHALL THE AUTHORS OR COPYRIGHT HOLDERS BE LIABLE
 * FOR ANY CLAIM, DAMAGES OR OTHER LIABILITY, WHETHER IN AN ACTION OF CONTRACT, TORT OR OTHERWISE,
 * ARISING FROM, OUT OF OR IN CONNECTION WITH THE SOFTWARE OR THE USE OR OTHER DEALINGS IN THE SOFTWARE.
 */

/// <reference path="../context/net/NetContext.ts"/>
/// <reference path="../core/MainContext.ts"/>
/// <reference path="../core/Ticker.ts"/>
/// <reference path="../events/EventDispatcher.ts"/>
/// <reference path="../texture/Texture.ts"/>
/// <reference path="../texture/TextureCache.ts"/>

module ns_egret {
    /**
     * @class ResourceLoader是egret的资源加载核心
     * GitHub 理解egret的资源加载
     */
    export class ResourceLoader extends EventDispatcher {


        url:string = null;
        type:string = null;
        state:number = ResourceLoader.LOAD_STATE_INIT;
        data = null;
        onLoadComplete:Function;
        fixedUrl:string = null;

        constructor(url:string, type:string) {
            super();
            this.url = url;
            var index =  url.indexOf("?");
            if (index > -1){
                this.fixedUrl = url.substring(0,index);
            }
            else{
                this.fixedUrl = url;
            }
            this.type = type;
        }

        /**
         * 加载资源，会根据当前资源状态决定是否要发送网络请求
         */
        public load() {
            switch (this.state) {
                case ResourceLoader.LOAD_STATE_INIT:
                    this.startLoading();
                    break;
                case ResourceLoader.LOAD_STATE_LOADED:
                    ns_egret.Ticker.getInstance().callLater(this._executeAllCallback, this);
                    break;
            }

        }

        private startLoading() {
            if (this.type == ResourceLoader.DATA_TYPE_IMAGE) {
                this._loadByImage();
            }
            else {
                this._loadByAjax();
            }
        }

        private _executeAllCallback(data) {
            this.state = ResourceLoader.LOAD_STATE_LOADED;
            if (data) {
                this.data = data;
            }
            if (this.onLoadComplete) {
                this.onLoadComplete(this.data);
            }
            this.dispatchEventWith(ResourceLoader.LOAD_COMPLETE, false,this.data);
        }

        private _loadByAjax() {
            var fileUrl = ResourceLoader.prefix + this.url;
            var selfPointer = this;
            var request = new ns_egret.URLRequest(fileUrl, onLoadComplete, this);
            request.type = this.type;
            MainContext.instance.netContext.send(request);
            function onLoadComplete(xhr) {
                var fileContents = selfPointer._processXMLHttpResponse(xhr);
                selfPointer._executeAllCallback(fileContents);
            }
        }

        private _loadByImage() {
            var image = new Image();
            image.crossOrigin = "Anonymous";
            var fileUrl = ResourceLoader.prefix + this.url;
            var that = this;
            var onLoadComplete = function () {
                var texture:Texture = Texture.create(that.fixedUrl);
                texture.bitmapData = image;
                TextureCache.getInstance().addTexture(that.fixedUrl, texture);
                image.removeEventListener('load', onLoadComplete);
                image.removeEventListener('error', onLoadComplete);
                that._executeAllCallback(image);

            };
            var onLoadError = function () {
                image.removeEventListener('error', onLoadError);
            };
            image.addEventListener("load", onLoadComplete);
            image.addEventListener("error", onLoadError);
            image.src = fileUrl;
            return image;
        }


        private _setXMLHttpRequestHeader(xhr) {
            if (/msie/i.test(navigator.userAgent) && !/opera/i.test(navigator.userAgent)) {
                // IE-specific logic here
                if (this.type == ResourceLoader.DATA_TYPE_BINARY) {
                    xhr.setRequestHeader("Accept-Charset", "x-user-defined");
                }
                else {
                    xhr.setRequestHeader("Accept-Charset", "utf-8");
                }

            }
            else {
                if (xhr.overrideMimeType) {
                    if (this.type == ResourceLoader.DATA_TYPE_BINARY) {
                        xhr.overrideMimeType("text\/plain; charset=x-user-defined");
                    }
                    else {
                        xhr.overrideMimeType("text\/plain; charset=utf-8");
                    }
                }
            }
        }

        private _processXMLHttpResponse(xhr) {
            if (this.type == ResourceLoader.DATA_TYPE_TEXT) {
                return  fileContents = xhr.responseText;
            }
            var fileContents;
            if (/msie/i.test(navigator.userAgent) && !/opera/i.test(navigator.userAgent)) {
                // IE-specific logic here
                //fileContents = cc._convertResponseBodyToText(xhr["responseBody"]);
            }
            else {
                fileContents = xhr.responseText;
            }
            return this._stringConvertToArray(fileContents);
        }


        private _stringConvertToArray(strData) {
            if (!strData)
                return null;

            var arrData = new Uint8Array(strData.length);
            for (var i = 0; i < strData.length; i++) {
                arrData[i] = strData.charCodeAt(i) & 0xff;
            }
            return arrData;
        }


        public static LOAD_COMPLETE = "resource_load_complete";

        /**
         * 二进制数据
         */
        public static DATA_TYPE_BINARY = "binary";
        /**
         * 文本数据
         */
        public static DATA_TYPE_TEXT = "text";
        /**
         * 图片数据
         */
        public static DATA_TYPE_IMAGE = "image";

        /**
         * 加载状态：未开始
         */
        public static LOAD_STATE_INIT = 0;
        /**
         * 加载状态：已完成
         */
        public static LOAD_STATE_LOADED = 1;

        private static __pool = {};
        /**
         * 资源加载前缀
         */
        public static prefix:string = "";

        public static create(src:string, type:string = "") {
            if (ResourceLoader.__pool[src] == null) {
                var ext:string = src.substring(src.lastIndexOf(".") + 1);
                var handlerClass = ResourceLoader.__registerMap[ext];
                if (!handlerClass) {
                    handlerClass = ns_egret.ResourceLoader;
                }
                ResourceLoader.__pool[src] = new handlerClass(src, type);
            }
            return ResourceLoader.__pool[src];
        }

        private static __registerMap = {};

        public static registerHandler(ext:string, handlerClass:Function) {
            ResourceLoader.__registerMap[ext] = handlerClass;
        }
    }
=======
/**
 * Copyright (c) Egret-Labs.org. Permission is hereby granted, free of charge,
 * to any person obtaining a copy of this software and associated documentation
 * files (the "Software"), to deal in the Software without restriction, including
 * without limitation the rights to use, copy, modify, merge, publish, distribute,
 * sublicense, and/or sell copies of the Software, and to permit persons to whom
 * the Software is furnished to do so, subject to the following conditions:
 *
 * The above copyright notice and this permission notice shall be included
 * in all copies or substantial portions of the Software.
 *
 * THE SOFTWARE IS PROVIDED "AS IS", WITHOUT WARRANTY OF ANY KIND, EXPRESS OR IMPLIED,
 * INCLUDING BUT NOT LIMITED TO THE WARRANTIES OF MERCHANTABILITY, FITNESS FOR A PARTICULAR
 * PURPOSE AND NONINFRINGEMENT. IN NO EVENT SHALL THE AUTHORS OR COPYRIGHT HOLDERS BE LIABLE
 * FOR ANY CLAIM, DAMAGES OR OTHER LIABILITY, WHETHER IN AN ACTION OF CONTRACT, TORT OR OTHERWISE,
 * ARISING FROM, OUT OF OR IN CONNECTION WITH THE SOFTWARE OR THE USE OR OTHER DEALINGS IN THE SOFTWARE.
 */

/// <reference path="../context/net/NetContext.ts"/>
/// <reference path="../core/MainContext.ts"/>
/// <reference path="../core/Ticker.ts"/>
/// <reference path="../events/EventDispatcher.ts"/>
/// <reference path="../texture/Texture.ts"/>
/// <reference path="../texture/TextureCache.ts"/>

module ns_egret {
    /**
     * @class ResourceLoader是egret的资源加载核心
     * GitHub 理解egret的资源加载
     */
    export class ResourceLoader extends EventDispatcher {


        url:string = null;
        type:string = null;
        state:number = ResourceLoader.LOAD_STATE_INIT;
        data = null;
        onLoadComplete:Function;
        fixedUrl:string = null;

        constructor(url:string, type:string) {
            super();
            this.url = url;
            var index = url.indexOf("?");
            if (index > -1) {
                this.fixedUrl = url.substring(0, index);
            }
            else {
                this.fixedUrl = url;
            }
            this.type = type;
        }

        /**
         * 加载资源，会根据当前资源状态决定是否要发送网络请求
         */
        public load() {
            switch (this.state) {
                case ResourceLoader.LOAD_STATE_INIT:
                    this.startLoading();
                    break;
                case ResourceLoader.LOAD_STATE_LOADED:
                    ns_egret.Ticker.getInstance().callLater(this._executeAllCallback, this);
                    break;
            }

        }

        private startLoading() {
            var self = this;
            var request = new ns_egret.URLRequest(this.url, this._executeAllCallback, this);
            request.type = this.type;
            request.prefix = ResourceLoader.prefix;
            MainContext.instance.netContext.send(request);
        }

        private _executeAllCallback(data) {
            this.state = ResourceLoader.LOAD_STATE_LOADED;
            if (data) {
                this.data = data;
            }
            if (this.onLoadComplete) {
                this.onLoadComplete(this.data);
            }
            this.dispatchEventWith(ResourceLoader.LOAD_COMPLETE, false, this.data);
        }

        public static LOAD_COMPLETE = "resource_load_complete";

        /**
         * 二进制数据
         */
        public static DATA_TYPE_BINARY = "binary";
        /**
         * 文本数据
         */
        public static DATA_TYPE_TEXT = "text";
        /**
         * 图片数据
         */
        public static DATA_TYPE_IMAGE = "image";

        /**
         * 加载状态：未开始
         */
        public static LOAD_STATE_INIT = 0;
        /**
         * 加载状态：已完成
         */
        public static LOAD_STATE_LOADED = 1;

        private static __pool = {};
        /**
         * 资源加载前缀
         */
        public static prefix:string = "";

        public static create(src:string, type:string = "") {
            if (ResourceLoader.__pool[src] == null) {
                var ext:string = src.substring(src.lastIndexOf(".") + 1);
                var handlerClass = ResourceLoader.__registerMap[ext];
                if (!handlerClass) {
                    handlerClass = ns_egret.ResourceLoader;
                }
                ResourceLoader.__pool[src] = new handlerClass(src, type);
            }
            return ResourceLoader.__pool[src];
        }

        private static __registerMap = {};

        public static registerHandler(ext:string, handlerClass:Function) {
            ResourceLoader.__registerMap[ext] = handlerClass;
        }
    }
>>>>>>> d17a3093
}<|MERGE_RESOLUTION|>--- conflicted
+++ resolved
@@ -1,228 +1,3 @@
-<<<<<<< HEAD
-/**
- * Copyright (c) Egret-Labs.org. Permission is hereby granted, free of charge,
- * to any person obtaining a copy of this software and associated documentation
- * files (the "Software"), to deal in the Software without restriction, including
- * without limitation the rights to use, copy, modify, merge, publish, distribute,
- * sublicense, and/or sell copies of the Software, and to permit persons to whom
- * the Software is furnished to do so, subject to the following conditions:
- *
- * The above copyright notice and this permission notice shall be included
- * in all copies or substantial portions of the Software.
- *
- * THE SOFTWARE IS PROVIDED "AS IS", WITHOUT WARRANTY OF ANY KIND, EXPRESS OR IMPLIED,
- * INCLUDING BUT NOT LIMITED TO THE WARRANTIES OF MERCHANTABILITY, FITNESS FOR A PARTICULAR
- * PURPOSE AND NONINFRINGEMENT. IN NO EVENT SHALL THE AUTHORS OR COPYRIGHT HOLDERS BE LIABLE
- * FOR ANY CLAIM, DAMAGES OR OTHER LIABILITY, WHETHER IN AN ACTION OF CONTRACT, TORT OR OTHERWISE,
- * ARISING FROM, OUT OF OR IN CONNECTION WITH THE SOFTWARE OR THE USE OR OTHER DEALINGS IN THE SOFTWARE.
- */
-
-/// <reference path="../context/net/NetContext.ts"/>
-/// <reference path="../core/MainContext.ts"/>
-/// <reference path="../core/Ticker.ts"/>
-/// <reference path="../events/EventDispatcher.ts"/>
-/// <reference path="../texture/Texture.ts"/>
-/// <reference path="../texture/TextureCache.ts"/>
-
-module ns_egret {
-    /**
-     * @class ResourceLoader是egret的资源加载核心
-     * GitHub 理解egret的资源加载
-     */
-    export class ResourceLoader extends EventDispatcher {
-
-
-        url:string = null;
-        type:string = null;
-        state:number = ResourceLoader.LOAD_STATE_INIT;
-        data = null;
-        onLoadComplete:Function;
-        fixedUrl:string = null;
-
-        constructor(url:string, type:string) {
-            super();
-            this.url = url;
-            var index =  url.indexOf("?");
-            if (index > -1){
-                this.fixedUrl = url.substring(0,index);
-            }
-            else{
-                this.fixedUrl = url;
-            }
-            this.type = type;
-        }
-
-        /**
-         * 加载资源，会根据当前资源状态决定是否要发送网络请求
-         */
-        public load() {
-            switch (this.state) {
-                case ResourceLoader.LOAD_STATE_INIT:
-                    this.startLoading();
-                    break;
-                case ResourceLoader.LOAD_STATE_LOADED:
-                    ns_egret.Ticker.getInstance().callLater(this._executeAllCallback, this);
-                    break;
-            }
-
-        }
-
-        private startLoading() {
-            if (this.type == ResourceLoader.DATA_TYPE_IMAGE) {
-                this._loadByImage();
-            }
-            else {
-                this._loadByAjax();
-            }
-        }
-
-        private _executeAllCallback(data) {
-            this.state = ResourceLoader.LOAD_STATE_LOADED;
-            if (data) {
-                this.data = data;
-            }
-            if (this.onLoadComplete) {
-                this.onLoadComplete(this.data);
-            }
-            this.dispatchEventWith(ResourceLoader.LOAD_COMPLETE, false,this.data);
-        }
-
-        private _loadByAjax() {
-            var fileUrl = ResourceLoader.prefix + this.url;
-            var selfPointer = this;
-            var request = new ns_egret.URLRequest(fileUrl, onLoadComplete, this);
-            request.type = this.type;
-            MainContext.instance.netContext.send(request);
-            function onLoadComplete(xhr) {
-                var fileContents = selfPointer._processXMLHttpResponse(xhr);
-                selfPointer._executeAllCallback(fileContents);
-            }
-        }
-
-        private _loadByImage() {
-            var image = new Image();
-            image.crossOrigin = "Anonymous";
-            var fileUrl = ResourceLoader.prefix + this.url;
-            var that = this;
-            var onLoadComplete = function () {
-                var texture:Texture = Texture.create(that.fixedUrl);
-                texture.bitmapData = image;
-                TextureCache.getInstance().addTexture(that.fixedUrl, texture);
-                image.removeEventListener('load', onLoadComplete);
-                image.removeEventListener('error', onLoadComplete);
-                that._executeAllCallback(image);
-
-            };
-            var onLoadError = function () {
-                image.removeEventListener('error', onLoadError);
-            };
-            image.addEventListener("load", onLoadComplete);
-            image.addEventListener("error", onLoadError);
-            image.src = fileUrl;
-            return image;
-        }
-
-
-        private _setXMLHttpRequestHeader(xhr) {
-            if (/msie/i.test(navigator.userAgent) && !/opera/i.test(navigator.userAgent)) {
-                // IE-specific logic here
-                if (this.type == ResourceLoader.DATA_TYPE_BINARY) {
-                    xhr.setRequestHeader("Accept-Charset", "x-user-defined");
-                }
-                else {
-                    xhr.setRequestHeader("Accept-Charset", "utf-8");
-                }
-
-            }
-            else {
-                if (xhr.overrideMimeType) {
-                    if (this.type == ResourceLoader.DATA_TYPE_BINARY) {
-                        xhr.overrideMimeType("text\/plain; charset=x-user-defined");
-                    }
-                    else {
-                        xhr.overrideMimeType("text\/plain; charset=utf-8");
-                    }
-                }
-            }
-        }
-
-        private _processXMLHttpResponse(xhr) {
-            if (this.type == ResourceLoader.DATA_TYPE_TEXT) {
-                return  fileContents = xhr.responseText;
-            }
-            var fileContents;
-            if (/msie/i.test(navigator.userAgent) && !/opera/i.test(navigator.userAgent)) {
-                // IE-specific logic here
-                //fileContents = cc._convertResponseBodyToText(xhr["responseBody"]);
-            }
-            else {
-                fileContents = xhr.responseText;
-            }
-            return this._stringConvertToArray(fileContents);
-        }
-
-
-        private _stringConvertToArray(strData) {
-            if (!strData)
-                return null;
-
-            var arrData = new Uint8Array(strData.length);
-            for (var i = 0; i < strData.length; i++) {
-                arrData[i] = strData.charCodeAt(i) & 0xff;
-            }
-            return arrData;
-        }
-
-
-        public static LOAD_COMPLETE = "resource_load_complete";
-
-        /**
-         * 二进制数据
-         */
-        public static DATA_TYPE_BINARY = "binary";
-        /**
-         * 文本数据
-         */
-        public static DATA_TYPE_TEXT = "text";
-        /**
-         * 图片数据
-         */
-        public static DATA_TYPE_IMAGE = "image";
-
-        /**
-         * 加载状态：未开始
-         */
-        public static LOAD_STATE_INIT = 0;
-        /**
-         * 加载状态：已完成
-         */
-        public static LOAD_STATE_LOADED = 1;
-
-        private static __pool = {};
-        /**
-         * 资源加载前缀
-         */
-        public static prefix:string = "";
-
-        public static create(src:string, type:string = "") {
-            if (ResourceLoader.__pool[src] == null) {
-                var ext:string = src.substring(src.lastIndexOf(".") + 1);
-                var handlerClass = ResourceLoader.__registerMap[ext];
-                if (!handlerClass) {
-                    handlerClass = ns_egret.ResourceLoader;
-                }
-                ResourceLoader.__pool[src] = new handlerClass(src, type);
-            }
-            return ResourceLoader.__pool[src];
-        }
-
-        private static __registerMap = {};
-
-        public static registerHandler(ext:string, handlerClass:Function) {
-            ResourceLoader.__registerMap[ext] = handlerClass;
-        }
-    }
-=======
 /**
  * Copyright (c) Egret-Labs.org. Permission is hereby granted, free of charge,
  * to any person obtaining a copy of this software and associated documentation
@@ -358,5 +133,4 @@
             ResourceLoader.__registerMap[ext] = handlerClass;
         }
     }
->>>>>>> d17a3093
 }