//////////////////////////////////////////////////////////////////////////////////////
//
//  Copyright (c) 2014-present, Egret Technology.
//  All rights reserved.
//  Redistribution and use in source and binary forms, with or without
//  modification, are permitted provided that the following conditions are met:
//
//     * Redistributions of source code must retain the above copyright
//       notice, this list of conditions and the following disclaimer.
//     * Redistributions in binary form must reproduce the above copyright
//       notice, this list of conditions and the following disclaimer in the
//       documentation and/or other materials provided with the distribution.
//     * Neither the name of the Egret nor the
//       names of its contributors may be used to endorse or promote products
//       derived from this software without specific prior written permission.
//
//  THIS SOFTWARE IS PROVIDED BY EGRET AND CONTRIBUTORS "AS IS" AND ANY EXPRESS
//  OR IMPLIED WARRANTIES, INCLUDING, BUT NOT LIMITED TO, THE IMPLIED WARRANTIES
//  OF MERCHANTABILITY AND FITNESS FOR A PARTICULAR PURPOSE ARE DISCLAIMED.
//  IN NO EVENT SHALL EGRET AND CONTRIBUTORS BE LIABLE FOR ANY DIRECT, INDIRECT,
//  INCIDENTAL, SPECIAL, EXEMPLARY, OR CONSEQUENTIAL DAMAGES (INCLUDING, BUT NOT
//  LIMITED TO, PROCUREMENT OF SUBSTITUTE GOODS OR SERVICES;LOSS OF USE, DATA,
//  OR PROFITS; OR BUSINESS INTERRUPTION) HOWEVER CAUSED AND ON ANY THEORY OF
//  LIABILITY, WHETHER IN CONTRACT, STRICT LIABILITY, OR TORT (INCLUDING
//  NEGLIGENCE OR OTHERWISE) ARISING IN ANY WAY OUT OF THE USE OF THIS SOFTWARE,
//  EVEN IF ADVISED OF THE POSSIBILITY OF SUCH DAMAGE.
//
//////////////////////////////////////////////////////////////////////////////////////

namespace egret.web {

    /**
     * @private
     * @inheritDoc
     */
    export class WebVideo extends egret.DisplayObject implements egret.Video {

        /**
         * @inheritDoc
         */
        public src: string;
        /**
         * @inheritDoc
         */
        public poster: string;

        /**
         * @private
         */
        private posterData: BitmapData;
        /**
         * @private
         */
        private video: HTMLVideoElement;
        /**
         * @private
         */
        private loaded: boolean = false;
        /**
         * @private
         */
        private closed: boolean = false;
        /**
         * @private
         */
        private heightSet: number = NaN;
        /**
         * @private
         */
        private widthSet: number = NaN;
        /**
         * @private
         * pc上视频卡住的时候不能暂停
         */
        private waiting: boolean = false;
        /**
         * @private
         * 用户是否设置了 pause
         */
        private userPause: boolean = false;
        /**
         * @private
         * 用户是否设置了 play
         */
        private userPlay: boolean = false;

        /**
         * @inheritDoc
         */
        constructor(url?: string, cache: boolean = true) {
            super();
            this.$renderNode = new sys.BitmapNode();
            this.src = url;
            this.once(egret.Event.ADDED_TO_STAGE, this.loadPoster, this);
            if (url) {
                this.load();
            }
        }

        protected createNativeDisplayObject(): void {
            this.$nativeDisplayObject = new egret_native.NativeDisplayObject(egret_native.NativeObjectType.BITMAP);
        }

        /**
         * @inheritDoc
         */
        public load(url?: string, cache: boolean = true) {
            url = url || this.src;
            this.src = url;
            if (DEBUG && !url) {
                egret.$error(3002);
            }
            if (this.video && this.video.src == url) {
                return;
            }
            let video: HTMLVideoElement;
            if (!this.video || egret.Capabilities.isMobile) {
                video = document.createElement("video");
                this.video = video;
                video.controls = null;
            } else {
                video = this.video;
            }
            video.src = url;
            video.setAttribute("autoplay", "autoplay");
            video.setAttribute("webkit-playsinline", "true");
            video.addEventListener("canplay", this.onVideoLoaded);
            video.addEventListener("error", () => this.onVideoError());
            video.addEventListener("ended", () => this.onVideoEnded());
            var firstPause = false;
            video.addEventListener("canplay", () => {
                this.waiting = false;

                if (!firstPause) {
                    firstPause = true;
                    video.pause();
                } else {
                    if (this.userPause) {
                        this.pause();
                    } else if (this.userPlay) {
                        this.play();
                    }
                }
            });
            video.addEventListener("waiting", () => {
                this.waiting = true;
            });

            video.load();
            this.videoPlay();
            video.style.position = "absolute";
            video.style.top = "0px";
            video.style.zIndex = "-88888";
            video.style.left = "0px";
            video.height = 1;
            video.width = 1;
        }

        private isPlayed: boolean = false;

        /**
         * @inheritDoc
         */
        public play(startTime?: number, loop: boolean = false) {
            if (this.loaded == false) {
                this.load(this.src);
                this.once(egret.Event.COMPLETE, e => this.play(startTime, loop), this);
                return;
            }

            this.isPlayed = true;

            let video = this.video;
            if (startTime != undefined) {
                video.currentTime = +startTime || 0;
            }
            video.loop = !!loop;
            if (egret.Capabilities.isMobile) {
                video.style.zIndex = "-88888"; //移动端，就算设置成最小，只要全屏，都会在最上层，而且在自动退出去后，不担心挡住canvas
            }
            else {
                video.style.zIndex = "9999";
            }
            video.style.position = "absolute";
            video.style.top = "0px";
            video.style.left = "0px";
            video.height = video.videoHeight;
            video.width = video.videoWidth;
            if (egret.Capabilities.os != "Windows PC" && egret.Capabilities.os != "Mac OS") {
                window.setTimeout(function () {//为了解决视频返回挤压页面内容
                    video.width = 0;
                }, 1000);
            }

            this.checkFullScreen(this._fullscreen);
        }
        private videoPlay() {
            this.userPause = false;
            if (this.waiting) {
                this.userPlay = true;
                return
            }
            this.userPlay = false;
            this.video.play();
        }

        private checkFullScreen(playFullScreen: boolean): void {
            let video = this.video;

            if (playFullScreen) {
                if (video.parentElement == null) {
                    video.removeAttribute("webkit-playsinline");
                    document.body.appendChild(video);
                }
                egret.stopTick(this.markDirty, this);
                this.goFullscreen();
            }
            else {
                if (video.parentElement != null) {
                    video.parentElement.removeChild(video);
                }
                video.setAttribute("webkit-playsinline", "true");

                this.setFullScreenMonitor(false);

                egret.startTick(this.markDirty, this);

                if (egret.Capabilities.isMobile) {
                    this.video.currentTime = 0;
                    this.onVideoEnded();
                    return;
                }
            }
            this.videoPlay();
        }

        private goFullscreen(): boolean {
            let video = this.video;

            let fullscreenType: string;
            fullscreenType = egret.web.getPrefixStyleName('requestFullscreen', video);
            if (!video[fullscreenType]) {
                fullscreenType = egret.web.getPrefixStyleName('requestFullScreen', video);
                if (!video[fullscreenType]) {
                    return true;
                }
            }

            video.removeAttribute("webkit-playsinline");

            video[fullscreenType]();

            this.setFullScreenMonitor(true);

            return true;
        }

        private setFullScreenMonitor(use: boolean): void {
            let video = this.video;

            if (use) {
                video.addEventListener("mozfullscreenchange", this.screenChanged);
                video.addEventListener("webkitfullscreenchange", this.screenChanged);

                video.addEventListener("mozfullscreenerror", this.screenError);
                video.addEventListener("webkitfullscreenerror", this.screenError);
            }
            else {
                video.removeEventListener("mozfullscreenchange", this.screenChanged);
                video.removeEventListener("webkitfullscreenchange", this.screenChanged);

                video.removeEventListener("mozfullscreenerror", this.screenError);
                video.removeEventListener("webkitfullscreenerror", this.screenError);
            }
        }

        private screenError(): void {
            egret.$error(3014);
        }

        private screenChanged = (e): void => {
            let isfullscreen = document.fullscreenEnabled || document.webkitIsFullScreen;
            if (!isfullscreen) {
                this.checkFullScreen(false);

                if (!egret.Capabilities.isMobile) {
                    this._fullscreen = isfullscreen;
                }
            }
        };

        private exitFullscreen(): void {
            //退出全屏
            if (document['exitFullscreen']) {
                document['exitFullscreen']();
            } else if (document['msExitFullscreen']) {
                document['msExitFullscreen']();
            } else if (document['mozCancelFullScreen']) {
                document['mozCancelFullScreen']();
            } else if (document['oCancelFullScreen']) {
                document['oCancelFullScreen']();
            } else if (document['webkitExitFullscreen']) {
                document['webkitExitFullscreen']();
            } else {
            }
        }

        /**
         * @private
         *
         */
        private onVideoEnded() {
            this.pause();
            this.isPlayed = false;

            this.dispatchEventWith(egret.Event.ENDED);
        }

        /**
         * @private
         *
         */
        private onVideoError() {
            this.dispatchEventWith(egret.IOErrorEvent.IO_ERROR);
        }

        /**
         * @inheritDoc
         */
        public close() {
            this.closed = true;
            this.video.removeEventListener("canplay", this.onVideoLoaded);
            this.video.removeEventListener("error", () => this.onVideoError());
            this.video.removeEventListener("ended", () => this.onVideoEnded());
            this.pause();
            if (this.loaded == false && this.video)
                this.video.src = "";
            if (this.video && this.video.parentElement) {
                this.video.parentElement.removeChild(this.video);
                this.video = null;
            }

            this.loaded = false;
        }


        /**
         * @inheritDoc
         */
        public pause() {
            this.userPlay = false;
            if (this.waiting) {
                this.userPause = true;
                return
            }
            this.userPause = false;
<<<<<<< HEAD

            // 视频不能暂停的bug
            this.video.pause();

=======
            this.video.pause();
>>>>>>> 6c92c6fc
            egret.stopTick(this.markDirty, this);
        }


        /**
         * @inheritDoc
         */
        public get volume(): number {
            if (!this.video)
                return 1;
            return this.video.volume;
        }

        /**
         * @inheritDoc
         */
        public set volume(value: number) {
            if (!this.video)
                return;
            this.video.volume = value;
        }

        /**
         * @inheritDoc
         */
        public get position(): number {
            if (!this.video)
                return 0;
            return this.video.currentTime;
        }

        /**
         * @inheritDoc
         */
        public set position(value: number) {
            if (!this.video)
                return;
            this.video.currentTime = value;
        }

        private _fullscreen = true;
        /**
         * @inheritDoc
         */
        public get fullscreen(): boolean {
            return this._fullscreen;
        }

        /**
         * @inheritDoc
         */
        public set fullscreen(value: boolean) {
            if (egret.Capabilities.isMobile) {
                return;
            }
            this._fullscreen = !!value;
            if (this.video && this.video.paused == false) {
                this.checkFullScreen(this._fullscreen);
            }
        }

        private _bitmapData: BitmapData;

        /**
         * @inheritDoc
         */
        public get bitmapData(): BitmapData {
            if (!this.video || !this.loaded)
                return null;
            if (!this._bitmapData) {
                this.video.width = this.video.videoWidth;
                this.video.height = this.video.videoHeight;
                this._bitmapData = new BitmapData(this.video);
                this._bitmapData.$deleteSource = false;
            }
            return this._bitmapData;
        }

        private loadPoster() {
            let poster = this.poster;
            if (!poster)
                return;
            let imageLoader = new egret.ImageLoader();
            imageLoader.once(egret.Event.COMPLETE, e => {
                let posterData = <HTMLImageElement><any>imageLoader.data;
                this.posterData = imageLoader.data;
                this.$renderDirty = true;
                this.posterData.width = this.getPlayWidth();
                this.posterData.height = this.getPlayHeight();

                if (egret.nativeRender) {
                    const texture = new egret.Texture();
                    texture._setBitmapData(this.posterData);
                    this.$nativeDisplayObject.setBitmapData(texture);
                }

            }, this);
            imageLoader.load(poster);
        }

        /**
         * @private
         *
         */
        private onVideoLoaded = () => {
            this.video.removeEventListener("canplay", this.onVideoLoaded);
            let video = this.video;
            this.loaded = true;
            //video.pause();
            if (this.posterData) {
                this.posterData.width = this.getPlayWidth();
                this.posterData.height = this.getPlayHeight();
            }
            video.width = video.videoWidth;
            video.height = video.videoHeight;
            window.setTimeout(() => {
                this.dispatchEventWith(egret.Event.COMPLETE);
            }, 200);
        };

        /**
         * @private
         */
        $measureContentBounds(bounds: Rectangle): void {
            let bitmapData = this.bitmapData;
            let posterData = this.posterData;
            if (bitmapData) {
                bounds.setTo(0, 0, this.getPlayWidth(), this.getPlayHeight());
            }
            else if (posterData) {
                bounds.setTo(0, 0, this.getPlayWidth(), this.getPlayHeight());
            }
            else {
                bounds.setEmpty();
            }
        }

        private getPlayWidth(): number {
            if (!isNaN(this.widthSet)) {
                return this.widthSet;
            }

            if (this.bitmapData) {
                return this.bitmapData.width;
            }

            if (this.posterData) {
                return this.posterData.width;
            }

            return NaN;
        }

        private getPlayHeight(): number {
            if (!isNaN(this.heightSet)) {
                return this.heightSet;
            }

            if (this.bitmapData) {
                return this.bitmapData.height;
            }

            if (this.posterData) {
                return this.posterData.height;
            }

            return NaN;
        }

        /**
         * @private
         */
        $updateRenderNode(): void {
            let node = <sys.BitmapNode>this.$renderNode;
            let bitmapData = this.bitmapData;
            let posterData = this.posterData;
            let width = this.getPlayWidth();
            let height = this.getPlayHeight();
            if ((!this.isPlayed || egret.Capabilities.isMobile) && posterData) {
                node.image = posterData;
                node.imageWidth = width;
                node.imageHeight = height;
                node.drawImage(0, 0, posterData.width, posterData.height, 0, 0, width, height);
            }
            else if (this.isPlayed && bitmapData) {
                node.image = bitmapData;
                node.imageWidth = bitmapData.width;
                node.imageHeight = bitmapData.height;
                WebGLUtils.deleteWebGLTexture(bitmapData.webGLTexture);
                bitmapData.webGLTexture = null;
                node.drawImage(0, 0, bitmapData.width, bitmapData.height, 0, 0, width, height);
            }
        }

        private markDirty(): boolean {
            this.$renderDirty = true;
            return true;
        }

        /**
         * @private
         * 设置显示高度
         */
        $setHeight(value: number): void {
            this.heightSet = value;
            if (this.paused) { // 在暂停和播放结束后，修改视频大小时，没有重绘导致的bug
                var _this = this;
                this.$renderDirty = true;
                window.setTimeout(function() {
                    _this.$renderDirty = false;
                }, 200);
            }
            super.$setHeight(value);
        }

        /**
         * @private
         * 设置显示宽度
         */
        $setWidth(value: number): void {
            this.widthSet = value;
            if (this.paused) { // 在暂停和播放结束后，修改视频大小时，没有重绘导致的bug
                var _this = this;
                this.$renderDirty = true;
                window.setTimeout(function() {
                    _this.$renderDirty = false;
                }, 200);
            }
            super.$setWidth(value);
        }

        public get paused(): boolean {
            if (this.video) {
                return this.video.paused;
            }
            return true;
        }
        /**
         * @inheritDoc
         */
        public get length(): number {
            if (this.video) {
                return this.video.duration;
            }
            throw new Error("Video not loaded!");
        }
    }

    egret.Video = WebVideo;
}<|MERGE_RESOLUTION|>--- conflicted
+++ resolved
@@ -1,614 +1,607 @@
-//////////////////////////////////////////////////////////////////////////////////////
-//
-//  Copyright (c) 2014-present, Egret Technology.
-//  All rights reserved.
-//  Redistribution and use in source and binary forms, with or without
-//  modification, are permitted provided that the following conditions are met:
-//
-//     * Redistributions of source code must retain the above copyright
-//       notice, this list of conditions and the following disclaimer.
-//     * Redistributions in binary form must reproduce the above copyright
-//       notice, this list of conditions and the following disclaimer in the
-//       documentation and/or other materials provided with the distribution.
-//     * Neither the name of the Egret nor the
-//       names of its contributors may be used to endorse or promote products
-//       derived from this software without specific prior written permission.
-//
-//  THIS SOFTWARE IS PROVIDED BY EGRET AND CONTRIBUTORS "AS IS" AND ANY EXPRESS
-//  OR IMPLIED WARRANTIES, INCLUDING, BUT NOT LIMITED TO, THE IMPLIED WARRANTIES
-//  OF MERCHANTABILITY AND FITNESS FOR A PARTICULAR PURPOSE ARE DISCLAIMED.
-//  IN NO EVENT SHALL EGRET AND CONTRIBUTORS BE LIABLE FOR ANY DIRECT, INDIRECT,
-//  INCIDENTAL, SPECIAL, EXEMPLARY, OR CONSEQUENTIAL DAMAGES (INCLUDING, BUT NOT
-//  LIMITED TO, PROCUREMENT OF SUBSTITUTE GOODS OR SERVICES;LOSS OF USE, DATA,
-//  OR PROFITS; OR BUSINESS INTERRUPTION) HOWEVER CAUSED AND ON ANY THEORY OF
-//  LIABILITY, WHETHER IN CONTRACT, STRICT LIABILITY, OR TORT (INCLUDING
-//  NEGLIGENCE OR OTHERWISE) ARISING IN ANY WAY OUT OF THE USE OF THIS SOFTWARE,
-//  EVEN IF ADVISED OF THE POSSIBILITY OF SUCH DAMAGE.
-//
-//////////////////////////////////////////////////////////////////////////////////////
-
-namespace egret.web {
-
-    /**
-     * @private
-     * @inheritDoc
-     */
-    export class WebVideo extends egret.DisplayObject implements egret.Video {
-
-        /**
-         * @inheritDoc
-         */
-        public src: string;
-        /**
-         * @inheritDoc
-         */
-        public poster: string;
-
-        /**
-         * @private
-         */
-        private posterData: BitmapData;
-        /**
-         * @private
-         */
-        private video: HTMLVideoElement;
-        /**
-         * @private
-         */
-        private loaded: boolean = false;
-        /**
-         * @private
-         */
-        private closed: boolean = false;
-        /**
-         * @private
-         */
-        private heightSet: number = NaN;
-        /**
-         * @private
-         */
-        private widthSet: number = NaN;
-        /**
-         * @private
-         * pc上视频卡住的时候不能暂停
-         */
-        private waiting: boolean = false;
-        /**
-         * @private
-         * 用户是否设置了 pause
-         */
-        private userPause: boolean = false;
-        /**
-         * @private
-         * 用户是否设置了 play
-         */
-        private userPlay: boolean = false;
-
-        /**
-         * @inheritDoc
-         */
-        constructor(url?: string, cache: boolean = true) {
-            super();
-            this.$renderNode = new sys.BitmapNode();
-            this.src = url;
-            this.once(egret.Event.ADDED_TO_STAGE, this.loadPoster, this);
-            if (url) {
-                this.load();
-            }
-        }
-
-        protected createNativeDisplayObject(): void {
-            this.$nativeDisplayObject = new egret_native.NativeDisplayObject(egret_native.NativeObjectType.BITMAP);
-        }
-
-        /**
-         * @inheritDoc
-         */
-        public load(url?: string, cache: boolean = true) {
-            url = url || this.src;
-            this.src = url;
-            if (DEBUG && !url) {
-                egret.$error(3002);
-            }
-            if (this.video && this.video.src == url) {
-                return;
-            }
-            let video: HTMLVideoElement;
-            if (!this.video || egret.Capabilities.isMobile) {
-                video = document.createElement("video");
-                this.video = video;
-                video.controls = null;
-            } else {
-                video = this.video;
-            }
-            video.src = url;
-            video.setAttribute("autoplay", "autoplay");
-            video.setAttribute("webkit-playsinline", "true");
-            video.addEventListener("canplay", this.onVideoLoaded);
-            video.addEventListener("error", () => this.onVideoError());
-            video.addEventListener("ended", () => this.onVideoEnded());
-            var firstPause = false;
-            video.addEventListener("canplay", () => {
-                this.waiting = false;
-
-                if (!firstPause) {
-                    firstPause = true;
-                    video.pause();
-                } else {
-                    if (this.userPause) {
-                        this.pause();
-                    } else if (this.userPlay) {
-                        this.play();
-                    }
-                }
-            });
-            video.addEventListener("waiting", () => {
-                this.waiting = true;
-            });
-
-            video.load();
-            this.videoPlay();
-            video.style.position = "absolute";
-            video.style.top = "0px";
-            video.style.zIndex = "-88888";
-            video.style.left = "0px";
-            video.height = 1;
-            video.width = 1;
-        }
-
-        private isPlayed: boolean = false;
-
-        /**
-         * @inheritDoc
-         */
-        public play(startTime?: number, loop: boolean = false) {
-            if (this.loaded == false) {
-                this.load(this.src);
-                this.once(egret.Event.COMPLETE, e => this.play(startTime, loop), this);
-                return;
-            }
-
-            this.isPlayed = true;
-
-            let video = this.video;
-            if (startTime != undefined) {
-                video.currentTime = +startTime || 0;
-            }
-            video.loop = !!loop;
-            if (egret.Capabilities.isMobile) {
-                video.style.zIndex = "-88888"; //移动端，就算设置成最小，只要全屏，都会在最上层，而且在自动退出去后，不担心挡住canvas
-            }
-            else {
-                video.style.zIndex = "9999";
-            }
-            video.style.position = "absolute";
-            video.style.top = "0px";
-            video.style.left = "0px";
-            video.height = video.videoHeight;
-            video.width = video.videoWidth;
-            if (egret.Capabilities.os != "Windows PC" && egret.Capabilities.os != "Mac OS") {
-                window.setTimeout(function () {//为了解决视频返回挤压页面内容
-                    video.width = 0;
-                }, 1000);
-            }
-
-            this.checkFullScreen(this._fullscreen);
-        }
-        private videoPlay() {
-            this.userPause = false;
-            if (this.waiting) {
-                this.userPlay = true;
-                return
-            }
-            this.userPlay = false;
-            this.video.play();
-        }
-
-        private checkFullScreen(playFullScreen: boolean): void {
-            let video = this.video;
-
-            if (playFullScreen) {
-                if (video.parentElement == null) {
-                    video.removeAttribute("webkit-playsinline");
-                    document.body.appendChild(video);
-                }
-                egret.stopTick(this.markDirty, this);
-                this.goFullscreen();
-            }
-            else {
-                if (video.parentElement != null) {
-                    video.parentElement.removeChild(video);
-                }
-                video.setAttribute("webkit-playsinline", "true");
-
-                this.setFullScreenMonitor(false);
-
-                egret.startTick(this.markDirty, this);
-
-                if (egret.Capabilities.isMobile) {
-                    this.video.currentTime = 0;
-                    this.onVideoEnded();
-                    return;
-                }
-            }
-            this.videoPlay();
-        }
-
-        private goFullscreen(): boolean {
-            let video = this.video;
-
-            let fullscreenType: string;
-            fullscreenType = egret.web.getPrefixStyleName('requestFullscreen', video);
-            if (!video[fullscreenType]) {
-                fullscreenType = egret.web.getPrefixStyleName('requestFullScreen', video);
-                if (!video[fullscreenType]) {
-                    return true;
-                }
-            }
-
-            video.removeAttribute("webkit-playsinline");
-
-            video[fullscreenType]();
-
-            this.setFullScreenMonitor(true);
-
-            return true;
-        }
-
-        private setFullScreenMonitor(use: boolean): void {
-            let video = this.video;
-
-            if (use) {
-                video.addEventListener("mozfullscreenchange", this.screenChanged);
-                video.addEventListener("webkitfullscreenchange", this.screenChanged);
-
-                video.addEventListener("mozfullscreenerror", this.screenError);
-                video.addEventListener("webkitfullscreenerror", this.screenError);
-            }
-            else {
-                video.removeEventListener("mozfullscreenchange", this.screenChanged);
-                video.removeEventListener("webkitfullscreenchange", this.screenChanged);
-
-                video.removeEventListener("mozfullscreenerror", this.screenError);
-                video.removeEventListener("webkitfullscreenerror", this.screenError);
-            }
-        }
-
-        private screenError(): void {
-            egret.$error(3014);
-        }
-
-        private screenChanged = (e): void => {
-            let isfullscreen = document.fullscreenEnabled || document.webkitIsFullScreen;
-            if (!isfullscreen) {
-                this.checkFullScreen(false);
-
-                if (!egret.Capabilities.isMobile) {
-                    this._fullscreen = isfullscreen;
-                }
-            }
-        };
-
-        private exitFullscreen(): void {
-            //退出全屏
-            if (document['exitFullscreen']) {
-                document['exitFullscreen']();
-            } else if (document['msExitFullscreen']) {
-                document['msExitFullscreen']();
-            } else if (document['mozCancelFullScreen']) {
-                document['mozCancelFullScreen']();
-            } else if (document['oCancelFullScreen']) {
-                document['oCancelFullScreen']();
-            } else if (document['webkitExitFullscreen']) {
-                document['webkitExitFullscreen']();
-            } else {
-            }
-        }
-
-        /**
-         * @private
-         *
-         */
-        private onVideoEnded() {
-            this.pause();
-            this.isPlayed = false;
-
-            this.dispatchEventWith(egret.Event.ENDED);
-        }
-
-        /**
-         * @private
-         *
-         */
-        private onVideoError() {
-            this.dispatchEventWith(egret.IOErrorEvent.IO_ERROR);
-        }
-
-        /**
-         * @inheritDoc
-         */
-        public close() {
-            this.closed = true;
-            this.video.removeEventListener("canplay", this.onVideoLoaded);
-            this.video.removeEventListener("error", () => this.onVideoError());
-            this.video.removeEventListener("ended", () => this.onVideoEnded());
-            this.pause();
-            if (this.loaded == false && this.video)
-                this.video.src = "";
-            if (this.video && this.video.parentElement) {
-                this.video.parentElement.removeChild(this.video);
-                this.video = null;
-            }
-
-            this.loaded = false;
-        }
-
-
-        /**
-         * @inheritDoc
-         */
-        public pause() {
-            this.userPlay = false;
-            if (this.waiting) {
-                this.userPause = true;
-                return
-            }
-            this.userPause = false;
-<<<<<<< HEAD
-
-            // 视频不能暂停的bug
-            this.video.pause();
-
-=======
-            this.video.pause();
->>>>>>> 6c92c6fc
-            egret.stopTick(this.markDirty, this);
-        }
-
-
-        /**
-         * @inheritDoc
-         */
-        public get volume(): number {
-            if (!this.video)
-                return 1;
-            return this.video.volume;
-        }
-
-        /**
-         * @inheritDoc
-         */
-        public set volume(value: number) {
-            if (!this.video)
-                return;
-            this.video.volume = value;
-        }
-
-        /**
-         * @inheritDoc
-         */
-        public get position(): number {
-            if (!this.video)
-                return 0;
-            return this.video.currentTime;
-        }
-
-        /**
-         * @inheritDoc
-         */
-        public set position(value: number) {
-            if (!this.video)
-                return;
-            this.video.currentTime = value;
-        }
-
-        private _fullscreen = true;
-        /**
-         * @inheritDoc
-         */
-        public get fullscreen(): boolean {
-            return this._fullscreen;
-        }
-
-        /**
-         * @inheritDoc
-         */
-        public set fullscreen(value: boolean) {
-            if (egret.Capabilities.isMobile) {
-                return;
-            }
-            this._fullscreen = !!value;
-            if (this.video && this.video.paused == false) {
-                this.checkFullScreen(this._fullscreen);
-            }
-        }
-
-        private _bitmapData: BitmapData;
-
-        /**
-         * @inheritDoc
-         */
-        public get bitmapData(): BitmapData {
-            if (!this.video || !this.loaded)
-                return null;
-            if (!this._bitmapData) {
-                this.video.width = this.video.videoWidth;
-                this.video.height = this.video.videoHeight;
-                this._bitmapData = new BitmapData(this.video);
-                this._bitmapData.$deleteSource = false;
-            }
-            return this._bitmapData;
-        }
-
-        private loadPoster() {
-            let poster = this.poster;
-            if (!poster)
-                return;
-            let imageLoader = new egret.ImageLoader();
-            imageLoader.once(egret.Event.COMPLETE, e => {
-                let posterData = <HTMLImageElement><any>imageLoader.data;
-                this.posterData = imageLoader.data;
-                this.$renderDirty = true;
-                this.posterData.width = this.getPlayWidth();
-                this.posterData.height = this.getPlayHeight();
-
-                if (egret.nativeRender) {
-                    const texture = new egret.Texture();
-                    texture._setBitmapData(this.posterData);
-                    this.$nativeDisplayObject.setBitmapData(texture);
-                }
-
-            }, this);
-            imageLoader.load(poster);
-        }
-
-        /**
-         * @private
-         *
-         */
-        private onVideoLoaded = () => {
-            this.video.removeEventListener("canplay", this.onVideoLoaded);
-            let video = this.video;
-            this.loaded = true;
-            //video.pause();
-            if (this.posterData) {
-                this.posterData.width = this.getPlayWidth();
-                this.posterData.height = this.getPlayHeight();
-            }
-            video.width = video.videoWidth;
-            video.height = video.videoHeight;
-            window.setTimeout(() => {
-                this.dispatchEventWith(egret.Event.COMPLETE);
-            }, 200);
-        };
-
-        /**
-         * @private
-         */
-        $measureContentBounds(bounds: Rectangle): void {
-            let bitmapData = this.bitmapData;
-            let posterData = this.posterData;
-            if (bitmapData) {
-                bounds.setTo(0, 0, this.getPlayWidth(), this.getPlayHeight());
-            }
-            else if (posterData) {
-                bounds.setTo(0, 0, this.getPlayWidth(), this.getPlayHeight());
-            }
-            else {
-                bounds.setEmpty();
-            }
-        }
-
-        private getPlayWidth(): number {
-            if (!isNaN(this.widthSet)) {
-                return this.widthSet;
-            }
-
-            if (this.bitmapData) {
-                return this.bitmapData.width;
-            }
-
-            if (this.posterData) {
-                return this.posterData.width;
-            }
-
-            return NaN;
-        }
-
-        private getPlayHeight(): number {
-            if (!isNaN(this.heightSet)) {
-                return this.heightSet;
-            }
-
-            if (this.bitmapData) {
-                return this.bitmapData.height;
-            }
-
-            if (this.posterData) {
-                return this.posterData.height;
-            }
-
-            return NaN;
-        }
-
-        /**
-         * @private
-         */
-        $updateRenderNode(): void {
-            let node = <sys.BitmapNode>this.$renderNode;
-            let bitmapData = this.bitmapData;
-            let posterData = this.posterData;
-            let width = this.getPlayWidth();
-            let height = this.getPlayHeight();
-            if ((!this.isPlayed || egret.Capabilities.isMobile) && posterData) {
-                node.image = posterData;
-                node.imageWidth = width;
-                node.imageHeight = height;
-                node.drawImage(0, 0, posterData.width, posterData.height, 0, 0, width, height);
-            }
-            else if (this.isPlayed && bitmapData) {
-                node.image = bitmapData;
-                node.imageWidth = bitmapData.width;
-                node.imageHeight = bitmapData.height;
-                WebGLUtils.deleteWebGLTexture(bitmapData.webGLTexture);
-                bitmapData.webGLTexture = null;
-                node.drawImage(0, 0, bitmapData.width, bitmapData.height, 0, 0, width, height);
-            }
-        }
-
-        private markDirty(): boolean {
-            this.$renderDirty = true;
-            return true;
-        }
-
-        /**
-         * @private
-         * 设置显示高度
-         */
-        $setHeight(value: number): void {
-            this.heightSet = value;
-            if (this.paused) { // 在暂停和播放结束后，修改视频大小时，没有重绘导致的bug
-                var _this = this;
-                this.$renderDirty = true;
-                window.setTimeout(function() {
-                    _this.$renderDirty = false;
-                }, 200);
-            }
-            super.$setHeight(value);
-        }
-
-        /**
-         * @private
-         * 设置显示宽度
-         */
-        $setWidth(value: number): void {
-            this.widthSet = value;
-            if (this.paused) { // 在暂停和播放结束后，修改视频大小时，没有重绘导致的bug
-                var _this = this;
-                this.$renderDirty = true;
-                window.setTimeout(function() {
-                    _this.$renderDirty = false;
-                }, 200);
-            }
-            super.$setWidth(value);
-        }
-
-        public get paused(): boolean {
-            if (this.video) {
-                return this.video.paused;
-            }
-            return true;
-        }
-        /**
-         * @inheritDoc
-         */
-        public get length(): number {
-            if (this.video) {
-                return this.video.duration;
-            }
-            throw new Error("Video not loaded!");
-        }
-    }
-
-    egret.Video = WebVideo;
+//////////////////////////////////////////////////////////////////////////////////////
+//
+//  Copyright (c) 2014-present, Egret Technology.
+//  All rights reserved.
+//  Redistribution and use in source and binary forms, with or without
+//  modification, are permitted provided that the following conditions are met:
+//
+//     * Redistributions of source code must retain the above copyright
+//       notice, this list of conditions and the following disclaimer.
+//     * Redistributions in binary form must reproduce the above copyright
+//       notice, this list of conditions and the following disclaimer in the
+//       documentation and/or other materials provided with the distribution.
+//     * Neither the name of the Egret nor the
+//       names of its contributors may be used to endorse or promote products
+//       derived from this software without specific prior written permission.
+//
+//  THIS SOFTWARE IS PROVIDED BY EGRET AND CONTRIBUTORS "AS IS" AND ANY EXPRESS
+//  OR IMPLIED WARRANTIES, INCLUDING, BUT NOT LIMITED TO, THE IMPLIED WARRANTIES
+//  OF MERCHANTABILITY AND FITNESS FOR A PARTICULAR PURPOSE ARE DISCLAIMED.
+//  IN NO EVENT SHALL EGRET AND CONTRIBUTORS BE LIABLE FOR ANY DIRECT, INDIRECT,
+//  INCIDENTAL, SPECIAL, EXEMPLARY, OR CONSEQUENTIAL DAMAGES (INCLUDING, BUT NOT
+//  LIMITED TO, PROCUREMENT OF SUBSTITUTE GOODS OR SERVICES;LOSS OF USE, DATA,
+//  OR PROFITS; OR BUSINESS INTERRUPTION) HOWEVER CAUSED AND ON ANY THEORY OF
+//  LIABILITY, WHETHER IN CONTRACT, STRICT LIABILITY, OR TORT (INCLUDING
+//  NEGLIGENCE OR OTHERWISE) ARISING IN ANY WAY OUT OF THE USE OF THIS SOFTWARE,
+//  EVEN IF ADVISED OF THE POSSIBILITY OF SUCH DAMAGE.
+//
+//////////////////////////////////////////////////////////////////////////////////////
+
+namespace egret.web {
+
+    /**
+     * @private
+     * @inheritDoc
+     */
+    export class WebVideo extends egret.DisplayObject implements egret.Video {
+
+        /**
+         * @inheritDoc
+         */
+        public src: string;
+        /**
+         * @inheritDoc
+         */
+        public poster: string;
+
+        /**
+         * @private
+         */
+        private posterData: BitmapData;
+        /**
+         * @private
+         */
+        private video: HTMLVideoElement;
+        /**
+         * @private
+         */
+        private loaded: boolean = false;
+        /**
+         * @private
+         */
+        private closed: boolean = false;
+        /**
+         * @private
+         */
+        private heightSet: number = NaN;
+        /**
+         * @private
+         */
+        private widthSet: number = NaN;
+        /**
+         * @private
+         * pc上视频卡住的时候不能暂停
+         */
+        private waiting: boolean = false;
+        /**
+         * @private
+         * 用户是否设置了 pause
+         */
+        private userPause: boolean = false;
+        /**
+         * @private
+         * 用户是否设置了 play
+         */
+        private userPlay: boolean = false;
+
+        /**
+         * @inheritDoc
+         */
+        constructor(url?: string, cache: boolean = true) {
+            super();
+            this.$renderNode = new sys.BitmapNode();
+            this.src = url;
+            this.once(egret.Event.ADDED_TO_STAGE, this.loadPoster, this);
+            if (url) {
+                this.load();
+            }
+        }
+
+        protected createNativeDisplayObject(): void {
+            this.$nativeDisplayObject = new egret_native.NativeDisplayObject(egret_native.NativeObjectType.BITMAP);
+        }
+
+        /**
+         * @inheritDoc
+         */
+        public load(url?: string, cache: boolean = true) {
+            url = url || this.src;
+            this.src = url;
+            if (DEBUG && !url) {
+                egret.$error(3002);
+            }
+            if (this.video && this.video.src == url) {
+                return;
+            }
+            let video: HTMLVideoElement;
+            if (!this.video || egret.Capabilities.isMobile) {
+                video = document.createElement("video");
+                this.video = video;
+                video.controls = null;
+            } else {
+                video = this.video;
+            }
+            video.src = url;
+            video.setAttribute("autoplay", "autoplay");
+            video.setAttribute("webkit-playsinline", "true");
+            video.addEventListener("canplay", this.onVideoLoaded);
+            video.addEventListener("error", () => this.onVideoError());
+            video.addEventListener("ended", () => this.onVideoEnded());
+            var firstPause = false;
+            video.addEventListener("canplay", () => {
+                this.waiting = false;
+
+                if (!firstPause) {
+                    firstPause = true;
+                    video.pause();
+                } else {
+                    if (this.userPause) {
+                        this.pause();
+                    } else if (this.userPlay) {
+                        this.play();
+                    }
+                }
+            });
+            video.addEventListener("waiting", () => {
+                this.waiting = true;
+            });
+
+            video.load();
+            this.videoPlay();
+            video.style.position = "absolute";
+            video.style.top = "0px";
+            video.style.zIndex = "-88888";
+            video.style.left = "0px";
+            video.height = 1;
+            video.width = 1;
+        }
+
+        private isPlayed: boolean = false;
+
+        /**
+         * @inheritDoc
+         */
+        public play(startTime?: number, loop: boolean = false) {
+            if (this.loaded == false) {
+                this.load(this.src);
+                this.once(egret.Event.COMPLETE, e => this.play(startTime, loop), this);
+                return;
+            }
+
+            this.isPlayed = true;
+
+            let video = this.video;
+            if (startTime != undefined) {
+                video.currentTime = +startTime || 0;
+            }
+            video.loop = !!loop;
+            if (egret.Capabilities.isMobile) {
+                video.style.zIndex = "-88888"; //移动端，就算设置成最小，只要全屏，都会在最上层，而且在自动退出去后，不担心挡住canvas
+            }
+            else {
+                video.style.zIndex = "9999";
+            }
+            video.style.position = "absolute";
+            video.style.top = "0px";
+            video.style.left = "0px";
+            video.height = video.videoHeight;
+            video.width = video.videoWidth;
+            if (egret.Capabilities.os != "Windows PC" && egret.Capabilities.os != "Mac OS") {
+                window.setTimeout(function () {//为了解决视频返回挤压页面内容
+                    video.width = 0;
+                }, 1000);
+            }
+
+            this.checkFullScreen(this._fullscreen);
+        }
+        private videoPlay() {
+            this.userPause = false;
+            if (this.waiting) {
+                this.userPlay = true;
+                return
+            }
+            this.userPlay = false;
+            this.video.play();
+        }
+
+        private checkFullScreen(playFullScreen: boolean): void {
+            let video = this.video;
+
+            if (playFullScreen) {
+                if (video.parentElement == null) {
+                    video.removeAttribute("webkit-playsinline");
+                    document.body.appendChild(video);
+                }
+                egret.stopTick(this.markDirty, this);
+                this.goFullscreen();
+            }
+            else {
+                if (video.parentElement != null) {
+                    video.parentElement.removeChild(video);
+                }
+                video.setAttribute("webkit-playsinline", "true");
+
+                this.setFullScreenMonitor(false);
+
+                egret.startTick(this.markDirty, this);
+
+                if (egret.Capabilities.isMobile) {
+                    this.video.currentTime = 0;
+                    this.onVideoEnded();
+                    return;
+                }
+            }
+            this.videoPlay();
+        }
+
+        private goFullscreen(): boolean {
+            let video = this.video;
+
+            let fullscreenType: string;
+            fullscreenType = egret.web.getPrefixStyleName('requestFullscreen', video);
+            if (!video[fullscreenType]) {
+                fullscreenType = egret.web.getPrefixStyleName('requestFullScreen', video);
+                if (!video[fullscreenType]) {
+                    return true;
+                }
+            }
+
+            video.removeAttribute("webkit-playsinline");
+
+            video[fullscreenType]();
+
+            this.setFullScreenMonitor(true);
+
+            return true;
+        }
+
+        private setFullScreenMonitor(use: boolean): void {
+            let video = this.video;
+
+            if (use) {
+                video.addEventListener("mozfullscreenchange", this.screenChanged);
+                video.addEventListener("webkitfullscreenchange", this.screenChanged);
+
+                video.addEventListener("mozfullscreenerror", this.screenError);
+                video.addEventListener("webkitfullscreenerror", this.screenError);
+            }
+            else {
+                video.removeEventListener("mozfullscreenchange", this.screenChanged);
+                video.removeEventListener("webkitfullscreenchange", this.screenChanged);
+
+                video.removeEventListener("mozfullscreenerror", this.screenError);
+                video.removeEventListener("webkitfullscreenerror", this.screenError);
+            }
+        }
+
+        private screenError(): void {
+            egret.$error(3014);
+        }
+
+        private screenChanged = (e): void => {
+            let isfullscreen = document.fullscreenEnabled || document.webkitIsFullScreen;
+            if (!isfullscreen) {
+                this.checkFullScreen(false);
+
+                if (!egret.Capabilities.isMobile) {
+                    this._fullscreen = isfullscreen;
+                }
+            }
+        };
+
+        private exitFullscreen(): void {
+            //退出全屏
+            if (document['exitFullscreen']) {
+                document['exitFullscreen']();
+            } else if (document['msExitFullscreen']) {
+                document['msExitFullscreen']();
+            } else if (document['mozCancelFullScreen']) {
+                document['mozCancelFullScreen']();
+            } else if (document['oCancelFullScreen']) {
+                document['oCancelFullScreen']();
+            } else if (document['webkitExitFullscreen']) {
+                document['webkitExitFullscreen']();
+            } else {
+            }
+        }
+
+        /**
+         * @private
+         *
+         */
+        private onVideoEnded() {
+            this.pause();
+            this.isPlayed = false;
+
+            this.dispatchEventWith(egret.Event.ENDED);
+        }
+
+        /**
+         * @private
+         *
+         */
+        private onVideoError() {
+            this.dispatchEventWith(egret.IOErrorEvent.IO_ERROR);
+        }
+
+        /**
+         * @inheritDoc
+         */
+        public close() {
+            this.closed = true;
+            this.video.removeEventListener("canplay", this.onVideoLoaded);
+            this.video.removeEventListener("error", () => this.onVideoError());
+            this.video.removeEventListener("ended", () => this.onVideoEnded());
+            this.pause();
+            if (this.loaded == false && this.video)
+                this.video.src = "";
+            if (this.video && this.video.parentElement) {
+                this.video.parentElement.removeChild(this.video);
+                this.video = null;
+            }
+
+            this.loaded = false;
+        }
+
+
+        /**
+         * @inheritDoc
+         */
+        public pause() {
+            this.userPlay = false;
+            if (this.waiting) {
+                this.userPause = true;
+                return
+            }
+            this.userPause = false;
+            this.video.pause();
+            egret.stopTick(this.markDirty, this);
+        }
+
+
+        /**
+         * @inheritDoc
+         */
+        public get volume(): number {
+            if (!this.video)
+                return 1;
+            return this.video.volume;
+        }
+
+        /**
+         * @inheritDoc
+         */
+        public set volume(value: number) {
+            if (!this.video)
+                return;
+            this.video.volume = value;
+        }
+
+        /**
+         * @inheritDoc
+         */
+        public get position(): number {
+            if (!this.video)
+                return 0;
+            return this.video.currentTime;
+        }
+
+        /**
+         * @inheritDoc
+         */
+        public set position(value: number) {
+            if (!this.video)
+                return;
+            this.video.currentTime = value;
+        }
+
+        private _fullscreen = true;
+        /**
+         * @inheritDoc
+         */
+        public get fullscreen(): boolean {
+            return this._fullscreen;
+        }
+
+        /**
+         * @inheritDoc
+         */
+        public set fullscreen(value: boolean) {
+            if (egret.Capabilities.isMobile) {
+                return;
+            }
+            this._fullscreen = !!value;
+            if (this.video && this.video.paused == false) {
+                this.checkFullScreen(this._fullscreen);
+            }
+        }
+
+        private _bitmapData: BitmapData;
+
+        /**
+         * @inheritDoc
+         */
+        public get bitmapData(): BitmapData {
+            if (!this.video || !this.loaded)
+                return null;
+            if (!this._bitmapData) {
+                this.video.width = this.video.videoWidth;
+                this.video.height = this.video.videoHeight;
+                this._bitmapData = new BitmapData(this.video);
+                this._bitmapData.$deleteSource = false;
+            }
+            return this._bitmapData;
+        }
+
+        private loadPoster() {
+            let poster = this.poster;
+            if (!poster)
+                return;
+            let imageLoader = new egret.ImageLoader();
+            imageLoader.once(egret.Event.COMPLETE, e => {
+                let posterData = <HTMLImageElement><any>imageLoader.data;
+                this.posterData = imageLoader.data;
+                this.$renderDirty = true;
+                this.posterData.width = this.getPlayWidth();
+                this.posterData.height = this.getPlayHeight();
+
+                if (egret.nativeRender) {
+                    const texture = new egret.Texture();
+                    texture._setBitmapData(this.posterData);
+                    this.$nativeDisplayObject.setBitmapData(texture);
+                }
+
+            }, this);
+            imageLoader.load(poster);
+        }
+
+        /**
+         * @private
+         *
+         */
+        private onVideoLoaded = () => {
+            this.video.removeEventListener("canplay", this.onVideoLoaded);
+            let video = this.video;
+            this.loaded = true;
+            //video.pause();
+            if (this.posterData) {
+                this.posterData.width = this.getPlayWidth();
+                this.posterData.height = this.getPlayHeight();
+            }
+            video.width = video.videoWidth;
+            video.height = video.videoHeight;
+            window.setTimeout(() => {
+                this.dispatchEventWith(egret.Event.COMPLETE);
+            }, 200);
+        };
+
+        /**
+         * @private
+         */
+        $measureContentBounds(bounds: Rectangle): void {
+            let bitmapData = this.bitmapData;
+            let posterData = this.posterData;
+            if (bitmapData) {
+                bounds.setTo(0, 0, this.getPlayWidth(), this.getPlayHeight());
+            }
+            else if (posterData) {
+                bounds.setTo(0, 0, this.getPlayWidth(), this.getPlayHeight());
+            }
+            else {
+                bounds.setEmpty();
+            }
+        }
+
+        private getPlayWidth(): number {
+            if (!isNaN(this.widthSet)) {
+                return this.widthSet;
+            }
+
+            if (this.bitmapData) {
+                return this.bitmapData.width;
+            }
+
+            if (this.posterData) {
+                return this.posterData.width;
+            }
+
+            return NaN;
+        }
+
+        private getPlayHeight(): number {
+            if (!isNaN(this.heightSet)) {
+                return this.heightSet;
+            }
+
+            if (this.bitmapData) {
+                return this.bitmapData.height;
+            }
+
+            if (this.posterData) {
+                return this.posterData.height;
+            }
+
+            return NaN;
+        }
+
+        /**
+         * @private
+         */
+        $updateRenderNode(): void {
+            let node = <sys.BitmapNode>this.$renderNode;
+            let bitmapData = this.bitmapData;
+            let posterData = this.posterData;
+            let width = this.getPlayWidth();
+            let height = this.getPlayHeight();
+            if ((!this.isPlayed || egret.Capabilities.isMobile) && posterData) {
+                node.image = posterData;
+                node.imageWidth = width;
+                node.imageHeight = height;
+                node.drawImage(0, 0, posterData.width, posterData.height, 0, 0, width, height);
+            }
+            else if (this.isPlayed && bitmapData) {
+                node.image = bitmapData;
+                node.imageWidth = bitmapData.width;
+                node.imageHeight = bitmapData.height;
+                WebGLUtils.deleteWebGLTexture(bitmapData.webGLTexture);
+                bitmapData.webGLTexture = null;
+                node.drawImage(0, 0, bitmapData.width, bitmapData.height, 0, 0, width, height);
+            }
+        }
+
+        private markDirty(): boolean {
+            this.$renderDirty = true;
+            return true;
+        }
+
+        /**
+         * @private
+         * 设置显示高度
+         */
+        $setHeight(value: number): void {
+            this.heightSet = value;
+            if (this.paused) { // 在暂停和播放结束后，修改视频大小时，没有重绘导致的bug
+                var _this = this;
+                this.$renderDirty = true;
+                window.setTimeout(function() {
+                    _this.$renderDirty = false;
+                }, 200);
+            }
+            super.$setHeight(value);
+        }
+
+        /**
+         * @private
+         * 设置显示宽度
+         */
+        $setWidth(value: number): void {
+            this.widthSet = value;
+            if (this.paused) { // 在暂停和播放结束后，修改视频大小时，没有重绘导致的bug
+                var _this = this;
+                this.$renderDirty = true;
+                window.setTimeout(function() {
+                    _this.$renderDirty = false;
+                }, 200);
+            }
+            super.$setWidth(value);
+        }
+
+        public get paused(): boolean {
+            if (this.video) {
+                return this.video.paused;
+            }
+            return true;
+        }
+        /**
+         * @inheritDoc
+         */
+        public get length(): number {
+            if (this.video) {
+                return this.video.duration;
+            }
+            throw new Error("Video not loaded!");
+        }
+    }
+
+    egret.Video = WebVideo;
 }