//////////////////////////////////////////////////////////////////////////////////////
//
//  Copyright (c) 2014-2015, Egret Technology Inc.
//  All rights reserved.
//  Redistribution and use in source and binary forms, with or without
//  modification, are permitted provided that the following conditions are met:
//
//     * Redistributions of source code must retain the above copyright
//       notice, this list of conditions and the following disclaimer.
//     * Redistributions in binary form must reproduce the above copyright
//       notice, this list of conditions and the following disclaimer in the
//       documentation and/or other materials provided with the distribution.
//     * Neither the name of the Egret nor the
//       names of its contributors may be used to endorse or promote products
//       derived from this software without specific prior written permission.
//
//  THIS SOFTWARE IS PROVIDED BY EGRET AND CONTRIBUTORS "AS IS" AND ANY EXPRESS
//  OR IMPLIED WARRANTIES, INCLUDING, BUT NOT LIMITED TO, THE IMPLIED WARRANTIES
//  OF MERCHANTABILITY AND FITNESS FOR A PARTICULAR PURPOSE ARE DISCLAIMED.
//  IN NO EVENT SHALL EGRET AND CONTRIBUTORS BE LIABLE FOR ANY DIRECT, INDIRECT,
//  INCIDENTAL, SPECIAL, EXEMPLARY, OR CONSEQUENTIAL DAMAGES (INCLUDING, BUT NOT
//  LIMITED TO, PROCUREMENT OF SUBSTITUTE GOODS OR SERVICES;LOSS OF USE, DATA,
//  OR PROFITS; OR BUSINESS INTERRUPTION) HOWEVER CAUSED AND ON ANY THEORY OF
//  LIABILITY, WHETHER IN CONTRACT, STRICT LIABILITY, OR TORT (INCLUDING
//  NEGLIGENCE OR OTHERWISE) ARISING IN ANY WAY OUT OF THE USE OF THIS SOFTWARE,
//  EVEN IF ADVISED OF THE POSSIBILITY OF SUCH DAMAGE.
//
//////////////////////////////////////////////////////////////////////////////////////

module egret {
    /**
     * @class egret.DropShadowFilter
     * @classdesc
     * 可使用 DropShadowFilter 类向显示对象添加投影。
     * @extends egret.GlowFilter
     * @version Egret 3.1.4
     * @platform Web,Native
     */
    export class DropShadowFilter extends GlowFilter {
        /**
         * @language en_US
         * Initializes a new DropShadowFilter instance.
         * @method egret.DropShadowFilter#constructor
         * @param distance {number} The offset distance of the bevel. Valid values are in pixels (floating point).
         * @param angle {number} The angle of the bevel. Valid values are from 0 to 360°.
         * @param color {number} The color of the glow. Valid values are in the hexadecimal format 0xRRGGBB. The default value is 0xFF0000.
         * @param alpha {number} The alpha transparency value for the color. Valid values are 0 to 1. For example, .25 sets a transparency value of 25%. The default value is 1.
         * @param blurX {number} The amount of horizontal blur. Valid values are 0 to 255 (floating point).
         * @param blurY {number} The amount of vertical blur. Valid values are 0 to 255 (floating point). 
         * @param strength {number} The strength of the imprint or spread. The higher the value, the more color is imprinted and the stronger the contrast between the glow and the background. Valid values are 0 to 255.
         * @param quality {number} The number of times to apply the filter.
         * @param inner {boolean} Specifies whether the glow is an inner glow. The value true indicates an inner glow. The default is false, an outer glow (a glow around the outer edges of the object).
         * @param knockout {number} Specifies whether the object has a knockout effect. A value of true makes the object's fill transparent and reveals the background color of the document. The default value is false (no knockout effect).
         * @version Egret 3.1.4
         * @platform Web
         */
        /**
         * @language zh_CN
         * 初始化 DropShadowFilter 对象
         * @method egret.DropShadowFilter#constructor
         * @param distance {number} 阴影的偏移距离，以像素为单位。
         * @param angle {number} 阴影的角度，0 到 360 度（浮点）。
         * @param color {number} 光晕颜色，采用十六进制格式 0xRRGGBB。默认值为 0xFF0000。
         * @param alpha {number} 颜色的 Alpha 透明度值。有效值为 0 到 1。例如，0.25 设置透明度值为 25%。
         * @param blurX {number} 水平模糊量。有效值为 0 到 255（浮点）。
         * @param blurY {number} 垂直模糊量。有效值为 0 到 255（浮点）。
         * @param strength {number} 印记或跨页的强度。该值越高，压印的颜色越深，而且发光与背景之间的对比度也越强。有效值为 0 到 255。
         * @param quality {number} 应用滤镜的次数。暂未实现。
         * @param inner {boolean} 指定发光是否为内侧发光。值 true 指定发光是内侧发光。值 false 指定发光是外侧发光（对象外缘周围的发光）。
         * @param knockout {number} 指定对象是否具有挖空效果。值为 true 将使对象的填充变为透明，并显示文档的背景颜色。
<<<<<<< HEAD
         * @param hideObject {number} 表示是否隐藏对象。如果值为 true，则表示没有绘制对象本身，只有阴影是可见的。默认值为 false（显示对象）。
         * @version Egret 2.4
         * @platform Web,Native
=======
         * @version Egret 3.1.4
         * @platform Web
>>>>>>> bbfb00e0
         */
        constructor(distance:number = 4.0, angle:number = 45, color:number = 0, alpha:number = 1.0, blurX:number = 4.0, blurY:number = 4.0, strength:number = 1.0, quality:number = 1, inner:boolean = false, knockout:boolean = false, hideObject:boolean = false) {
            super(color, alpha, blurX, blurY, strength, quality, inner, knockout);

            this.$distance = distance;
            this.$angle = angle;
            this.$hideObject = hideObject;
        }

        /**
         * @private
         */
        private $distance:number;

        /**
         * @language en_US
         * The offset distance of the bevel.
         * @version Egret 3.1.4
         * @platform Web
         */
        /**
         * @language zh_CN
         * 阴影的偏移距离，以像素为单位。
         * @version Egret 3.1.4
         * @platform Web
         */
        public get distance():number {
            return this.$distance;
        }

        public set distance(value:number) {
            if(this.$distance == value) {
                return;
            }
            this.$distance = value;
            this.invalidate();
        }

        /**
         * @private
         */
        private $angle:number;

        /**
         * @language en_US
         * The angle of the bevel.
         * @version Egret 3.1.4
         * @platform Web
         */
        /**
         * @language zh_CN
         * 阴影的角度。
         * @version Egret 3.1.4
         * @platform Web
         */
        public get angle():number {
            return this.$angle;
        }

        public set angle(value:number) {
            if(this.$angle == value) {
                return;
            }
            this.$angle = value;
            this.invalidate();
        }

        private $hideObject:boolean;
        public get hideObject():boolean {
            return this.$hideObject;
        }

        public set hideObject(value:boolean) {
            if(this.$hideObject == value) {
                return;
            }
            this.$hideObject = value;
            this.invalidate();
        }
    }
}<|MERGE_RESOLUTION|>--- conflicted
+++ resolved
@@ -51,6 +51,7 @@
          * @param quality {number} The number of times to apply the filter.
          * @param inner {boolean} Specifies whether the glow is an inner glow. The value true indicates an inner glow. The default is false, an outer glow (a glow around the outer edges of the object).
          * @param knockout {number} Specifies whether the object has a knockout effect. A value of true makes the object's fill transparent and reveals the background color of the document. The default value is false (no knockout effect).
+         * @param hideObject {number} Indicates whether or not the object is hidden. The value true indicates that the object itself is not drawn; only the shadow is visible. The default is false, meaning that the object is shown.
          * @version Egret 3.1.4
          * @platform Web
          */
@@ -68,14 +69,9 @@
          * @param quality {number} 应用滤镜的次数。暂未实现。
          * @param inner {boolean} 指定发光是否为内侧发光。值 true 指定发光是内侧发光。值 false 指定发光是外侧发光（对象外缘周围的发光）。
          * @param knockout {number} 指定对象是否具有挖空效果。值为 true 将使对象的填充变为透明，并显示文档的背景颜色。
-<<<<<<< HEAD
          * @param hideObject {number} 表示是否隐藏对象。如果值为 true，则表示没有绘制对象本身，只有阴影是可见的。默认值为 false（显示对象）。
-         * @version Egret 2.4
-         * @platform Web,Native
-=======
          * @version Egret 3.1.4
          * @platform Web
->>>>>>> bbfb00e0
          */
         constructor(distance:number = 4.0, angle:number = 45, color:number = 0, alpha:number = 1.0, blurX:number = 4.0, blurY:number = 4.0, strength:number = 1.0, quality:number = 1, inner:boolean = false, knockout:boolean = false, hideObject:boolean = false) {
             super(color, alpha, blurX, blurY, strength, quality, inner, knockout);
@@ -143,7 +139,23 @@
             this.invalidate();
         }
 
+        /**
+         * @private
+         */
         private $hideObject:boolean;
+
+        /**
+         * @language en_US
+         * Indicates whether or not the object is hidden.
+         * @version Egret 3.1.4
+         * @platform Web
+         */
+        /**
+         * @language zh_CN
+         * 表示是否隐藏对象。
+         * @version Egret 3.1.4
+         * @platform Web
+         */
         public get hideObject():boolean {
             return this.$hideObject;
         }
