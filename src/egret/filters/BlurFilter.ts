//////////////////////////////////////////////////////////////////////////////////////
//
//  Copyright (c) 2014-present, Egret Technology.
//  All rights reserved.
//  Redistribution and use in source and binary forms, with or without
//  modification, are permitted provided that the following conditions are met:
//
//     * Redistributions of source code must retain the above copyright
//       notice, this list of conditions and the following disclaimer.
//     * Redistributions in binary form must reproduce the above copyright
//       notice, this list of conditions and the following disclaimer in the
//       documentation and/or other materials provided with the distribution.
//     * Neither the name of the Egret nor the
//       names of its contributors may be used to endorse or promote products
//       derived from this software without specific prior written permission.
//
//  THIS SOFTWARE IS PROVIDED BY EGRET AND CONTRIBUTORS "AS IS" AND ANY EXPRESS
//  OR IMPLIED WARRANTIES, INCLUDING, BUT NOT LIMITED TO, THE IMPLIED WARRANTIES
//  OF MERCHANTABILITY AND FITNESS FOR A PARTICULAR PURPOSE ARE DISCLAIMED.
//  IN NO EVENT SHALL EGRET AND CONTRIBUTORS BE LIABLE FOR ANY DIRECT, INDIRECT,
//  INCIDENTAL, SPECIAL, EXEMPLARY, OR CONSEQUENTIAL DAMAGES (INCLUDING, BUT NOT
//  LIMITED TO, PROCUREMENT OF SUBSTITUTE GOODS OR SERVICES;LOSS OF USE, DATA,
//  OR PROFITS; OR BUSINESS INTERRUPTION) HOWEVER CAUSED AND ON ANY THEORY OF
//  LIABILITY, WHETHER IN CONTRACT, STRICT LIABILITY, OR TORT (INCLUDING
//  NEGLIGENCE OR OTHERWISE) ARISING IN ANY WAY OUT OF THE USE OF THIS SOFTWARE,
//  EVEN IF ADVISED OF THE POSSIBILITY OF SUCH DAMAGE.
//
//////////////////////////////////////////////////////////////////////////////////////
namespace egret {
    /**
     * The BlurFilter class lets you apply a blur visual effect to display objects. A blur effect softens the details of an image.
     * You can produce blurs that range from a softly unfocused look to a Gaussian blur, a hazy appearance like viewing an image through semi-opaque glass. 
     * @version Egret 3.0.1
     * @platform Web
     * @see http://edn.egret.com/cn/docs/page/947#模糊滤镜 模糊滤镜
     * @language en_US
     */
    /**
     * 可使用 BlurFilter 类将模糊视觉效果应用于显示对象。模糊效果可以柔化图像的细节。
     * 您可以生成一些模糊效果，范围从创建一个柔化的、未聚焦的外观到高斯模糊（就像通过半透明玻璃查看图像一样的朦胧的外观）。
     * @version Egret 3.1.0
     * @platform Web
     * @see http://edn.egret.com/cn/docs/page/947#模糊滤镜 模糊滤镜
     * @language zh_CN
     */
    export class BlurFilter extends Filter {
        /**
         * Initializes a BlurFilter object.
         * @param blurX {number} The amount of horizontal blur. Valid values are 0 to 255 (floating point).
         * @param blurY {number} The amount of vertical blur. Valid values are 0 to 255 (floating point). 
         * @param quality {number} The number of times to apply the filter.
         * @version Egret 3.1.0
         * @platform Web
         * @language en_US
         */
        /**
         * 创建一个 BlurFilter 对象。
         * @param blurX {number} 水平模糊量。有效值为 0 到 255（浮点）。
         * @param blurY {number} 垂直模糊量。有效值为 0 到 255（浮点）。
         * @param quality {number} 应用滤镜的次数。暂未实现。
         * @version Egret 3.1.0
         * @platform Web
         * @language zh_CN
         */
        constructor(blurX:number = 4, blurY:number = 4, quality:number = 1) {
            super();
            let self = this;
            self.type = "blur";
            self.$blurX = blurX;
            self.$blurY = blurY;
            self.$quality = quality;

            self.blurXFilter = new BlurXFilter(blurX);

            self.blurYFilter = new BlurYFilter(blurY);

            self.onPropertyChange();
        }

        /**
         * @private
         */
        public blurXFilter:IBlurXFilter;

        /**
         * @private
         */
        public blurYFilter:IBlurYFilter;

        /**
         * @private
         */
        public $quality:number;
        
        /**
         * The amount of horizontal blur.
         * @version Egret 3.1.0
         * @platform Web
         * @language en_US
         */
        /**
         * 水平模糊量。
         * @version Egret 3.1.0
         * @platform Web
         * @language zh_CN
         */
        public get blurX():number {
            return this.$blurX;
        }

        public set blurX(value:number) {
            let self = this;
            if (self.$blurX == value) {
                return;
            }
            self.$blurX = value;
            self.blurXFilter.blurX = value;
            self.onPropertyChange();
        }
        
        /**
         * @private
         */
        public $blurX:number;
        
        /**
         * The amount of vertical blur.
         * @version Egret 3.1.0
         * @platform Web
         * @language en_US
         */
        /**
         * 垂直模糊量。
         * @version Egret 3.1.0
         * @platform Web
         * @language zh_CN
         */
        public get blurY():number {
            return this.$blurY;
        }

        public set blurY(value:number) {
            let self = this;
            if (self.$blurY == value) {
                return;
            }
            self.$blurY = value;
            self.blurYFilter.blurY = value;
            self.onPropertyChange();
        }
        
        /**
         * @private
         */
        public $blurY:number;

        /**
         * @private
         */
        public $toJson():string {
            return '{"blurX": ' + this.$blurX + ', "blurY": ' + this.$blurY + ', "quality": 1}';
        }

        protected updatePadding(): void {
            let self = this;
            self.paddingLeft = self.blurX;
            self.paddingRight = self.blurX;
            self.paddingTop = self.blurY;
            self.paddingBottom = self.blurY;
        }

        public onPropertyChange(): void {
            let self = this;
            self.updatePadding();
            if (egret.nativeRender) {
<<<<<<< HEAD
                egret_native.NativeDisplayObject.setFilterPadding(self.blurXFilter.$id, 0, 0, self.paddingLeft, self.paddingRight);
                egret_native.NativeDisplayObject.setFilterPadding(self.blurYFilter.$id, self.paddingTop, self.paddingBottom, 0, 0);
                egret_native.NativeDisplayObject.setDataToFilter(self.$id);
=======
                NativeNode.setFilterPadding(self.blurXFilter.$id, 0, 0, self.paddingLeft, self.paddingRight);
                NativeNode.setFilterPadding(self.blurYFilter.$id, self.paddingTop, self.paddingBottom, 0, 0);
                NativeNode.setDataToFilter(self);
>>>>>>> 96815de4
            }
        }
    }

    /**
     * @private 
     */
    export interface IBlurXFilter extends Filter {
        type:string;
        $uniforms:any;
        blurX:number;
    }

    /**
     * @private 
     */
    export interface IBlurYFilter extends Filter {
        type:string;
        $uniforms:any;
        blurY:number;
    }

    class BlurXFilter extends Filter implements IBlurXFilter {
        constructor(blurX:number = 4) {
            super();

            if (egret.nativeRender) {
                this.type = "blur";
            }
            else {
                this.type = "blurX";
            }

            this.$uniforms.blur = { x: blurX, y: 0 };
            this.onPropertyChange();
        }

        public set blurX(value:number) {
            this.$uniforms.blur.x = value;
        }

        public get blurX():number {
            return this.$uniforms.blur.x;
        }
    }

    class BlurYFilter extends Filter implements IBlurYFilter {
        constructor(blurY:number = 4) {
            super();

            if (egret.nativeRender) {
                this.type = "blur";
            }
            else {
                this.type = "blurY";
            }

            this.$uniforms.blur = { x: 0, y: blurY };
            this.onPropertyChange();
        }

        public set blurY(value:number) {
            this.$uniforms.blur.y = value;
        }

        public get blurY():number {
            return this.$uniforms.blur.y;
        }
    }
}<|MERGE_RESOLUTION|>--- conflicted
+++ resolved
@@ -173,15 +173,9 @@
             let self = this;
             self.updatePadding();
             if (egret.nativeRender) {
-<<<<<<< HEAD
                 egret_native.NativeDisplayObject.setFilterPadding(self.blurXFilter.$id, 0, 0, self.paddingLeft, self.paddingRight);
                 egret_native.NativeDisplayObject.setFilterPadding(self.blurYFilter.$id, self.paddingTop, self.paddingBottom, 0, 0);
-                egret_native.NativeDisplayObject.setDataToFilter(self.$id);
-=======
-                NativeNode.setFilterPadding(self.blurXFilter.$id, 0, 0, self.paddingLeft, self.paddingRight);
-                NativeNode.setFilterPadding(self.blurYFilter.$id, self.paddingTop, self.paddingBottom, 0, 0);
-                NativeNode.setDataToFilter(self);
->>>>>>> 96815de4
+                egret_native.NativeDisplayObject.setDataToFilter(self);
             }
         }
     }
