module egret {

    $locale_strings = $locale_strings || {};
    $locale_strings["zh_CN"] = $locale_strings["zh_CN"] || {};
    var locale_strings = $locale_strings["zh_CN"];

    //eui 2000-2999
    //RES 3200-3299

    //core  1000-1999
    locale_strings[1001] = "找不到Egret入口类: {0}。";
    locale_strings[1002] = "Egret入口类 {0} 必须继承自egret.DisplayObject。";
    locale_strings[1003] = "参数 {0} 不能为 null。";
    locale_strings[1004] = "无法将对象添加为它的一个子对象（或子对象的子对象等）的子对象。";
    locale_strings[1005] = "不能将对象添加为其自身的子对象。";
    locale_strings[1006] = "提供的 DisplayObject 必须是调用者的子级。";
    locale_strings[1007] = "为参数指定的索引不在范围内。";
    locale_strings[1008] = "实例化单例出错，不允许实例化多个 {0} 对象。";
    locale_strings[1009] = "类 {0} 不可以使用属性 {1}";
    locale_strings[1010] = "类 {0} 属性 {1} 是只读的";
    locale_strings[1011] = "流错误。URL: {0}";
    locale_strings[1012] = "参数 {0} 的类型必须为 Class。";
    locale_strings[1013] = "变量赋值为NaN，请查看代码！";
    locale_strings[1014] = "类 {0} 常量 {1} 是只读的";
    locale_strings[1015] = "xml not found!";
    locale_strings[1016] = "{0}已经废弃";
    locale_strings[1017] = "JSON文件格式不正确: {0}\ndata: {1}";
    locale_strings[1018] = "9宫格设置错误";
    locale_strings[1019] = "网络异常:{0}";
    locale_strings[1020] = "无法初始化着色器";
    locale_strings[1021] = "当前浏览器不支持webgl";
    locale_strings[1022] = "{0} ArgumentError";
    locale_strings[1023] = "此方法在ScrollView内不可用!";
    locale_strings[1025] = "遇到文件尾";
    locale_strings[1026] = "EncodingError! The code point {0} could not be encoded.";
    locale_strings[1027] = "DecodingError";
    locale_strings[1028] = "调用了未配置的注入规则:{0}。 请先在项目初始化里配置指定的注入规则，再调用对应单例。";
    locale_strings[1029] = "Function.prototype.bind - what is trying to be bound is not callable";
    locale_strings[1033] = "跨域图片不可以使用toDataURL来转换成base64";
    locale_strings[1034] = "音乐文件解码失败：\"{0}\"，请使用标准的转换工具重新转换下mp3。";
    locale_strings[1035] = "Native 下暂未实现此功能！";
    locale_strings[1036] = "声音已停止，请重新调用 Sound.play() 来播放声音！";
    locale_strings[1037] = "非正确的blob加载！";
    locale_strings[1038] = "XML 格式错误!";
    locale_strings[1039] = "跨域图片不能设置 pixelHitTest 属性!";
    locale_strings[1040] = "hitTestPoint 不能对跨域图片进行检测! 请检查该显示对象内是否含有跨域元素";
    locale_strings[1041] = "egret.MainContext.runtimeType 已废弃,请使用egret.Capabilities.runtimeType 代替";
    locale_strings[1042] = "drawToTexture方法传入的区域各个参数需要为整数,否则某些浏览器绘制会出现异常";
<<<<<<< HEAD
    locale_strings[1043] = "{0} 中存在编译错误，属性名 : {1}，属性值 : {2}";
    locale_strings[1044] = "当前的 runtime 版本不支持视频播放,请使用最新的版本";
    locale_strings[1045] = "没有设置要加载的资源地址";
=======
>>>>>>> d340f726
    locale_strings[1046] = "BitmapText 找不到对应字符:{0}，请检查配置文件";
    locale_strings[1047] = "egret.localStorage.setItem保存失败,key={0}&value={1}";

    //gui  3000-3099
    locale_strings[3000] = "主题配置文件加载失败: {0}";
    locale_strings[3001] = "找不到主题中所配置的皮肤类名: {0}";
    locale_strings[3002] = "索引:\"{0}\"超出集合元素索引范围";
    locale_strings[3003] = "在此组件中不可用，若此组件为容器类，请使用";
    locale_strings[3004] = "addChild(){0}addElement()代替";
    locale_strings[3005] = "addChildAt(){0}addElementAt()代替";
    locale_strings[3006] = "removeChild(){0}removeElement()代替";
    locale_strings[3007] = "removeChildAt(){0}removeElementAt()代替";
    locale_strings[3008] = "setChildIndex(){0}setElementIndex()代替";
    locale_strings[3009] = "swapChildren(){0}swapElements()代替";
    locale_strings[3010] = "swapChildrenAt(){0}swapElementsAt()代替";
    locale_strings[3011] = "索引:\"{0}\"超出可视元素索引范围";
    locale_strings[3012] = "此方法在Scroller组件内不可用!";
    locale_strings[3013] = "UIStage是GUI根容器，只能有一个此实例在显示列表中！";
    locale_strings[3014] = "设置全屏模式失败";

    //socket 3100-3199
    locale_strings[3100] = "当前浏览器不支持WebSocket";
    locale_strings[3101] = "请先连接WebSocket";
    locale_strings[3102] = "请先设置type为二进制类型";

    //db 4000-4299
    locale_strings[4000] = "An Bone cannot be added as a child to itself or one of its children (or children's children, etc.)";
    locale_strings[4001] = "Abstract class can not be instantiated!";
    locale_strings[4002] = "Unnamed data!";
    locale_strings[4003] = "Nonsupport version!";

}
<|MERGE_RESOLUTION|>--- conflicted
+++ resolved
@@ -1,86 +1,83 @@
-module egret {
-
-    $locale_strings = $locale_strings || {};
-    $locale_strings["zh_CN"] = $locale_strings["zh_CN"] || {};
-    var locale_strings = $locale_strings["zh_CN"];
-
-    //eui 2000-2999
-    //RES 3200-3299
-
-    //core  1000-1999
-    locale_strings[1001] = "找不到Egret入口类: {0}。";
-    locale_strings[1002] = "Egret入口类 {0} 必须继承自egret.DisplayObject。";
-    locale_strings[1003] = "参数 {0} 不能为 null。";
-    locale_strings[1004] = "无法将对象添加为它的一个子对象（或子对象的子对象等）的子对象。";
-    locale_strings[1005] = "不能将对象添加为其自身的子对象。";
-    locale_strings[1006] = "提供的 DisplayObject 必须是调用者的子级。";
-    locale_strings[1007] = "为参数指定的索引不在范围内。";
-    locale_strings[1008] = "实例化单例出错，不允许实例化多个 {0} 对象。";
-    locale_strings[1009] = "类 {0} 不可以使用属性 {1}";
-    locale_strings[1010] = "类 {0} 属性 {1} 是只读的";
-    locale_strings[1011] = "流错误。URL: {0}";
-    locale_strings[1012] = "参数 {0} 的类型必须为 Class。";
-    locale_strings[1013] = "变量赋值为NaN，请查看代码！";
-    locale_strings[1014] = "类 {0} 常量 {1} 是只读的";
-    locale_strings[1015] = "xml not found!";
-    locale_strings[1016] = "{0}已经废弃";
-    locale_strings[1017] = "JSON文件格式不正确: {0}\ndata: {1}";
-    locale_strings[1018] = "9宫格设置错误";
-    locale_strings[1019] = "网络异常:{0}";
-    locale_strings[1020] = "无法初始化着色器";
-    locale_strings[1021] = "当前浏览器不支持webgl";
-    locale_strings[1022] = "{0} ArgumentError";
-    locale_strings[1023] = "此方法在ScrollView内不可用!";
-    locale_strings[1025] = "遇到文件尾";
-    locale_strings[1026] = "EncodingError! The code point {0} could not be encoded.";
-    locale_strings[1027] = "DecodingError";
-    locale_strings[1028] = "调用了未配置的注入规则:{0}。 请先在项目初始化里配置指定的注入规则，再调用对应单例。";
-    locale_strings[1029] = "Function.prototype.bind - what is trying to be bound is not callable";
-    locale_strings[1033] = "跨域图片不可以使用toDataURL来转换成base64";
-    locale_strings[1034] = "音乐文件解码失败：\"{0}\"，请使用标准的转换工具重新转换下mp3。";
-    locale_strings[1035] = "Native 下暂未实现此功能！";
-    locale_strings[1036] = "声音已停止，请重新调用 Sound.play() 来播放声音！";
-    locale_strings[1037] = "非正确的blob加载！";
-    locale_strings[1038] = "XML 格式错误!";
-    locale_strings[1039] = "跨域图片不能设置 pixelHitTest 属性!";
-    locale_strings[1040] = "hitTestPoint 不能对跨域图片进行检测! 请检查该显示对象内是否含有跨域元素";
-    locale_strings[1041] = "egret.MainContext.runtimeType 已废弃,请使用egret.Capabilities.runtimeType 代替";
-    locale_strings[1042] = "drawToTexture方法传入的区域各个参数需要为整数,否则某些浏览器绘制会出现异常";
-<<<<<<< HEAD
-    locale_strings[1043] = "{0} 中存在编译错误，属性名 : {1}，属性值 : {2}";
-    locale_strings[1044] = "当前的 runtime 版本不支持视频播放,请使用最新的版本";
-    locale_strings[1045] = "没有设置要加载的资源地址";
-=======
->>>>>>> d340f726
-    locale_strings[1046] = "BitmapText 找不到对应字符:{0}，请检查配置文件";
-    locale_strings[1047] = "egret.localStorage.setItem保存失败,key={0}&value={1}";
-
-    //gui  3000-3099
-    locale_strings[3000] = "主题配置文件加载失败: {0}";
-    locale_strings[3001] = "找不到主题中所配置的皮肤类名: {0}";
-    locale_strings[3002] = "索引:\"{0}\"超出集合元素索引范围";
-    locale_strings[3003] = "在此组件中不可用，若此组件为容器类，请使用";
-    locale_strings[3004] = "addChild(){0}addElement()代替";
-    locale_strings[3005] = "addChildAt(){0}addElementAt()代替";
-    locale_strings[3006] = "removeChild(){0}removeElement()代替";
-    locale_strings[3007] = "removeChildAt(){0}removeElementAt()代替";
-    locale_strings[3008] = "setChildIndex(){0}setElementIndex()代替";
-    locale_strings[3009] = "swapChildren(){0}swapElements()代替";
-    locale_strings[3010] = "swapChildrenAt(){0}swapElementsAt()代替";
-    locale_strings[3011] = "索引:\"{0}\"超出可视元素索引范围";
-    locale_strings[3012] = "此方法在Scroller组件内不可用!";
-    locale_strings[3013] = "UIStage是GUI根容器，只能有一个此实例在显示列表中！";
-    locale_strings[3014] = "设置全屏模式失败";
-
-    //socket 3100-3199
-    locale_strings[3100] = "当前浏览器不支持WebSocket";
-    locale_strings[3101] = "请先连接WebSocket";
-    locale_strings[3102] = "请先设置type为二进制类型";
-
-    //db 4000-4299
-    locale_strings[4000] = "An Bone cannot be added as a child to itself or one of its children (or children's children, etc.)";
-    locale_strings[4001] = "Abstract class can not be instantiated!";
-    locale_strings[4002] = "Unnamed data!";
-    locale_strings[4003] = "Nonsupport version!";
-
-}
+module egret {
+
+    $locale_strings = $locale_strings || {};
+    $locale_strings["zh_CN"] = $locale_strings["zh_CN"] || {};
+    var locale_strings = $locale_strings["zh_CN"];
+
+    //eui 2000-2999
+    //RES 3200-3299
+
+    //core  1000-1999
+    locale_strings[1001] = "找不到Egret入口类: {0}。";
+    locale_strings[1002] = "Egret入口类 {0} 必须继承自egret.DisplayObject。";
+    locale_strings[1003] = "参数 {0} 不能为 null。";
+    locale_strings[1004] = "无法将对象添加为它的一个子对象（或子对象的子对象等）的子对象。";
+    locale_strings[1005] = "不能将对象添加为其自身的子对象。";
+    locale_strings[1006] = "提供的 DisplayObject 必须是调用者的子级。";
+    locale_strings[1007] = "为参数指定的索引不在范围内。";
+    locale_strings[1008] = "实例化单例出错，不允许实例化多个 {0} 对象。";
+    locale_strings[1009] = "类 {0} 不可以使用属性 {1}";
+    locale_strings[1010] = "类 {0} 属性 {1} 是只读的";
+    locale_strings[1011] = "流错误。URL: {0}";
+    locale_strings[1012] = "参数 {0} 的类型必须为 Class。";
+    locale_strings[1013] = "变量赋值为NaN，请查看代码！";
+    locale_strings[1014] = "类 {0} 常量 {1} 是只读的";
+    locale_strings[1015] = "xml not found!";
+    locale_strings[1016] = "{0}已经废弃";
+    locale_strings[1017] = "JSON文件格式不正确: {0}\ndata: {1}";
+    locale_strings[1018] = "9宫格设置错误";
+    locale_strings[1019] = "网络异常:{0}";
+    locale_strings[1020] = "无法初始化着色器";
+    locale_strings[1021] = "当前浏览器不支持webgl";
+    locale_strings[1022] = "{0} ArgumentError";
+    locale_strings[1023] = "此方法在ScrollView内不可用!";
+    locale_strings[1025] = "遇到文件尾";
+    locale_strings[1026] = "EncodingError! The code point {0} could not be encoded.";
+    locale_strings[1027] = "DecodingError";
+    locale_strings[1028] = "调用了未配置的注入规则:{0}。 请先在项目初始化里配置指定的注入规则，再调用对应单例。";
+    locale_strings[1029] = "Function.prototype.bind - what is trying to be bound is not callable";
+    locale_strings[1033] = "跨域图片不可以使用toDataURL来转换成base64";
+    locale_strings[1034] = "音乐文件解码失败：\"{0}\"，请使用标准的转换工具重新转换下mp3。";
+    locale_strings[1035] = "Native 下暂未实现此功能！";
+    locale_strings[1036] = "声音已停止，请重新调用 Sound.play() 来播放声音！";
+    locale_strings[1037] = "非正确的blob加载！";
+    locale_strings[1038] = "XML 格式错误!";
+    locale_strings[1039] = "跨域图片不能设置 pixelHitTest 属性!";
+    locale_strings[1040] = "hitTestPoint 不能对跨域图片进行检测! 请检查该显示对象内是否含有跨域元素";
+    locale_strings[1041] = "egret.MainContext.runtimeType 已废弃,请使用egret.Capabilities.runtimeType 代替";
+    locale_strings[1042] = "drawToTexture方法传入的区域各个参数需要为整数,否则某些浏览器绘制会出现异常";
+    locale_strings[1043] = "{0} 中存在编译错误，属性名 : {1}，属性值 : {2}";
+    locale_strings[1044] = "当前的 runtime 版本不支持视频播放,请使用最新的版本";
+    locale_strings[1045] = "没有设置要加载的资源地址";
+    locale_strings[1046] = "BitmapText 找不到对应字符:{0}，请检查配置文件";
+    locale_strings[1047] = "egret.localStorage.setItem保存失败,key={0}&value={1}";
+
+    //gui  3000-3099
+    locale_strings[3000] = "主题配置文件加载失败: {0}";
+    locale_strings[3001] = "找不到主题中所配置的皮肤类名: {0}";
+    locale_strings[3002] = "索引:\"{0}\"超出集合元素索引范围";
+    locale_strings[3003] = "在此组件中不可用，若此组件为容器类，请使用";
+    locale_strings[3004] = "addChild(){0}addElement()代替";
+    locale_strings[3005] = "addChildAt(){0}addElementAt()代替";
+    locale_strings[3006] = "removeChild(){0}removeElement()代替";
+    locale_strings[3007] = "removeChildAt(){0}removeElementAt()代替";
+    locale_strings[3008] = "setChildIndex(){0}setElementIndex()代替";
+    locale_strings[3009] = "swapChildren(){0}swapElements()代替";
+    locale_strings[3010] = "swapChildrenAt(){0}swapElementsAt()代替";
+    locale_strings[3011] = "索引:\"{0}\"超出可视元素索引范围";
+    locale_strings[3012] = "此方法在Scroller组件内不可用!";
+    locale_strings[3013] = "UIStage是GUI根容器，只能有一个此实例在显示列表中！";
+    locale_strings[3014] = "设置全屏模式失败";
+
+    //socket 3100-3199
+    locale_strings[3100] = "当前浏览器不支持WebSocket";
+    locale_strings[3101] = "请先连接WebSocket";
+    locale_strings[3102] = "请先设置type为二进制类型";
+
+    //db 4000-4299
+    locale_strings[4000] = "An Bone cannot be added as a child to itself or one of its children (or children's children, etc.)";
+    locale_strings[4001] = "Abstract class can not be instantiated!";
+    locale_strings[4002] = "Unnamed data!";
+    locale_strings[4003] = "Nonsupport version!";
+
+}