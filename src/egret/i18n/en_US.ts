--- conflicted
+++ resolved
@@ -1,82 +1,79 @@
-module egret {
-
-    $locale_strings = $locale_strings || {};
-    $locale_strings["en_US"] = $locale_strings["en_US"] || {};
-    var locale_strings = $locale_strings["en_US"];
-
-    //core  1000-1999
-    locale_strings[1001] = "Could not find Egret entry class: {0}。";
-    locale_strings[1002] = "Egret entry class '{0}' must inherit from egret.DisplayObject.";
-    locale_strings[1003] = "Parameter {0} must be non-null.";
-    locale_strings[1004] = "An object cannot be added as a child to one of it's children (or children's children, etc.).";
-    locale_strings[1005] = "An object cannot be added as a child of itself.";
-    locale_strings[1006] = "The supplied DisplayObject must be a child of the caller.";
-    locale_strings[1007] = "An index specified for a parameter was out of range.";
-    locale_strings[1008] = "Instantiate singleton error，singleton class {0} can not create multiple instances.";
-    locale_strings[1009] = "the Class {0} cannot use the property \"{1}\"";
-    locale_strings[1010] = "the property \"{1}\" of the Class \"{0}\" is readonly";
-    locale_strings[1011] = "Stream Error. URL: {0}";
-    locale_strings[1012] = "The type of parameter {0} must be Class.";
-    locale_strings[1013] = "Variable assignment is NaN, please see the code!";
-    locale_strings[1014] = "the constant \"{1}\" of the Class \"{0}\" is read-only";
-    locale_strings[1015] = "xml not found!";
-    locale_strings[1016] = "{0}has been obsoleted";
-    locale_strings[1017] = "The format of JSON file is incorrect: {0}\ndata: {1}";
-    locale_strings[1018] = "the scale9Grid is not correct";
-    locale_strings[1019] = "Network ab:{0}";
-    locale_strings[1020] = "Cannot initialize Shader";
-    locale_strings[1021] = "Current browser does not support webgl";
-    locale_strings[1022] = "{0} ArgumentError";
-    locale_strings[1023] = "This method is not available in the ScrollView!";
-    locale_strings[1025] = "end of the file";
-    locale_strings[1026] = "! EncodingError The code point {0} could not be encoded.";
-    locale_strings[1027] = "DecodingError";
-    locale_strings[1028] = ". called injection is not configured rule: {0}, please specify configuration during its initial years of injection rule, and then call the corresponding single case.";
-    locale_strings[1029] = "Function.prototype.bind - what is trying to be bound is not callable";
-    locale_strings[1033] = "Photos can not be used across domains toDataURL to convert base64";
-    locale_strings[1034] = "Music file decoding failed: \"{0}\", please use the standard conversion tool reconversion under mp3.";
-    locale_strings[1035] = "Native does not support this feature!";
-    locale_strings[1036] = "Sound has stopped, please recall Sound.play () to play the sound!";
-    locale_strings[1037] = "Non-load the correct blob!";
-    locale_strings[1038] = "XML format error!";
-    locale_strings[1039] = "crossOrigin images can not set pixelHitTest  property!";
-    locale_strings[1040] = "hitTestPoint can not detect crossOrigin images! Please check if the display object has crossOrigin elements.";
-    locale_strings[1041] = "egret.MainContext.runtimeType is deprecated, please use egret.Capabilities.runtimeType replace";
-    locale_strings[1042] = "The parameters passed in the region needs is an integer in drawToTexture method. Otherwise, some browsers will draw abnormal.";
-<<<<<<< HEAD
-    locale_strings[1043] = "Compile errors in {0}, the attribute name: {1}, the attribute value: {2}.";
-    locale_strings[1044] = "The current version of the Runtime does not support video playback, please use the latest version";
-    locale_strings[1045] = "The resource url is not found";
-=======
->>>>>>> d340f726
-    locale_strings[1046] = "BitmapText no corresponding characters: {0}, please check the configuration file";
-    locale_strings[1047] = "egret.localStorage.setItem save failed,key={0}&value={1}";
-
-    //gui  3000-3099
-    locale_strings[3000] = "Theme configuration file failed to load: {0}";
-    locale_strings[3001] = "Cannot find the skin name which is configured in Theme: {0}";
-    locale_strings[3002] = "Index:\"{0}\" is out of the collection element index range";
-    locale_strings[3003] = "Cannot be available in this component. If this component is container, please continue to use";
-    locale_strings[3004] = "addChild(){0}addElement() replace";
-    locale_strings[3005] = "addChildAt(){0}addElementAt() replace";
-    locale_strings[3006] = "removeChild(){0}removeElement() replace";
-    locale_strings[3007] = "removeChildAt(){0}removeElementAt() replace";
-    locale_strings[3008] = "setChildIndex(){0}setElementIndex() replace";
-    locale_strings[3009] = "swapChildren(){0}swapElements() replace";
-    locale_strings[3010] = "swapChildrenAt(){0}swapElementsAt() replace";
-    locale_strings[3011] = "Index:\"{0}\" is out of the visual element index range";
-    locale_strings[3012] = "This method is not available in Scroller component!";
-    locale_strings[3013] = "UIStage is GUI root container, and only one such instant is in the display list！";
-    locale_strings[3014] = "Webkit fullscreen error";
-    //socket 3100-3199
-    locale_strings[3100] = "Current browser does not support WebSocket";
-    locale_strings[3101] = "Please connect Socket firstly";
-    locale_strings[3102] = "Please set the type of binary type";
-
-    //db 4000-4299
-    locale_strings[4000] = "An Bone cannot be added as a child to itself or one of its children (or children's children, etc.)";
-    locale_strings[4001] = "Abstract class can not be instantiated!";
-    locale_strings[4002] = "Unnamed data!";
-    locale_strings[4003] = "Nonsupport version!";
-
-}
+module egret {
+
+    $locale_strings = $locale_strings || {};
+    $locale_strings["en_US"] = $locale_strings["en_US"] || {};
+    var locale_strings = $locale_strings["en_US"];
+
+    //core  1000-1999
+    locale_strings[1001] = "Could not find Egret entry class: {0}。";
+    locale_strings[1002] = "Egret entry class '{0}' must inherit from egret.DisplayObject.";
+    locale_strings[1003] = "Parameter {0} must be non-null.";
+    locale_strings[1004] = "An object cannot be added as a child to one of it's children (or children's children, etc.).";
+    locale_strings[1005] = "An object cannot be added as a child of itself.";
+    locale_strings[1006] = "The supplied DisplayObject must be a child of the caller.";
+    locale_strings[1007] = "An index specified for a parameter was out of range.";
+    locale_strings[1008] = "Instantiate singleton error，singleton class {0} can not create multiple instances.";
+    locale_strings[1009] = "the Class {0} cannot use the property \"{1}\"";
+    locale_strings[1010] = "the property \"{1}\" of the Class \"{0}\" is readonly";
+    locale_strings[1011] = "Stream Error. URL: {0}";
+    locale_strings[1012] = "The type of parameter {0} must be Class.";
+    locale_strings[1013] = "Variable assignment is NaN, please see the code!";
+    locale_strings[1014] = "the constant \"{1}\" of the Class \"{0}\" is read-only";
+    locale_strings[1015] = "xml not found!";
+    locale_strings[1016] = "{0}has been obsoleted";
+    locale_strings[1017] = "The format of JSON file is incorrect: {0}\ndata: {1}";
+    locale_strings[1018] = "the scale9Grid is not correct";
+    locale_strings[1019] = "Network ab:{0}";
+    locale_strings[1020] = "Cannot initialize Shader";
+    locale_strings[1021] = "Current browser does not support webgl";
+    locale_strings[1022] = "{0} ArgumentError";
+    locale_strings[1023] = "This method is not available in the ScrollView!";
+    locale_strings[1025] = "end of the file";
+    locale_strings[1026] = "! EncodingError The code point {0} could not be encoded.";
+    locale_strings[1027] = "DecodingError";
+    locale_strings[1028] = ". called injection is not configured rule: {0}, please specify configuration during its initial years of injection rule, and then call the corresponding single case.";
+    locale_strings[1029] = "Function.prototype.bind - what is trying to be bound is not callable";
+    locale_strings[1033] = "Photos can not be used across domains toDataURL to convert base64";
+    locale_strings[1034] = "Music file decoding failed: \"{0}\", please use the standard conversion tool reconversion under mp3.";
+    locale_strings[1035] = "Native does not support this feature!";
+    locale_strings[1036] = "Sound has stopped, please recall Sound.play () to play the sound!";
+    locale_strings[1037] = "Non-load the correct blob!";
+    locale_strings[1038] = "XML format error!";
+    locale_strings[1039] = "crossOrigin images can not set pixelHitTest  property!";
+    locale_strings[1040] = "hitTestPoint can not detect crossOrigin images! Please check if the display object has crossOrigin elements.";
+    locale_strings[1041] = "egret.MainContext.runtimeType is deprecated, please use egret.Capabilities.runtimeType replace";
+    locale_strings[1042] = "The parameters passed in the region needs is an integer in drawToTexture method. Otherwise, some browsers will draw abnormal.";
+    locale_strings[1043] = "Compile errors in {0}, the attribute name: {1}, the attribute value: {2}.";
+    locale_strings[1044] = "The current version of the Runtime does not support video playback, please use the latest version";
+    locale_strings[1045] = "The resource url is not found";
+    locale_strings[1046] = "BitmapText no corresponding characters: {0}, please check the configuration file";
+    locale_strings[1047] = "egret.localStorage.setItem save failed,key={0}&value={1}";
+
+    //gui  3000-3099
+    locale_strings[3000] = "Theme configuration file failed to load: {0}";
+    locale_strings[3001] = "Cannot find the skin name which is configured in Theme: {0}";
+    locale_strings[3002] = "Index:\"{0}\" is out of the collection element index range";
+    locale_strings[3003] = "Cannot be available in this component. If this component is container, please continue to use";
+    locale_strings[3004] = "addChild(){0}addElement() replace";
+    locale_strings[3005] = "addChildAt(){0}addElementAt() replace";
+    locale_strings[3006] = "removeChild(){0}removeElement() replace";
+    locale_strings[3007] = "removeChildAt(){0}removeElementAt() replace";
+    locale_strings[3008] = "setChildIndex(){0}setElementIndex() replace";
+    locale_strings[3009] = "swapChildren(){0}swapElements() replace";
+    locale_strings[3010] = "swapChildrenAt(){0}swapElementsAt() replace";
+    locale_strings[3011] = "Index:\"{0}\" is out of the visual element index range";
+    locale_strings[3012] = "This method is not available in Scroller component!";
+    locale_strings[3013] = "UIStage is GUI root container, and only one such instant is in the display list！";
+    locale_strings[3014] = "Webkit fullscreen error";
+    //socket 3100-3199
+    locale_strings[3100] = "Current browser does not support WebSocket";
+    locale_strings[3101] = "Please connect Socket firstly";
+    locale_strings[3102] = "Please set the type of binary type";
+
+    //db 4000-4299
+    locale_strings[4000] = "An Bone cannot be added as a child to itself or one of its children (or children's children, etc.)";
+    locale_strings[4001] = "Abstract class can not be instantiated!";
+    locale_strings[4002] = "Unnamed data!";
+    locale_strings[4003] = "Nonsupport version!";
+
+}