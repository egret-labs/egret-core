--- conflicted
+++ resolved
@@ -198,15 +198,6 @@
             if(line == 0) {
                 return null;
             }
-<<<<<<< HEAD
-            var lineElement:egret.ILineElement = lineArr[line - 1];
-            var startX:number = TextFieldUtils.$getHalign(textfield) * (textfield.width - egret.sys.measureText(textfield.text, textfield.fontFamily, textfield.size, textfield.bold, textfield.italic));
-            var lineW:number = startX;
-            for (i = 0; i < lineElement.elements.length; i++) {
-                var iwTE:IWTextElement = lineElement.elements[i];
-                lineW += iwTE.width;
-                if (x >= startX && x <= lineW) {
-=======
             let lineElement:egret.ILineElement = lineArr[line - 1];
 
 
@@ -224,7 +215,6 @@
                     lineW += iwTE.width;
                 }
                 else if (lineW < x) {
->>>>>>> ea1a84fd
                     return {"lineIndex" : line - 1, "textElementIndex" : i};
                 }
             }
