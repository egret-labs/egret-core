//////////////////////////////////////////////////////////////////////////////////////
//
//  Copyright (c) 2014-2015, Egret Technology Inc.
//  All rights reserved.
//  Redistribution and use in source and binary forms, with or without
//  modification, are permitted provided that the following conditions are met:
//
//     * Redistributions of source code must retain the above copyright
//       notice, this list of conditions and the following disclaimer.
//     * Redistributions in binary form must reproduce the above copyright
//       notice, this list of conditions and the following disclaimer in the
//       documentation and/or other materials provided with the distribution.
//     * Neither the name of the Egret nor the
//       names of its contributors may be used to endorse or promote products
//       derived from this software without specific prior written permission.
//
//  THIS SOFTWARE IS PROVIDED BY EGRET AND CONTRIBUTORS "AS IS" AND ANY EXPRESS
//  OR IMPLIED WARRANTIES, INCLUDING, BUT NOT LIMITED TO, THE IMPLIED WARRANTIES
//  OF MERCHANTABILITY AND FITNESS FOR A PARTICULAR PURPOSE ARE DISCLAIMED.
//  IN NO EVENT SHALL EGRET AND CONTRIBUTORS BE LIABLE FOR ANY DIRECT, INDIRECT,
//  INCIDENTAL, SPECIAL, EXEMPLARY, OR CONSEQUENTIAL DAMAGES (INCLUDING, BUT NOT
//  LIMITED TO, PROCUREMENT OF SUBSTITUTE GOODS OR SERVICES;LOSS OF USE, DATA,
//  OR PROFITS; OR BUSINESS INTERRUPTION) HOWEVER CAUSED AND ON ANY THEORY OF
//  LIABILITY, WHETHER IN CONTRACT, STRICT LIABILITY, OR TORT (INCLUDING
//  NEGLIGENCE OR OTHERWISE) ARISING IN ANY WAY OUT OF THE USE OF THIS SOFTWARE,
//  EVEN IF ADVISED OF THE POSSIBILITY OF SUCH DAMAGE.
//
//////////////////////////////////////////////////////////////////////////////////////
module egret.sys {
    /**
     * @private
     */
    export const enum BitmapTextKeys {
        /**
         * @private 外部设定的值
         */
        textFieldWidth,
        /**
         * @private 外部设定的值
         */
        textFieldHeight,
        /**
         * @private
         */
        text,
        /**
         * @private
         */
        lineSpacing,
        /**
         * @private
         */
        letterSpacing,
        /**
         * @private
         */
        font,
        /**
         * @private
         */
        fontStringChanged,
        /**
         * @private
         */
        textLinesChanged,
        /**
         * @private 测量的值
         */
        textWidth,
        /**
         * @private 测量的值
         */
        textHeight,
        /**
         * @private
         */
        textAlign,
        /**
         * @private
         */
        verticalAlign,
        /**
         * @private
         */
        smoothing,
    }
}
module egret {
    /**
     * @language en_US
     * Bitmap font adopts the Bitmap+SpriteSheet mode to render text.
     * @version Egret 2.4
     * @platform Web,Native
     * @includeExample egret/text/BitmapText.ts
     */
    /**
     * @language zh_CN
     * 位图字体采用了Bitmap+SpriteSheet的方式来渲染文字。
     * @version Egret 2.4
     * @platform Web,Native
     * @includeExample egret/text/BitmapText.ts
     */
    export class BitmapText extends DisplayObject {

        /**
         * @language en_US
         * Create an egret.BitmapText object
         * @version Egret 2.4
         * @platform Web,Native
         */
        /**
         * @language zh_CN
         * 创建一个 egret.BitmapText 对象
         * @version Egret 2.4
         * @platform Web,Native
         */
        public constructor() {
            super();
<<<<<<< HEAD
            this.$renderNode = new sys.BitmapNode();
=======
            //this.cacheAsBitmap = true;
            this.$renderRegion = new sys.Region();
>>>>>>> ad3566b1
            this.$BitmapText = {
                0: NaN,    //textFieldWidth,
                1: NaN,    //textFieldHeight,
                2: "",      //text,
                3: 0,       //lineSpacing,
                4: 0,        //letterSpacing,
                5: null,        //font,
                6: false,        //fontStringChanged,
                7: false,        //textLinesChanged,
                8: false,       //textWidth,
                9: false,       //textHeight,
                10: "left",     //textAlign,
                11: "top",      //verticalAlign
                12: Bitmap.defaultSmoothing       //smoothing
            };
        }

        /**
         * @language en_US
         * Whether or not is smoothed when scaled.
         * @default true。
         * @version Egret 2.5.8
         * @platform Web
         */
        /**
         * @language zh_CN
         * 控制在缩放时是否进行平滑处理。
         * @default true。
         * @version Egret 2.5.8
         * @platform Web
         */
        public get smoothing():boolean {
            var values = this.$BitmapText;
            return values[sys.BitmapTextKeys.smoothing];
        }

        public set smoothing(value:boolean) {
            value = !!value;
            var values = this.$BitmapText;
            if (value == values[sys.BitmapTextKeys.smoothing]) {
                return;
            }
            values[sys.BitmapTextKeys.smoothing] = value;
            this.$invalidate();
        }

        /**
         * @private
         */
        $BitmapText:Object;

        /**
         * @language en_US
         * A string to display in the text field.
         * @version Egret 2.4
         * @platform Web,Native
         */
        /**
         * @language zh_CN
         * 要显示的文本内容
         * @version Egret 2.4
         * @platform Web,Native
         */
        public get text():string {
            return this.$BitmapText[sys.BitmapTextKeys.text];
        }

        public set text(value:string) {
            this.$setText(value);
        }

        /**
         * @private
         */
        $setText(value:string):boolean {
            var values = this.$BitmapText;
            if (value == values[sys.BitmapTextKeys.text])
                return false;
            values[sys.BitmapTextKeys.text] = value;
            this.$invalidateContentBounds();

            return true;
        }

        /**
         * @private
         */
        $getWidth():number {
            var w = this.$BitmapText[sys.BitmapTextKeys.textFieldWidth];
            return isNaN(w) ? this.$getContentBounds().width : w;
        }

        /**
         * @private
         */
        $setWidth(value:number):boolean {
            //value = +value || 0;
            var values = this.$BitmapText;
            if (value < 0 || value == values[sys.BitmapTextKeys.textFieldWidth]) {
                return false;
            }
            values[sys.BitmapTextKeys.textFieldWidth] = value;
            this.$invalidateContentBounds();

            return true;
        }

        /**
         * @private
         */
        $invalidateContentBounds():void {
            super.$invalidateContentBounds();
            this.$BitmapText[sys.BitmapTextKeys.textLinesChanged] = true;
        }

        /**
         * @private
         */
        $getHeight():number {
            var h = this.$BitmapText[sys.BitmapTextKeys.textFieldHeight];
            return isNaN(h) ? this.$getContentBounds().height : h;
        }

        /**
         * @private
         */
        $setHeight(value:number):boolean {
            //value = +value || 0;
            var values = this.$BitmapText;
            if (value < 0 || value == values[sys.BitmapTextKeys.textFieldHeight]) {
                return false;
            }
            values[sys.BitmapTextKeys.textFieldHeight] = value;
            this.$invalidateContentBounds();
            return true;
        }

        /**
         * @language en_US
         * The name of the font to use, or a comma-separated list of font names, the type of value must be BitmapFont.
         * @default null
         * @version Egret 2.4
         * @platform Web,Native
         */
        /**
         * @language zh_CN
         * 要使用的字体的名称或用逗号分隔的字体名称列表，类型必须是 BitmapFont。
         * @default null
         * @version Egret 2.4
         * @platform Web,Native
         */
        public get font():Object {
            return this.$BitmapText[sys.BitmapTextKeys.font];
        }

        public set font(value:Object) {
            this.$setFont(value);
        }

        $setFont(value:any):boolean {
            var values = this.$BitmapText;
            if (values[sys.BitmapTextKeys.font] == value) {
                return false;
            }
            values[sys.BitmapTextKeys.font] = value;

            this.$BitmapText[sys.BitmapTextKeys.fontStringChanged] = true;
            this.$invalidateContentBounds();

            return true;
        }

        /**
         /**
         * @language en_US
         * An integer representing the amount of vertical space between lines.
         * @default 0
         * @version Egret 2.4
         * @platform Web,Native
         */
        /**
         * @language zh_CN
         * 一个整数，表示行与行之间的垂直间距量
         * @default 0
         * @version Egret 2.4
         * @platform Web,Native
         */
        public get lineSpacing():number {
            return this.$BitmapText[sys.BitmapTextKeys.lineSpacing];
        }

        public set lineSpacing(value:number) {
            this.$setLineSpacing(value);
        }

        $setLineSpacing(value:number):boolean {
            value = +value || 0;
            var values = this.$BitmapText;
            if (values[sys.BitmapTextKeys.lineSpacing] == value)
                return false;
            values[sys.BitmapTextKeys.lineSpacing] = value;
            this.$invalidateContentBounds();
            return true;
        }

        /**
         * @language en_US
         * An integer representing the amount of distance between characters.
         * @default 0
         * @version Egret 2.4
         * @platform Web,Native
         */
        /**
         * @language zh_CN
         * 一个整数，表示字符之间的距量。
         * @default 0
         * @version Egret 2.4
         * @platform Web,Native
         */
        public get letterSpacing():number {
            return this.$BitmapText[sys.BitmapTextKeys.letterSpacing];
        }

        public set letterSpacing(value:number) {
            this.$setLetterSpacing(value);
        }

        $setLetterSpacing(value:number):boolean {
            value = +value || 0;
            var values = this.$BitmapText;
            if (values[sys.BitmapTextKeys.letterSpacing] == value)
                return false;
            values[sys.BitmapTextKeys.letterSpacing] = value;
            this.$invalidateContentBounds();

            return true;
        }

        /**
         * @language en_US
         * Horizontal alignment of text.
         * @default：egret.HorizontalAlign.LEFT
         * @version Egret 2.5.6
         * @platform Web,Native
         */
        /**
         * @language zh_CN
         * 文本的水平对齐方式。
         * @default：egret.HorizontalAlign.LEFT
         * @version Egret 2.5.6
         * @platform Web,Native
         */
        public get textAlign():string {
            return this.$BitmapText[sys.BitmapTextKeys.textAlign];
        }

        public set textAlign(value:string) {
            this.$setTextAlign(value);
        }

        $setTextAlign(value:string):boolean {
            var values = this.$BitmapText;
            if (values[sys.BitmapTextKeys.textAlign] == value)
                return false;
            values[sys.BitmapTextKeys.textAlign] = value;
            this.$invalidateContentBounds();
            return true;
        }

        /**
         * @language en_US
         * Vertical alignment of text.
         * @default：egret.VerticalAlign.TOP
         * @version Egret 2.5.6
         * @platform Web,Native
         */
        /**
         * @language zh_CN
         * 文字的垂直对齐方式。
         * @default：egret.VerticalAlign.TOP
         * @version Egret 2.5.6
         * @platform Web,Native
         */
        public get verticalAlign():string {
            return this.$BitmapText[sys.BitmapTextKeys.verticalAlign];
        }

        public set verticalAlign(value:string) {
            this.$setVerticalAlign(value);
        }

        $setVerticalAlign(value:string):boolean {
            var values = this.$BitmapText;
            if (values[sys.BitmapTextKeys.verticalAlign] == value)
                return false;
            values[sys.BitmapTextKeys.verticalAlign] = value;
            this.$invalidateContentBounds();
            return true;
        }

        /**
         * @language en_US
         * A ratio of the width of the space character. This value is multiplied by the height of the first character is the space character width.
         * @default 0.33
         * @version Egret 2.4
         * @platform Web,Native
         */
        /**
         * @language zh_CN
         * 一个空格字符的宽度比例。这个数值乘以第一个字符的高度即为空格字符的宽。
         * @default 0.33
         * @version Egret 2.4
         * @platform Web,Native
         */
        public static EMPTY_FACTOR:number = 0.33;

        /**
         * @private
         */
        $render():void {
            var values = this.$BitmapText;
            var textLines:Array<string> = this.$getTextLines();
            var length:number = textLines.length;
            if (length == 0) {
                return;
            }
            var textLinesWidth:Array<number> = this.$textLinesWidth;
            var bitmapFont:BitmapFont = values[sys.BitmapTextKeys.font];
            var node = <sys.BitmapNode>this.$renderNode;
            if(bitmapFont.$texture){
                node.image = bitmapFont.$texture._bitmapData;
            }
            var emptyHeight:number = bitmapFont._getFirstCharHeight();
            var emptyWidth:number = Math.ceil(emptyHeight * BitmapText.EMPTY_FACTOR);
            var hasSetHeight:boolean = !isNaN(values[sys.BitmapTextKeys.textFieldHeight]);
            var textWidth:number = values[sys.BitmapTextKeys.textWidth];
            var textFieldWidth:number = values[sys.BitmapTextKeys.textFieldWidth];
            var textFieldHeight:number = values[sys.BitmapTextKeys.textFieldHeight];
            var align:string = values[sys.BitmapTextKeys.textAlign];
            var yPos:number = this.$textOffsetY + this.$textStartY;
            var lineHeights:Array<number> = this.$lineHeights;
            for (var i:number = 0; i < length; i++) {
                var lineHeight:number = lineHeights[i];
                if (hasSetHeight && i > 0 && yPos + lineHeight > textFieldHeight) {
                    break;
                }
                var line:string = textLines[i];
                var len:number = line.length;
                var xPos:number = this.$textOffsetX;

                if (align != egret.HorizontalAlign.LEFT) {
                    var countWidth:number = textFieldWidth > textWidth ? textFieldWidth : textWidth;
                    if (align == egret.HorizontalAlign.RIGHT) {
                        xPos += countWidth - textLinesWidth[i];
                    } else if (align == egret.HorizontalAlign.CENTER) {
                        xPos += Math.floor((countWidth - textLinesWidth[i]) / 2);
                    }
                }
                context.imageSmoothingEnabled = values[sys.BitmapTextKeys.smoothing];
                for (var j:number = 0; j < len; j++) {
                    var character = line.charAt(j);
                    var texture = bitmapFont.getTexture(character);
                    if (!texture) {
                        if (character == " ") {
                            xPos += emptyWidth;
                        }
                        else {
                            egret.$warn(1011, character);
                        }
                        continue;
                    }
                    var bitmapWidth:number = texture._bitmapWidth;
                    var bitmapHeight:number = texture._bitmapHeight;

                    node.drawImage(texture._bitmapX, texture._bitmapY,
                        bitmapWidth, bitmapHeight, xPos + texture._offsetX, yPos + texture._offsetY,
                        texture.$getScaleBitmapWidth(), texture.$getScaleBitmapHeight());

                    xPos += texture.$getTextureWidth() + values[sys.BitmapTextKeys.letterSpacing];
                }
                yPos += lineHeight + values[sys.BitmapTextKeys.lineSpacing];
            }
        }

        /**
         * @private
         */
        $measureContentBounds(bounds:Rectangle):void {
            var lines:Array<string> = this.$getTextLines();
            if (lines.length == 0) {
                bounds.setEmpty();
            }
            else {
                bounds.setTo(this.$textOffsetX + this.$textStartX, this.$textOffsetY + this.$textStartY, this.$BitmapText[sys.BitmapTextKeys.textWidth] - this.$textOffsetX,
                    this.$BitmapText[sys.BitmapTextKeys.textHeight] - this.$textOffsetY);
            }
        }

        /**
         * @language en_US
         * Get the BitmapText measured width
         * @version Egret 2.4
         * @platform Web,Native
         */
        /**
         * @language zh_CN
         * 获取位图文本测量宽度
         * @version Egret 2.4
         * @platform Web,Native
         */
        public get textWidth():number {
            this.$getTextLines();
            return this.$BitmapText[sys.BitmapTextKeys.textWidth];
        }

        /**
         * @language en_US
         * Get Text BitmapText height
         * @version Egret 2.4
         * @platform Web,Native
         */
        /**
         * @language zh_CN
         * 获取位图文本测量高度
         * @version Egret 2.4
         * @platform Web,Native
         */
        public get textHeight():number {
            this.$getTextLines();
            return this.$BitmapText[sys.BitmapTextKeys.textHeight];
        }

        /**
         * @private
         */
        private $textOffsetX:number = 0;
        /**
         * @private
         */
        private $textOffsetY:number = 0;
        /**
         * @private
         */
        private $textStartX:number = 0;
        /**
         * @private
         */
        private $textStartY:number = 0;

        /**
         * @private
         */
        private textLines:Array<string>;
        /**
         * @private 每一行文字的宽度
         */
        private $textLinesWidth:Array<number>;
        /**
         * @private
         */
        public $lineHeights:Array<number> = [];

        /**
         * @private
         *
         * @returns
         */
        $getTextLines():Array<string> {
            var values = this.$BitmapText;
            if (!values[sys.BitmapTextKeys.textLinesChanged]) {
                return this.textLines;
            }
            var textLines:Array<string> = [];
            this.textLines = textLines;
            var textLinesWidth:Array<number> = [];
            this.$textLinesWidth = textLinesWidth;
            values[sys.BitmapTextKeys.textLinesChanged] = false;
            var lineHeights:Array<number> = [];
            this.$lineHeights = lineHeights;
            if (!values[sys.BitmapTextKeys.text] || !values[sys.BitmapTextKeys.font]) {
                return textLines;
            }
            var lineSpacing = values[egret.sys.BitmapTextKeys.lineSpacing]
            var letterSpacing = values[sys.BitmapTextKeys.letterSpacing];
            var textWidth:number = 0;
            var textHeight:number = 0;
            var textOffsetX:number = 0;
            var textOffsetY:number = 0;
            var hasWidthSet:boolean = !isNaN(values[sys.BitmapTextKeys.textFieldWidth]);
            var textFieldWidth:number = values[sys.BitmapTextKeys.textFieldWidth];
            var textFieldHeight:number = values[sys.BitmapTextKeys.textFieldHeight];
            var bitmapFont:BitmapFont = values[sys.BitmapTextKeys.font];
            var emptyHeight:number = bitmapFont._getFirstCharHeight();
            var emptyWidth:number = Math.ceil(emptyHeight * BitmapText.EMPTY_FACTOR);
            var text:string = values[sys.BitmapTextKeys.text];
            var textArr:Array<string> = text.split(/(?:\r\n|\r|\n)/);
            var length:number = textArr.length;
            var isFirstLine:boolean = true;
            for (var i = 0; i < length; i++) {
                var line:string = textArr[i];
                var len = line.length;
                var lineHeight:number = 0;
                var xPos:number = 0;
                var isFirstChar:boolean = true;
                var isLastChar:boolean = false;
                for (var j = 0; j < len; j++) {
                    if (!isFirstChar) {
                        xPos += letterSpacing;
                    }
                    var character = line.charAt(j);
                    var texureWidth:number;
                    var textureHeight:number;
                    var offsetX:number = 0;
                    var offsetY:number = 0;
                    var texture = bitmapFont.getTexture(character);
                    if (!texture) {
                        if (character == " ") {
                            texureWidth = emptyWidth;
                            textureHeight = emptyHeight;
                        }
                        else {
                            egret.$warn(1011, character);
                            if (isFirstChar) {
                                isFirstChar = false;
                            }
                            continue;
                        }
                    }
                    else {
                        texureWidth = texture.$getTextureWidth();
                        textureHeight = texture.$getTextureHeight();
                        offsetX = texture._offsetX;
                        offsetY = texture._offsetY;
                    }

                    if (isFirstChar) {
                        isFirstChar = false;
                        textOffsetX = Math.min(offsetX, textOffsetX);
                    }

                    if (isFirstLine) {
                        isFirstLine = false;
                        textOffsetY = Math.min(offsetY, textOffsetY);
                    }
                    if (hasWidthSet && j > 0 && xPos + texureWidth > textFieldWidth) {
                        if (!setLineData(line.substring(0, j)))
                            break;
                        line = line.substring(j);
                        len = line.length;
                        j = 0;
                        xPos = texureWidth;
                        lineHeight = textureHeight;
                        continue;
                    }
                    xPos += texureWidth;
                    lineHeight = Math.max(textureHeight, lineHeight);
                }
                if (textFieldHeight && i > 0 && textHeight > textFieldHeight) {
                    break;
                }
                isLastChar = true;
                if (!setLineData(line))
                    break;
            }
            function setLineData(str:string):boolean {
                if (textFieldHeight && textLines.length > 0 && textHeight > textFieldHeight) {
                    return false;
                }
                textHeight += lineHeight + lineSpacing;
                if(!isFirstChar && !isLastChar){
                    xPos -= letterSpacing;
                }
                textLines.push(str);
                lineHeights.push(lineHeight);
                textLinesWidth.push(xPos);
                textWidth = Math.max(xPos, textWidth);
                return true;
            }
            textHeight -= lineSpacing;
            values[sys.BitmapTextKeys.textWidth] = textWidth;
            values[sys.BitmapTextKeys.textHeight] = textHeight;
            this.$textOffsetX = textOffsetX;
            this.$textOffsetY = textOffsetY;
            this.$textStartX = 0;
            this.$textStartY = 0;
            var alignType;
            if (textFieldWidth > textWidth) {
                alignType = values[sys.BitmapTextKeys.textAlign];
                if (alignType == egret.HorizontalAlign.RIGHT) {
                    this.$textStartX = textFieldWidth - textWidth;
                } else if (alignType == egret.HorizontalAlign.CENTER) {
                    this.$textStartX = Math.floor((textFieldWidth - textWidth) / 2);
                }
            }
            if (textFieldHeight > textHeight) {
                alignType = values[sys.BitmapTextKeys.verticalAlign];
                if (alignType == egret.VerticalAlign.BOTTOM) {
                    this.$textStartY = textFieldHeight - textHeight;
                } else if (alignType == egret.VerticalAlign.MIDDLE) {
                    this.$textStartY = Math.floor((textFieldHeight - textHeight) / 2);
                }
            }
            return textLines;
        }
    }
}<|MERGE_RESOLUTION|>--- conflicted
+++ resolved
@@ -116,12 +116,8 @@
          */
         public constructor() {
             super();
-<<<<<<< HEAD
             this.$renderNode = new sys.BitmapNode();
-=======
             //this.cacheAsBitmap = true;
-            this.$renderRegion = new sys.Region();
->>>>>>> ad3566b1
             this.$BitmapText = {
                 0: NaN,    //textFieldWidth,
                 1: NaN,    //textFieldHeight,
@@ -454,6 +450,7 @@
             if(bitmapFont.$texture){
                 node.image = bitmapFont.$texture._bitmapData;
             }
+            node.smoothing = values[sys.BitmapTextKeys.smoothing];
             var emptyHeight:number = bitmapFont._getFirstCharHeight();
             var emptyWidth:number = Math.ceil(emptyHeight * BitmapText.EMPTY_FACTOR);
             var hasSetHeight:boolean = !isNaN(values[sys.BitmapTextKeys.textFieldHeight]);
@@ -480,7 +477,6 @@
                         xPos += Math.floor((countWidth - textLinesWidth[i]) / 2);
                     }
                 }
-                context.imageSmoothingEnabled = values[sys.BitmapTextKeys.smoothing];
                 for (var j:number = 0; j < len; j++) {
                     var character = line.charAt(j);
                     var texture = bitmapFont.getTexture(character);
