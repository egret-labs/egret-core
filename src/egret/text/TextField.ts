/**
 * Copyright (c) 2014,Egret-Labs.org
 * All rights reserved.
 * Redistribution and use in source and binary forms, with or without
 * modification, are permitted provided that the following conditions are met:
 *
 *     * Redistributions of source code must retain the above copyright
 *       notice, this list of conditions and the following disclaimer.
 *     * Redistributions in binary form must reproduce the above copyright
 *       notice, this list of conditions and the following disclaimer in the
 *       documentation and/or other materials provided with the distribution.
 *     * Neither the name of the Egret-Labs.org nor the
 *       names of its contributors may be used to endorse or promote products
 *       derived from this software without specific prior written permission.
 *
 * THIS SOFTWARE IS PROVIDED BY EGRET-LABS.ORG AND CONTRIBUTORS "AS IS" AND ANY
 * EXPRESS OR IMPLIED WARRANTIES, INCLUDING, BUT NOT LIMITED TO, THE IMPLIED
 * WARRANTIES OF MERCHANTABILITY AND FITNESS FOR A PARTICULAR PURPOSE ARE
 * DISCLAIMED. IN NO EVENT SHALL EGRET-LABS.ORG AND CONTRIBUTORS BE LIABLE FOR ANY
 * DIRECT, INDIRECT, INCIDENTAL, SPECIAL, EXEMPLARY, OR CONSEQUENTIAL DAMAGES
 * (INCLUDING, BUT NOT LIMITED TO, PROCUREMENT OF SUBSTITUTE GOODS OR SERVICES;
 * LOSS OF USE, DATA, OR PROFITS; OR BUSINESS INTERRUPTION) HOWEVER CAUSED AND
 * ON ANY THEORY OF LIABILITY, WHETHER IN CONTRACT, STRICT LIABILITY, OR TORT
 * (INCLUDING NEGLIGENCE OR OTHERWISE) ARISING IN ANY WAY OUT OF THE USE OF THIS
 * SOFTWARE, EVEN IF ADVISED OF THE POSSIBILITY OF SUCH DAMAGE.
 */


module egret {
    /**
     * @class egret.TextField
     * @classdesc
     * TextField是egret的文本渲染类，采用浏览器/设备的API进行渲染，在不同的浏览器/设备中由于字体渲染方式不一，可能会有渲染差异
     * 如果开发者希望所有平台完全无差异，请使用BitmapText
     * @extends egret.DisplayObject
     */
    export class TextField extends DisplayObject {
        public _textDirty:boolean = true;
        /**
         * 显示文本
         * @member {string} egret.TextField#text
         */
        public _text:string;

        public get text():string {
            return this._text;
        }

        public set text(value:string) {
            if (this._text != value) {
                this._textDirty = true;
                this._text = value;
            }
        }

        /**
         * 字体
         * @member {any} egret.TextField#fontFamily
         */
        public _fontFamily = "Arial";

        public get fontFamily():string {
            return this._fontFamily;
        }

        public set fontFamily(value:string) {
            if (this._fontFamily != value) {
                this._textDirty = true;
                this._fontFamily = value;
            }
        }

        /**
         * 字号
         * @member {number} egret.TextField#size
         */
        public _size:number = 30;

        public get size():number {
            return this._size;
        }

        public set size(value:number) {
            if (this._size != value) {
                this._textDirty = true;
                this._size = value;
            }
        }

        /**
         * 是否显示为斜体，默认false。
         * @member {boolean} egret.TextField#italic
         */
        public _italic:boolean;

        public get italic():boolean {
            return this._italic;
        }

        public set italic(value:boolean) {
            if (this._italic != value) {
                this._textDirty = true;
                this._italic = value;
            }
        }

        /**
         * 是否显示为粗体，默认false。
         * @member {boolean} egret.TextField#bold
         */
        public _bold:boolean;

        public get bold():boolean {
            return this._bold;
        }

        public set bold(value:boolean) {
            if (this._bold != value) {
                this._textDirty = true;
                this._bold = value;
            }
        }

        public _textColorString:string = "#FFFFFF";

        private _textColor:number = 0xFFFFFF;
        /**
         * 文字颜色
         * @member {number} egret.TextField#textColor
         */
        public get textColor():number {
            return this._textColor;
        }

        public set textColor(value:number) {
            if (this._textColor != value) {
                this._textDirty = true;
                this._textColor = value;
                this._textColorString = toColorString(value);
            }
        }

        public _strokeColorString:string = "#000000";

        private _strokeColor:number = 0x000000;
        /**
         * 描边颜色
         * @member {number} egret.TextField#strokeColor
         */
        public get strokeColor():number {
            return this._strokeColor;
        }

        public set strokeColor(value:number) {
            if (this._strokeColor != value) {
                this._textDirty = true;
                this._strokeColor = value;
                this._strokeColorString = toColorString(value);
            }
        }

        /**
         * 描边宽度，0为没有描边
         * @member {number} egret.TextField#stroke
         */
        public _stroke:number = 0;

        public get stroke():number {
            return this._stroke;
        }

        public set stroke(value:number) {
            if (this._stroke != value) {
                this._textDirty = true;
                this._stroke = value;
            }
        }

        /**
         * 文本水平对齐方式,使用HorizontalAlign定义的常量，默认值HorizontalAlign.LEFT。
         * @member {string} egret.TextField#textAlign
         */
        public _textAlign:string = "left";

        public get textAlign():string {
            return this._textAlign;
        }

        public set textAlign(value:string) {
            if (this._textAlign != value) {
                this._textDirty = true;
                this._textAlign = value;
            }
        }

        /**
         * 文本垂直对齐方式,使用VerticalAlign定义的常量，默认值VerticalAlign.TOP。
         * @member {string} egret.TextField#verticalAlign
         */
        public _verticalAlign:string = "top";

        public get verticalAlign():string {
            return this._verticalAlign;
        }

        public set verticalAlign(value:string) {
            if (this._verticalAlign != value) {
                this._textDirty = true;
                this._verticalAlign = value;
            }
        }

        /**
         * @member {any} egret.TextField#maxWidth
         */
        public maxWidth;

        /**
         * 行间距
         * @member {number} egret.TextField#lineSpacing
         */
        public _lineSpacing:number = 0;

        public get lineSpacing():number {
            return this._lineSpacing;
        }

        public set lineSpacing(value:number) {
            if (this._lineSpacing != value) {
                this._textDirty = true;
                this._lineSpacing = value;
            }
        }

        private _numLines:number = 0;
        /**
         * 文本行数
         * @member {number} egret.TextField#numLines
         */
        public get numLines():number {
            return this._numLines;
        }

        constructor() {
            super();
        }

        /**
         * @see egret.DisplayObject._render
         * @param renderContext
         */
        public _render(renderContext:RendererContext):void {
            this.drawText(renderContext, false);
        }

        /**
         * 测量显示对象坐标与大小
         */
        public _measureBounds():egret.Rectangle {
            var renderContext = egret.MainContext.instance.rendererContext;
            return this.drawText(renderContext, true);
        }

        /**
         * @private
         * @param renderContext
         * @returns {Rectangle}
         */
        private drawText(renderContext:RendererContext, forMeasure:boolean):Rectangle {

            var lines:Array<string> = this.getTextLines(renderContext);
            if (!lines) {
                return Rectangle.identity.initialize(0, 0, 0, 0);
            }
            var length:number = lines.length;
            var drawY:number = this._size * 0.5;
            var hGap:number = this._size + this._lineSpacing;
            var textHeight:number = length * hGap - this._lineSpacing;
            this._textHeight = textHeight;
            var explicitHeight:number = this._explicitHeight;
            if (this._hasHeightSet && textHeight < explicitHeight) {
                var valign:number = 0;
                if (this._verticalAlign == VerticalAlign.MIDDLE)
                    valign = 0.5;
                else if (this._verticalAlign == VerticalAlign.BOTTOM)
                    valign = 1;
                drawY += valign * (explicitHeight - textHeight);
            }
            else {
                explicitHeight = Number.POSITIVE_INFINITY;
            }
            drawY = Math.round(drawY);
            var minY:number = drawY;
            var halign:number = 0;
            if (this._textAlign == HorizontalAlign.CENTER) {
                halign = 0.5;
            }
            else if (this._textAlign == HorizontalAlign.RIGHT) {
                halign = 1;
            }
            var measuredWidths = this.measuredWidths;
            var maxWidth:number;
            if (this._hasWidthSet) {
                maxWidth = this._explicitWidth;
            }
            else {
                maxWidth = this._textWidth;
            }
            var minX:number = Number.POSITIVE_INFINITY;
            for (var i:number = 0; i < length; i++) {
                var line:string = lines[i];
                var measureW:number = measuredWidths[i];
                var drawX:number = Math.round((maxWidth - measureW) * halign);
                if (drawX < minX) {
                    minX = drawX;
                }
                if (!forMeasure && drawY < explicitHeight) {
                    renderContext.drawText(this, line, drawX, drawY, maxWidth);
                }
                drawY += hGap;
            }
            return Rectangle.identity.initialize(minX, minY, maxWidth, textHeight);
        }

        private _textWidth:number;
        private _textHeight:number;
        private measuredWidths:Array<number> = [];

<<<<<<< HEAD
        private getTextLines(renderContext:RendererContext):Array<string> {
            var text:string = this._text;
            if (!text) {
=======
        private getTextLines(renderContext:RendererContext):Array<string>{
            var text:string = this.text?this.text.toString():"";
            if(!text){
>>>>>>> cb89955b
                return null;
            }
            var measuredWidths = this.measuredWidths;
            measuredWidths.length = 0;
            renderContext.setupFont(this);
            var lines:Array<string> = text.split(/(?:\r\n|\r|\n)/);
            var length:number = lines.length;
            var maxWidth:number = 0;
            if (this._hasWidthSet) {
                var explicitWidth:number = this._explicitWidth;
                for (var i:number = 0; i < length; i++) {
                    var line:string = lines[i];
                    var measureW:number = renderContext.measureText(line);
                    if (measureW > explicitWidth) {
                        var newLine:string = "";
                        var lineWidth:number = 0;
                        var len:number = line.length;
                        for (var j:number = 0; j < len; j++) {
                            var word:string = line.charAt(j);
                            measureW = renderContext.measureText(word);
                            if (lineWidth + measureW > explicitWidth) {
                                i++;
                                length++;
                                if (lineWidth == 0) {
                                    lines.splice(i, 0, word);
                                    measuredWidths[i] = measureW;
                                    if (maxWidth < measureW) {
                                        maxWidth = measureW;
                                    }
                                    measureW = 0;
                                    word = "";
                                }
                                else {
                                    lines.splice(i, 0, newLine);
                                    measuredWidths[i] = lineWidth;
                                    if (maxWidth < lineWidth) {
                                        maxWidth = lineWidth;
                                    }
                                    newLine = "";
                                    lineWidth = 0;
                                }
                            }
                            lineWidth += measureW;
                            newLine += word;
                        }
                    }
                    else {
                        measuredWidths[i] = measureW;
                        if (maxWidth < measureW) {
                            maxWidth = measureW;
                        }
                    }
                }
            }
            else {
                for (i = 0; i < length; i++) {
                    line = lines[i];
                    measureW = renderContext.measureText(line);
                    measuredWidths[i] = measureW;
                    if (maxWidth < measureW) {
                        maxWidth = measureW;
                    }
                }
            }
            this._textWidth = maxWidth;
            return lines;
        }
    }
}<|MERGE_RESOLUTION|>--- conflicted
+++ resolved
@@ -326,15 +326,9 @@
         private _textHeight:number;
         private measuredWidths:Array<number> = [];
 
-<<<<<<< HEAD
-        private getTextLines(renderContext:RendererContext):Array<string> {
-            var text:string = this._text;
-            if (!text) {
-=======
         private getTextLines(renderContext:RendererContext):Array<string>{
             var text:string = this.text?this.text.toString():"";
             if(!text){
->>>>>>> cb89955b
                 return null;
             }
             var measuredWidths = this.measuredWidths;
