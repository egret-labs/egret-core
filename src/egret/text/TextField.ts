//////////////////////////////////////////////////////////////////////////////////////
//
//  Copyright (c) 2014-2015, Egret Technology Inc.
//  All rights reserved.
//  Redistribution and use in source and binary forms, with or without
//  modification, are permitted provided that the following conditions are met:
//
//     * Redistributions of source code must retain the above copyright
//       notice, this list of conditions and the following disclaimer.
//     * Redistributions in binary form must reproduce the above copyright
//       notice, this list of conditions and the following disclaimer in the
//       documentation and/or other materials provided with the distribution.
//     * Neither the name of the Egret nor the
//       names of its contributors may be used to endorse or promote products
//       derived from this software without specific prior written permission.
//
//  THIS SOFTWARE IS PROVIDED BY EGRET AND CONTRIBUTORS "AS IS" AND ANY EXPRESS
//  OR IMPLIED WARRANTIES, INCLUDING, BUT NOT LIMITED TO, THE IMPLIED WARRANTIES
//  OF MERCHANTABILITY AND FITNESS FOR A PARTICULAR PURPOSE ARE DISCLAIMED.
//  IN NO EVENT SHALL EGRET AND CONTRIBUTORS BE LIABLE FOR ANY DIRECT, INDIRECT,
//  INCIDENTAL, SPECIAL, EXEMPLARY, OR CONSEQUENTIAL DAMAGES (INCLUDING, BUT NOT
//  LIMITED TO, PROCUREMENT OF SUBSTITUTE GOODS OR SERVICES;LOSS OF USE, DATA,
//  OR PROFITS; OR BUSINESS INTERRUPTION) HOWEVER CAUSED AND ON ANY THEORY OF
//  LIABILITY, WHETHER IN CONTRACT, STRICT LIABILITY, OR TORT (INCLUDING
//  NEGLIGENCE OR OTHERWISE) ARISING IN ANY WAY OUT OF THE USE OF THIS SOFTWARE,
//  EVEN IF ADVISED OF THE POSSIBILITY OF SUCH DAMAGE.
//
//////////////////////////////////////////////////////////////////////////////////////

module egret.sys {
    /**
     * @private
     */
    export const enum TextKeys {
        /**
         * @private
         */
        fontSize,
        /**
         * @private
         */
        lineSpacing,
        /**
         * @private
         */
        textColor,
        /**
         * @private
         */
        textFieldWidth,
        /**
         * @private
         */
        textFieldHeight,
        /**
         * @private
         */
        textWidth,
        /**
         * @private
         */
        textHeight,
        /**
         * @private
         */
        textDrawWidth,
        /**
         * @private
         */
        fontFamily,
        /**
         * @private
         */
        textAlign,
        /**
         * @private
         */
        verticalAlign,
        /**
         * @private
         */
        textColorString,
        /**
         * @private
         */
        fontString,
        /**
         * @private
         */
        text,
        /**
         * @private
         */
        measuredWidths,
        /**
         * @private
         */
        bold,
        /**
         * @private
         */
        italic,
        /**
         * @private
         */
        fontStringChanged,
        /**
         * @private
         */
        textLinesChanged,
        /**
         * @private
         */
        wordWrap,
        /**
         * @private
         */
        displayAsPassword,
        /**
         * @private
         */
        maxChars,
        /**
         * @private
         */
        selectionActivePosition,
        /**
         * @private
         */
        selectionAnchorPosition,
        /**
         * @private
         */
        type,
        /**
         * @private
         */
        strokeColor,
        /**
         * @private
         */
        strokeColorString,
        /**
         * @private
         */
        stroke,
        /**
         * @private
         */
        scrollV,
        /**
         * @private
         */
        numLines,
        /**
         * @private
         */
        multiline,
        /**
         * @private
         */
        border,
        /**
         * @private
         */
        borderColor,
        /**
         * @private
         */
        background,
        /**
         * @private
         */
        backgroundColor,
        /**
         * @private
         */
        restrictAnd,
        /**
         * @private
         */
        restrictNot
    }
}

module egret {

    var SplitRegex = new RegExp("(?=[\\u00BF-\\u1FFF\\u2C00-\\uD7FF]|\\b|\\s)(?![。，！、》…）)}”】\\.\\,\\!\\?\\]\\:])");

    /**
     * @private
     * 根据样式测量文本宽度
     */
    function measureTextWidth(text, values:any, style?:ITextStyle):number {
        style = style || <egret.ITextStyle>{};
        var italic:boolean = style.italic == null ? values[sys.TextKeys.italic] : style.italic;
        var bold:boolean = style.bold == null ? values[sys.TextKeys.bold] : style.bold;
        var size:number = style.size == null ? values[sys.TextKeys.fontSize] : style.size;
        var fontFamily:string = style.fontFamily || values[sys.TextKeys.fontFamily] || TextField.default_fontFamily;
        return sys.measureText(text, fontFamily, size, bold, italic);
    }

    /**
     * @language en_US
     * TextField is the text rendering class of egret. It conducts rendering by using the browser / device API. Due to different ways of font rendering in different browsers / devices, there may be differences in the rendering
     * If developers expect  no differences among all platforms, please use BitmapText
     * @see http://docs.egret-labs.org/post/manual/text/createtext.html Create Text
     *
     * @event egret.Event.CHANGE Dispatched when entering text user input。
     * @event egret.FocusEvent.FOCUS_IN Dispatched after the focus to enter text.
     * @event egret.FocusEvent.FOCUS_OUT Enter the text loses focus after dispatch.
     * @version Egret 2.4
     * @platform Web,Native
     * @includeExample egret/text/TextField.ts
     */
    /**
     * @language zh_CN
     * TextField是egret的文本渲染类，采用浏览器/设备的API进行渲染，在不同的浏览器/设备中由于字体渲染方式不一，可能会有渲染差异
     * 如果开发者希望所有平台完全无差异，请使用BitmapText
     * @see http://docs.egret-labs.org/post/manual/text/createtext.html 创建文本
     *
     * @event egret.Event.CHANGE 输入文本有用户输入时调度。
     * @event egret.FocusEvent.FOCUS_IN 聚焦输入文本后调度。
     * @event egret.FocusEvent.FOCUS_OUT 输入文本失去焦点后调度。
     * @version Egret 2.4
     * @platform Web,Native
     * @includeExample egret/text/TextField.ts
     */
    export class TextField extends DisplayObject {

        /**
         * @language en_US
         * default fontFamily
         * @version Egret 2.4
         * @platform Web,Native
         */
        /**
         * @language zh_CN
         * 默认文本字体
         * @version Egret 2.4
         * @platform Web,Native
         */
        public static default_fontFamily:string = "Arial";

        /**
         * @version Egret 2.4
         * @platform Web,Native
         */
        constructor() {
            super();
            var textNode = new sys.TextNode();
            textNode.fontFamily = TextField.default_fontFamily;
            this.textNode = textNode;
            this.$renderNode = textNode;
            this.$TextField = {
                0: 30,             //fontSize
                1: 0,              //lineSpacing
                2: 0xffffff,       //textColor
                3: NaN,           //textFieldWidth
                4: NaN,           //textFieldHeight
                5: 0,              //textWidth
                6: 0,              //textHeight
                7: 0,              //textDrawWidth
                8: TextField.default_fontFamily,   //fontFamily
                9: "left",         //textAlign
                10: "top",         //verticalAlign
                11: "#ffffff",     //textColorString
                12: "",            //fontString
                13: "",            //text
                14: [],            //measuredWidths
                15: false,         //bold,
                16: false,         //italic,
                17: true,          //fontStringChanged,
                18: false,         //textLinesChanged,
                19: false,          //wordWrap
                20: false,         //displayAsPassword
                21: 0,              //maxChars
                22: 0, //selectionActivePosition,
                23: 0, //selectionAnchorPosition,
                24: TextFieldType.DYNAMIC,              //type
                25: 0x000000,              //strokeColor
                26: "#000000",              //strokeColorString
                27: 0,              //stroke
                28: -1,              //scrollV
                29: 0,              //numLines
                30: false,              //multiline
                31: false,              //border
                32: 0x000000,              //borderColor
                33: false,              //background
                34: 0xffffff,              //backgroundColor
                35: null,           //restrictAnd
                36: null           //restrictNot
            };
        }

        /**
         * @private
         */
        $TextField:Object;

        /**
         * @private
         *
         * @returns
         */
        private isInput():boolean {
            return this.$TextField[sys.TextKeys.type] == TextFieldType.INPUT;
        }

        $inputEnabled:boolean = false;

        $setTouchEnabled(value:boolean):boolean {
            var result:boolean = super.$setTouchEnabled(value);

            if (this.isInput()) {
                this.$inputEnabled = true;
            }

            return result;
        }

        /**
         * @language en_US
         * The name of the font to use, or a comma-separated list of font names.
         * @default "Arial"
         * @version Egret 2.4
         * @platform Web,Native
         */
        /**
         * @language zh_CN
         * 要使用的字体的名称或用逗号分隔的字体名称列表。
         * @default "Arial"
         * @version Egret 2.4
         * @platform Web,Native
         */
        public get fontFamily():string {
            return this.$TextField[sys.TextKeys.fontFamily];
        }

        public set fontFamily(value:string) {
            this.$setFontFamily(value);
        }

        $setFontFamily(value:string):boolean {
            var values = this.$TextField;
            if (values[sys.TextKeys.fontFamily] == value) {
                return false;
            }
            values[sys.TextKeys.fontFamily] = value;
            this.invalidateFontString();

            return true;
        }

        /**
         * @language en_US
         * The size in pixels of text
         * @default 30
         * @version Egret 2.4
         * @platform Web,Native
         */
        /**
         * @language zh_CN
         * 文本的字号大小。
         * @default 30
         * @version Egret 2.4
         * @platform Web,Native
         */
        public get size():number {
            return this.$TextField[sys.TextKeys.fontSize];
        }

        public set size(value:number) {
            this.$setSize(value);
        }

        $setSize(value:number):boolean {
            value = +value || 0;

            var values = this.$TextField;
            if (values[sys.TextKeys.fontSize] == value) {
                return false;
            }
            values[sys.TextKeys.fontSize] = value;
            this.invalidateFontString();

            return true;
        }

<<<<<<< HEAD
=======
        ///**
        // * @private
        // * @version Egret 2.4
        // * @platform Web,Native
        // */
        //public get fontSize():number {
        //    return this.$TextField[sys.TextKeys.fontSize];
        //}
        //
        ///**
        // * @private
        // */
        //public set fontSize(value:number) {
        //    value = +value || 0;
        //
        //    var values = this.$TextField;
        //    if (values[sys.TextKeys.fontSize] == value) {
        //        return;
        //    }
        //    values[sys.TextKeys.fontSize] = value;
        //    this.invalidateFontString();
        //}

>>>>>>> e81f86a9
        /**
         * @language en_US
         * Specifies whether the text is boldface.
         * @default false
         * @version Egret 2.4
         * @platform Web,Native
         */
        /**
         * @language zh_CN
         * 是否显示为粗体。
         * @default false
         * @version Egret 2.4
         * @platform Web,Native
         */
        public get bold():boolean {
            return this.$TextField[sys.TextKeys.bold];
        }

        public set bold(value:boolean) {
            this.$setBold(value);
        }

        $setBold(value:boolean):boolean {
            value = !!value;
            var values = this.$TextField;
            if (value == values[sys.TextKeys.bold]) {
                return false;
            }
            values[sys.TextKeys.bold] = value;
            this.invalidateFontString();

            return true;
        }

        /**
         * @language en_US
         * Determines whether the text is italic font.
         * @default false
         * @version Egret 2.4
         * @platform Web,Native
         */
        /**
         * @language zh_CN
         * 是否显示为斜体。
         * @default false
         * @version Egret 2.4
         * @platform Web,Native
         */
        public get italic():boolean {
            return this.$TextField[sys.TextKeys.italic];
        }

        public set italic(value:boolean) {
            this.$setItalic(value);
        }

        $setItalic(value:boolean):boolean {
            value = !!value;
            var values = this.$TextField;
            if (value == values[sys.TextKeys.italic]) {
                return false;
            }
            values[sys.TextKeys.italic] = value;
            this.invalidateFontString();

            return true;
        }

        /**
         * @private
         *
         */
        private invalidateFontString():void {
            this.$TextField[sys.TextKeys.fontStringChanged] = true;
            this.$invalidateTextField();
        }

        /**
         * @language en_US
         * Horizontal alignment of text.
         * @default：egret.HorizontalAlign.LEFT
         * @version Egret 2.4
         * @platform Web,Native
         */
        /**
         * @language zh_CN
         * 文本的水平对齐方式。
         * @default：egret.HorizontalAlign.LEFT
         * @version Egret 2.4
         * @platform Web,Native
         */
        public get textAlign():string {
            return this.$TextField[sys.TextKeys.textAlign];
        }

        public set textAlign(value:string) {
            this.$setTextAlign(value);
        }

        $setTextAlign(value:string):boolean {
            var values = this.$TextField;
            if (values[sys.TextKeys.textAlign] == value) {
                return false;
            }
            values[sys.TextKeys.textAlign] = value;
            this.$invalidateTextField();

            return true;
        }

        /**
         * @language en_US
         * Vertical alignment of text.
         * @default：egret.VerticalAlign.TOP
         * @version Egret 2.4
         * @platform Web,Native
         */
        /**
         * @language zh_CN
         * 文字的垂直对齐方式。
         * @default：egret.VerticalAlign.TOP
         * @version Egret 2.4
         * @platform Web,Native
         */
        public get verticalAlign():string {
            return this.$TextField[sys.TextKeys.verticalAlign];
        }

        public set verticalAlign(value:string) {
            this.$setVerticalAlign(value);
        }

        $setVerticalAlign(value:string):boolean {
            var values = this.$TextField;
            if (values[sys.TextKeys.verticalAlign] == value) {
                return false;
            }
            values[sys.TextKeys.verticalAlign] = value;
            this.$invalidateTextField();

            return true;
        }

        /**
         * @language en_US
         * An integer representing the amount of vertical space between lines.
         * @default 0
         * @version Egret 2.4
         * @platform Web,Native
         */
        /**
         * @language zh_CN
         * 一个整数，表示行与行之间的垂直间距量
         * @default 0
         * @version Egret 2.4
         * @platform Web,Native
         */
        public get lineSpacing():number {
            return this.$TextField[sys.TextKeys.lineSpacing];
        }

        public set lineSpacing(value:number) {
            this.$setLineSpacing(value);
        }

        $setLineSpacing(value:number):boolean {
            value = +value || 0;

            var values = this.$TextField;
            if (values[sys.TextKeys.lineSpacing] == value)
                return false;
            values[sys.TextKeys.lineSpacing] = value;
            this.$invalidateTextField();

            return true;
        }

        /**
         * @language en_US
         * Color of the text.
         * @default 0x000000
         * @version Egret 2.4
         * @platform Web,Native
         */
        /**
         * @language zh_CN
         * 文本颜色
         * @default 0x000000
         * @version Egret 2.4
         * @platform Web,Native
         */
        public get textColor():number {
            return this.$TextField[sys.TextKeys.textColor];
        }

        public set textColor(value:number) {
            this.$setTextColor(value);
        }

        $setTextColor(value:number):boolean {
            value = +value | 0;
            var values = this.$TextField;
            if (values[sys.TextKeys.textColor] == value) {
                return false;
            }
            values[sys.TextKeys.textColor] = value;
            if (this.inputUtils) {
                this.inputUtils._setColor(this.$TextField[sys.TextKeys.textColor]);
            }
            this.$invalidate();

            return true;
        }

        /**
         * @language en_US
         * A Boolean value that indicates whether the text field has word wrap. If the value of wordWrap is true, the text
         * field has word wrap; if the value is false, the text field does not have word wrap.
         * @default true
         * @version Egret 2.4
         * @platform Web,Native
         */
        /**
         * @language zh_CN
         * 一个布尔值，表示文本字段是否自动换行。如果 wordWrap 的值为 true，则该文本字段自动换行；
         * 如果值为 false，则该文本字段不自动换行,如果同时显式设置过宽度，超出宽度的部分将被截断。
         * @default true
         * @version Egret 2.4
         * @platform Web,Native
         */
        public get wordWrap():boolean {
            return this.$TextField[sys.TextKeys.wordWrap];
        }

        public set wordWrap(value:boolean) {
            value = !!value;
            var values = this.$TextField;
            if (value == values[sys.TextKeys.wordWrap]) {
                return;
            }
            if (values[sys.TextKeys.displayAsPassword]) {
                return;
            }
            values[sys.TextKeys.wordWrap] = value;
            this.$invalidateTextField();
        }

        /**
         * @private
         */
        private inputUtils:InputController = null;

        /**
         * @language en_US
         * Type of the text field.
         * Any one of the following TextFieldType constants: TextFieldType.DYNAMIC (specifies the dynamic text field that users can not edit), or TextFieldType.INPUT (specifies the dynamic text field that users can edit).
         * @default egret.TextFieldType.DYNAMIC
         */
        /**
         * @language zh_CN
         * 文本字段的类型。
         * 以下 TextFieldType 常量中的任一个：TextFieldType.DYNAMIC（指定用户无法编辑的动态文本字段），或 TextFieldType.INPUT（指定用户可以编辑的输入文本字段）。
         * @default egret.TextFieldType.DYNAMIC
         */
        public set type(value:string) {
            this.$setType(value);
        }

        /**
         * @private
         *
         * @param value
         */
        $setType(value:string):boolean {
            var values = this.$TextField;
            if (values[sys.TextKeys.type] != value) {
                values[sys.TextKeys.type] = value;
                if (value == TextFieldType.INPUT) {//input，如果没有设置过宽高，则设置默认值为100，30
                    if (isNaN(values[sys.TextKeys.textFieldWidth])) {
                        this.$setWidth(100);
                    }
                    if (isNaN(values[sys.TextKeys.textFieldHeight])) {
                        this.$setHeight(30);
                    }

                    this.$setTouchEnabled(true);

                    //创建stageText
                    if (this.inputUtils == null) {
                        this.inputUtils = new egret.InputController();
                    }

                    this.inputUtils.init(this);
                    this.$invalidateTextField();

                    if (this.$stage) {
                        this.inputUtils._addStageText();
                    }
                }
                else {
                    if (this.inputUtils) {
                        this.inputUtils._removeStageText();
                        this.inputUtils = null;
                    }
                    this.$setTouchEnabled(false);
                }

                return true;
            }
            return false;
        }

        /**
         * @version Egret 2.4
         * @platform Web,Native
         */
        public get type():string {
            return this.$TextField[sys.TextKeys.type];
        }

        /**
         * @version Egret 2.4
         * @platform Web,Native
         */
        public get text():string {
            return this.$getText();
        }

        /**
         * @private
         *
         * @returns
         */
        public $getText():string {
            if (this.$TextField[sys.TextKeys.type] == egret.TextFieldType.INPUT) {
                return this.inputUtils._getText();
            }

            return this.$TextField[sys.TextKeys.text];
        }

        /**
         * @language en_US
         * Serve as a string of the current text field in the text
         */
        /**
         * @language zh_CN
         * 作为文本字段中当前文本的字符串
         */
        public set text(value:string) {
            this.$setText(value);
        }

        /**
         * @private
         *
         * @param value
         */
        $setBaseText(value:string):boolean {
            if (value == null) {
                value = "";
            }
            value = value.toString();
            this.isFlow = false;
            var values = this.$TextField;
            if (values[sys.TextKeys.text] != value) {
                this.$invalidateTextField();
                values[sys.TextKeys.text] = value;
                var text:string = "";
                if (values[sys.TextKeys.displayAsPassword]) {
                    text = this.changeToPassText(value);
                }
                else {
                    text = value;
                }

                this.setMiddleStyle([<egret.ITextElement>{text: text}]);
                return true;
            }
            return false;
        }

        /**
         * @private
         *
         * @param value
         */
        $setText(value:string):boolean {
            if (value == null) {
                value = "";
            }
            var result:boolean = this.$setBaseText(value);
            if (this.inputUtils) {
                this.inputUtils._setText(this.$TextField[sys.TextKeys.text]);
            }
            return result;
        }

        /**
         * @language en_US
         * Specify whether the text field is a password text field.
         * If the value of this property is true, the text field is treated as a password text field and hides the input characters using asterisks instead of the actual characters. If false, the text field is not treated as a password text field.
         * @default false
         */
        /**
         * @language zh_CN
         * 指定文本字段是否是密码文本字段。
         * 如果此属性的值为 true，则文本字段被视为密码文本字段，并使用星号而不是实际字符来隐藏输入的字符。如果为 false，则不会将文本字段视为密码文本字段。
         * @default false
         */
        public get displayAsPassword():boolean {
            return this.$TextField[sys.TextKeys.displayAsPassword];
        }

        public set displayAsPassword(value:boolean) {
            this.$setDisplayAsPassword(value);
        }

        /**
         * @private
         *
         * @param value
         */
        $setDisplayAsPassword(value:boolean):boolean {
            var values = this.$TextField;
            if (values[sys.TextKeys.displayAsPassword] != value) {
                values[sys.TextKeys.displayAsPassword] = value;
                this.$invalidateTextField();

                var text:string = "";
                if (value) {
                    text = this.changeToPassText(values[sys.TextKeys.text]);
                }
                else {
                    text = values[sys.TextKeys.text];
                }

                this.setMiddleStyle([<egret.ITextElement>{text: text}]);

                return true;
            }
            return false;
        }

        /**
         * @version Egret 2.4
         * @platform Web,Native
         */
        public get strokeColor():number {
            return this.$TextField[sys.TextKeys.strokeColor];
        }

        /**
         * @language en_US
         * Represent the stroke color of the text.
         * Contain three 8-bit numbers with RGB color components; for example, 0xFF0000 is red, 0x00FF00 is green.
         * @default 0x000000
         */
        /**
         * @language zh_CN
         * 表示文本的描边颜色。
         * 包含三个 8 位 RGB 颜色成分的数字；例如，0xFF0000 为红色，0x00FF00 为绿色。
         * @default 0x000000
         */
        public set strokeColor(value:number) {
            this.$setStrokeColor(value);
        }

        /**
         * @private
         *
         * @param value
         */
        $setStrokeColor(value:number):boolean {
            var values = this.$TextField;
            if (values[sys.TextKeys.strokeColor] != value) {
                this.$invalidateTextField();
                values[sys.TextKeys.strokeColor] = value;
                values[sys.TextKeys.strokeColorString] = toColorString(value);

                return true;
            }

            return false;
        }


        /**
         * @version Egret 2.4
         * @platform Web,Native
         */
        public get stroke():number {
            return this.$TextField[sys.TextKeys.stroke];
        }

        /**
         * @language en_US
         * Indicate the stroke width.
         * 0 means no stroke.
         * @default 0
         */
        /**
         * @language zh_CN
         * 表示描边宽度。
         * 0为没有描边。
         * @default 0
         */
        public set stroke(value:number) {
            this.$setStroke(value);
        }

        /**
         * @private
         *
         * @param value
         */
        $setStroke(value:number):boolean {
            if (this.$TextField[sys.TextKeys.stroke] != value) {
                this.$invalidateTextField();
                this.$TextField[sys.TextKeys.stroke] = value;

                return true;
            }
            return false;
        }


        /**
         * @language en_US
         * The maximum number of characters that the text field can contain, as entered by a user. \n A script can insert more text than maxChars allows; the maxChars property indicates only how much text a user can enter. If the value of this property is 0, a user can enter an unlimited amount of text.
         * The default value is 0.
         * @default 0
         */
        /**
         * @language zh_CN
         * 文本字段中最多可包含的字符数（即用户输入的字符数）。
         * 脚本可以插入比 maxChars 允许的字符数更多的文本；maxChars 属性仅表示用户可以输入多少文本。如果此属性的值为 0，则用户可以输入无限数量的文本。
         * @default 0
         */
        public get maxChars():number {
            return this.$TextField[sys.TextKeys.maxChars];
        }

        public set maxChars(value:number) {
            this.$setMaxChars(value);
        }

        /**
         * @private
         *
         * @param value
         */
        $setMaxChars(value:number):boolean {
            if (this.$TextField[sys.TextKeys.maxChars] != value) {
                this.$TextField[sys.TextKeys.maxChars] = value;

                return true;
            }

            return false;
        }

        /**
         * @language en_US
         * Vertical position of text in a text field. scrollV property helps users locate specific passages in a long article, and create scrolling text fields.
         * Vertically scrolling units are lines, and horizontal scrolling unit is pixels.
         * If the first displayed line is the first line in the text field, scrollV is set to 1 (instead of 0).
         */
        /**
         * @language zh_CN
         * 文本在文本字段中的垂直位置。scrollV 属性可帮助用户定位到长篇文章的特定段落，还可用于创建滚动文本字段。
         * 垂直滚动的单位是行，而水平滚动的单位是像素。
         * 如果显示的第一行是文本字段中的第一行，则 scrollV 设置为 1（而非 0）。
         */
        public set scrollV(value:number) {
            this.$TextField[sys.TextKeys.scrollV] = Math.max(value, 1);

            this.$invalidateTextField();
        }

        /**
         * @version Egret 2.4
         * @platform Web,Native
         */
        public get scrollV():number {
            return Math.min(Math.max(this.$TextField[sys.TextKeys.scrollV], 1), this.maxScrollV);
        }

        /**
         * @language en_US
         * The maximum value of scrollV
         * @version Egret 2.4
         * @platform Web,Native
         */
        /**
         * @language zh_CN
         * scrollV 的最大值
         * @version Egret 2.4
         * @platform Web,Native
         */
        public get maxScrollV():number {
            this.$getLinesArr();
            return Math.max(this.$TextField[sys.TextKeys.numLines] - TextFieldUtils.$getScrollNum(this) + 1, 1);
        }

        /**
         * @private
         * @version Egret 2.4
         * @platform Web,Native
         */
        public get selectionBeginIndex():number {
            return 0;
        }

        /**
         * @private
         * @version Egret 2.4
         * @platform Web,Native
         */
        public get selectionEndIndex():number {
            return 0;
        }

        /**
         * @private
         * @version Egret 2.4
         * @platform Web,Native
         */
        public get caretIndex():number {
            return 0;
        }

        /**
         * @private
         *
         * @param beginIndex
         * @param endIndex
         */
        $setSelection(beginIndex:number, endIndex:number):boolean {
            return false;
        }

        /**
         * @private
         *
         * @returns
         */
        $getLineHeight():number {
            return this.$TextField[sys.TextKeys.lineSpacing] + this.$TextField[sys.TextKeys.fontSize];
        }

        /**
         * @language en_US
         * Number of lines of text.
         * @version Egret 2.4
         * @platform Web,Native
         */
        /**
         * @language zh_CN
         * 文本行数。
         * @version Egret 2.4
         * @platform Web,Native
         */
        public get numLines():number {
            this.$getLinesArr();
            return this.$TextField[sys.TextKeys.numLines];
        }

        /**
         * @language en_US
         * Indicate whether field is a multiline text field. Note that this property is valid only when the type is TextFieldType.INPUT.
         * If the value is true, the text field is multiline; if the value is false, the text field is a single-line text field. In a field of type TextFieldType.INPUT, the multiline value determines whether the Enter key creates a new line (a value of false, and the Enter key is ignored).
         * @default false
         */
        /**
         * @language zh_CN
         * 表示字段是否为多行文本字段。注意，此属性仅在type为TextFieldType.INPUT时才有效。
         * 如果值为 true，则文本字段为多行文本字段；如果值为 false，则文本字段为单行文本字段。在类型为 TextFieldType.INPUT 的字段中，multiline 值将确定 Enter 键是否创建新行（如果值为 false，则将忽略 Enter 键）。
         * @default false
         */
        public set multiline(value:boolean) {
            this.$setMultiline(value);
        }

        /**
         * @private
         *
         * @param value
         */
        $setMultiline(value:boolean):boolean {
            this.$TextField[sys.TextKeys.multiline] = value;
            this.$invalidateTextField();
            return true;
        }

        public get multiline():boolean {
            return this.$TextField[sys.TextKeys.multiline];
        }

        /**
         * @language en_US
         * Indicates a user can enter into the text field character set. If you restrict property is null, you can enter any character. If you restrict property is an empty string, you can not enter any character. If you restrict property is a string of characters, you can enter only characters in the string in the text field. The string is scanned from left to right. You can use a hyphen (-) to specify a range. Only restricts user interaction; a script may put any text into the text field. <br/>
                  * If the string of characters caret (^) at the beginning, all characters are initially accepted, then the string are excluded from receiving ^ character. If the string does not begin with a caret (^) to, any characters are initially accepted and then a string of characters included in the set of accepted characters. <br/>
                  * The following example allows only uppercase characters, spaces, and numbers in the text field: <br/>
                  * My_txt.restrict = "A-Z 0-9"; <br/>
                  * The following example includes all characters except lowercase letters: <br/>
                  * My_txt.restrict = "^ a-z"; <br/>
                  * If you need to enter characters \ ^, use two backslash "\\ -" "\\ ^": <br/>
                  * Can be used anywhere in the string ^ to rule out including characters and switch between characters, but can only be used to exclude a ^. The following code includes only uppercase letters except uppercase Q: <br/>
                  * My_txt.restrict = "A-Z ^ Q"; <br/>
         * @version Egret 2.4
         * @platform Web,Native
         * @default null
         */
        /**
         * @language zh_CN
         * 表示用户可输入到文本字段中的字符集。如果 restrict 属性的值为 null，则可以输入任何字符。如果 restrict 属性的值为空字符串，则不能输入任何字符。如果 restrict 属性的值为一串字符，则只能在文本字段中输入该字符串中的字符。从左向右扫描该字符串。可以使用连字符 (-) 指定一个范围。只限制用户交互；脚本可将任何文本放入文本字段中。<br/>
         * 如果字符串以尖号 (^) 开头，则先接受所有字符，然后从接受字符集中排除字符串中 ^ 之后的字符。如果字符串不以尖号 (^) 开头，则最初不接受任何字符，然后将字符串中的字符包括在接受字符集中。<br/>
         * 下例仅允许在文本字段中输入大写字符、空格和数字：<br/>
         * my_txt.restrict = "A-Z 0-9";<br/>
         * 下例包含除小写字母之外的所有字符：<br/>
         * my_txt.restrict = "^a-z";<br/>
         * 如果需要输入字符 \ ^，请使用2个反斜杠 "\\-" "\\^" ：<br/>
         * 可在字符串中的任何位置使用 ^，以在包含字符与排除字符之间进行切换，但是最多只能有一个 ^ 用来排除。下面的代码只包含除大写字母 Q 之外的大写字母：<br/>
         * my_txt.restrict = "A-Z^Q";<br/>
         * @version Egret 2.4
         * @platform Web,Native
         * @default null
         */
        public set restrict(value:string) {
            var values = this.$TextField;
            if (value == null) {
                values[sys.TextKeys.restrictAnd] = null;
                values[sys.TextKeys.restrictNot] = null;
            }
            else {
                var index = -1;
                while (index < value.length) {
                    index = value.indexOf("^", index);
                    if (index == 0) {
                        break;
                    }
                    else if (index > 0) {
                        if (value.charAt(index - 1) != "\\") {
                            break;
                        }
                        index++;
                    }
                    else {
                        break;
                    }
                }

                if (index == 0) {
                    values[sys.TextKeys.restrictAnd] = null;
                    values[sys.TextKeys.restrictNot] = value.substring(index + 1);
                }
                else if (index > 0) {
                    values[sys.TextKeys.restrictAnd] = value.substring(0, index);
                    values[sys.TextKeys.restrictNot] = value.substring(index + 1);
                }
                else {
                    values[sys.TextKeys.restrictAnd] = value;
                    values[sys.TextKeys.restrictNot] = null;
                }
            }

        }

        public get restrict():string {
            var values = this.$TextField;

            var str:string = null;
            if (values[sys.TextKeys.restrictAnd] != null) {
                str = values[sys.TextKeys.restrictAnd];
            }

            if (values[sys.TextKeys.restrictNot] != null) {
                if (str == null) {
                    str = "";
                }
                str += "^" + values[sys.TextKeys.restrictNot];
            }
            return str;
        }

        /**
         * @private
         *
         * @param value
         */
        $setWidth(value:number):boolean {
            var values = this.$TextField;
            if (isNaN(value)) {
                if (isNaN(values[sys.TextKeys.textFieldWidth])) {
                    return false;
                }

                values[sys.TextKeys.textFieldWidth] = NaN;
            }
            else {
                if (values[sys.TextKeys.textFieldWidth] == value) {
                    return false;
                }

                values[sys.TextKeys.textFieldWidth] = value;
            }

            value = +value;
            if (value < 0) {
                return false;
            }
            this.$invalidateTextField();

            return true;
        }

        /**
         * @private
         *
         * @param value
         */
        $setHeight(value:number):boolean {
            var values = this.$TextField;
            if (isNaN(value)) {
                if (isNaN(values[sys.TextKeys.textFieldHeight])) {
                    return false;
                }

                values[sys.TextKeys.textFieldHeight] = NaN;
            }
            else {
                if (values[sys.TextKeys.textFieldHeight] == value) {
                    return false;
                }

                values[sys.TextKeys.textFieldHeight] = value;
            }

            value = +value;
            if (value < 0) {
                return false;
            }
            this.$invalidateTextField();

            return true;
        }

        /**
         * @private
         * 获取显示宽度
         */
        $getWidth():number {
            var values = this.$TextField;
            return isNaN(values[sys.TextKeys.textFieldWidth]) ? this.$getContentBounds().width : values[sys.TextKeys.textFieldWidth];
        }

        /**
         * @private
         * 获取显示宽度
         */
        $getHeight():number {
            var values = this.$TextField;
            return isNaN(values[sys.TextKeys.textFieldHeight]) ? this.$getContentBounds().height : values[sys.TextKeys.textFieldHeight];
        }

        /**
         * @private
         */
        private textNode:sys.TextNode;
        /**
         * @private
         */
        private graphicsNode:sys.GraphicsNode = null;

        /**
         * @language en_US
         * Specifies whether the text field has a border.
         * If true, the text field has a border. If false, the text field has no border.
         * Use borderColor property to set the border color.
         * @default false
         */
        /**
         * @language zh_CN
         * 指定文本字段是否具有边框。
         * 如果为 true，则文本字段具有边框。如果为 false，则文本字段没有边框。
         * 使用 borderColor 属性来设置边框颜色。
         * @default false
         */
        public set border(value:boolean) {
            this.$TextField[sys.TextKeys.border] = value;
            this.$invalidate();
        }

        /**
         * @version Egret 2.4
         * @platform Web,Native
         */
        public get border():boolean {
            return this.$TextField[sys.TextKeys.border];
        }

        /**
         * @language en_US
         * The color of the text field border.
         * Even currently is no border can be retrieved or set this property, but only if the text field has the border property is set to true, the color is visible.
         * @default 0x000000
         */
        /**
         * @language zh_CN
         * 文本字段边框的颜色。
         * 即使当前没有边框，也可检索或设置此属性，但只有当文本字段已将 border 属性设置为 true 时，才可以看到颜色。
         * @default 0x000000
         */
        public set borderColor(value:number) {
            this.$TextField[sys.TextKeys.borderColor] = value;
            this.$invalidate();
        }

        /**
         * @version Egret 2.4
         * @platform Web,Native
         */
        public get borderColor():number {
            return this.$TextField[sys.TextKeys.borderColor];
        }

        /**
         * @language en_US
         * Specifies whether the text field has a background fill.
         * If true, the text field has a background fill. If false, the text field has no background fill.
         * Use the backgroundColor property to set the background color of the text field.
         * @default false
         */
        /**
         * @language zh_CN
         * 指定文本字段是否具有背景填充。
         * 如果为 true，则文本字段具有背景填充。如果为 false，则文本字段没有背景填充。
         * 使用 backgroundColor 属性来设置文本字段的背景颜色。
         * @default false
         */
        public set background(value:boolean) {
            this.$TextField[sys.TextKeys.background] = value;
            this.$invalidate();
        }

        /**
         * @version Egret 2.4
         * @platform Web,Native
         */
        public get background():boolean {
            return this.$TextField[sys.TextKeys.background];
        }

        /**
         * @language en_US
         * Color of the text field background.
         * Even currently is no background, can be retrieved or set this property, but only if the text field has the background property set to true, the color is visible.
         * @default 0xFFFFFF
         */
        /**
         * @language zh_CN
         * 文本字段背景的颜色。
         * 即使当前没有背景，也可检索或设置此属性，但只有当文本字段已将 background 属性设置为 true 时，才可以看到颜色。
         * @default 0xFFFFFF
         */
        public set backgroundColor(value:number) {
            this.$TextField[sys.TextKeys.backgroundColor] = value;
            this.$invalidate();
        }

        /**
         * @version Egret 2.4
         * @platform Web,Native
         */
        public get backgroundColor():number {
            return this.$TextField[sys.TextKeys.backgroundColor];
        }

        /**
         * @private
         *
         */
        private fillBackground(lines:number[]):void {
            var graphics = this.graphicsNode;
            if (graphics) {
                graphics.clear();
            }
            var values = this.$TextField;
            if (values[sys.TextKeys.background] || values[sys.TextKeys.border] || lines.length > 0) {
                if (!graphics) {
                    graphics = this.graphicsNode = new sys.GraphicsNode();
                    var groupNode = new sys.GroupNode();
                    groupNode.addNode(graphics);
                    groupNode.addNode(this.textNode);
                    this.$renderNode = groupNode;
                }
                var fillPath:sys.Path2D;
                var strokePath:sys.Path2D;
                //渲染背景
                if (values[sys.TextKeys.background]) {
                    fillPath = graphics.beginFill(values[sys.TextKeys.backgroundColor]);
                    fillPath.rect(0, 0, this.$getWidth(), this.$getHeight());
                }
                //渲染边框
                if (values[sys.TextKeys.border]) {
                    strokePath = graphics.lineStyle(1, values[sys.TextKeys.borderColor]);
                    //1像素和3像素线条宽度的情况，会向右下角偏移0.5像素绘制。少画一像素宽度，正好能不超出文本测量边界。
                    strokePath.rect(0, 0, this.$getWidth() - 1, this.$getHeight() - 1);
                }
                //渲染下划线
                if (lines.length > 0) {
                    var textColor = values[sys.TextKeys.textColor];
                    var lastColor = -1;
                    var length = lines.length;
                    for (var i = 0; i < length; i+=4) {
                        var x:number = lines[i];
                        var y:number = lines[i + 1];
                        var w:number = lines[i + 2];
                        var color:number = lines[i + 3] || textColor;
                        if (lastColor < 0 || lastColor != color) {
                            lastColor = color;
                            strokePath = graphics.lineStyle(2, color, 1, CapsStyle.NONE);
                        }
                        strokePath.moveTo(x, y);
                        strokePath.lineTo(x + w, y);
                    }
                }
            }
        }

        /**
         * @private
         * @version Egret 2.4
         * @platform Web,Native
         */
        public setFocus() {
            //todo:
            egret.$warn(1013);
        }

        /**
         * @private
         *
         */
        public $onRemoveFromStage():void {
            super.$onRemoveFromStage();

            this.removeEvent();

            if (this.$TextField[sys.TextKeys.type] == TextFieldType.INPUT) {
                this.inputUtils._removeStageText();
            }
        }

        /**
         * @private
         *
         * @param stage
         * @param nestLevel
         */
        public $onAddToStage(stage:Stage, nestLevel:number):void {
            super.$onAddToStage(stage, nestLevel);

            this.addEvent();

            if (this.$TextField[sys.TextKeys.type] == TextFieldType.INPUT) {
                this.inputUtils._addStageText();
            }
        }

        /**
         * 不能重写$invalidateContentBounds，因为内部graphics调用clear时会触发$invalidateContentBounds这狗方法，从而导致死循环。
         */
        $invalidateTextField():void {
            this.$invalidateContentBounds();
            this.$TextField[sys.TextKeys.textLinesChanged] = true;
        }

        $update(bounds?:Rectangle):boolean {
            var bounds = this.$getContentBounds();
            var tmpBounds = Rectangle.create();
            tmpBounds.copyFrom(bounds);
            if (this.$TextField[sys.TextKeys.border]) {
                tmpBounds.width += 2;
                tmpBounds.height += 2;
            }
            var _strokeDouble = this.$TextField[sys.TextKeys.stroke] * 2;
            if (_strokeDouble > 0) {
                tmpBounds.width += _strokeDouble * 2;
                tmpBounds.height += _strokeDouble * 2;
            }
            tmpBounds.x -= _strokeDouble;
            tmpBounds.y -= _strokeDouble;
            var result = super.$update(tmpBounds);
            Rectangle.release(tmpBounds);
            return result;
        }

        /**
         * @private
         */
        $measureContentBounds(bounds:Rectangle):void {
            this.$getLinesArr();

            var w:number = !isNaN(this.$TextField[sys.TextKeys.textFieldWidth]) ? this.$TextField[sys.TextKeys.textFieldWidth] : this.$TextField[sys.TextKeys.textWidth];
            var h:number = !isNaN(this.$TextField[sys.TextKeys.textFieldHeight]) ? this.$TextField[sys.TextKeys.textFieldHeight] : TextFieldUtils.$getTextHeight(this);

            bounds.setTo(0, 0, w, h);
        }

        /**
         * @private
         * @see egret.DisplayObject._render
         * @param renderContext
         */
        $render():void {
            if (this.$TextField[sys.TextKeys.type] == TextFieldType.INPUT) {
                if (this.$hasAnyFlags(sys.DisplayObjectFlags.InitFlags) || this.$hasAnyFlags(sys.DisplayObjectFlags.DownOnAddedOrRemoved)) {
                    this.inputUtils._updateProperties();
                }
                if (this.$isTyping) {
                    return;
                }
            }
            else if (this.$TextField[sys.TextKeys.textFieldWidth] == 0) {
                return;
            }

            var underLines = this.drawText();
            this.fillBackground(underLines);
        }

        /**
         * @private
         */
        private isFlow:boolean = false;

        /**
         * @language en_US
         * Set rich text
         */
        /**
         * @language zh_CN
         * 设置富文本
         * @see http://edn.egret.com/cn/index.php/article/index/id/146
         */
        public set textFlow(textArr:Array<egret.ITextElement>) {
            this.isFlow = true;
            var text:string = "";
            if (textArr == null)
                textArr = [];
            for (var i:number = 0; i < textArr.length; i++) {
                var element:egret.ITextElement = textArr[i];
                text += element.text;
            }

            if (this.$TextField[sys.TextKeys.displayAsPassword]) {
                this.$setBaseText(text);
            }
            else {
                this.$TextField[sys.TextKeys.text] = text;
                this.setMiddleStyle(textArr);
            }
        }

        /**
         * @version Egret 2.4
         * @platform Web,Native
         */
        public get textFlow():Array<egret.ITextElement> {
            return this.textArr;
        }

        /**
         * @private
         *
         * @param text
         * @returns
         */
        private changeToPassText(text:string):string {
            if (this.$TextField[sys.TextKeys.displayAsPassword]) {
                var passText:string = "";
                for (var i:number = 0, num = text.length; i < num; i++) {
                    switch (text.charAt(i)) {
                        case '\n' :
                            passText += "\n";
                            break;
                        case '\r' :
                            break;
                        default :
                            passText += '*';
                    }
                }
                return passText;
            }
            return text;
        }

        /**
         * @private
         */
        private textArr:Array<egret.ITextElement> = [];

        /**
         * @private
         *
         * @param textArr
         */
        private setMiddleStyle(textArr:Array<egret.ITextElement>):void {
            this.$TextField[sys.TextKeys.textLinesChanged] = true;
            this.textArr = textArr;
            this.$invalidateTextField();
        }

        /**
         * @language en_US
         * Get the text measured width
         * @version Egret 2.4
         * @platform Web,Native
         */
        /**
         * @language zh_CN
         * 获取文本测量宽度
         * @version Egret 2.4
         * @platform Web,Native
         */
        public get textWidth():number {
            this.$getLinesArr();
            return this.$TextField[sys.TextKeys.textWidth];
        }

        /**
         * @language en_US
         * Get Text measuring height
         * @version Egret 2.4
         * @platform Web,Native
         */
        /**
         * @language zh_CN
         * 获取文本测量高度
         * @version Egret 2.4
         * @platform Web,Native
         */
        public get textHeight():number {
            this.$getLinesArr();
            return TextFieldUtils.$getTextHeight(this);
        }

        /**
         * @private
         * @param text
         * @version Egret 2.4
         * @platform Web,Native
         */
        public appendText(text:string):void {
            this.appendElement(<egret.ITextElement>{text: text});
        }

        /**
         * @private
         * @param element
         * @version Egret 2.4
         * @platform Web,Native
         */
        public appendElement(element:egret.ITextElement):void {
            var text:string = this.$TextField[sys.TextKeys.text] + element.text;

            if (this.$TextField[sys.TextKeys.displayAsPassword]) {
                this.$setBaseText(text);
            }
            else {
                this.$TextField[sys.TextKeys.text] = text;

                this.textArr.push(element);
                this.setMiddleStyle(this.textArr);
            }
        }

        /**
         * @private
         */
        private linesArr:Array<egret.ILineElement> = [];

        /**
         * @private
         *
         * @returns
         */
        $getLinesArr():Array<egret.ILineElement> {
            var values = this.$TextField;
            if (!values[sys.TextKeys.textLinesChanged]) {
                return this.linesArr;
            }

            values[sys.TextKeys.textLinesChanged] = false;
            var text2Arr:Array<egret.ITextElement> = this.textArr;

            this.linesArr.length = 0;
            values[sys.TextKeys.textHeight] = 0;
            values[sys.TextKeys.textWidth] = 0;

            var textFieldWidth:number = values[sys.TextKeys.textFieldWidth];
            //宽度被设置为0
            if (!isNaN(textFieldWidth) && textFieldWidth == 0) {
                values[sys.TextKeys.numLines] = 0;
                return [{width: 0, height: 0, charNum: 0, elements: [], hasNextLine: false}];
            }

            var linesArr:Array<egret.ILineElement> = this.linesArr;
            var lineW:number = 0;
            var lineCharNum:number = 0;
            var lineH:number = 0;
            var lineCount:number = 0;
            var lineElement:egret.ILineElement;

            for (var i:number = 0, text2ArrLength:number = text2Arr.length; i < text2ArrLength; i++) {
                var element:egret.ITextElement = text2Arr[i];
                element.style = element.style || <egret.ITextStyle>{};

                var text:string = element.text.toString();
                var textArr:Array<string> = text.split(/(?:\r\n|\r|\n)/);

                for (var j:number = 0, textArrLength:number = textArr.length; j < textArrLength; j++) {
                    if (linesArr[lineCount] == null) {
                        lineElement = {width: 0, height: 0, elements: [], charNum: 0, hasNextLine: false};
                        linesArr[lineCount] = lineElement;
                        lineW = 0;
                        lineH = 0;
                        lineCharNum = 0;
                    }

                    if (values[sys.TextKeys.type] == egret.TextFieldType.INPUT) {
                        lineH = values[sys.TextKeys.fontSize];
                    }
                    else {
                        lineH = Math.max(lineH, element.style.size || values[sys.TextKeys.fontSize]);
                    }

                    var isNextLine:boolean = true;
                    if (textArr[j] == "") {
                        if (j == textArrLength - 1) {
                            isNextLine = false;
                        }
                    }
                    else {
                        var w:number = measureTextWidth(textArr[j], values, element.style);
                        if (isNaN(textFieldWidth)) {//没有设置过宽
                            lineW += w;
                            lineCharNum += textArr[j].length;
                            lineElement.elements.push(<egret.IWTextElement>{
                                width: w,
                                text: textArr[j],
                                style: element.style
                            });

                            if (j == textArrLength - 1) {
                                isNextLine = false;
                            }
                        }
                        else {
                            if (lineW + w <= textFieldWidth) {//在设置范围内
                                lineElement.elements.push(<egret.IWTextElement>{
                                    width: w,
                                    text: textArr[j],
                                    style: element.style
                                });
                                lineW += w;
                                lineCharNum += textArr[j].length;

                                if (j == textArrLength - 1) {
                                    isNextLine = false;
                                }
                            }
                            else {
                                var k:number = 0;
                                var ww:number = 0;
                                var word:string = textArr[j];
                                if (values[sys.TextKeys.wordWrap]) {
                                    var words:Array<string> = word.split(SplitRegex);
                                }
                                else {
                                    words = word.match(/./g);
                                }
                                var wl:number = words.length;
                                var charNum = 0;
                                for (; k < wl; k++) {
                                    w = measureTextWidth(words[k], values, element.style);
                                    if (lineW != 0 && lineW + w > textFieldWidth && lineW + k != 0) {
                                        break;
                                    }
                                    charNum += words[k].length;
                                    ww += w;
                                    lineW += w;
                                    lineCharNum += charNum;
                                }

                                if (k > 0) {
                                    lineElement.elements.push(<egret.IWTextElement>{
                                        width: ww,
                                        text: word.substring(0, charNum),
                                        style: element.style
                                    });

                                    var leftWord:string = word.substring(charNum);
                                    for (var m:number = 0, lwleng = leftWord.length; m < lwleng; m++) {
                                        if (leftWord.charAt(m) != " ") {
                                            break;
                                        }
                                    }
                                    textArr[j] = leftWord.substring(m);
                                }
                                if (textArr[j] != "") {
                                    j--;
                                    isNextLine = false;
                                }
                            }
                        }
                    }

                    if (isNextLine) {
                        lineCharNum++;
                        lineElement.hasNextLine = true;
                    }

                    if (j < textArr.length - 1) {//非最后一个
                        lineElement.width = lineW;
                        lineElement.height = lineH;
                        lineElement.charNum = lineCharNum;
                        values[sys.TextKeys.textWidth] = Math.max(values[sys.TextKeys.textWidth], lineW);
                        values[sys.TextKeys.textHeight] += lineH;

                        //if (this._type == TextFieldType.INPUT && !this._multiline) {
                        //    this._numLines = linesArr.length;
                        //    return linesArr;
                        //}
                        lineCount++;
                    }


                }

                if (i == text2Arr.length - 1 && lineElement) {
                    lineElement.width = lineW;
                    lineElement.height = lineH;
                    lineElement.charNum = lineCharNum;
                    values[sys.TextKeys.textWidth] = Math.max(values[sys.TextKeys.textWidth], lineW);
                    values[sys.TextKeys.textHeight] += lineH;
                }
            }

            values[sys.TextKeys.numLines] = linesArr.length;
            return linesArr;
        }

        /**
         * @private
         */
        $isTyping:boolean = false;

        /**
         * @private
         * 返回要绘制的下划线列表
         */
        private drawText():number[] {
            var node = this.textNode;
            var values = this.$TextField;
            //更新文本样式
            node.bold = values[sys.TextKeys.bold];
            node.fontFamily = values[sys.TextKeys.fontFamily] || TextField.default_fontFamily;
            node.italic = values[sys.TextKeys.italic];
            node.size = values[sys.TextKeys.fontSize];
            node.stroke = values[sys.TextKeys.stroke];
            node.strokeColor = values[sys.TextKeys.strokeColor];
            node.textColor = values[sys.TextKeys.textColor];
            //先算出需要的数值
            var lines:Array<egret.ILineElement> = this.$getLinesArr();
            if (values[sys.TextKeys.textWidth] == 0) {
                return [];
            }

            var maxWidth:number = !isNaN(values[sys.TextKeys.textFieldWidth]) ? values[sys.TextKeys.textFieldWidth] : values[sys.TextKeys.textWidth];
            var textHeight:number = TextFieldUtils.$getTextHeight(this);

            var drawY:number = 0;
            var startLine:number = TextFieldUtils.$getStartLine(this);

            var textFieldHeight:number = values[sys.TextKeys.textFieldHeight];
            if (!isNaN(textFieldHeight) && textFieldHeight > textHeight) {
                var vAlign:number = TextFieldUtils.$getValign(this);
                drawY += vAlign * (textFieldHeight - textHeight);
            }
            drawY = Math.round(drawY);
            var hAlign:number = TextFieldUtils.$getHalign(this);

            var drawX:number = 0;
            var underLineData:number[] = [];
            for (var i:number = startLine, numLinesLength:number = values[sys.TextKeys.numLines]; i < numLinesLength; i++) {
                var line:egret.ILineElement = lines[i];
                var h:number = line.height;
                drawY += h / 2;
                if (i != startLine) {
                    if (values[sys.TextKeys.type] == egret.TextFieldType.INPUT && !values[sys.TextKeys.multiline]) {
                        break;
                    }
                    if (!isNaN(textFieldHeight) && drawY > textFieldHeight) {
                        break;
                    }
                }

                drawX = Math.round((maxWidth - line.width) * hAlign);
                for (var j:number = 0, elementsLength:number = line.elements.length; j < elementsLength; j++) {
                    var element:egret.IWTextElement = line.elements[j];
                    var size:number = element.style.size || values[sys.TextKeys.fontSize];

                    node.drawText(drawX, drawY + (h - size) / 2, element.text, element.style);

                    if (element.style.underline) {
                        underLineData.push(
                            drawX,
                            drawY + (h) / 2,
                            element.width,
                            element.style.textColor
                        );
                    }

                    drawX += element.width;
                }
                drawY += h / 2 + values[sys.TextKeys.lineSpacing];
            }

            return underLineData;
        }

        //增加点击事件
        private addEvent():void {
            this.addEventListener(egret.TouchEvent.TOUCH_TAP, this.onTapHandler, this);
        }

        //释放点击事件
        private removeEvent():void {
            this.removeEventListener(egret.TouchEvent.TOUCH_TAP, this.onTapHandler, this);
        }

        //处理富文本中有href的
        private onTapHandler(e:egret.TouchEvent):void {
            if (this.$TextField[sys.TextKeys.type] == egret.TextFieldType.INPUT) {
                return;
            }
            var ele:ITextElement = TextFieldUtils.$getTextElement(this, e.localX, e.localY);
            if (ele == null) {
                return;
            }
            var style:egret.ITextStyle = ele.style;

            if (style && style.href) {
                if (style.href.match(/^event:/)) {
                    var type:string = style.href.match(/^event:/)[0];
                    egret.TextEvent.dispatchTextEvent(this, egret.TextEvent.LINK, style.href.substring(type.length));
                }
                else {
                    open(style.href, style.target || "_blank");
                }
            }
        }
    }

    if (DEBUG) {
        egret.$markReadOnly(TextField, "numLines");
        egret.$markReadOnly(TextField, "textWidth");
        egret.$markReadOnly(TextField, "textHeight");
    }
}
<|MERGE_RESOLUTION|>--- conflicted
+++ resolved
@@ -1,1988 +1,1960 @@
-//////////////////////////////////////////////////////////////////////////////////////
-//
-//  Copyright (c) 2014-2015, Egret Technology Inc.
-//  All rights reserved.
-//  Redistribution and use in source and binary forms, with or without
-//  modification, are permitted provided that the following conditions are met:
-//
-//     * Redistributions of source code must retain the above copyright
-//       notice, this list of conditions and the following disclaimer.
-//     * Redistributions in binary form must reproduce the above copyright
-//       notice, this list of conditions and the following disclaimer in the
-//       documentation and/or other materials provided with the distribution.
-//     * Neither the name of the Egret nor the
-//       names of its contributors may be used to endorse or promote products
-//       derived from this software without specific prior written permission.
-//
-//  THIS SOFTWARE IS PROVIDED BY EGRET AND CONTRIBUTORS "AS IS" AND ANY EXPRESS
-//  OR IMPLIED WARRANTIES, INCLUDING, BUT NOT LIMITED TO, THE IMPLIED WARRANTIES
-//  OF MERCHANTABILITY AND FITNESS FOR A PARTICULAR PURPOSE ARE DISCLAIMED.
-//  IN NO EVENT SHALL EGRET AND CONTRIBUTORS BE LIABLE FOR ANY DIRECT, INDIRECT,
-//  INCIDENTAL, SPECIAL, EXEMPLARY, OR CONSEQUENTIAL DAMAGES (INCLUDING, BUT NOT
-//  LIMITED TO, PROCUREMENT OF SUBSTITUTE GOODS OR SERVICES;LOSS OF USE, DATA,
-//  OR PROFITS; OR BUSINESS INTERRUPTION) HOWEVER CAUSED AND ON ANY THEORY OF
-//  LIABILITY, WHETHER IN CONTRACT, STRICT LIABILITY, OR TORT (INCLUDING
-//  NEGLIGENCE OR OTHERWISE) ARISING IN ANY WAY OUT OF THE USE OF THIS SOFTWARE,
-//  EVEN IF ADVISED OF THE POSSIBILITY OF SUCH DAMAGE.
-//
-//////////////////////////////////////////////////////////////////////////////////////
-
-module egret.sys {
-    /**
-     * @private
-     */
-    export const enum TextKeys {
-        /**
-         * @private
-         */
-        fontSize,
-        /**
-         * @private
-         */
-        lineSpacing,
-        /**
-         * @private
-         */
-        textColor,
-        /**
-         * @private
-         */
-        textFieldWidth,
-        /**
-         * @private
-         */
-        textFieldHeight,
-        /**
-         * @private
-         */
-        textWidth,
-        /**
-         * @private
-         */
-        textHeight,
-        /**
-         * @private
-         */
-        textDrawWidth,
-        /**
-         * @private
-         */
-        fontFamily,
-        /**
-         * @private
-         */
-        textAlign,
-        /**
-         * @private
-         */
-        verticalAlign,
-        /**
-         * @private
-         */
-        textColorString,
-        /**
-         * @private
-         */
-        fontString,
-        /**
-         * @private
-         */
-        text,
-        /**
-         * @private
-         */
-        measuredWidths,
-        /**
-         * @private
-         */
-        bold,
-        /**
-         * @private
-         */
-        italic,
-        /**
-         * @private
-         */
-        fontStringChanged,
-        /**
-         * @private
-         */
-        textLinesChanged,
-        /**
-         * @private
-         */
-        wordWrap,
-        /**
-         * @private
-         */
-        displayAsPassword,
-        /**
-         * @private
-         */
-        maxChars,
-        /**
-         * @private
-         */
-        selectionActivePosition,
-        /**
-         * @private
-         */
-        selectionAnchorPosition,
-        /**
-         * @private
-         */
-        type,
-        /**
-         * @private
-         */
-        strokeColor,
-        /**
-         * @private
-         */
-        strokeColorString,
-        /**
-         * @private
-         */
-        stroke,
-        /**
-         * @private
-         */
-        scrollV,
-        /**
-         * @private
-         */
-        numLines,
-        /**
-         * @private
-         */
-        multiline,
-        /**
-         * @private
-         */
-        border,
-        /**
-         * @private
-         */
-        borderColor,
-        /**
-         * @private
-         */
-        background,
-        /**
-         * @private
-         */
-        backgroundColor,
-        /**
-         * @private
-         */
-        restrictAnd,
-        /**
-         * @private
-         */
-        restrictNot
-    }
-}
-
-module egret {
-
-    var SplitRegex = new RegExp("(?=[\\u00BF-\\u1FFF\\u2C00-\\uD7FF]|\\b|\\s)(?![。，！、》…）)}”】\\.\\,\\!\\?\\]\\:])");
-
-    /**
-     * @private
-     * 根据样式测量文本宽度
-     */
-    function measureTextWidth(text, values:any, style?:ITextStyle):number {
-        style = style || <egret.ITextStyle>{};
-        var italic:boolean = style.italic == null ? values[sys.TextKeys.italic] : style.italic;
-        var bold:boolean = style.bold == null ? values[sys.TextKeys.bold] : style.bold;
-        var size:number = style.size == null ? values[sys.TextKeys.fontSize] : style.size;
-        var fontFamily:string = style.fontFamily || values[sys.TextKeys.fontFamily] || TextField.default_fontFamily;
-        return sys.measureText(text, fontFamily, size, bold, italic);
-    }
-
-    /**
-     * @language en_US
-     * TextField is the text rendering class of egret. It conducts rendering by using the browser / device API. Due to different ways of font rendering in different browsers / devices, there may be differences in the rendering
-     * If developers expect  no differences among all platforms, please use BitmapText
-     * @see http://docs.egret-labs.org/post/manual/text/createtext.html Create Text
-     *
-     * @event egret.Event.CHANGE Dispatched when entering text user input。
-     * @event egret.FocusEvent.FOCUS_IN Dispatched after the focus to enter text.
-     * @event egret.FocusEvent.FOCUS_OUT Enter the text loses focus after dispatch.
-     * @version Egret 2.4
-     * @platform Web,Native
-     * @includeExample egret/text/TextField.ts
-     */
-    /**
-     * @language zh_CN
-     * TextField是egret的文本渲染类，采用浏览器/设备的API进行渲染，在不同的浏览器/设备中由于字体渲染方式不一，可能会有渲染差异
-     * 如果开发者希望所有平台完全无差异，请使用BitmapText
-     * @see http://docs.egret-labs.org/post/manual/text/createtext.html 创建文本
-     *
-     * @event egret.Event.CHANGE 输入文本有用户输入时调度。
-     * @event egret.FocusEvent.FOCUS_IN 聚焦输入文本后调度。
-     * @event egret.FocusEvent.FOCUS_OUT 输入文本失去焦点后调度。
-     * @version Egret 2.4
-     * @platform Web,Native
-     * @includeExample egret/text/TextField.ts
-     */
-    export class TextField extends DisplayObject {
-
-        /**
-         * @language en_US
-         * default fontFamily
-         * @version Egret 2.4
-         * @platform Web,Native
-         */
-        /**
-         * @language zh_CN
-         * 默认文本字体
-         * @version Egret 2.4
-         * @platform Web,Native
-         */
-        public static default_fontFamily:string = "Arial";
-
-        /**
-         * @version Egret 2.4
-         * @platform Web,Native
-         */
-        constructor() {
-            super();
-            var textNode = new sys.TextNode();
-            textNode.fontFamily = TextField.default_fontFamily;
-            this.textNode = textNode;
-            this.$renderNode = textNode;
-            this.$TextField = {
-                0: 30,             //fontSize
-                1: 0,              //lineSpacing
-                2: 0xffffff,       //textColor
-                3: NaN,           //textFieldWidth
-                4: NaN,           //textFieldHeight
-                5: 0,              //textWidth
-                6: 0,              //textHeight
-                7: 0,              //textDrawWidth
-                8: TextField.default_fontFamily,   //fontFamily
-                9: "left",         //textAlign
-                10: "top",         //verticalAlign
-                11: "#ffffff",     //textColorString
-                12: "",            //fontString
-                13: "",            //text
-                14: [],            //measuredWidths
-                15: false,         //bold,
-                16: false,         //italic,
-                17: true,          //fontStringChanged,
-                18: false,         //textLinesChanged,
-                19: false,          //wordWrap
-                20: false,         //displayAsPassword
-                21: 0,              //maxChars
-                22: 0, //selectionActivePosition,
-                23: 0, //selectionAnchorPosition,
-                24: TextFieldType.DYNAMIC,              //type
-                25: 0x000000,              //strokeColor
-                26: "#000000",              //strokeColorString
-                27: 0,              //stroke
-                28: -1,              //scrollV
-                29: 0,              //numLines
-                30: false,              //multiline
-                31: false,              //border
-                32: 0x000000,              //borderColor
-                33: false,              //background
-                34: 0xffffff,              //backgroundColor
-                35: null,           //restrictAnd
-                36: null           //restrictNot
-            };
-        }
-
-        /**
-         * @private
-         */
-        $TextField:Object;
-
-        /**
-         * @private
-         *
-         * @returns
-         */
-        private isInput():boolean {
-            return this.$TextField[sys.TextKeys.type] == TextFieldType.INPUT;
-        }
-
-        $inputEnabled:boolean = false;
-
-        $setTouchEnabled(value:boolean):boolean {
-            var result:boolean = super.$setTouchEnabled(value);
-
-            if (this.isInput()) {
-                this.$inputEnabled = true;
-            }
-
-            return result;
-        }
-
-        /**
-         * @language en_US
-         * The name of the font to use, or a comma-separated list of font names.
-         * @default "Arial"
-         * @version Egret 2.4
-         * @platform Web,Native
-         */
-        /**
-         * @language zh_CN
-         * 要使用的字体的名称或用逗号分隔的字体名称列表。
-         * @default "Arial"
-         * @version Egret 2.4
-         * @platform Web,Native
-         */
-        public get fontFamily():string {
-            return this.$TextField[sys.TextKeys.fontFamily];
-        }
-
-        public set fontFamily(value:string) {
-            this.$setFontFamily(value);
-        }
-
-        $setFontFamily(value:string):boolean {
-            var values = this.$TextField;
-            if (values[sys.TextKeys.fontFamily] == value) {
-                return false;
-            }
-            values[sys.TextKeys.fontFamily] = value;
-            this.invalidateFontString();
-
-            return true;
-        }
-
-        /**
-         * @language en_US
-         * The size in pixels of text
-         * @default 30
-         * @version Egret 2.4
-         * @platform Web,Native
-         */
-        /**
-         * @language zh_CN
-         * 文本的字号大小。
-         * @default 30
-         * @version Egret 2.4
-         * @platform Web,Native
-         */
-        public get size():number {
-            return this.$TextField[sys.TextKeys.fontSize];
-        }
-
-        public set size(value:number) {
-            this.$setSize(value);
-        }
-
-        $setSize(value:number):boolean {
-            value = +value || 0;
-
-            var values = this.$TextField;
-            if (values[sys.TextKeys.fontSize] == value) {
-                return false;
-            }
-            values[sys.TextKeys.fontSize] = value;
-            this.invalidateFontString();
-
-            return true;
-        }
-
-<<<<<<< HEAD
-=======
-        ///**
-        // * @private
-        // * @version Egret 2.4
-        // * @platform Web,Native
-        // */
-        //public get fontSize():number {
-        //    return this.$TextField[sys.TextKeys.fontSize];
-        //}
-        //
-        ///**
-        // * @private
-        // */
-        //public set fontSize(value:number) {
-        //    value = +value || 0;
-        //
-        //    var values = this.$TextField;
-        //    if (values[sys.TextKeys.fontSize] == value) {
-        //        return;
-        //    }
-        //    values[sys.TextKeys.fontSize] = value;
-        //    this.invalidateFontString();
-        //}
-
->>>>>>> e81f86a9
-        /**
-         * @language en_US
-         * Specifies whether the text is boldface.
-         * @default false
-         * @version Egret 2.4
-         * @platform Web,Native
-         */
-        /**
-         * @language zh_CN
-         * 是否显示为粗体。
-         * @default false
-         * @version Egret 2.4
-         * @platform Web,Native
-         */
-        public get bold():boolean {
-            return this.$TextField[sys.TextKeys.bold];
-        }
-
-        public set bold(value:boolean) {
-            this.$setBold(value);
-        }
-
-        $setBold(value:boolean):boolean {
-            value = !!value;
-            var values = this.$TextField;
-            if (value == values[sys.TextKeys.bold]) {
-                return false;
-            }
-            values[sys.TextKeys.bold] = value;
-            this.invalidateFontString();
-
-            return true;
-        }
-
-        /**
-         * @language en_US
-         * Determines whether the text is italic font.
-         * @default false
-         * @version Egret 2.4
-         * @platform Web,Native
-         */
-        /**
-         * @language zh_CN
-         * 是否显示为斜体。
-         * @default false
-         * @version Egret 2.4
-         * @platform Web,Native
-         */
-        public get italic():boolean {
-            return this.$TextField[sys.TextKeys.italic];
-        }
-
-        public set italic(value:boolean) {
-            this.$setItalic(value);
-        }
-
-        $setItalic(value:boolean):boolean {
-            value = !!value;
-            var values = this.$TextField;
-            if (value == values[sys.TextKeys.italic]) {
-                return false;
-            }
-            values[sys.TextKeys.italic] = value;
-            this.invalidateFontString();
-
-            return true;
-        }
-
-        /**
-         * @private
-         *
-         */
-        private invalidateFontString():void {
-            this.$TextField[sys.TextKeys.fontStringChanged] = true;
-            this.$invalidateTextField();
-        }
-
-        /**
-         * @language en_US
-         * Horizontal alignment of text.
-         * @default：egret.HorizontalAlign.LEFT
-         * @version Egret 2.4
-         * @platform Web,Native
-         */
-        /**
-         * @language zh_CN
-         * 文本的水平对齐方式。
-         * @default：egret.HorizontalAlign.LEFT
-         * @version Egret 2.4
-         * @platform Web,Native
-         */
-        public get textAlign():string {
-            return this.$TextField[sys.TextKeys.textAlign];
-        }
-
-        public set textAlign(value:string) {
-            this.$setTextAlign(value);
-        }
-
-        $setTextAlign(value:string):boolean {
-            var values = this.$TextField;
-            if (values[sys.TextKeys.textAlign] == value) {
-                return false;
-            }
-            values[sys.TextKeys.textAlign] = value;
-            this.$invalidateTextField();
-
-            return true;
-        }
-
-        /**
-         * @language en_US
-         * Vertical alignment of text.
-         * @default：egret.VerticalAlign.TOP
-         * @version Egret 2.4
-         * @platform Web,Native
-         */
-        /**
-         * @language zh_CN
-         * 文字的垂直对齐方式。
-         * @default：egret.VerticalAlign.TOP
-         * @version Egret 2.4
-         * @platform Web,Native
-         */
-        public get verticalAlign():string {
-            return this.$TextField[sys.TextKeys.verticalAlign];
-        }
-
-        public set verticalAlign(value:string) {
-            this.$setVerticalAlign(value);
-        }
-
-        $setVerticalAlign(value:string):boolean {
-            var values = this.$TextField;
-            if (values[sys.TextKeys.verticalAlign] == value) {
-                return false;
-            }
-            values[sys.TextKeys.verticalAlign] = value;
-            this.$invalidateTextField();
-
-            return true;
-        }
-
-        /**
-         * @language en_US
-         * An integer representing the amount of vertical space between lines.
-         * @default 0
-         * @version Egret 2.4
-         * @platform Web,Native
-         */
-        /**
-         * @language zh_CN
-         * 一个整数，表示行与行之间的垂直间距量
-         * @default 0
-         * @version Egret 2.4
-         * @platform Web,Native
-         */
-        public get lineSpacing():number {
-            return this.$TextField[sys.TextKeys.lineSpacing];
-        }
-
-        public set lineSpacing(value:number) {
-            this.$setLineSpacing(value);
-        }
-
-        $setLineSpacing(value:number):boolean {
-            value = +value || 0;
-
-            var values = this.$TextField;
-            if (values[sys.TextKeys.lineSpacing] == value)
-                return false;
-            values[sys.TextKeys.lineSpacing] = value;
-            this.$invalidateTextField();
-
-            return true;
-        }
-
-        /**
-         * @language en_US
-         * Color of the text.
-         * @default 0x000000
-         * @version Egret 2.4
-         * @platform Web,Native
-         */
-        /**
-         * @language zh_CN
-         * 文本颜色
-         * @default 0x000000
-         * @version Egret 2.4
-         * @platform Web,Native
-         */
-        public get textColor():number {
-            return this.$TextField[sys.TextKeys.textColor];
-        }
-
-        public set textColor(value:number) {
-            this.$setTextColor(value);
-        }
-
-        $setTextColor(value:number):boolean {
-            value = +value | 0;
-            var values = this.$TextField;
-            if (values[sys.TextKeys.textColor] == value) {
-                return false;
-            }
-            values[sys.TextKeys.textColor] = value;
-            if (this.inputUtils) {
-                this.inputUtils._setColor(this.$TextField[sys.TextKeys.textColor]);
-            }
-            this.$invalidate();
-
-            return true;
-        }
-
-        /**
-         * @language en_US
-         * A Boolean value that indicates whether the text field has word wrap. If the value of wordWrap is true, the text
-         * field has word wrap; if the value is false, the text field does not have word wrap.
-         * @default true
-         * @version Egret 2.4
-         * @platform Web,Native
-         */
-        /**
-         * @language zh_CN
-         * 一个布尔值，表示文本字段是否自动换行。如果 wordWrap 的值为 true，则该文本字段自动换行；
-         * 如果值为 false，则该文本字段不自动换行,如果同时显式设置过宽度，超出宽度的部分将被截断。
-         * @default true
-         * @version Egret 2.4
-         * @platform Web,Native
-         */
-        public get wordWrap():boolean {
-            return this.$TextField[sys.TextKeys.wordWrap];
-        }
-
-        public set wordWrap(value:boolean) {
-            value = !!value;
-            var values = this.$TextField;
-            if (value == values[sys.TextKeys.wordWrap]) {
-                return;
-            }
-            if (values[sys.TextKeys.displayAsPassword]) {
-                return;
-            }
-            values[sys.TextKeys.wordWrap] = value;
-            this.$invalidateTextField();
-        }
-
-        /**
-         * @private
-         */
-        private inputUtils:InputController = null;
-
-        /**
-         * @language en_US
-         * Type of the text field.
-         * Any one of the following TextFieldType constants: TextFieldType.DYNAMIC (specifies the dynamic text field that users can not edit), or TextFieldType.INPUT (specifies the dynamic text field that users can edit).
-         * @default egret.TextFieldType.DYNAMIC
-         */
-        /**
-         * @language zh_CN
-         * 文本字段的类型。
-         * 以下 TextFieldType 常量中的任一个：TextFieldType.DYNAMIC（指定用户无法编辑的动态文本字段），或 TextFieldType.INPUT（指定用户可以编辑的输入文本字段）。
-         * @default egret.TextFieldType.DYNAMIC
-         */
-        public set type(value:string) {
-            this.$setType(value);
-        }
-
-        /**
-         * @private
-         *
-         * @param value
-         */
-        $setType(value:string):boolean {
-            var values = this.$TextField;
-            if (values[sys.TextKeys.type] != value) {
-                values[sys.TextKeys.type] = value;
-                if (value == TextFieldType.INPUT) {//input，如果没有设置过宽高，则设置默认值为100，30
-                    if (isNaN(values[sys.TextKeys.textFieldWidth])) {
-                        this.$setWidth(100);
-                    }
-                    if (isNaN(values[sys.TextKeys.textFieldHeight])) {
-                        this.$setHeight(30);
-                    }
-
-                    this.$setTouchEnabled(true);
-
-                    //创建stageText
-                    if (this.inputUtils == null) {
-                        this.inputUtils = new egret.InputController();
-                    }
-
-                    this.inputUtils.init(this);
-                    this.$invalidateTextField();
-
-                    if (this.$stage) {
-                        this.inputUtils._addStageText();
-                    }
-                }
-                else {
-                    if (this.inputUtils) {
-                        this.inputUtils._removeStageText();
-                        this.inputUtils = null;
-                    }
-                    this.$setTouchEnabled(false);
-                }
-
-                return true;
-            }
-            return false;
-        }
-
-        /**
-         * @version Egret 2.4
-         * @platform Web,Native
-         */
-        public get type():string {
-            return this.$TextField[sys.TextKeys.type];
-        }
-
-        /**
-         * @version Egret 2.4
-         * @platform Web,Native
-         */
-        public get text():string {
-            return this.$getText();
-        }
-
-        /**
-         * @private
-         *
-         * @returns
-         */
-        public $getText():string {
-            if (this.$TextField[sys.TextKeys.type] == egret.TextFieldType.INPUT) {
-                return this.inputUtils._getText();
-            }
-
-            return this.$TextField[sys.TextKeys.text];
-        }
-
-        /**
-         * @language en_US
-         * Serve as a string of the current text field in the text
-         */
-        /**
-         * @language zh_CN
-         * 作为文本字段中当前文本的字符串
-         */
-        public set text(value:string) {
-            this.$setText(value);
-        }
-
-        /**
-         * @private
-         *
-         * @param value
-         */
-        $setBaseText(value:string):boolean {
-            if (value == null) {
-                value = "";
-            }
-            value = value.toString();
-            this.isFlow = false;
-            var values = this.$TextField;
-            if (values[sys.TextKeys.text] != value) {
-                this.$invalidateTextField();
-                values[sys.TextKeys.text] = value;
-                var text:string = "";
-                if (values[sys.TextKeys.displayAsPassword]) {
-                    text = this.changeToPassText(value);
-                }
-                else {
-                    text = value;
-                }
-
-                this.setMiddleStyle([<egret.ITextElement>{text: text}]);
-                return true;
-            }
-            return false;
-        }
-
-        /**
-         * @private
-         *
-         * @param value
-         */
-        $setText(value:string):boolean {
-            if (value == null) {
-                value = "";
-            }
-            var result:boolean = this.$setBaseText(value);
-            if (this.inputUtils) {
-                this.inputUtils._setText(this.$TextField[sys.TextKeys.text]);
-            }
-            return result;
-        }
-
-        /**
-         * @language en_US
-         * Specify whether the text field is a password text field.
-         * If the value of this property is true, the text field is treated as a password text field and hides the input characters using asterisks instead of the actual characters. If false, the text field is not treated as a password text field.
-         * @default false
-         */
-        /**
-         * @language zh_CN
-         * 指定文本字段是否是密码文本字段。
-         * 如果此属性的值为 true，则文本字段被视为密码文本字段，并使用星号而不是实际字符来隐藏输入的字符。如果为 false，则不会将文本字段视为密码文本字段。
-         * @default false
-         */
-        public get displayAsPassword():boolean {
-            return this.$TextField[sys.TextKeys.displayAsPassword];
-        }
-
-        public set displayAsPassword(value:boolean) {
-            this.$setDisplayAsPassword(value);
-        }
-
-        /**
-         * @private
-         *
-         * @param value
-         */
-        $setDisplayAsPassword(value:boolean):boolean {
-            var values = this.$TextField;
-            if (values[sys.TextKeys.displayAsPassword] != value) {
-                values[sys.TextKeys.displayAsPassword] = value;
-                this.$invalidateTextField();
-
-                var text:string = "";
-                if (value) {
-                    text = this.changeToPassText(values[sys.TextKeys.text]);
-                }
-                else {
-                    text = values[sys.TextKeys.text];
-                }
-
-                this.setMiddleStyle([<egret.ITextElement>{text: text}]);
-
-                return true;
-            }
-            return false;
-        }
-
-        /**
-         * @version Egret 2.4
-         * @platform Web,Native
-         */
-        public get strokeColor():number {
-            return this.$TextField[sys.TextKeys.strokeColor];
-        }
-
-        /**
-         * @language en_US
-         * Represent the stroke color of the text.
-         * Contain three 8-bit numbers with RGB color components; for example, 0xFF0000 is red, 0x00FF00 is green.
-         * @default 0x000000
-         */
-        /**
-         * @language zh_CN
-         * 表示文本的描边颜色。
-         * 包含三个 8 位 RGB 颜色成分的数字；例如，0xFF0000 为红色，0x00FF00 为绿色。
-         * @default 0x000000
-         */
-        public set strokeColor(value:number) {
-            this.$setStrokeColor(value);
-        }
-
-        /**
-         * @private
-         *
-         * @param value
-         */
-        $setStrokeColor(value:number):boolean {
-            var values = this.$TextField;
-            if (values[sys.TextKeys.strokeColor] != value) {
-                this.$invalidateTextField();
-                values[sys.TextKeys.strokeColor] = value;
-                values[sys.TextKeys.strokeColorString] = toColorString(value);
-
-                return true;
-            }
-
-            return false;
-        }
-
-
-        /**
-         * @version Egret 2.4
-         * @platform Web,Native
-         */
-        public get stroke():number {
-            return this.$TextField[sys.TextKeys.stroke];
-        }
-
-        /**
-         * @language en_US
-         * Indicate the stroke width.
-         * 0 means no stroke.
-         * @default 0
-         */
-        /**
-         * @language zh_CN
-         * 表示描边宽度。
-         * 0为没有描边。
-         * @default 0
-         */
-        public set stroke(value:number) {
-            this.$setStroke(value);
-        }
-
-        /**
-         * @private
-         *
-         * @param value
-         */
-        $setStroke(value:number):boolean {
-            if (this.$TextField[sys.TextKeys.stroke] != value) {
-                this.$invalidateTextField();
-                this.$TextField[sys.TextKeys.stroke] = value;
-
-                return true;
-            }
-            return false;
-        }
-
-
-        /**
-         * @language en_US
-         * The maximum number of characters that the text field can contain, as entered by a user. \n A script can insert more text than maxChars allows; the maxChars property indicates only how much text a user can enter. If the value of this property is 0, a user can enter an unlimited amount of text.
-         * The default value is 0.
-         * @default 0
-         */
-        /**
-         * @language zh_CN
-         * 文本字段中最多可包含的字符数（即用户输入的字符数）。
-         * 脚本可以插入比 maxChars 允许的字符数更多的文本；maxChars 属性仅表示用户可以输入多少文本。如果此属性的值为 0，则用户可以输入无限数量的文本。
-         * @default 0
-         */
-        public get maxChars():number {
-            return this.$TextField[sys.TextKeys.maxChars];
-        }
-
-        public set maxChars(value:number) {
-            this.$setMaxChars(value);
-        }
-
-        /**
-         * @private
-         *
-         * @param value
-         */
-        $setMaxChars(value:number):boolean {
-            if (this.$TextField[sys.TextKeys.maxChars] != value) {
-                this.$TextField[sys.TextKeys.maxChars] = value;
-
-                return true;
-            }
-
-            return false;
-        }
-
-        /**
-         * @language en_US
-         * Vertical position of text in a text field. scrollV property helps users locate specific passages in a long article, and create scrolling text fields.
-         * Vertically scrolling units are lines, and horizontal scrolling unit is pixels.
-         * If the first displayed line is the first line in the text field, scrollV is set to 1 (instead of 0).
-         */
-        /**
-         * @language zh_CN
-         * 文本在文本字段中的垂直位置。scrollV 属性可帮助用户定位到长篇文章的特定段落，还可用于创建滚动文本字段。
-         * 垂直滚动的单位是行，而水平滚动的单位是像素。
-         * 如果显示的第一行是文本字段中的第一行，则 scrollV 设置为 1（而非 0）。
-         */
-        public set scrollV(value:number) {
-            this.$TextField[sys.TextKeys.scrollV] = Math.max(value, 1);
-
-            this.$invalidateTextField();
-        }
-
-        /**
-         * @version Egret 2.4
-         * @platform Web,Native
-         */
-        public get scrollV():number {
-            return Math.min(Math.max(this.$TextField[sys.TextKeys.scrollV], 1), this.maxScrollV);
-        }
-
-        /**
-         * @language en_US
-         * The maximum value of scrollV
-         * @version Egret 2.4
-         * @platform Web,Native
-         */
-        /**
-         * @language zh_CN
-         * scrollV 的最大值
-         * @version Egret 2.4
-         * @platform Web,Native
-         */
-        public get maxScrollV():number {
-            this.$getLinesArr();
-            return Math.max(this.$TextField[sys.TextKeys.numLines] - TextFieldUtils.$getScrollNum(this) + 1, 1);
-        }
-
-        /**
-         * @private
-         * @version Egret 2.4
-         * @platform Web,Native
-         */
-        public get selectionBeginIndex():number {
-            return 0;
-        }
-
-        /**
-         * @private
-         * @version Egret 2.4
-         * @platform Web,Native
-         */
-        public get selectionEndIndex():number {
-            return 0;
-        }
-
-        /**
-         * @private
-         * @version Egret 2.4
-         * @platform Web,Native
-         */
-        public get caretIndex():number {
-            return 0;
-        }
-
-        /**
-         * @private
-         *
-         * @param beginIndex
-         * @param endIndex
-         */
-        $setSelection(beginIndex:number, endIndex:number):boolean {
-            return false;
-        }
-
-        /**
-         * @private
-         *
-         * @returns
-         */
-        $getLineHeight():number {
-            return this.$TextField[sys.TextKeys.lineSpacing] + this.$TextField[sys.TextKeys.fontSize];
-        }
-
-        /**
-         * @language en_US
-         * Number of lines of text.
-         * @version Egret 2.4
-         * @platform Web,Native
-         */
-        /**
-         * @language zh_CN
-         * 文本行数。
-         * @version Egret 2.4
-         * @platform Web,Native
-         */
-        public get numLines():number {
-            this.$getLinesArr();
-            return this.$TextField[sys.TextKeys.numLines];
-        }
-
-        /**
-         * @language en_US
-         * Indicate whether field is a multiline text field. Note that this property is valid only when the type is TextFieldType.INPUT.
-         * If the value is true, the text field is multiline; if the value is false, the text field is a single-line text field. In a field of type TextFieldType.INPUT, the multiline value determines whether the Enter key creates a new line (a value of false, and the Enter key is ignored).
-         * @default false
-         */
-        /**
-         * @language zh_CN
-         * 表示字段是否为多行文本字段。注意，此属性仅在type为TextFieldType.INPUT时才有效。
-         * 如果值为 true，则文本字段为多行文本字段；如果值为 false，则文本字段为单行文本字段。在类型为 TextFieldType.INPUT 的字段中，multiline 值将确定 Enter 键是否创建新行（如果值为 false，则将忽略 Enter 键）。
-         * @default false
-         */
-        public set multiline(value:boolean) {
-            this.$setMultiline(value);
-        }
-
-        /**
-         * @private
-         *
-         * @param value
-         */
-        $setMultiline(value:boolean):boolean {
-            this.$TextField[sys.TextKeys.multiline] = value;
-            this.$invalidateTextField();
-            return true;
-        }
-
-        public get multiline():boolean {
-            return this.$TextField[sys.TextKeys.multiline];
-        }
-
-        /**
-         * @language en_US
-         * Indicates a user can enter into the text field character set. If you restrict property is null, you can enter any character. If you restrict property is an empty string, you can not enter any character. If you restrict property is a string of characters, you can enter only characters in the string in the text field. The string is scanned from left to right. You can use a hyphen (-) to specify a range. Only restricts user interaction; a script may put any text into the text field. <br/>
-                  * If the string of characters caret (^) at the beginning, all characters are initially accepted, then the string are excluded from receiving ^ character. If the string does not begin with a caret (^) to, any characters are initially accepted and then a string of characters included in the set of accepted characters. <br/>
-                  * The following example allows only uppercase characters, spaces, and numbers in the text field: <br/>
-                  * My_txt.restrict = "A-Z 0-9"; <br/>
-                  * The following example includes all characters except lowercase letters: <br/>
-                  * My_txt.restrict = "^ a-z"; <br/>
-                  * If you need to enter characters \ ^, use two backslash "\\ -" "\\ ^": <br/>
-                  * Can be used anywhere in the string ^ to rule out including characters and switch between characters, but can only be used to exclude a ^. The following code includes only uppercase letters except uppercase Q: <br/>
-                  * My_txt.restrict = "A-Z ^ Q"; <br/>
-         * @version Egret 2.4
-         * @platform Web,Native
-         * @default null
-         */
-        /**
-         * @language zh_CN
-         * 表示用户可输入到文本字段中的字符集。如果 restrict 属性的值为 null，则可以输入任何字符。如果 restrict 属性的值为空字符串，则不能输入任何字符。如果 restrict 属性的值为一串字符，则只能在文本字段中输入该字符串中的字符。从左向右扫描该字符串。可以使用连字符 (-) 指定一个范围。只限制用户交互；脚本可将任何文本放入文本字段中。<br/>
-         * 如果字符串以尖号 (^) 开头，则先接受所有字符，然后从接受字符集中排除字符串中 ^ 之后的字符。如果字符串不以尖号 (^) 开头，则最初不接受任何字符，然后将字符串中的字符包括在接受字符集中。<br/>
-         * 下例仅允许在文本字段中输入大写字符、空格和数字：<br/>
-         * my_txt.restrict = "A-Z 0-9";<br/>
-         * 下例包含除小写字母之外的所有字符：<br/>
-         * my_txt.restrict = "^a-z";<br/>
-         * 如果需要输入字符 \ ^，请使用2个反斜杠 "\\-" "\\^" ：<br/>
-         * 可在字符串中的任何位置使用 ^，以在包含字符与排除字符之间进行切换，但是最多只能有一个 ^ 用来排除。下面的代码只包含除大写字母 Q 之外的大写字母：<br/>
-         * my_txt.restrict = "A-Z^Q";<br/>
-         * @version Egret 2.4
-         * @platform Web,Native
-         * @default null
-         */
-        public set restrict(value:string) {
-            var values = this.$TextField;
-            if (value == null) {
-                values[sys.TextKeys.restrictAnd] = null;
-                values[sys.TextKeys.restrictNot] = null;
-            }
-            else {
-                var index = -1;
-                while (index < value.length) {
-                    index = value.indexOf("^", index);
-                    if (index == 0) {
-                        break;
-                    }
-                    else if (index > 0) {
-                        if (value.charAt(index - 1) != "\\") {
-                            break;
-                        }
-                        index++;
-                    }
-                    else {
-                        break;
-                    }
-                }
-
-                if (index == 0) {
-                    values[sys.TextKeys.restrictAnd] = null;
-                    values[sys.TextKeys.restrictNot] = value.substring(index + 1);
-                }
-                else if (index > 0) {
-                    values[sys.TextKeys.restrictAnd] = value.substring(0, index);
-                    values[sys.TextKeys.restrictNot] = value.substring(index + 1);
-                }
-                else {
-                    values[sys.TextKeys.restrictAnd] = value;
-                    values[sys.TextKeys.restrictNot] = null;
-                }
-            }
-
-        }
-
-        public get restrict():string {
-            var values = this.$TextField;
-
-            var str:string = null;
-            if (values[sys.TextKeys.restrictAnd] != null) {
-                str = values[sys.TextKeys.restrictAnd];
-            }
-
-            if (values[sys.TextKeys.restrictNot] != null) {
-                if (str == null) {
-                    str = "";
-                }
-                str += "^" + values[sys.TextKeys.restrictNot];
-            }
-            return str;
-        }
-
-        /**
-         * @private
-         *
-         * @param value
-         */
-        $setWidth(value:number):boolean {
-            var values = this.$TextField;
-            if (isNaN(value)) {
-                if (isNaN(values[sys.TextKeys.textFieldWidth])) {
-                    return false;
-                }
-
-                values[sys.TextKeys.textFieldWidth] = NaN;
-            }
-            else {
-                if (values[sys.TextKeys.textFieldWidth] == value) {
-                    return false;
-                }
-
-                values[sys.TextKeys.textFieldWidth] = value;
-            }
-
-            value = +value;
-            if (value < 0) {
-                return false;
-            }
-            this.$invalidateTextField();
-
-            return true;
-        }
-
-        /**
-         * @private
-         *
-         * @param value
-         */
-        $setHeight(value:number):boolean {
-            var values = this.$TextField;
-            if (isNaN(value)) {
-                if (isNaN(values[sys.TextKeys.textFieldHeight])) {
-                    return false;
-                }
-
-                values[sys.TextKeys.textFieldHeight] = NaN;
-            }
-            else {
-                if (values[sys.TextKeys.textFieldHeight] == value) {
-                    return false;
-                }
-
-                values[sys.TextKeys.textFieldHeight] = value;
-            }
-
-            value = +value;
-            if (value < 0) {
-                return false;
-            }
-            this.$invalidateTextField();
-
-            return true;
-        }
-
-        /**
-         * @private
-         * 获取显示宽度
-         */
-        $getWidth():number {
-            var values = this.$TextField;
-            return isNaN(values[sys.TextKeys.textFieldWidth]) ? this.$getContentBounds().width : values[sys.TextKeys.textFieldWidth];
-        }
-
-        /**
-         * @private
-         * 获取显示宽度
-         */
-        $getHeight():number {
-            var values = this.$TextField;
-            return isNaN(values[sys.TextKeys.textFieldHeight]) ? this.$getContentBounds().height : values[sys.TextKeys.textFieldHeight];
-        }
-
-        /**
-         * @private
-         */
-        private textNode:sys.TextNode;
-        /**
-         * @private
-         */
-        private graphicsNode:sys.GraphicsNode = null;
-
-        /**
-         * @language en_US
-         * Specifies whether the text field has a border.
-         * If true, the text field has a border. If false, the text field has no border.
-         * Use borderColor property to set the border color.
-         * @default false
-         */
-        /**
-         * @language zh_CN
-         * 指定文本字段是否具有边框。
-         * 如果为 true，则文本字段具有边框。如果为 false，则文本字段没有边框。
-         * 使用 borderColor 属性来设置边框颜色。
-         * @default false
-         */
-        public set border(value:boolean) {
-            this.$TextField[sys.TextKeys.border] = value;
-            this.$invalidate();
-        }
-
-        /**
-         * @version Egret 2.4
-         * @platform Web,Native
-         */
-        public get border():boolean {
-            return this.$TextField[sys.TextKeys.border];
-        }
-
-        /**
-         * @language en_US
-         * The color of the text field border.
-         * Even currently is no border can be retrieved or set this property, but only if the text field has the border property is set to true, the color is visible.
-         * @default 0x000000
-         */
-        /**
-         * @language zh_CN
-         * 文本字段边框的颜色。
-         * 即使当前没有边框，也可检索或设置此属性，但只有当文本字段已将 border 属性设置为 true 时，才可以看到颜色。
-         * @default 0x000000
-         */
-        public set borderColor(value:number) {
-            this.$TextField[sys.TextKeys.borderColor] = value;
-            this.$invalidate();
-        }
-
-        /**
-         * @version Egret 2.4
-         * @platform Web,Native
-         */
-        public get borderColor():number {
-            return this.$TextField[sys.TextKeys.borderColor];
-        }
-
-        /**
-         * @language en_US
-         * Specifies whether the text field has a background fill.
-         * If true, the text field has a background fill. If false, the text field has no background fill.
-         * Use the backgroundColor property to set the background color of the text field.
-         * @default false
-         */
-        /**
-         * @language zh_CN
-         * 指定文本字段是否具有背景填充。
-         * 如果为 true，则文本字段具有背景填充。如果为 false，则文本字段没有背景填充。
-         * 使用 backgroundColor 属性来设置文本字段的背景颜色。
-         * @default false
-         */
-        public set background(value:boolean) {
-            this.$TextField[sys.TextKeys.background] = value;
-            this.$invalidate();
-        }
-
-        /**
-         * @version Egret 2.4
-         * @platform Web,Native
-         */
-        public get background():boolean {
-            return this.$TextField[sys.TextKeys.background];
-        }
-
-        /**
-         * @language en_US
-         * Color of the text field background.
-         * Even currently is no background, can be retrieved or set this property, but only if the text field has the background property set to true, the color is visible.
-         * @default 0xFFFFFF
-         */
-        /**
-         * @language zh_CN
-         * 文本字段背景的颜色。
-         * 即使当前没有背景，也可检索或设置此属性，但只有当文本字段已将 background 属性设置为 true 时，才可以看到颜色。
-         * @default 0xFFFFFF
-         */
-        public set backgroundColor(value:number) {
-            this.$TextField[sys.TextKeys.backgroundColor] = value;
-            this.$invalidate();
-        }
-
-        /**
-         * @version Egret 2.4
-         * @platform Web,Native
-         */
-        public get backgroundColor():number {
-            return this.$TextField[sys.TextKeys.backgroundColor];
-        }
-
-        /**
-         * @private
-         *
-         */
-        private fillBackground(lines:number[]):void {
-            var graphics = this.graphicsNode;
-            if (graphics) {
-                graphics.clear();
-            }
-            var values = this.$TextField;
-            if (values[sys.TextKeys.background] || values[sys.TextKeys.border] || lines.length > 0) {
-                if (!graphics) {
-                    graphics = this.graphicsNode = new sys.GraphicsNode();
-                    var groupNode = new sys.GroupNode();
-                    groupNode.addNode(graphics);
-                    groupNode.addNode(this.textNode);
-                    this.$renderNode = groupNode;
-                }
-                var fillPath:sys.Path2D;
-                var strokePath:sys.Path2D;
-                //渲染背景
-                if (values[sys.TextKeys.background]) {
-                    fillPath = graphics.beginFill(values[sys.TextKeys.backgroundColor]);
-                    fillPath.rect(0, 0, this.$getWidth(), this.$getHeight());
-                }
-                //渲染边框
-                if (values[sys.TextKeys.border]) {
-                    strokePath = graphics.lineStyle(1, values[sys.TextKeys.borderColor]);
-                    //1像素和3像素线条宽度的情况，会向右下角偏移0.5像素绘制。少画一像素宽度，正好能不超出文本测量边界。
-                    strokePath.rect(0, 0, this.$getWidth() - 1, this.$getHeight() - 1);
-                }
-                //渲染下划线
-                if (lines.length > 0) {
-                    var textColor = values[sys.TextKeys.textColor];
-                    var lastColor = -1;
-                    var length = lines.length;
-                    for (var i = 0; i < length; i+=4) {
-                        var x:number = lines[i];
-                        var y:number = lines[i + 1];
-                        var w:number = lines[i + 2];
-                        var color:number = lines[i + 3] || textColor;
-                        if (lastColor < 0 || lastColor != color) {
-                            lastColor = color;
-                            strokePath = graphics.lineStyle(2, color, 1, CapsStyle.NONE);
-                        }
-                        strokePath.moveTo(x, y);
-                        strokePath.lineTo(x + w, y);
-                    }
-                }
-            }
-        }
-
-        /**
-         * @private
-         * @version Egret 2.4
-         * @platform Web,Native
-         */
-        public setFocus() {
-            //todo:
-            egret.$warn(1013);
-        }
-
-        /**
-         * @private
-         *
-         */
-        public $onRemoveFromStage():void {
-            super.$onRemoveFromStage();
-
-            this.removeEvent();
-
-            if (this.$TextField[sys.TextKeys.type] == TextFieldType.INPUT) {
-                this.inputUtils._removeStageText();
-            }
-        }
-
-        /**
-         * @private
-         *
-         * @param stage
-         * @param nestLevel
-         */
-        public $onAddToStage(stage:Stage, nestLevel:number):void {
-            super.$onAddToStage(stage, nestLevel);
-
-            this.addEvent();
-
-            if (this.$TextField[sys.TextKeys.type] == TextFieldType.INPUT) {
-                this.inputUtils._addStageText();
-            }
-        }
-
-        /**
-         * 不能重写$invalidateContentBounds，因为内部graphics调用clear时会触发$invalidateContentBounds这狗方法，从而导致死循环。
-         */
-        $invalidateTextField():void {
-            this.$invalidateContentBounds();
-            this.$TextField[sys.TextKeys.textLinesChanged] = true;
-        }
-
-        $update(bounds?:Rectangle):boolean {
-            var bounds = this.$getContentBounds();
-            var tmpBounds = Rectangle.create();
-            tmpBounds.copyFrom(bounds);
-            if (this.$TextField[sys.TextKeys.border]) {
-                tmpBounds.width += 2;
-                tmpBounds.height += 2;
-            }
-            var _strokeDouble = this.$TextField[sys.TextKeys.stroke] * 2;
-            if (_strokeDouble > 0) {
-                tmpBounds.width += _strokeDouble * 2;
-                tmpBounds.height += _strokeDouble * 2;
-            }
-            tmpBounds.x -= _strokeDouble;
-            tmpBounds.y -= _strokeDouble;
-            var result = super.$update(tmpBounds);
-            Rectangle.release(tmpBounds);
-            return result;
-        }
-
-        /**
-         * @private
-         */
-        $measureContentBounds(bounds:Rectangle):void {
-            this.$getLinesArr();
-
-            var w:number = !isNaN(this.$TextField[sys.TextKeys.textFieldWidth]) ? this.$TextField[sys.TextKeys.textFieldWidth] : this.$TextField[sys.TextKeys.textWidth];
-            var h:number = !isNaN(this.$TextField[sys.TextKeys.textFieldHeight]) ? this.$TextField[sys.TextKeys.textFieldHeight] : TextFieldUtils.$getTextHeight(this);
-
-            bounds.setTo(0, 0, w, h);
-        }
-
-        /**
-         * @private
-         * @see egret.DisplayObject._render
-         * @param renderContext
-         */
-        $render():void {
-            if (this.$TextField[sys.TextKeys.type] == TextFieldType.INPUT) {
-                if (this.$hasAnyFlags(sys.DisplayObjectFlags.InitFlags) || this.$hasAnyFlags(sys.DisplayObjectFlags.DownOnAddedOrRemoved)) {
-                    this.inputUtils._updateProperties();
-                }
-                if (this.$isTyping) {
-                    return;
-                }
-            }
-            else if (this.$TextField[sys.TextKeys.textFieldWidth] == 0) {
-                return;
-            }
-
-            var underLines = this.drawText();
-            this.fillBackground(underLines);
-        }
-
-        /**
-         * @private
-         */
-        private isFlow:boolean = false;
-
-        /**
-         * @language en_US
-         * Set rich text
-         */
-        /**
-         * @language zh_CN
-         * 设置富文本
-         * @see http://edn.egret.com/cn/index.php/article/index/id/146
-         */
-        public set textFlow(textArr:Array<egret.ITextElement>) {
-            this.isFlow = true;
-            var text:string = "";
-            if (textArr == null)
-                textArr = [];
-            for (var i:number = 0; i < textArr.length; i++) {
-                var element:egret.ITextElement = textArr[i];
-                text += element.text;
-            }
-
-            if (this.$TextField[sys.TextKeys.displayAsPassword]) {
-                this.$setBaseText(text);
-            }
-            else {
-                this.$TextField[sys.TextKeys.text] = text;
-                this.setMiddleStyle(textArr);
-            }
-        }
-
-        /**
-         * @version Egret 2.4
-         * @platform Web,Native
-         */
-        public get textFlow():Array<egret.ITextElement> {
-            return this.textArr;
-        }
-
-        /**
-         * @private
-         *
-         * @param text
-         * @returns
-         */
-        private changeToPassText(text:string):string {
-            if (this.$TextField[sys.TextKeys.displayAsPassword]) {
-                var passText:string = "";
-                for (var i:number = 0, num = text.length; i < num; i++) {
-                    switch (text.charAt(i)) {
-                        case '\n' :
-                            passText += "\n";
-                            break;
-                        case '\r' :
-                            break;
-                        default :
-                            passText += '*';
-                    }
-                }
-                return passText;
-            }
-            return text;
-        }
-
-        /**
-         * @private
-         */
-        private textArr:Array<egret.ITextElement> = [];
-
-        /**
-         * @private
-         *
-         * @param textArr
-         */
-        private setMiddleStyle(textArr:Array<egret.ITextElement>):void {
-            this.$TextField[sys.TextKeys.textLinesChanged] = true;
-            this.textArr = textArr;
-            this.$invalidateTextField();
-        }
-
-        /**
-         * @language en_US
-         * Get the text measured width
-         * @version Egret 2.4
-         * @platform Web,Native
-         */
-        /**
-         * @language zh_CN
-         * 获取文本测量宽度
-         * @version Egret 2.4
-         * @platform Web,Native
-         */
-        public get textWidth():number {
-            this.$getLinesArr();
-            return this.$TextField[sys.TextKeys.textWidth];
-        }
-
-        /**
-         * @language en_US
-         * Get Text measuring height
-         * @version Egret 2.4
-         * @platform Web,Native
-         */
-        /**
-         * @language zh_CN
-         * 获取文本测量高度
-         * @version Egret 2.4
-         * @platform Web,Native
-         */
-        public get textHeight():number {
-            this.$getLinesArr();
-            return TextFieldUtils.$getTextHeight(this);
-        }
-
-        /**
-         * @private
-         * @param text
-         * @version Egret 2.4
-         * @platform Web,Native
-         */
-        public appendText(text:string):void {
-            this.appendElement(<egret.ITextElement>{text: text});
-        }
-
-        /**
-         * @private
-         * @param element
-         * @version Egret 2.4
-         * @platform Web,Native
-         */
-        public appendElement(element:egret.ITextElement):void {
-            var text:string = this.$TextField[sys.TextKeys.text] + element.text;
-
-            if (this.$TextField[sys.TextKeys.displayAsPassword]) {
-                this.$setBaseText(text);
-            }
-            else {
-                this.$TextField[sys.TextKeys.text] = text;
-
-                this.textArr.push(element);
-                this.setMiddleStyle(this.textArr);
-            }
-        }
-
-        /**
-         * @private
-         */
-        private linesArr:Array<egret.ILineElement> = [];
-
-        /**
-         * @private
-         *
-         * @returns
-         */
-        $getLinesArr():Array<egret.ILineElement> {
-            var values = this.$TextField;
-            if (!values[sys.TextKeys.textLinesChanged]) {
-                return this.linesArr;
-            }
-
-            values[sys.TextKeys.textLinesChanged] = false;
-            var text2Arr:Array<egret.ITextElement> = this.textArr;
-
-            this.linesArr.length = 0;
-            values[sys.TextKeys.textHeight] = 0;
-            values[sys.TextKeys.textWidth] = 0;
-
-            var textFieldWidth:number = values[sys.TextKeys.textFieldWidth];
-            //宽度被设置为0
-            if (!isNaN(textFieldWidth) && textFieldWidth == 0) {
-                values[sys.TextKeys.numLines] = 0;
-                return [{width: 0, height: 0, charNum: 0, elements: [], hasNextLine: false}];
-            }
-
-            var linesArr:Array<egret.ILineElement> = this.linesArr;
-            var lineW:number = 0;
-            var lineCharNum:number = 0;
-            var lineH:number = 0;
-            var lineCount:number = 0;
-            var lineElement:egret.ILineElement;
-
-            for (var i:number = 0, text2ArrLength:number = text2Arr.length; i < text2ArrLength; i++) {
-                var element:egret.ITextElement = text2Arr[i];
-                element.style = element.style || <egret.ITextStyle>{};
-
-                var text:string = element.text.toString();
-                var textArr:Array<string> = text.split(/(?:\r\n|\r|\n)/);
-
-                for (var j:number = 0, textArrLength:number = textArr.length; j < textArrLength; j++) {
-                    if (linesArr[lineCount] == null) {
-                        lineElement = {width: 0, height: 0, elements: [], charNum: 0, hasNextLine: false};
-                        linesArr[lineCount] = lineElement;
-                        lineW = 0;
-                        lineH = 0;
-                        lineCharNum = 0;
-                    }
-
-                    if (values[sys.TextKeys.type] == egret.TextFieldType.INPUT) {
-                        lineH = values[sys.TextKeys.fontSize];
-                    }
-                    else {
-                        lineH = Math.max(lineH, element.style.size || values[sys.TextKeys.fontSize]);
-                    }
-
-                    var isNextLine:boolean = true;
-                    if (textArr[j] == "") {
-                        if (j == textArrLength - 1) {
-                            isNextLine = false;
-                        }
-                    }
-                    else {
-                        var w:number = measureTextWidth(textArr[j], values, element.style);
-                        if (isNaN(textFieldWidth)) {//没有设置过宽
-                            lineW += w;
-                            lineCharNum += textArr[j].length;
-                            lineElement.elements.push(<egret.IWTextElement>{
-                                width: w,
-                                text: textArr[j],
-                                style: element.style
-                            });
-
-                            if (j == textArrLength - 1) {
-                                isNextLine = false;
-                            }
-                        }
-                        else {
-                            if (lineW + w <= textFieldWidth) {//在设置范围内
-                                lineElement.elements.push(<egret.IWTextElement>{
-                                    width: w,
-                                    text: textArr[j],
-                                    style: element.style
-                                });
-                                lineW += w;
-                                lineCharNum += textArr[j].length;
-
-                                if (j == textArrLength - 1) {
-                                    isNextLine = false;
-                                }
-                            }
-                            else {
-                                var k:number = 0;
-                                var ww:number = 0;
-                                var word:string = textArr[j];
-                                if (values[sys.TextKeys.wordWrap]) {
-                                    var words:Array<string> = word.split(SplitRegex);
-                                }
-                                else {
-                                    words = word.match(/./g);
-                                }
-                                var wl:number = words.length;
-                                var charNum = 0;
-                                for (; k < wl; k++) {
-                                    w = measureTextWidth(words[k], values, element.style);
-                                    if (lineW != 0 && lineW + w > textFieldWidth && lineW + k != 0) {
-                                        break;
-                                    }
-                                    charNum += words[k].length;
-                                    ww += w;
-                                    lineW += w;
-                                    lineCharNum += charNum;
-                                }
-
-                                if (k > 0) {
-                                    lineElement.elements.push(<egret.IWTextElement>{
-                                        width: ww,
-                                        text: word.substring(0, charNum),
-                                        style: element.style
-                                    });
-
-                                    var leftWord:string = word.substring(charNum);
-                                    for (var m:number = 0, lwleng = leftWord.length; m < lwleng; m++) {
-                                        if (leftWord.charAt(m) != " ") {
-                                            break;
-                                        }
-                                    }
-                                    textArr[j] = leftWord.substring(m);
-                                }
-                                if (textArr[j] != "") {
-                                    j--;
-                                    isNextLine = false;
-                                }
-                            }
-                        }
-                    }
-
-                    if (isNextLine) {
-                        lineCharNum++;
-                        lineElement.hasNextLine = true;
-                    }
-
-                    if (j < textArr.length - 1) {//非最后一个
-                        lineElement.width = lineW;
-                        lineElement.height = lineH;
-                        lineElement.charNum = lineCharNum;
-                        values[sys.TextKeys.textWidth] = Math.max(values[sys.TextKeys.textWidth], lineW);
-                        values[sys.TextKeys.textHeight] += lineH;
-
-                        //if (this._type == TextFieldType.INPUT && !this._multiline) {
-                        //    this._numLines = linesArr.length;
-                        //    return linesArr;
-                        //}
-                        lineCount++;
-                    }
-
-
-                }
-
-                if (i == text2Arr.length - 1 && lineElement) {
-                    lineElement.width = lineW;
-                    lineElement.height = lineH;
-                    lineElement.charNum = lineCharNum;
-                    values[sys.TextKeys.textWidth] = Math.max(values[sys.TextKeys.textWidth], lineW);
-                    values[sys.TextKeys.textHeight] += lineH;
-                }
-            }
-
-            values[sys.TextKeys.numLines] = linesArr.length;
-            return linesArr;
-        }
-
-        /**
-         * @private
-         */
-        $isTyping:boolean = false;
-
-        /**
-         * @private
-         * 返回要绘制的下划线列表
-         */
-        private drawText():number[] {
-            var node = this.textNode;
-            var values = this.$TextField;
-            //更新文本样式
-            node.bold = values[sys.TextKeys.bold];
-            node.fontFamily = values[sys.TextKeys.fontFamily] || TextField.default_fontFamily;
-            node.italic = values[sys.TextKeys.italic];
-            node.size = values[sys.TextKeys.fontSize];
-            node.stroke = values[sys.TextKeys.stroke];
-            node.strokeColor = values[sys.TextKeys.strokeColor];
-            node.textColor = values[sys.TextKeys.textColor];
-            //先算出需要的数值
-            var lines:Array<egret.ILineElement> = this.$getLinesArr();
-            if (values[sys.TextKeys.textWidth] == 0) {
-                return [];
-            }
-
-            var maxWidth:number = !isNaN(values[sys.TextKeys.textFieldWidth]) ? values[sys.TextKeys.textFieldWidth] : values[sys.TextKeys.textWidth];
-            var textHeight:number = TextFieldUtils.$getTextHeight(this);
-
-            var drawY:number = 0;
-            var startLine:number = TextFieldUtils.$getStartLine(this);
-
-            var textFieldHeight:number = values[sys.TextKeys.textFieldHeight];
-            if (!isNaN(textFieldHeight) && textFieldHeight > textHeight) {
-                var vAlign:number = TextFieldUtils.$getValign(this);
-                drawY += vAlign * (textFieldHeight - textHeight);
-            }
-            drawY = Math.round(drawY);
-            var hAlign:number = TextFieldUtils.$getHalign(this);
-
-            var drawX:number = 0;
-            var underLineData:number[] = [];
-            for (var i:number = startLine, numLinesLength:number = values[sys.TextKeys.numLines]; i < numLinesLength; i++) {
-                var line:egret.ILineElement = lines[i];
-                var h:number = line.height;
-                drawY += h / 2;
-                if (i != startLine) {
-                    if (values[sys.TextKeys.type] == egret.TextFieldType.INPUT && !values[sys.TextKeys.multiline]) {
-                        break;
-                    }
-                    if (!isNaN(textFieldHeight) && drawY > textFieldHeight) {
-                        break;
-                    }
-                }
-
-                drawX = Math.round((maxWidth - line.width) * hAlign);
-                for (var j:number = 0, elementsLength:number = line.elements.length; j < elementsLength; j++) {
-                    var element:egret.IWTextElement = line.elements[j];
-                    var size:number = element.style.size || values[sys.TextKeys.fontSize];
-
-                    node.drawText(drawX, drawY + (h - size) / 2, element.text, element.style);
-
-                    if (element.style.underline) {
-                        underLineData.push(
-                            drawX,
-                            drawY + (h) / 2,
-                            element.width,
-                            element.style.textColor
-                        );
-                    }
-
-                    drawX += element.width;
-                }
-                drawY += h / 2 + values[sys.TextKeys.lineSpacing];
-            }
-
-            return underLineData;
-        }
-
-        //增加点击事件
-        private addEvent():void {
-            this.addEventListener(egret.TouchEvent.TOUCH_TAP, this.onTapHandler, this);
-        }
-
-        //释放点击事件
-        private removeEvent():void {
-            this.removeEventListener(egret.TouchEvent.TOUCH_TAP, this.onTapHandler, this);
-        }
-
-        //处理富文本中有href的
-        private onTapHandler(e:egret.TouchEvent):void {
-            if (this.$TextField[sys.TextKeys.type] == egret.TextFieldType.INPUT) {
-                return;
-            }
-            var ele:ITextElement = TextFieldUtils.$getTextElement(this, e.localX, e.localY);
-            if (ele == null) {
-                return;
-            }
-            var style:egret.ITextStyle = ele.style;
-
-            if (style && style.href) {
-                if (style.href.match(/^event:/)) {
-                    var type:string = style.href.match(/^event:/)[0];
-                    egret.TextEvent.dispatchTextEvent(this, egret.TextEvent.LINK, style.href.substring(type.length));
-                }
-                else {
-                    open(style.href, style.target || "_blank");
-                }
-            }
-        }
-    }
-
-    if (DEBUG) {
-        egret.$markReadOnly(TextField, "numLines");
-        egret.$markReadOnly(TextField, "textWidth");
-        egret.$markReadOnly(TextField, "textHeight");
-    }
-}
+//////////////////////////////////////////////////////////////////////////////////////
+//
+//  Copyright (c) 2014-2015, Egret Technology Inc.
+//  All rights reserved.
+//  Redistribution and use in source and binary forms, with or without
+//  modification, are permitted provided that the following conditions are met:
+//
+//     * Redistributions of source code must retain the above copyright
+//       notice, this list of conditions and the following disclaimer.
+//     * Redistributions in binary form must reproduce the above copyright
+//       notice, this list of conditions and the following disclaimer in the
+//       documentation and/or other materials provided with the distribution.
+//     * Neither the name of the Egret nor the
+//       names of its contributors may be used to endorse or promote products
+//       derived from this software without specific prior written permission.
+//
+//  THIS SOFTWARE IS PROVIDED BY EGRET AND CONTRIBUTORS "AS IS" AND ANY EXPRESS
+//  OR IMPLIED WARRANTIES, INCLUDING, BUT NOT LIMITED TO, THE IMPLIED WARRANTIES
+//  OF MERCHANTABILITY AND FITNESS FOR A PARTICULAR PURPOSE ARE DISCLAIMED.
+//  IN NO EVENT SHALL EGRET AND CONTRIBUTORS BE LIABLE FOR ANY DIRECT, INDIRECT,
+//  INCIDENTAL, SPECIAL, EXEMPLARY, OR CONSEQUENTIAL DAMAGES (INCLUDING, BUT NOT
+//  LIMITED TO, PROCUREMENT OF SUBSTITUTE GOODS OR SERVICES;LOSS OF USE, DATA,
+//  OR PROFITS; OR BUSINESS INTERRUPTION) HOWEVER CAUSED AND ON ANY THEORY OF
+//  LIABILITY, WHETHER IN CONTRACT, STRICT LIABILITY, OR TORT (INCLUDING
+//  NEGLIGENCE OR OTHERWISE) ARISING IN ANY WAY OUT OF THE USE OF THIS SOFTWARE,
+//  EVEN IF ADVISED OF THE POSSIBILITY OF SUCH DAMAGE.
+//
+//////////////////////////////////////////////////////////////////////////////////////
+
+module egret.sys {
+    /**
+     * @private
+     */
+    export const enum TextKeys {
+        /**
+         * @private
+         */
+        fontSize,
+        /**
+         * @private
+         */
+        lineSpacing,
+        /**
+         * @private
+         */
+        textColor,
+        /**
+         * @private
+         */
+        textFieldWidth,
+        /**
+         * @private
+         */
+        textFieldHeight,
+        /**
+         * @private
+         */
+        textWidth,
+        /**
+         * @private
+         */
+        textHeight,
+        /**
+         * @private
+         */
+        textDrawWidth,
+        /**
+         * @private
+         */
+        fontFamily,
+        /**
+         * @private
+         */
+        textAlign,
+        /**
+         * @private
+         */
+        verticalAlign,
+        /**
+         * @private
+         */
+        textColorString,
+        /**
+         * @private
+         */
+        fontString,
+        /**
+         * @private
+         */
+        text,
+        /**
+         * @private
+         */
+        measuredWidths,
+        /**
+         * @private
+         */
+        bold,
+        /**
+         * @private
+         */
+        italic,
+        /**
+         * @private
+         */
+        fontStringChanged,
+        /**
+         * @private
+         */
+        textLinesChanged,
+        /**
+         * @private
+         */
+        wordWrap,
+        /**
+         * @private
+         */
+        displayAsPassword,
+        /**
+         * @private
+         */
+        maxChars,
+        /**
+         * @private
+         */
+        selectionActivePosition,
+        /**
+         * @private
+         */
+        selectionAnchorPosition,
+        /**
+         * @private
+         */
+        type,
+        /**
+         * @private
+         */
+        strokeColor,
+        /**
+         * @private
+         */
+        strokeColorString,
+        /**
+         * @private
+         */
+        stroke,
+        /**
+         * @private
+         */
+        scrollV,
+        /**
+         * @private
+         */
+        numLines,
+        /**
+         * @private
+         */
+        multiline,
+        /**
+         * @private
+         */
+        border,
+        /**
+         * @private
+         */
+        borderColor,
+        /**
+         * @private
+         */
+        background,
+        /**
+         * @private
+         */
+        backgroundColor,
+        /**
+         * @private
+         */
+        restrictAnd,
+        /**
+         * @private
+         */
+        restrictNot
+    }
+}
+
+module egret {
+
+    var SplitRegex = new RegExp("(?=[\\u00BF-\\u1FFF\\u2C00-\\uD7FF]|\\b|\\s)(?![。，！、》…）)}”】\\.\\,\\!\\?\\]\\:])");
+
+    /**
+     * @private
+     * 根据样式测量文本宽度
+     */
+    function measureTextWidth(text, values:any, style?:ITextStyle):number {
+        style = style || <egret.ITextStyle>{};
+        var italic:boolean = style.italic == null ? values[sys.TextKeys.italic] : style.italic;
+        var bold:boolean = style.bold == null ? values[sys.TextKeys.bold] : style.bold;
+        var size:number = style.size == null ? values[sys.TextKeys.fontSize] : style.size;
+        var fontFamily:string = style.fontFamily || values[sys.TextKeys.fontFamily] || TextField.default_fontFamily;
+        return sys.measureText(text, fontFamily, size, bold, italic);
+    }
+
+    /**
+     * @language en_US
+     * TextField is the text rendering class of egret. It conducts rendering by using the browser / device API. Due to different ways of font rendering in different browsers / devices, there may be differences in the rendering
+     * If developers expect  no differences among all platforms, please use BitmapText
+     * @see http://docs.egret-labs.org/post/manual/text/createtext.html Create Text
+     *
+     * @event egret.Event.CHANGE Dispatched when entering text user input。
+     * @event egret.FocusEvent.FOCUS_IN Dispatched after the focus to enter text.
+     * @event egret.FocusEvent.FOCUS_OUT Enter the text loses focus after dispatch.
+     * @version Egret 2.4
+     * @platform Web,Native
+     * @includeExample egret/text/TextField.ts
+     */
+    /**
+     * @language zh_CN
+     * TextField是egret的文本渲染类，采用浏览器/设备的API进行渲染，在不同的浏览器/设备中由于字体渲染方式不一，可能会有渲染差异
+     * 如果开发者希望所有平台完全无差异，请使用BitmapText
+     * @see http://docs.egret-labs.org/post/manual/text/createtext.html 创建文本
+     *
+     * @event egret.Event.CHANGE 输入文本有用户输入时调度。
+     * @event egret.FocusEvent.FOCUS_IN 聚焦输入文本后调度。
+     * @event egret.FocusEvent.FOCUS_OUT 输入文本失去焦点后调度。
+     * @version Egret 2.4
+     * @platform Web,Native
+     * @includeExample egret/text/TextField.ts
+     */
+    export class TextField extends DisplayObject {
+
+        /**
+         * @language en_US
+         * default fontFamily
+         * @version Egret 2.4
+         * @platform Web,Native
+         */
+        /**
+         * @language zh_CN
+         * 默认文本字体
+         * @version Egret 2.4
+         * @platform Web,Native
+         */
+        public static default_fontFamily:string = "Arial";
+
+        /**
+         * @version Egret 2.4
+         * @platform Web,Native
+         */
+        constructor() {
+            super();
+            var textNode = new sys.TextNode();
+            textNode.fontFamily = TextField.default_fontFamily;
+            this.textNode = textNode;
+            this.$renderNode = textNode;
+            this.$TextField = {
+                0: 30,             //fontSize
+                1: 0,              //lineSpacing
+                2: 0xffffff,       //textColor
+                3: NaN,           //textFieldWidth
+                4: NaN,           //textFieldHeight
+                5: 0,              //textWidth
+                6: 0,              //textHeight
+                7: 0,              //textDrawWidth
+                8: TextField.default_fontFamily,   //fontFamily
+                9: "left",         //textAlign
+                10: "top",         //verticalAlign
+                11: "#ffffff",     //textColorString
+                12: "",            //fontString
+                13: "",            //text
+                14: [],            //measuredWidths
+                15: false,         //bold,
+                16: false,         //italic,
+                17: true,          //fontStringChanged,
+                18: false,         //textLinesChanged,
+                19: false,          //wordWrap
+                20: false,         //displayAsPassword
+                21: 0,              //maxChars
+                22: 0, //selectionActivePosition,
+                23: 0, //selectionAnchorPosition,
+                24: TextFieldType.DYNAMIC,              //type
+                25: 0x000000,              //strokeColor
+                26: "#000000",              //strokeColorString
+                27: 0,              //stroke
+                28: -1,              //scrollV
+                29: 0,              //numLines
+                30: false,              //multiline
+                31: false,              //border
+                32: 0x000000,              //borderColor
+                33: false,              //background
+                34: 0xffffff,              //backgroundColor
+                35: null,           //restrictAnd
+                36: null           //restrictNot
+            };
+        }
+
+        /**
+         * @private
+         */
+        $TextField:Object;
+
+        /**
+         * @private
+         */
+        private isInput():boolean {
+            return this.$TextField[sys.TextKeys.type] == TextFieldType.INPUT;
+        }
+
+        $inputEnabled:boolean = false;
+
+        $setTouchEnabled(value:boolean):boolean {
+            var result:boolean = super.$setTouchEnabled(value);
+
+            if (this.isInput()) {
+                this.$inputEnabled = true;
+            }
+
+            return result;
+        }
+
+        /**
+         * @language en_US
+         * The name of the font to use, or a comma-separated list of font names.
+         * @default "Arial"
+         * @version Egret 2.4
+         * @platform Web,Native
+         */
+        /**
+         * @language zh_CN
+         * 要使用的字体的名称或用逗号分隔的字体名称列表。
+         * @default "Arial"
+         * @version Egret 2.4
+         * @platform Web,Native
+         */
+        public get fontFamily():string {
+            return this.$TextField[sys.TextKeys.fontFamily];
+        }
+
+        public set fontFamily(value:string) {
+            this.$setFontFamily(value);
+        }
+
+        $setFontFamily(value:string):boolean {
+            var values = this.$TextField;
+            if (values[sys.TextKeys.fontFamily] == value) {
+                return false;
+            }
+            values[sys.TextKeys.fontFamily] = value;
+            this.invalidateFontString();
+
+            return true;
+        }
+
+        /**
+         * @language en_US
+         * The size in pixels of text
+         * @default 30
+         * @version Egret 2.4
+         * @platform Web,Native
+         */
+        /**
+         * @language zh_CN
+         * 文本的字号大小。
+         * @default 30
+         * @version Egret 2.4
+         * @platform Web,Native
+         */
+        public get size():number {
+            return this.$TextField[sys.TextKeys.fontSize];
+        }
+
+        public set size(value:number) {
+            this.$setSize(value);
+        }
+
+        $setSize(value:number):boolean {
+            value = +value || 0;
+
+            var values = this.$TextField;
+            if (values[sys.TextKeys.fontSize] == value) {
+                return false;
+            }
+            values[sys.TextKeys.fontSize] = value;
+            this.invalidateFontString();
+
+            return true;
+        }
+
+        /**
+         * @language en_US
+         * Specifies whether the text is boldface.
+         * @default false
+         * @version Egret 2.4
+         * @platform Web,Native
+         */
+        /**
+         * @language zh_CN
+         * 是否显示为粗体。
+         * @default false
+         * @version Egret 2.4
+         * @platform Web,Native
+         */
+        public get bold():boolean {
+            return this.$TextField[sys.TextKeys.bold];
+        }
+
+        public set bold(value:boolean) {
+            this.$setBold(value);
+        }
+
+        $setBold(value:boolean):boolean {
+            value = !!value;
+            var values = this.$TextField;
+            if (value == values[sys.TextKeys.bold]) {
+                return false;
+            }
+            values[sys.TextKeys.bold] = value;
+            this.invalidateFontString();
+
+            return true;
+        }
+
+        /**
+         * @language en_US
+         * Determines whether the text is italic font.
+         * @default false
+         * @version Egret 2.4
+         * @platform Web,Native
+         */
+        /**
+         * @language zh_CN
+         * 是否显示为斜体。
+         * @default false
+         * @version Egret 2.4
+         * @platform Web,Native
+         */
+        public get italic():boolean {
+            return this.$TextField[sys.TextKeys.italic];
+        }
+
+        public set italic(value:boolean) {
+            this.$setItalic(value);
+        }
+
+        $setItalic(value:boolean):boolean {
+            value = !!value;
+            var values = this.$TextField;
+            if (value == values[sys.TextKeys.italic]) {
+                return false;
+            }
+            values[sys.TextKeys.italic] = value;
+            this.invalidateFontString();
+
+            return true;
+        }
+
+        /**
+         * @private
+         *
+         */
+        private invalidateFontString():void {
+            this.$TextField[sys.TextKeys.fontStringChanged] = true;
+            this.$invalidateTextField();
+        }
+
+        /**
+         * @language en_US
+         * Horizontal alignment of text.
+         * @default：egret.HorizontalAlign.LEFT
+         * @version Egret 2.4
+         * @platform Web,Native
+         */
+        /**
+         * @language zh_CN
+         * 文本的水平对齐方式。
+         * @default：egret.HorizontalAlign.LEFT
+         * @version Egret 2.4
+         * @platform Web,Native
+         */
+        public get textAlign():string {
+            return this.$TextField[sys.TextKeys.textAlign];
+        }
+
+        public set textAlign(value:string) {
+            this.$setTextAlign(value);
+        }
+
+        $setTextAlign(value:string):boolean {
+            var values = this.$TextField;
+            if (values[sys.TextKeys.textAlign] == value) {
+                return false;
+            }
+            values[sys.TextKeys.textAlign] = value;
+            this.$invalidateTextField();
+
+            return true;
+        }
+
+        /**
+         * @language en_US
+         * Vertical alignment of text.
+         * @default：egret.VerticalAlign.TOP
+         * @version Egret 2.4
+         * @platform Web,Native
+         */
+        /**
+         * @language zh_CN
+         * 文字的垂直对齐方式。
+         * @default：egret.VerticalAlign.TOP
+         * @version Egret 2.4
+         * @platform Web,Native
+         */
+        public get verticalAlign():string {
+            return this.$TextField[sys.TextKeys.verticalAlign];
+        }
+
+        public set verticalAlign(value:string) {
+            this.$setVerticalAlign(value);
+        }
+
+        $setVerticalAlign(value:string):boolean {
+            var values = this.$TextField;
+            if (values[sys.TextKeys.verticalAlign] == value) {
+                return false;
+            }
+            values[sys.TextKeys.verticalAlign] = value;
+            this.$invalidateTextField();
+
+            return true;
+        }
+
+        /**
+         * @language en_US
+         * An integer representing the amount of vertical space between lines.
+         * @default 0
+         * @version Egret 2.4
+         * @platform Web,Native
+         */
+        /**
+         * @language zh_CN
+         * 一个整数，表示行与行之间的垂直间距量
+         * @default 0
+         * @version Egret 2.4
+         * @platform Web,Native
+         */
+        public get lineSpacing():number {
+            return this.$TextField[sys.TextKeys.lineSpacing];
+        }
+
+        public set lineSpacing(value:number) {
+            this.$setLineSpacing(value);
+        }
+
+        $setLineSpacing(value:number):boolean {
+            value = +value || 0;
+
+            var values = this.$TextField;
+            if (values[sys.TextKeys.lineSpacing] == value)
+                return false;
+            values[sys.TextKeys.lineSpacing] = value;
+            this.$invalidateTextField();
+
+            return true;
+        }
+
+        /**
+         * @language en_US
+         * Color of the text.
+         * @default 0x000000
+         * @version Egret 2.4
+         * @platform Web,Native
+         */
+        /**
+         * @language zh_CN
+         * 文本颜色
+         * @default 0x000000
+         * @version Egret 2.4
+         * @platform Web,Native
+         */
+        public get textColor():number {
+            return this.$TextField[sys.TextKeys.textColor];
+        }
+
+        public set textColor(value:number) {
+            this.$setTextColor(value);
+        }
+
+        $setTextColor(value:number):boolean {
+            value = +value | 0;
+            var values = this.$TextField;
+            if (values[sys.TextKeys.textColor] == value) {
+                return false;
+            }
+            values[sys.TextKeys.textColor] = value;
+            if (this.inputUtils) {
+                this.inputUtils._setColor(this.$TextField[sys.TextKeys.textColor]);
+            }
+            this.$invalidate();
+
+            return true;
+        }
+
+        /**
+         * @language en_US
+         * A Boolean value that indicates whether the text field has word wrap. If the value of wordWrap is true, the text
+         * field has word wrap; if the value is false, the text field does not have word wrap.
+         * @default true
+         * @version Egret 2.4
+         * @platform Web,Native
+         */
+        /**
+         * @language zh_CN
+         * 一个布尔值，表示文本字段是否自动换行。如果 wordWrap 的值为 true，则该文本字段自动换行；
+         * 如果值为 false，则该文本字段不自动换行,如果同时显式设置过宽度，超出宽度的部分将被截断。
+         * @default true
+         * @version Egret 2.4
+         * @platform Web,Native
+         */
+        public get wordWrap():boolean {
+            return this.$TextField[sys.TextKeys.wordWrap];
+        }
+
+        public set wordWrap(value:boolean) {
+            value = !!value;
+            var values = this.$TextField;
+            if (value == values[sys.TextKeys.wordWrap]) {
+                return;
+            }
+            if (values[sys.TextKeys.displayAsPassword]) {
+                return;
+            }
+            values[sys.TextKeys.wordWrap] = value;
+            this.$invalidateTextField();
+        }
+
+        /**
+         * @private
+         */
+        private inputUtils:InputController = null;
+
+        /**
+         * @language en_US
+         * Type of the text field.
+         * Any one of the following TextFieldType constants: TextFieldType.DYNAMIC (specifies the dynamic text field that users can not edit), or TextFieldType.INPUT (specifies the dynamic text field that users can edit).
+         * @default egret.TextFieldType.DYNAMIC
+         */
+        /**
+         * @language zh_CN
+         * 文本字段的类型。
+         * 以下 TextFieldType 常量中的任一个：TextFieldType.DYNAMIC（指定用户无法编辑的动态文本字段），或 TextFieldType.INPUT（指定用户可以编辑的输入文本字段）。
+         * @default egret.TextFieldType.DYNAMIC
+         */
+        public set type(value:string) {
+            this.$setType(value);
+        }
+
+        /**
+         * @private
+         *
+         * @param value
+         */
+        $setType(value:string):boolean {
+            var values = this.$TextField;
+            if (values[sys.TextKeys.type] != value) {
+                values[sys.TextKeys.type] = value;
+                if (value == TextFieldType.INPUT) {//input，如果没有设置过宽高，则设置默认值为100，30
+                    if (isNaN(values[sys.TextKeys.textFieldWidth])) {
+                        this.$setWidth(100);
+                    }
+                    if (isNaN(values[sys.TextKeys.textFieldHeight])) {
+                        this.$setHeight(30);
+                    }
+
+                    this.$setTouchEnabled(true);
+
+                    //创建stageText
+                    if (this.inputUtils == null) {
+                        this.inputUtils = new egret.InputController();
+                    }
+
+                    this.inputUtils.init(this);
+                    this.$invalidateTextField();
+
+                    if (this.$stage) {
+                        this.inputUtils._addStageText();
+                    }
+                }
+                else {
+                    if (this.inputUtils) {
+                        this.inputUtils._removeStageText();
+                        this.inputUtils = null;
+                    }
+                    this.$setTouchEnabled(false);
+                }
+
+                return true;
+            }
+            return false;
+        }
+
+        /**
+         * @version Egret 2.4
+         * @platform Web,Native
+         */
+        public get type():string {
+            return this.$TextField[sys.TextKeys.type];
+        }
+
+        /**
+         * @version Egret 2.4
+         * @platform Web,Native
+         */
+        public get text():string {
+            return this.$getText();
+        }
+
+        /**
+         * @private
+         *
+         * @returns
+         */
+        public $getText():string {
+            if (this.$TextField[sys.TextKeys.type] == egret.TextFieldType.INPUT) {
+                return this.inputUtils._getText();
+            }
+
+            return this.$TextField[sys.TextKeys.text];
+        }
+
+        /**
+         * @language en_US
+         * Serve as a string of the current text field in the text
+         */
+        /**
+         * @language zh_CN
+         * 作为文本字段中当前文本的字符串
+         */
+        public set text(value:string) {
+            this.$setText(value);
+        }
+
+        /**
+         * @private
+         *
+         * @param value
+         */
+        $setBaseText(value:string):boolean {
+            if (value == null) {
+                value = "";
+            }
+            value = value.toString();
+            this.isFlow = false;
+            var values = this.$TextField;
+            if (values[sys.TextKeys.text] != value) {
+                this.$invalidateTextField();
+                values[sys.TextKeys.text] = value;
+                var text:string = "";
+                if (values[sys.TextKeys.displayAsPassword]) {
+                    text = this.changeToPassText(value);
+                }
+                else {
+                    text = value;
+                }
+
+                this.setMiddleStyle([<egret.ITextElement>{text: text}]);
+                return true;
+            }
+            return false;
+        }
+
+        /**
+         * @private
+         *
+         * @param value
+         */
+        $setText(value:string):boolean {
+            if (value == null) {
+                value = "";
+            }
+            var result:boolean = this.$setBaseText(value);
+            if (this.inputUtils) {
+                this.inputUtils._setText(this.$TextField[sys.TextKeys.text]);
+            }
+            return result;
+        }
+
+        /**
+         * @language en_US
+         * Specify whether the text field is a password text field.
+         * If the value of this property is true, the text field is treated as a password text field and hides the input characters using asterisks instead of the actual characters. If false, the text field is not treated as a password text field.
+         * @default false
+         */
+        /**
+         * @language zh_CN
+         * 指定文本字段是否是密码文本字段。
+         * 如果此属性的值为 true，则文本字段被视为密码文本字段，并使用星号而不是实际字符来隐藏输入的字符。如果为 false，则不会将文本字段视为密码文本字段。
+         * @default false
+         */
+        public get displayAsPassword():boolean {
+            return this.$TextField[sys.TextKeys.displayAsPassword];
+        }
+
+        public set displayAsPassword(value:boolean) {
+            this.$setDisplayAsPassword(value);
+        }
+
+        /**
+         * @private
+         *
+         * @param value
+         */
+        $setDisplayAsPassword(value:boolean):boolean {
+            var values = this.$TextField;
+            if (values[sys.TextKeys.displayAsPassword] != value) {
+                values[sys.TextKeys.displayAsPassword] = value;
+                this.$invalidateTextField();
+
+                var text:string = "";
+                if (value) {
+                    text = this.changeToPassText(values[sys.TextKeys.text]);
+                }
+                else {
+                    text = values[sys.TextKeys.text];
+                }
+
+                this.setMiddleStyle([<egret.ITextElement>{text: text}]);
+
+                return true;
+            }
+            return false;
+        }
+
+        /**
+         * @version Egret 2.4
+         * @platform Web,Native
+         */
+        public get strokeColor():number {
+            return this.$TextField[sys.TextKeys.strokeColor];
+        }
+
+        /**
+         * @language en_US
+         * Represent the stroke color of the text.
+         * Contain three 8-bit numbers with RGB color components; for example, 0xFF0000 is red, 0x00FF00 is green.
+         * @default 0x000000
+         */
+        /**
+         * @language zh_CN
+         * 表示文本的描边颜色。
+         * 包含三个 8 位 RGB 颜色成分的数字；例如，0xFF0000 为红色，0x00FF00 为绿色。
+         * @default 0x000000
+         */
+        public set strokeColor(value:number) {
+            this.$setStrokeColor(value);
+        }
+
+        /**
+         * @private
+         *
+         * @param value
+         */
+        $setStrokeColor(value:number):boolean {
+            var values = this.$TextField;
+            if (values[sys.TextKeys.strokeColor] != value) {
+                this.$invalidateTextField();
+                values[sys.TextKeys.strokeColor] = value;
+                values[sys.TextKeys.strokeColorString] = toColorString(value);
+
+                return true;
+            }
+
+            return false;
+        }
+
+
+        /**
+         * @version Egret 2.4
+         * @platform Web,Native
+         */
+        public get stroke():number {
+            return this.$TextField[sys.TextKeys.stroke];
+        }
+
+        /**
+         * @language en_US
+         * Indicate the stroke width.
+         * 0 means no stroke.
+         * @default 0
+         */
+        /**
+         * @language zh_CN
+         * 表示描边宽度。
+         * 0为没有描边。
+         * @default 0
+         */
+        public set stroke(value:number) {
+            this.$setStroke(value);
+        }
+
+        /**
+         * @private
+         *
+         * @param value
+         */
+        $setStroke(value:number):boolean {
+            if (this.$TextField[sys.TextKeys.stroke] != value) {
+                this.$invalidateTextField();
+                this.$TextField[sys.TextKeys.stroke] = value;
+
+                return true;
+            }
+            return false;
+        }
+
+
+        /**
+         * @language en_US
+         * The maximum number of characters that the text field can contain, as entered by a user. \n A script can insert more text than maxChars allows; the maxChars property indicates only how much text a user can enter. If the value of this property is 0, a user can enter an unlimited amount of text.
+         * The default value is 0.
+         * @default 0
+         */
+        /**
+         * @language zh_CN
+         * 文本字段中最多可包含的字符数（即用户输入的字符数）。
+         * 脚本可以插入比 maxChars 允许的字符数更多的文本；maxChars 属性仅表示用户可以输入多少文本。如果此属性的值为 0，则用户可以输入无限数量的文本。
+         * @default 0
+         */
+        public get maxChars():number {
+            return this.$TextField[sys.TextKeys.maxChars];
+        }
+
+        public set maxChars(value:number) {
+            this.$setMaxChars(value);
+        }
+
+        /**
+         * @private
+         *
+         * @param value
+         */
+        $setMaxChars(value:number):boolean {
+            if (this.$TextField[sys.TextKeys.maxChars] != value) {
+                this.$TextField[sys.TextKeys.maxChars] = value;
+
+                return true;
+            }
+
+            return false;
+        }
+
+        /**
+         * @language en_US
+         * Vertical position of text in a text field. scrollV property helps users locate specific passages in a long article, and create scrolling text fields.
+         * Vertically scrolling units are lines, and horizontal scrolling unit is pixels.
+         * If the first displayed line is the first line in the text field, scrollV is set to 1 (instead of 0).
+         */
+        /**
+         * @language zh_CN
+         * 文本在文本字段中的垂直位置。scrollV 属性可帮助用户定位到长篇文章的特定段落，还可用于创建滚动文本字段。
+         * 垂直滚动的单位是行，而水平滚动的单位是像素。
+         * 如果显示的第一行是文本字段中的第一行，则 scrollV 设置为 1（而非 0）。
+         */
+        public set scrollV(value:number) {
+            this.$TextField[sys.TextKeys.scrollV] = Math.max(value, 1);
+
+            this.$invalidateTextField();
+        }
+
+        /**
+         * @version Egret 2.4
+         * @platform Web,Native
+         */
+        public get scrollV():number {
+            return Math.min(Math.max(this.$TextField[sys.TextKeys.scrollV], 1), this.maxScrollV);
+        }
+
+        /**
+         * @language en_US
+         * The maximum value of scrollV
+         * @version Egret 2.4
+         * @platform Web,Native
+         */
+        /**
+         * @language zh_CN
+         * scrollV 的最大值
+         * @version Egret 2.4
+         * @platform Web,Native
+         */
+        public get maxScrollV():number {
+            this.$getLinesArr();
+            return Math.max(this.$TextField[sys.TextKeys.numLines] - TextFieldUtils.$getScrollNum(this) + 1, 1);
+        }
+
+        /**
+         * @private
+         * @version Egret 2.4
+         * @platform Web,Native
+         */
+        public get selectionBeginIndex():number {
+            return 0;
+        }
+
+        /**
+         * @private
+         * @version Egret 2.4
+         * @platform Web,Native
+         */
+        public get selectionEndIndex():number {
+            return 0;
+        }
+
+        /**
+         * @private
+         * @version Egret 2.4
+         * @platform Web,Native
+         */
+        public get caretIndex():number {
+            return 0;
+        }
+
+        /**
+         * @private
+         *
+         * @param beginIndex
+         * @param endIndex
+         */
+        $setSelection(beginIndex:number, endIndex:number):boolean {
+            return false;
+        }
+
+        /**
+         * @private
+         *
+         * @returns
+         */
+        $getLineHeight():number {
+            return this.$TextField[sys.TextKeys.lineSpacing] + this.$TextField[sys.TextKeys.fontSize];
+        }
+
+        /**
+         * @language en_US
+         * Number of lines of text.
+         * @version Egret 2.4
+         * @platform Web,Native
+         */
+        /**
+         * @language zh_CN
+         * 文本行数。
+         * @version Egret 2.4
+         * @platform Web,Native
+         */
+        public get numLines():number {
+            this.$getLinesArr();
+            return this.$TextField[sys.TextKeys.numLines];
+        }
+
+        /**
+         * @language en_US
+         * Indicate whether field is a multiline text field. Note that this property is valid only when the type is TextFieldType.INPUT.
+         * If the value is true, the text field is multiline; if the value is false, the text field is a single-line text field. In a field of type TextFieldType.INPUT, the multiline value determines whether the Enter key creates a new line (a value of false, and the Enter key is ignored).
+         * @default false
+         */
+        /**
+         * @language zh_CN
+         * 表示字段是否为多行文本字段。注意，此属性仅在type为TextFieldType.INPUT时才有效。
+         * 如果值为 true，则文本字段为多行文本字段；如果值为 false，则文本字段为单行文本字段。在类型为 TextFieldType.INPUT 的字段中，multiline 值将确定 Enter 键是否创建新行（如果值为 false，则将忽略 Enter 键）。
+         * @default false
+         */
+        public set multiline(value:boolean) {
+            this.$setMultiline(value);
+        }
+
+        /**
+         * @private
+         *
+         * @param value
+         */
+        $setMultiline(value:boolean):boolean {
+            this.$TextField[sys.TextKeys.multiline] = value;
+            this.$invalidateTextField();
+            return true;
+        }
+
+        public get multiline():boolean {
+            return this.$TextField[sys.TextKeys.multiline];
+        }
+
+        /**
+         * @language en_US
+         * Indicates a user can enter into the text field character set. If you restrict property is null, you can enter any character. If you restrict property is an empty string, you can not enter any character. If you restrict property is a string of characters, you can enter only characters in the string in the text field. The string is scanned from left to right. You can use a hyphen (-) to specify a range. Only restricts user interaction; a script may put any text into the text field. <br/>
+                  * If the string of characters caret (^) at the beginning, all characters are initially accepted, then the string are excluded from receiving ^ character. If the string does not begin with a caret (^) to, any characters are initially accepted and then a string of characters included in the set of accepted characters. <br/>
+                  * The following example allows only uppercase characters, spaces, and numbers in the text field: <br/>
+                  * My_txt.restrict = "A-Z 0-9"; <br/>
+                  * The following example includes all characters except lowercase letters: <br/>
+                  * My_txt.restrict = "^ a-z"; <br/>
+                  * If you need to enter characters \ ^, use two backslash "\\ -" "\\ ^": <br/>
+                  * Can be used anywhere in the string ^ to rule out including characters and switch between characters, but can only be used to exclude a ^. The following code includes only uppercase letters except uppercase Q: <br/>
+                  * My_txt.restrict = "A-Z ^ Q"; <br/>
+         * @version Egret 2.4
+         * @platform Web,Native
+         * @default null
+         */
+        /**
+         * @language zh_CN
+         * 表示用户可输入到文本字段中的字符集。如果 restrict 属性的值为 null，则可以输入任何字符。如果 restrict 属性的值为空字符串，则不能输入任何字符。如果 restrict 属性的值为一串字符，则只能在文本字段中输入该字符串中的字符。从左向右扫描该字符串。可以使用连字符 (-) 指定一个范围。只限制用户交互；脚本可将任何文本放入文本字段中。<br/>
+         * 如果字符串以尖号 (^) 开头，则先接受所有字符，然后从接受字符集中排除字符串中 ^ 之后的字符。如果字符串不以尖号 (^) 开头，则最初不接受任何字符，然后将字符串中的字符包括在接受字符集中。<br/>
+         * 下例仅允许在文本字段中输入大写字符、空格和数字：<br/>
+         * my_txt.restrict = "A-Z 0-9";<br/>
+         * 下例包含除小写字母之外的所有字符：<br/>
+         * my_txt.restrict = "^a-z";<br/>
+         * 如果需要输入字符 \ ^，请使用2个反斜杠 "\\-" "\\^" ：<br/>
+         * 可在字符串中的任何位置使用 ^，以在包含字符与排除字符之间进行切换，但是最多只能有一个 ^ 用来排除。下面的代码只包含除大写字母 Q 之外的大写字母：<br/>
+         * my_txt.restrict = "A-Z^Q";<br/>
+         * @version Egret 2.4
+         * @platform Web,Native
+         * @default null
+         */
+        public set restrict(value:string) {
+            var values = this.$TextField;
+            if (value == null) {
+                values[sys.TextKeys.restrictAnd] = null;
+                values[sys.TextKeys.restrictNot] = null;
+            }
+            else {
+                var index = -1;
+                while (index < value.length) {
+                    index = value.indexOf("^", index);
+                    if (index == 0) {
+                        break;
+                    }
+                    else if (index > 0) {
+                        if (value.charAt(index - 1) != "\\") {
+                            break;
+                        }
+                        index++;
+                    }
+                    else {
+                        break;
+                    }
+                }
+
+                if (index == 0) {
+                    values[sys.TextKeys.restrictAnd] = null;
+                    values[sys.TextKeys.restrictNot] = value.substring(index + 1);
+                }
+                else if (index > 0) {
+                    values[sys.TextKeys.restrictAnd] = value.substring(0, index);
+                    values[sys.TextKeys.restrictNot] = value.substring(index + 1);
+                }
+                else {
+                    values[sys.TextKeys.restrictAnd] = value;
+                    values[sys.TextKeys.restrictNot] = null;
+                }
+            }
+
+        }
+
+        public get restrict():string {
+            var values = this.$TextField;
+
+            var str:string = null;
+            if (values[sys.TextKeys.restrictAnd] != null) {
+                str = values[sys.TextKeys.restrictAnd];
+            }
+
+            if (values[sys.TextKeys.restrictNot] != null) {
+                if (str == null) {
+                    str = "";
+                }
+                str += "^" + values[sys.TextKeys.restrictNot];
+            }
+            return str;
+        }
+
+        /**
+         * @private
+         *
+         * @param value
+         */
+        $setWidth(value:number):boolean {
+            var values = this.$TextField;
+            if (isNaN(value)) {
+                if (isNaN(values[sys.TextKeys.textFieldWidth])) {
+                    return false;
+                }
+
+                values[sys.TextKeys.textFieldWidth] = NaN;
+            }
+            else {
+                if (values[sys.TextKeys.textFieldWidth] == value) {
+                    return false;
+                }
+
+                values[sys.TextKeys.textFieldWidth] = value;
+            }
+
+            value = +value;
+            if (value < 0) {
+                return false;
+            }
+            this.$invalidateTextField();
+
+            return true;
+        }
+
+        /**
+         * @private
+         *
+         * @param value
+         */
+        $setHeight(value:number):boolean {
+            var values = this.$TextField;
+            if (isNaN(value)) {
+                if (isNaN(values[sys.TextKeys.textFieldHeight])) {
+                    return false;
+                }
+
+                values[sys.TextKeys.textFieldHeight] = NaN;
+            }
+            else {
+                if (values[sys.TextKeys.textFieldHeight] == value) {
+                    return false;
+                }
+
+                values[sys.TextKeys.textFieldHeight] = value;
+            }
+
+            value = +value;
+            if (value < 0) {
+                return false;
+            }
+            this.$invalidateTextField();
+
+            return true;
+        }
+
+        /**
+         * @private
+         * 获取显示宽度
+         */
+        $getWidth():number {
+            var values = this.$TextField;
+            return isNaN(values[sys.TextKeys.textFieldWidth]) ? this.$getContentBounds().width : values[sys.TextKeys.textFieldWidth];
+        }
+
+        /**
+         * @private
+         * 获取显示宽度
+         */
+        $getHeight():number {
+            var values = this.$TextField;
+            return isNaN(values[sys.TextKeys.textFieldHeight]) ? this.$getContentBounds().height : values[sys.TextKeys.textFieldHeight];
+        }
+
+        /**
+         * @private
+         */
+        private textNode:sys.TextNode;
+        /**
+         * @private
+         */
+        private graphicsNode:sys.GraphicsNode = null;
+
+        /**
+         * @language en_US
+         * Specifies whether the text field has a border.
+         * If true, the text field has a border. If false, the text field has no border.
+         * Use borderColor property to set the border color.
+         * @default false
+         */
+        /**
+         * @language zh_CN
+         * 指定文本字段是否具有边框。
+         * 如果为 true，则文本字段具有边框。如果为 false，则文本字段没有边框。
+         * 使用 borderColor 属性来设置边框颜色。
+         * @default false
+         */
+        public set border(value:boolean) {
+            this.$TextField[sys.TextKeys.border] = value;
+            this.$invalidate();
+        }
+
+        /**
+         * @version Egret 2.4
+         * @platform Web,Native
+         */
+        public get border():boolean {
+            return this.$TextField[sys.TextKeys.border];
+        }
+
+        /**
+         * @language en_US
+         * The color of the text field border.
+         * Even currently is no border can be retrieved or set this property, but only if the text field has the border property is set to true, the color is visible.
+         * @default 0x000000
+         */
+        /**
+         * @language zh_CN
+         * 文本字段边框的颜色。
+         * 即使当前没有边框，也可检索或设置此属性，但只有当文本字段已将 border 属性设置为 true 时，才可以看到颜色。
+         * @default 0x000000
+         */
+        public set borderColor(value:number) {
+            this.$TextField[sys.TextKeys.borderColor] = value;
+            this.$invalidate();
+        }
+
+        /**
+         * @version Egret 2.4
+         * @platform Web,Native
+         */
+        public get borderColor():number {
+            return this.$TextField[sys.TextKeys.borderColor];
+        }
+
+        /**
+         * @language en_US
+         * Specifies whether the text field has a background fill.
+         * If true, the text field has a background fill. If false, the text field has no background fill.
+         * Use the backgroundColor property to set the background color of the text field.
+         * @default false
+         */
+        /**
+         * @language zh_CN
+         * 指定文本字段是否具有背景填充。
+         * 如果为 true，则文本字段具有背景填充。如果为 false，则文本字段没有背景填充。
+         * 使用 backgroundColor 属性来设置文本字段的背景颜色。
+         * @default false
+         */
+        public set background(value:boolean) {
+            this.$TextField[sys.TextKeys.background] = value;
+            this.$invalidate();
+        }
+
+        /**
+         * @version Egret 2.4
+         * @platform Web,Native
+         */
+        public get background():boolean {
+            return this.$TextField[sys.TextKeys.background];
+        }
+
+        /**
+         * @language en_US
+         * Color of the text field background.
+         * Even currently is no background, can be retrieved or set this property, but only if the text field has the background property set to true, the color is visible.
+         * @default 0xFFFFFF
+         */
+        /**
+         * @language zh_CN
+         * 文本字段背景的颜色。
+         * 即使当前没有背景，也可检索或设置此属性，但只有当文本字段已将 background 属性设置为 true 时，才可以看到颜色。
+         * @default 0xFFFFFF
+         */
+        public set backgroundColor(value:number) {
+            this.$TextField[sys.TextKeys.backgroundColor] = value;
+            this.$invalidate();
+        }
+
+        /**
+         * @version Egret 2.4
+         * @platform Web,Native
+         */
+        public get backgroundColor():number {
+            return this.$TextField[sys.TextKeys.backgroundColor];
+        }
+
+        /**
+         * @private
+         *
+         */
+        private fillBackground(lines:number[]):void {
+            var graphics = this.graphicsNode;
+            if (graphics) {
+                graphics.clear();
+            }
+            var values = this.$TextField;
+            if (values[sys.TextKeys.background] || values[sys.TextKeys.border] || lines.length > 0) {
+                if (!graphics) {
+                    graphics = this.graphicsNode = new sys.GraphicsNode();
+                    var groupNode = new sys.GroupNode();
+                    groupNode.addNode(graphics);
+                    groupNode.addNode(this.textNode);
+                    this.$renderNode = groupNode;
+                }
+                var fillPath:sys.Path2D;
+                var strokePath:sys.Path2D;
+                //渲染背景
+                if (values[sys.TextKeys.background]) {
+                    fillPath = graphics.beginFill(values[sys.TextKeys.backgroundColor]);
+                    fillPath.rect(0, 0, this.$getWidth(), this.$getHeight());
+                }
+                //渲染边框
+                if (values[sys.TextKeys.border]) {
+                    strokePath = graphics.lineStyle(1, values[sys.TextKeys.borderColor]);
+                    //1像素和3像素线条宽度的情况，会向右下角偏移0.5像素绘制。少画一像素宽度，正好能不超出文本测量边界。
+                    strokePath.rect(0, 0, this.$getWidth() - 1, this.$getHeight() - 1);
+                }
+                //渲染下划线
+                if (lines.length > 0) {
+                    var textColor = values[sys.TextKeys.textColor];
+                    var lastColor = -1;
+                    var length = lines.length;
+                    for (var i = 0; i < length; i+=4) {
+                        var x:number = lines[i];
+                        var y:number = lines[i + 1];
+                        var w:number = lines[i + 2];
+                        var color:number = lines[i + 3] || textColor;
+                        if (lastColor < 0 || lastColor != color) {
+                            lastColor = color;
+                            strokePath = graphics.lineStyle(2, color, 1, CapsStyle.NONE);
+                        }
+                        strokePath.moveTo(x, y);
+                        strokePath.lineTo(x + w, y);
+                    }
+                }
+            }
+        }
+
+        /**
+         * @private
+         * @version Egret 2.4
+         * @platform Web,Native
+         */
+        public setFocus() {
+            //todo:
+            egret.$warn(1013);
+        }
+
+        /**
+         * @private
+         *
+         */
+        public $onRemoveFromStage():void {
+            super.$onRemoveFromStage();
+
+            this.removeEvent();
+
+            if (this.$TextField[sys.TextKeys.type] == TextFieldType.INPUT) {
+                this.inputUtils._removeStageText();
+            }
+        }
+
+        /**
+         * @private
+         *
+         * @param stage
+         * @param nestLevel
+         */
+        public $onAddToStage(stage:Stage, nestLevel:number):void {
+            super.$onAddToStage(stage, nestLevel);
+
+            this.addEvent();
+
+            if (this.$TextField[sys.TextKeys.type] == TextFieldType.INPUT) {
+                this.inputUtils._addStageText();
+            }
+        }
+
+        /**
+         * 不能重写$invalidateContentBounds，因为内部graphics调用clear时会触发$invalidateContentBounds这狗方法，从而导致死循环。
+         */
+        $invalidateTextField():void {
+            this.$invalidateContentBounds();
+            this.$TextField[sys.TextKeys.textLinesChanged] = true;
+        }
+
+        $update(bounds?:Rectangle):boolean {
+            var bounds = this.$getContentBounds();
+            var tmpBounds = Rectangle.create();
+            tmpBounds.copyFrom(bounds);
+            if (this.$TextField[sys.TextKeys.border]) {
+                tmpBounds.width += 2;
+                tmpBounds.height += 2;
+            }
+            var _strokeDouble = this.$TextField[sys.TextKeys.stroke] * 2;
+            if (_strokeDouble > 0) {
+                tmpBounds.width += _strokeDouble * 2;
+                tmpBounds.height += _strokeDouble * 2;
+            }
+            tmpBounds.x -= _strokeDouble;
+            tmpBounds.y -= _strokeDouble;
+            var result = super.$update(tmpBounds);
+            Rectangle.release(tmpBounds);
+            return result;
+        }
+
+        /**
+         * @private
+         */
+        $measureContentBounds(bounds:Rectangle):void {
+            this.$getLinesArr();
+
+            var w:number = !isNaN(this.$TextField[sys.TextKeys.textFieldWidth]) ? this.$TextField[sys.TextKeys.textFieldWidth] : this.$TextField[sys.TextKeys.textWidth];
+            var h:number = !isNaN(this.$TextField[sys.TextKeys.textFieldHeight]) ? this.$TextField[sys.TextKeys.textFieldHeight] : TextFieldUtils.$getTextHeight(this);
+
+            bounds.setTo(0, 0, w, h);
+        }
+
+        /**
+         * @private
+         * @see egret.DisplayObject._render
+         * @param renderContext
+         */
+        $render():void {
+            if (this.$TextField[sys.TextKeys.type] == TextFieldType.INPUT) {
+                if (this.$hasAnyFlags(sys.DisplayObjectFlags.InitFlags) || this.$hasAnyFlags(sys.DisplayObjectFlags.DownOnAddedOrRemoved)) {
+                    this.inputUtils._updateProperties();
+                }
+                if (this.$isTyping) {
+                    return;
+                }
+            }
+            else if (this.$TextField[sys.TextKeys.textFieldWidth] == 0) {
+                return;
+            }
+
+            var underLines = this.drawText();
+            this.fillBackground(underLines);
+        }
+
+        /**
+         * @private
+         */
+        private isFlow:boolean = false;
+
+        /**
+         * @language en_US
+         * Set rich text
+         */
+        /**
+         * @language zh_CN
+         * 设置富文本
+         * @see http://edn.egret.com/cn/index.php/article/index/id/146
+         */
+        public set textFlow(textArr:Array<egret.ITextElement>) {
+            this.isFlow = true;
+            var text:string = "";
+            if (textArr == null)
+                textArr = [];
+            for (var i:number = 0; i < textArr.length; i++) {
+                var element:egret.ITextElement = textArr[i];
+                text += element.text;
+            }
+
+            if (this.$TextField[sys.TextKeys.displayAsPassword]) {
+                this.$setBaseText(text);
+            }
+            else {
+                this.$TextField[sys.TextKeys.text] = text;
+                this.setMiddleStyle(textArr);
+            }
+        }
+
+        /**
+         * @version Egret 2.4
+         * @platform Web,Native
+         */
+        public get textFlow():Array<egret.ITextElement> {
+            return this.textArr;
+        }
+
+        /**
+         * @private
+         *
+         * @param text
+         * @returns
+         */
+        private changeToPassText(text:string):string {
+            if (this.$TextField[sys.TextKeys.displayAsPassword]) {
+                var passText:string = "";
+                for (var i:number = 0, num = text.length; i < num; i++) {
+                    switch (text.charAt(i)) {
+                        case '\n' :
+                            passText += "\n";
+                            break;
+                        case '\r' :
+                            break;
+                        default :
+                            passText += '*';
+                    }
+                }
+                return passText;
+            }
+            return text;
+        }
+
+        /**
+         * @private
+         */
+        private textArr:Array<egret.ITextElement> = [];
+
+        /**
+         * @private
+         *
+         * @param textArr
+         */
+        private setMiddleStyle(textArr:Array<egret.ITextElement>):void {
+            this.$TextField[sys.TextKeys.textLinesChanged] = true;
+            this.textArr = textArr;
+            this.$invalidateTextField();
+        }
+
+        /**
+         * @language en_US
+         * Get the text measured width
+         * @version Egret 2.4
+         * @platform Web,Native
+         */
+        /**
+         * @language zh_CN
+         * 获取文本测量宽度
+         * @version Egret 2.4
+         * @platform Web,Native
+         */
+        public get textWidth():number {
+            this.$getLinesArr();
+            return this.$TextField[sys.TextKeys.textWidth];
+        }
+
+        /**
+         * @language en_US
+         * Get Text measuring height
+         * @version Egret 2.4
+         * @platform Web,Native
+         */
+        /**
+         * @language zh_CN
+         * 获取文本测量高度
+         * @version Egret 2.4
+         * @platform Web,Native
+         */
+        public get textHeight():number {
+            this.$getLinesArr();
+            return TextFieldUtils.$getTextHeight(this);
+        }
+
+        /**
+         * @private
+         * @param text
+         * @version Egret 2.4
+         * @platform Web,Native
+         */
+        public appendText(text:string):void {
+            this.appendElement(<egret.ITextElement>{text: text});
+        }
+
+        /**
+         * @private
+         * @param element
+         * @version Egret 2.4
+         * @platform Web,Native
+         */
+        public appendElement(element:egret.ITextElement):void {
+            var text:string = this.$TextField[sys.TextKeys.text] + element.text;
+
+            if (this.$TextField[sys.TextKeys.displayAsPassword]) {
+                this.$setBaseText(text);
+            }
+            else {
+                this.$TextField[sys.TextKeys.text] = text;
+
+                this.textArr.push(element);
+                this.setMiddleStyle(this.textArr);
+            }
+        }
+
+        /**
+         * @private
+         */
+        private linesArr:Array<egret.ILineElement> = [];
+
+        /**
+         * @private
+         *
+         * @returns
+         */
+        $getLinesArr():Array<egret.ILineElement> {
+            var values = this.$TextField;
+            if (!values[sys.TextKeys.textLinesChanged]) {
+                return this.linesArr;
+            }
+
+            values[sys.TextKeys.textLinesChanged] = false;
+            var text2Arr:Array<egret.ITextElement> = this.textArr;
+
+            this.linesArr.length = 0;
+            values[sys.TextKeys.textHeight] = 0;
+            values[sys.TextKeys.textWidth] = 0;
+
+            var textFieldWidth:number = values[sys.TextKeys.textFieldWidth];
+            //宽度被设置为0
+            if (!isNaN(textFieldWidth) && textFieldWidth == 0) {
+                values[sys.TextKeys.numLines] = 0;
+                return [{width: 0, height: 0, charNum: 0, elements: [], hasNextLine: false}];
+            }
+
+            var linesArr:Array<egret.ILineElement> = this.linesArr;
+            var lineW:number = 0;
+            var lineCharNum:number = 0;
+            var lineH:number = 0;
+            var lineCount:number = 0;
+            var lineElement:egret.ILineElement;
+
+            for (var i:number = 0, text2ArrLength:number = text2Arr.length; i < text2ArrLength; i++) {
+                var element:egret.ITextElement = text2Arr[i];
+                element.style = element.style || <egret.ITextStyle>{};
+
+                var text:string = element.text.toString();
+                var textArr:Array<string> = text.split(/(?:\r\n|\r|\n)/);
+
+                for (var j:number = 0, textArrLength:number = textArr.length; j < textArrLength; j++) {
+                    if (linesArr[lineCount] == null) {
+                        lineElement = {width: 0, height: 0, elements: [], charNum: 0, hasNextLine: false};
+                        linesArr[lineCount] = lineElement;
+                        lineW = 0;
+                        lineH = 0;
+                        lineCharNum = 0;
+                    }
+
+                    if (values[sys.TextKeys.type] == egret.TextFieldType.INPUT) {
+                        lineH = values[sys.TextKeys.fontSize];
+                    }
+                    else {
+                        lineH = Math.max(lineH, element.style.size || values[sys.TextKeys.fontSize]);
+                    }
+
+                    var isNextLine:boolean = true;
+                    if (textArr[j] == "") {
+                        if (j == textArrLength - 1) {
+                            isNextLine = false;
+                        }
+                    }
+                    else {
+                        var w:number = measureTextWidth(textArr[j], values, element.style);
+                        if (isNaN(textFieldWidth)) {//没有设置过宽
+                            lineW += w;
+                            lineCharNum += textArr[j].length;
+                            lineElement.elements.push(<egret.IWTextElement>{
+                                width: w,
+                                text: textArr[j],
+                                style: element.style
+                            });
+
+                            if (j == textArrLength - 1) {
+                                isNextLine = false;
+                            }
+                        }
+                        else {
+                            if (lineW + w <= textFieldWidth) {//在设置范围内
+                                lineElement.elements.push(<egret.IWTextElement>{
+                                    width: w,
+                                    text: textArr[j],
+                                    style: element.style
+                                });
+                                lineW += w;
+                                lineCharNum += textArr[j].length;
+
+                                if (j == textArrLength - 1) {
+                                    isNextLine = false;
+                                }
+                            }
+                            else {
+                                var k:number = 0;
+                                var ww:number = 0;
+                                var word:string = textArr[j];
+                                if (values[sys.TextKeys.wordWrap]) {
+                                    var words:Array<string> = word.split(SplitRegex);
+                                }
+                                else {
+                                    words = word.match(/./g);
+                                }
+                                var wl:number = words.length;
+                                var charNum = 0;
+                                for (; k < wl; k++) {
+                                    w = measureTextWidth(words[k], values, element.style);
+                                    if (lineW != 0 && lineW + w > textFieldWidth && lineW + k != 0) {
+                                        break;
+                                    }
+                                    charNum += words[k].length;
+                                    ww += w;
+                                    lineW += w;
+                                    lineCharNum += charNum;
+                                }
+
+                                if (k > 0) {
+                                    lineElement.elements.push(<egret.IWTextElement>{
+                                        width: ww,
+                                        text: word.substring(0, charNum),
+                                        style: element.style
+                                    });
+
+                                    var leftWord:string = word.substring(charNum);
+                                    for (var m:number = 0, lwleng = leftWord.length; m < lwleng; m++) {
+                                        if (leftWord.charAt(m) != " ") {
+                                            break;
+                                        }
+                                    }
+                                    textArr[j] = leftWord.substring(m);
+                                }
+                                if (textArr[j] != "") {
+                                    j--;
+                                    isNextLine = false;
+                                }
+                            }
+                        }
+                    }
+
+                    if (isNextLine) {
+                        lineCharNum++;
+                        lineElement.hasNextLine = true;
+                    }
+
+                    if (j < textArr.length - 1) {//非最后一个
+                        lineElement.width = lineW;
+                        lineElement.height = lineH;
+                        lineElement.charNum = lineCharNum;
+                        values[sys.TextKeys.textWidth] = Math.max(values[sys.TextKeys.textWidth], lineW);
+                        values[sys.TextKeys.textHeight] += lineH;
+
+                        //if (this._type == TextFieldType.INPUT && !this._multiline) {
+                        //    this._numLines = linesArr.length;
+                        //    return linesArr;
+                        //}
+                        lineCount++;
+                    }
+
+
+                }
+
+                if (i == text2Arr.length - 1 && lineElement) {
+                    lineElement.width = lineW;
+                    lineElement.height = lineH;
+                    lineElement.charNum = lineCharNum;
+                    values[sys.TextKeys.textWidth] = Math.max(values[sys.TextKeys.textWidth], lineW);
+                    values[sys.TextKeys.textHeight] += lineH;
+                }
+            }
+
+            values[sys.TextKeys.numLines] = linesArr.length;
+            return linesArr;
+        }
+
+        /**
+         * @private
+         */
+        $isTyping:boolean = false;
+
+        /**
+         * @private
+         * 返回要绘制的下划线列表
+         */
+        private drawText():number[] {
+            var node = this.textNode;
+            var values = this.$TextField;
+            //更新文本样式
+            node.bold = values[sys.TextKeys.bold];
+            node.fontFamily = values[sys.TextKeys.fontFamily] || TextField.default_fontFamily;
+            node.italic = values[sys.TextKeys.italic];
+            node.size = values[sys.TextKeys.fontSize];
+            node.stroke = values[sys.TextKeys.stroke];
+            node.strokeColor = values[sys.TextKeys.strokeColor];
+            node.textColor = values[sys.TextKeys.textColor];
+            //先算出需要的数值
+            var lines:Array<egret.ILineElement> = this.$getLinesArr();
+            if (values[sys.TextKeys.textWidth] == 0) {
+                return [];
+            }
+
+            var maxWidth:number = !isNaN(values[sys.TextKeys.textFieldWidth]) ? values[sys.TextKeys.textFieldWidth] : values[sys.TextKeys.textWidth];
+            var textHeight:number = TextFieldUtils.$getTextHeight(this);
+
+            var drawY:number = 0;
+            var startLine:number = TextFieldUtils.$getStartLine(this);
+
+            var textFieldHeight:number = values[sys.TextKeys.textFieldHeight];
+            if (!isNaN(textFieldHeight) && textFieldHeight > textHeight) {
+                var vAlign:number = TextFieldUtils.$getValign(this);
+                drawY += vAlign * (textFieldHeight - textHeight);
+            }
+            drawY = Math.round(drawY);
+            var hAlign:number = TextFieldUtils.$getHalign(this);
+
+            var drawX:number = 0;
+            var underLineData:number[] = [];
+            for (var i:number = startLine, numLinesLength:number = values[sys.TextKeys.numLines]; i < numLinesLength; i++) {
+                var line:egret.ILineElement = lines[i];
+                var h:number = line.height;
+                drawY += h / 2;
+                if (i != startLine) {
+                    if (values[sys.TextKeys.type] == egret.TextFieldType.INPUT && !values[sys.TextKeys.multiline]) {
+                        break;
+                    }
+                    if (!isNaN(textFieldHeight) && drawY > textFieldHeight) {
+                        break;
+                    }
+                }
+
+                drawX = Math.round((maxWidth - line.width) * hAlign);
+                for (var j:number = 0, elementsLength:number = line.elements.length; j < elementsLength; j++) {
+                    var element:egret.IWTextElement = line.elements[j];
+                    var size:number = element.style.size || values[sys.TextKeys.fontSize];
+
+                    node.drawText(drawX, drawY + (h - size) / 2, element.text, element.style);
+
+                    if (element.style.underline) {
+                        underLineData.push(
+                            drawX,
+                            drawY + (h) / 2,
+                            element.width,
+                            element.style.textColor
+                        );
+                    }
+
+                    drawX += element.width;
+                }
+                drawY += h / 2 + values[sys.TextKeys.lineSpacing];
+            }
+
+            return underLineData;
+        }
+
+        //增加点击事件
+        private addEvent():void {
+            this.addEventListener(egret.TouchEvent.TOUCH_TAP, this.onTapHandler, this);
+        }
+
+        //释放点击事件
+        private removeEvent():void {
+            this.removeEventListener(egret.TouchEvent.TOUCH_TAP, this.onTapHandler, this);
+        }
+
+        //处理富文本中有href的
+        private onTapHandler(e:egret.TouchEvent):void {
+            if (this.$TextField[sys.TextKeys.type] == egret.TextFieldType.INPUT) {
+                return;
+            }
+            var ele:ITextElement = TextFieldUtils.$getTextElement(this, e.localX, e.localY);
+            if (ele == null) {
+                return;
+            }
+            var style:egret.ITextStyle = ele.style;
+
+            if (style && style.href) {
+                if (style.href.match(/^event:/)) {
+                    var type:string = style.href.match(/^event:/)[0];
+                    egret.TextEvent.dispatchTextEvent(this, egret.TextEvent.LINK, style.href.substring(type.length));
+                }
+                else {
+                    open(style.href, style.target || "_blank");
+                }
+            }
+        }
+    }
+
+    if (DEBUG) {
+        egret.$markReadOnly(TextField, "numLines");
+        egret.$markReadOnly(TextField, "textWidth");
+        egret.$markReadOnly(TextField, "textHeight");
+    }
+}