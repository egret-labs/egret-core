--- conflicted
+++ resolved
@@ -49,8 +49,6 @@
          */
         public texture_scale_factor:number = 1;
 
-<<<<<<< HEAD
-=======
         /**
          * 是否对图像使用平滑处理
          * 该特性目前只支持Canvas
@@ -59,7 +57,6 @@
 
         private profiler:Profiler;
 
->>>>>>> dc261f95
         /**
          * @method egret.RendererContext#constructor
          */
@@ -155,11 +152,7 @@
          * @param maxWidth {numbe}
          */
         public drawText(textField:egret.TextField, text:string, x:number, y:number, maxWidth:number, style:Object) {
-<<<<<<< HEAD
-            Profiler.getInstance().onDrawImage();
-=======
             this.profiler.onDrawImage();
->>>>>>> dc261f95
         }
 
         public strokeRect(x, y, w, h, color) {
