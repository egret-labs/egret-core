/**
 * Copyright (c) 2014,Egret-Labs.org
 * All rights reserved.
 * Redistribution and use in source and binary forms, with or without
 * modification, are permitted provided that the following conditions are met:
 *
 *     * Redistributions of source code must retain the above copyright
 *       notice, this list of conditions and the following disclaimer.
 *     * Redistributions in binary form must reproduce the above copyright
 *       notice, this list of conditions and the following disclaimer in the
 *       documentation and/or other materials provided with the distribution.
 *     * Neither the name of the Egret-Labs.org nor the
 *       names of its contributors may be used to endorse or promote products
 *       derived from this software without specific prior written permission.
 *
 * THIS SOFTWARE IS PROVIDED BY EGRET-LABS.ORG AND CONTRIBUTORS "AS IS" AND ANY
 * EXPRESS OR IMPLIED WARRANTIES, INCLUDING, BUT NOT LIMITED TO, THE IMPLIED
 * WARRANTIES OF MERCHANTABILITY AND FITNESS FOR A PARTICULAR PURPOSE ARE
 * DISCLAIMED. IN NO EVENT SHALL EGRET-LABS.ORG AND CONTRIBUTORS BE LIABLE FOR ANY
 * DIRECT, INDIRECT, INCIDENTAL, SPECIAL, EXEMPLARY, OR CONSEQUENTIAL DAMAGES
 * (INCLUDING, BUT NOT LIMITED TO, PROCUREMENT OF SUBSTITUTE GOODS OR SERVICES;
 * LOSS OF USE, DATA, OR PROFITS; OR BUSINESS INTERRUPTION) HOWEVER CAUSED AND
 * ON ANY THEORY OF LIABILITY, WHETHER IN CONTRACT, STRICT LIABILITY, OR TORT
 * (INCLUDING NEGLIGENCE OR OTHERWISE) ARISING IN ANY WAY OUT OF THE USE OF THIS
 * SOFTWARE, EVEN IF ADVISED OF THE POSSIBILITY OF SUCH DAMAGE.
 */

/// <reference path="../MainContext.ts"/>
/// <reference path="RenderFilter.ts"/>
/// <reference path="RendererContext.ts"/>
/// <reference path="../../display/Texture.ts"/>
/// <reference path="../../geom/Matrix.ts"/>
/// <reference path="../../text/TextField.ts"/>
/// <reference path="../../utils/getTimer.ts"/>
/// <reference path="../../../jslib/DEBUG.d.ts"/>

module ns_egret {
	/**
	 * @class ns_egret.HTML5CanvasRenderer
	 * @classdesc
	 * @extends ns_egret.RendererContext
	 */
    export class HTML5CanvasRenderer extends RendererContext {

        private canvas;
		/**
		 * @member ns_egret.HTML5CanvasRenderer#canvasContext
		 */
        public canvasContext;

        private _matrixA:number;
        private _matrixB:number;
        private _matrixC:number;
        private _matrixD:number;
        private _matrixTx:number;
        private _matrixTy:number;

        public _transformTx:number;
        public _transformTy:number;

        private blendValue:string;

        constructor(canvas) {
            this.canvas = canvas;
            this.canvasContext = canvas.getContext("2d");
            var f = this.canvasContext.setTransform;
            var that = this;
            this.canvasContext.setTransform = function (a,b,c,d,tx,ty){
                that._matrixA = a;
                that._matrixB = b;
                that._matrixC = c;
                that._matrixD = d;
                that._matrixTx = tx;
                that._matrixTy = ty;
                f.call(that.canvasContext,a, b, c, d, tx, ty);
            };
            this._matrixA = 1;
            this._matrixB = 0;
            this._matrixC = 0;
            this._matrixD = 1;
            this._matrixTx = 0;
            this._matrixTy = 0;

            this._transformTx = 0;
            this._transformTy = 0;
            super();
        }

        clearScreen() {
            this.setTransform(ns_egret.Matrix.identity.identity());
            var list = RenderFilter.getInstance().getDrawAreaList();
            for (var i:number = 0 , l:number = list.length; i < l; i++) {
                var area = list[i];
                this.clearRect(area.x + this._transformTx, area.y + this._transformTy, area.width, area.height);
            }
            this.renderCost = 0;
        }

        clearRect(x:number, y:number, w:number, h:number) {
            this.canvasContext.clearRect(x, y, w, h);
        }

        drawImage(texture:Texture, sourceX, sourceY, sourceWidth, sourceHeight, destX, destY, destWidth, destHeight) {
            sourceX = sourceX / ns_egret.MainContext.instance.rendererContext.texture_scale_factor;
            sourceY = sourceY / ns_egret.MainContext.instance.rendererContext.texture_scale_factor;
            sourceWidth = sourceWidth / ns_egret.MainContext.instance.rendererContext.texture_scale_factor;
            sourceHeight = sourceHeight / ns_egret.MainContext.instance.rendererContext.texture_scale_factor;
<<<<<<< HEAD
            if (DEBUG && DEBUG.DRAW_IMAGE) {
               // DEBUG.checkDrawImage(texture, sourceX, sourceY, sourceWidth, sourceHeight, destX, destY, destWidth, destHeight);
            }
=======
//            if (DEBUG && DEBUG.DRAW_IMAGE) {
//                DEBUG.checkDrawImage(texture, sourceX, sourceY, sourceWidth, sourceHeight, destX, destY, destWidth, destHeight);
//            }
>>>>>>> 518028bd
            var image = texture._bitmapData;
            destX += this._transformTx;
            destY += this._transformTy;
            var beforeDraw = ns_egret.getTimer();
            this.canvasContext.drawImage(image, sourceX, sourceY, sourceWidth, sourceHeight, destX, destY, destWidth, destHeight);
            super.drawImage(image, sourceX, sourceY, sourceWidth, sourceHeight, destX, destY, destWidth, destHeight);
            this.renderCost += ns_egret.getTimer() - beforeDraw;
        }

        setTransform(matrix:ns_egret.Matrix) {
            //在没有旋转缩放斜切的情况下，先不进行矩阵偏移，等下次绘制的时候偏移
            if (matrix.a == 1 && matrix.b == 0 && matrix.c == 0 && matrix.d == 1
                && this._matrixA == 1 && this._matrixB == 0 && this._matrixC == 0 && this._matrixD == 1) {
                this._transformTx = matrix.tx - this._matrixTx;
                this._transformTy = matrix.ty - this._matrixTy;
                return;
            }
            this._transformTx = this._transformTy = 0;
            if (this._matrixA != matrix.a || this._matrixB != matrix.b || this._matrixC != matrix.c
                || this._matrixD != matrix.d || this._matrixTx != matrix.tx || this._matrixTy != matrix.ty) {
                this.canvasContext.setTransform(matrix.a, matrix.b, matrix.c, matrix.d, matrix.tx, matrix.ty);
            }
        }

        save() {
//            return;
            this.canvasContext.save();
        }

        restore() {
//            return;
            this.canvasContext.restore();
            this.canvasContext.setTransform(1,0,0,1,0,0);
        }


        setAlpha(alpha:number, blendMode:ns_egret.BlendMode) {
            if (alpha != this.canvasContext.globalAlpha) {
                this.canvasContext.globalAlpha = alpha;
            }
            if (blendMode) {
                this.blendValue = blendMode.value;
                this.canvasContext.globalCompositeOperation = blendMode.value;
            }
            else if(this.blendValue != ns_egret.BlendMode.NORMAL.value){
                this.blendValue = ns_egret.BlendMode.NORMAL.value;
                this.canvasContext.globalCompositeOperation = ns_egret.BlendMode.NORMAL.value;
            }
        }

        setupFont(textField:TextField):void {
            var ctx = this.canvasContext;
            ctx.font = textField.size + "px " + textField.fontFamily;
            ctx.textAlign = textField.textAlign || "left";
            ctx.textBaseline = textField.textBaseline || "top";
        }


        measureText(text:string):number {
            var result = this.canvasContext.measureText(text);
            return result.width;
        }


        drawText(textField:ns_egret.TextField, text:string, x:number, y:number, maxWidth:number) {
            var textColor:string = textField._textColorString;
            var strokeColor:string = textField._strokeColorString;
            var outline = textField.stroke;
            var renderContext = this.canvasContext;
            renderContext.fillStyle = textColor;
            renderContext.strokeStyle = strokeColor;
            if (outline) {
                renderContext.lineWidth = outline * 2;
                renderContext.strokeText(text, x + this._transformTx, y + this._transformTy, maxWidth || 0xFFFF);
            }
            renderContext.fillText(text, x + this._transformTx, y + this._transformTy, maxWidth || 0xFFFF);
            super.drawText(textField,text, x, y, maxWidth);
        }

        clip(x, y, w, h) {
            this.canvasContext.beginPath();
            this.canvasContext.rect(x + this._transformTx, y + this._transformTy, w, h);
            this.canvasContext.clip();
            this.canvasContext.closePath();
        }

        strokeRect(x, y, w, h, color) {
            this.canvasContext.strokeStyle = color;
            this.canvasContext.strokeRect(x, y, w, h);
        }

        //WebGL API
    }
}<|MERGE_RESOLUTION|>--- conflicted
+++ resolved
@@ -105,15 +105,9 @@
             sourceY = sourceY / ns_egret.MainContext.instance.rendererContext.texture_scale_factor;
             sourceWidth = sourceWidth / ns_egret.MainContext.instance.rendererContext.texture_scale_factor;
             sourceHeight = sourceHeight / ns_egret.MainContext.instance.rendererContext.texture_scale_factor;
-<<<<<<< HEAD
-            if (DEBUG && DEBUG.DRAW_IMAGE) {
-               // DEBUG.checkDrawImage(texture, sourceX, sourceY, sourceWidth, sourceHeight, destX, destY, destWidth, destHeight);
-            }
-=======
 //            if (DEBUG && DEBUG.DRAW_IMAGE) {
 //                DEBUG.checkDrawImage(texture, sourceX, sourceY, sourceWidth, sourceHeight, destX, destY, destWidth, destHeight);
 //            }
->>>>>>> 518028bd
             var image = texture._bitmapData;
             destX += this._transformTx;
             destY += this._transformTy;
