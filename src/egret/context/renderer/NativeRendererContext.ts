--- conflicted
+++ resolved
@@ -83,12 +83,8 @@
          */
         public drawImage(texture:Texture, sourceX, sourceY, sourceWidth, sourceHeight, destX, destY, destWidth, destHeight) {
 
-<<<<<<< HEAD
-            egret.Graphics.drawImage(texture,sourceX,sourceY,sourceWidth,sourceHeight,destX,destY,destWidth,destHeight);
-=======
             console.log ("draw");
             egret_native.Graphics.drawImage(texture,sourceX,sourceY,sourceWidth,sourceHeight,destX,destY,destWidth,destHeight);
->>>>>>> 050d8a07
 
             Profiler.getInstance().onDrawImage();
         }
@@ -99,12 +95,8 @@
          * @stable A
          */
         public setTransform(matrix:ns_egret.Matrix) {
-<<<<<<< HEAD
-            egret.Graphics.setMainMatrix(matrix.a,matrix.b,matrix.c,matrix.d,matrix.tx,matrix.ty);
-=======
             console.log ("setTransform");
             egret_native.Graphics.setTransform(matrix.a,matrix.b,matrix.c,matrix.d,matrix.tx,matrix.ty);
->>>>>>> 050d8a07
         }
 
         /**
