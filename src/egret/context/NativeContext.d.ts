--- conflicted
+++ resolved
@@ -1,243 +1,273 @@
-//////////////////////////////////////////////////////////////////////////////////////
-//
-//  Copyright (c) 2014-2015, Egret Technology Inc.
-//  All rights reserved.
-//  Redistribution and use in source and binary forms, with or without
-//  modification, are permitted provided that the following conditions are met:
-//
-//     * Redistributions of source code must retain the above copyright
-//       notice, this list of conditions and the following disclaimer.
-//     * Redistributions in binary form must reproduce the above copyright
-//       notice, this list of conditions and the following disclaimer in the
-//       documentation and/or other materials provided with the distribution.
-//     * Neither the name of the Egret nor the
-//       names of its contributors may be used to endorse or promote products
-//       derived from this software without specific prior written permission.
-//
-//  THIS SOFTWARE IS PROVIDED BY EGRET AND CONTRIBUTORS "AS IS" AND ANY EXPRESS
-//  OR IMPLIED WARRANTIES, INCLUDING, BUT NOT LIMITED TO, THE IMPLIED WARRANTIES
-//  OF MERCHANTABILITY AND FITNESS FOR A PARTICULAR PURPOSE ARE DISCLAIMED.
-//  IN NO EVENT SHALL EGRET AND CONTRIBUTORS BE LIABLE FOR ANY DIRECT, INDIRECT,
-//  INCIDENTAL, SPECIAL, EXEMPLARY, OR CONSEQUENTIAL DAMAGES (INCLUDING, BUT NOT
-//  LIMITED TO, PROCUREMENT OF SUBSTITUTE GOODS OR SERVICES;LOSS OF USE, DATA,
-//  OR PROFITS; OR BUSINESS INTERRUPTION) HOWEVER CAUSED AND ON ANY THEORY OF
-//  LIABILITY, WHETHER IN CONTRACT, STRICT LIABILITY, OR TORT (INCLUDING
-//  NEGLIGENCE OR OTHERWISE) ARISING IN ANY WAY OUT OF THE USE OF THIS SOFTWARE,
-//  EVEN IF ADVISED OF THE POSSIBILITY OF SUCH DAMAGE.
-//
-//////////////////////////////////////////////////////////////////////////////////////
-
-
-declare module egret_native {
-
-    /**
-     * 游戏启动
-     * @private
-     */
-    function startGame():void;
-
-    function loglevel(logType):void;
-
-    /**
-     * 启动主循环
-     * @param callback 主循环回调函数
-     * @param thisObject
-     */
-    function executeMainLoop(callback: Function, thisObject: any): void;
-
-    function pauseApp(): void;
-
-    function resumeApp(): void;
-
-    function readXML(filepath:string):any;
-
-    function isFileExists(filepath:string):boolean;
-
-    function isRecordExists(filepath:string):boolean;
-
-    function readFileSync(filepath:string):any;
-    function readResourceFileSync(filepath:string):any;
-    function readUpdateFileSync(filepath:string):any;
-    function deleteUpdateFile(filepath:string):void;
-
-    function readFileAsync(filepath:string, promise:egret.PromiseObject):any;
-
-    function writeFileSync(filepath:string, fileContent:string):any;
-
-    function requireHttpSync(url:string, callback:Function):void;
-
-    function requireHttp(url:string, param:any, callback:Function):void;
-
-    function sendInfoToPlugin(info:string):void;
-
-    function receivedPluginInfo(info:string):void;
-
-    function loadRecord(filepath:string):string;
-
-    function saveRecord(filepath:string, fileContent:string):void;
-
-    function getOption(type:string):string;
-
-    module Audio {
-        function preloadBackgroundMusic(path:string):void;
-
-        function playBackgroundMusic(path:string, loop:boolean):void;
-
-        function stopBackgroundMusic(isRelease:boolean):void;
-
-        function preloadEffect(path:string):void;
-        function preloadEffectAsync(path:string, promise:egret.PromiseObject):void;
-
-        function playEffect(path:string, loop:boolean):void;
-        function unloadEffect(path:string):void;
-
-        function stopEffect(effectId:number):void;
-    }
-
-    function download(url:string, savePath:string, promise:any):void;
-
-    module Graphics {
-
-
-        function clearScreen(r:number, g:number, b:number):void;
-
-        function drawImage(texture:any, sourceX, sourceY, sourceWidth, sourceHeight, destX, destY, destWidth, destHeight):void;
-        function drawImageScale9(texture:any, sourceX, sourceY, sourceWidth, sourceHeight, destX, destY, destWidth, destHeight, x, y, width, height):boolean;
-
-        function setTransform(a:number, b:number, c:number, d:number, tx:number, ty:number):void;
-
-        function setGlobalAlpha(alpha:number):void;
-
-        function pushClip(x:number, y:number, w:number, h:number):void;
-
-        function popClip():void;
-
-        function setGlobalColorTransform(colorTransformMatrix:Array<number>):void;
-
-        function setGlobalColorTransformEnabled(bool:boolean):void;
-
-        function setGlobalShader(filterData:any):void;
-
-
-        function lineStyle(thickness:number, color:number):void;
-
-        function lineTo(x:number, y:number):void;
-
-        function moveTo(x:number, y:number):void;
-
-        function beginFill(color:number, alpha:number):void;
-
-        function endFill():void;
-
-        function setBlendArg(src:number, des:number):void;
-
-        function setTextureScaleFactor(value:number):void;
-    }
-
-    module Label {
-
-        function createLabel(font:string, size:number, defaultString:string, defaultStroke:number):void;
-
-        function setTextColor(color:number):void;
-        function setStrokeColor(color:number):void;
-
-        function drawText(text:string, x:number, y:number):void;
-
-        function setTextAlignment(type:string):void;
-
-        function getTextSize(text:string):Array<number>;
-
-
-    }
-
-
-    module EGTXML {
-
-
-        function readXML(filepath:string):void;
-    }
-
-    module Texture {
-
-        function create(filePath:string):any;
-        function addTexture(filePath:string):any;
-        function addTextureAsyn(filePath:string, promise:any):any;
-        function addTextureUnsyn(filePath:string, promise:any):any;
-
-        function removeTexture(filePath:string):void;
-    }
-
-
-    module TextInputOp {
-
-        function setKeybordOpen(isOpen:boolean):void
-        function isFullScreenKeyBoard():boolean
-        function setInputTextMaxLenght(value:number):void;
-
-
-    }
-
-    function EGT_TextInput(text:string):void
-    function EGT_keyboardFinish():void
-
-
-    function EGT_deleteBackward():void;
-
-    function EGT_keyboardDidHide():void;
-    function EGT_keyboardDidShow():void;
-
-    function EGT_getTextEditerContentText():string;
-
-    module EGTView {
-
-        function getFrameWidth():number;
-
-        function getFrameHeight():number;
-
-        function setVisibleRect(x:number, y:number, w:number, h:number):number;
-
-        function setDesignSize(w:number, h:number):number;
-    }
-
-    class RenderTexture{
-        constructor(width:number, height:number);
-
-        begin();
-
-        end();
-    }
-
-<<<<<<< HEAD
-    module rastergl {
-        function arc(x:number, y:number, radius:number, startAngle:number, endAngle:number, anticlockwise?:boolean): void;
-        function quadraticCurveTo(cpx:number, cpy:number, x:number, y:number): void;
-        function lineTo(x:number, y:number): void;
-        function fill(fillRule?:string): void;
-        function closePath(): void;
-        function rect(x:number, y:number, w:number, h:number): void;
-        function moveTo(x:number, y:number): void;
-        function fillRect(x:number, y:number, w:number, h:number): void;
-        function bezierCurveTo(cp1x:number, cp1y:number, cp2x:number, cp2y:number, x:number, y:number): void;
-        function stroke(): void;
-        function strokeRect(x:number, y:number, w:number, h:number): void;
-        function beginPath(): void;
-        function arcTo(x1:number, y1:number, x2:number, y2:number, radius:number): void;
-
-        function transform(m11:number, m12:number, m21:number, m22:number, dx:number, dy:number): void;
-        function translate(x:number, y:number): void;
-        function scale(x:number, y:number): void;
-        function rotate(angle:number): void;
-
-        function save(): void;
-        function restore(): void;
-
-        export var lineWidth:number;
-        export var strokeStyle: any;
-        export var fillStyle: any;
-=======
-    module Game {
-        function listResource(root, promise);
-        function listUpdate(root, promise);
->>>>>>> 2f1e36e4
-    }
+//////////////////////////////////////////////////////////////////////////////////////
+//
+//  Copyright (c) 2014-2015, Egret Technology Inc.
+//  All rights reserved.
+//  Redistribution and use in source and binary forms, with or without
+//  modification, are permitted provided that the following conditions are met:
+//
+//     * Redistributions of source code must retain the above copyright
+//       notice, this list of conditions and the following disclaimer.
+//     * Redistributions in binary form must reproduce the above copyright
+//       notice, this list of conditions and the following disclaimer in the
+//       documentation and/or other materials provided with the distribution.
+//     * Neither the name of the Egret nor the
+//       names of its contributors may be used to endorse or promote products
+//       derived from this software without specific prior written permission.
+//
+//  THIS SOFTWARE IS PROVIDED BY EGRET AND CONTRIBUTORS "AS IS" AND ANY EXPRESS
+//  OR IMPLIED WARRANTIES, INCLUDING, BUT NOT LIMITED TO, THE IMPLIED WARRANTIES
+//  OF MERCHANTABILITY AND FITNESS FOR A PARTICULAR PURPOSE ARE DISCLAIMED.
+//  IN NO EVENT SHALL EGRET AND CONTRIBUTORS BE LIABLE FOR ANY DIRECT, INDIRECT,
+//  INCIDENTAL, SPECIAL, EXEMPLARY, OR CONSEQUENTIAL DAMAGES (INCLUDING, BUT NOT
+//  LIMITED TO, PROCUREMENT OF SUBSTITUTE GOODS OR SERVICES;LOSS OF USE, DATA,
+//  OR PROFITS; OR BUSINESS INTERRUPTION) HOWEVER CAUSED AND ON ANY THEORY OF
+//  LIABILITY, WHETHER IN CONTRACT, STRICT LIABILITY, OR TORT (INCLUDING
+//  NEGLIGENCE OR OTHERWISE) ARISING IN ANY WAY OUT OF THE USE OF THIS SOFTWARE,
+//  EVEN IF ADVISED OF THE POSSIBILITY OF SUCH DAMAGE.
+//
+//////////////////////////////////////////////////////////////////////////////////////
+
+
+declare module egret_native {
+
+    /**
+     * 游戏启动
+     * @private
+     */
+    function startGame():void;
+
+    function loglevel(logType):void;
+
+    /**
+     * 启动主循环
+     * @param callback 主循环回调函数
+     * @param thisObject
+     */
+    function executeMainLoop(callback:Function, thisObject:any):void;
+
+    function pauseApp():void;
+
+    function resumeApp():void;
+
+    function readXML(filepath:string):any;
+
+    function isFileExists(filepath:string):boolean;
+
+    function isRecordExists(filepath:string):boolean;
+
+    function readFileSync(filepath:string):any;
+
+    function readResourceFileSync(filepath:string):any;
+
+    function readUpdateFileSync(filepath:string):any;
+
+    function deleteUpdateFile(filepath:string):void;
+
+    function readFileAsync(filepath:string, promise:egret.PromiseObject):any;
+
+    function writeFileSync(filepath:string, fileContent:string):any;
+
+    function requireHttpSync(url:string, callback:Function):void;
+
+    function requireHttp(url:string, param:any, callback:Function):void;
+
+    function sendInfoToPlugin(info:string):void;
+
+    function receivedPluginInfo(info:string):void;
+
+    function loadRecord(filepath:string):string;
+
+    function saveRecord(filepath:string, fileContent:string):void;
+
+    function getOption(type:string):string;
+
+    module Audio {
+        function preloadBackgroundMusic(path:string):void;
+
+        function playBackgroundMusic(path:string, loop:boolean):void;
+
+        function stopBackgroundMusic(isRelease:boolean):void;
+
+        function preloadEffect(path:string):void;
+
+        function preloadEffectAsync(path:string, promise:egret.PromiseObject):void;
+
+        function playEffect(path:string, loop:boolean):void;
+
+        function unloadEffect(path:string):void;
+
+        function stopEffect(effectId:number):void;
+    }
+
+    function download(url:string, savePath:string, promise:any):void;
+
+    module Graphics {
+
+
+        function clearScreen(r:number, g:number, b:number):void;
+
+        function drawImage(texture:any, sourceX, sourceY, sourceWidth, sourceHeight, destX, destY, destWidth, destHeight):void;
+
+        function drawImageScale9(texture:any, sourceX, sourceY, sourceWidth, sourceHeight, destX, destY, destWidth, destHeight, x, y, width, height):boolean;
+
+        function setTransform(a:number, b:number, c:number, d:number, tx:number, ty:number):void;
+
+        function setGlobalAlpha(alpha:number):void;
+
+        function pushClip(x:number, y:number, w:number, h:number):void;
+
+        function popClip():void;
+
+        function setGlobalColorTransform(colorTransformMatrix:Array<number>):void;
+
+        function setGlobalColorTransformEnabled(bool:boolean):void;
+
+        function setGlobalShader(filterData:any):void;
+
+
+        function lineStyle(thickness:number, color:number):void;
+
+        function lineTo(x:number, y:number):void;
+
+        function moveTo(x:number, y:number):void;
+
+        function beginFill(color:number, alpha:number):void;
+
+        function endFill():void;
+
+        function setBlendArg(src:number, des:number):void;
+
+        function setTextureScaleFactor(value:number):void;
+    }
+
+    module Label {
+
+        function createLabel(font:string, size:number, defaultString:string, defaultStroke:number):void;
+
+        function setTextColor(color:number):void;
+
+        function setStrokeColor(color:number):void;
+
+        function drawText(text:string, x:number, y:number):void;
+
+        function setTextAlignment(type:string):void;
+
+        function getTextSize(text:string):Array<number>;
+
+
+    }
+
+
+    module EGTXML {
+
+
+        function readXML(filepath:string):void;
+    }
+
+    module Texture {
+
+        function create(filePath:string):any;
+
+        function addTexture(filePath:string):any;
+
+        function addTextureAsyn(filePath:string, promise:any):any;
+
+        function addTextureUnsyn(filePath:string, promise:any):any;
+
+        function removeTexture(filePath:string):void;
+    }
+
+
+    module TextInputOp {
+
+        function setKeybordOpen(isOpen:boolean):void
+
+        function isFullScreenKeyBoard():boolean
+
+        function setInputTextMaxLenght(value:number):void;
+
+
+    }
+
+    function EGT_TextInput(text:string):void
+
+    function EGT_keyboardFinish():void
+
+
+    function EGT_deleteBackward():void;
+
+    function EGT_keyboardDidHide():void;
+
+    function EGT_keyboardDidShow():void;
+
+    function EGT_getTextEditerContentText():string;
+
+    module EGTView {
+
+        function getFrameWidth():number;
+
+        function getFrameHeight():number;
+
+        function setVisibleRect(x:number, y:number, w:number, h:number):number;
+
+        function setDesignSize(w:number, h:number):number;
+    }
+
+    class RenderTexture {
+        constructor(width:number, height:number);
+
+        begin();
+
+        end();
+    }
+
+    module rastergl {
+        function arc(x:number, y:number, radius:number, startAngle:number, endAngle:number, anticlockwise?:boolean):void;
+
+        function quadraticCurveTo(cpx:number, cpy:number, x:number, y:number):void;
+
+        function lineTo(x:number, y:number):void;
+
+        function fill(fillRule?:string):void;
+
+        function closePath():void;
+
+        function rect(x:number, y:number, w:number, h:number):void;
+
+        function moveTo(x:number, y:number):void;
+
+        function fillRect(x:number, y:number, w:number, h:number):void;
+
+        function bezierCurveTo(cp1x:number, cp1y:number, cp2x:number, cp2y:number, x:number, y:number):void;
+
+        function stroke():void;
+
+        function strokeRect(x:number, y:number, w:number, h:number):void;
+
+        function beginPath():void;
+
+        function arcTo(x1:number, y1:number, x2:number, y2:number, radius:number):void;
+
+        function transform(m11:number, m12:number, m21:number, m22:number, dx:number, dy:number):void;
+
+        function translate(x:number, y:number):void;
+
+        function scale(x:number, y:number):void;
+
+        function rotate(angle:number):void;
+
+        function save():void;
+
+        function restore():void;
+
+        export var lineWidth:number;
+        export var strokeStyle:any;
+        export var fillStyle:any;
+    }
+
+    module Game {
+        function listResource(root, promise);
+
+        function listUpdate(root, promise);
+    }
 }