<<<<<<< HEAD
/// <reference path="NetContext.ts"/>
/// <reference path="../../resource/ResourceLoader.ts"/>
=======
>>>>>>> ba2b6c44
/**
 * Copyright (c) Egret-Labs.org. Permission is hereby granted, free of charge,
 * to any person obtaining a copy of this software and associated documentation
 * files (the "Software"), to deal in the Software without restriction, including
 * without limitation the rights to use, copy, modify, merge, publish, distribute,
 * sublicense, and/or sell copies of the Software, and to permit persons to whom
 * the Software is furnished to do so, subject to the following conditions:
 *
 * The above copyright notice and this permission notice shall be included
 * in all copies or substantial portions of the Software.
 *
 * THE SOFTWARE IS PROVIDED "AS IS", WITHOUT WARRANTY OF ANY KIND, EXPRESS OR IMPLIED,
 * INCLUDING BUT NOT LIMITED TO THE WARRANTIES OF MERCHANTABILITY, FITNESS FOR A PARTICULAR
 * PURPOSE AND NONINFRINGEMENT. IN NO EVENT SHALL THE AUTHORS OR COPYRIGHT HOLDERS BE LIABLE
 * FOR ANY CLAIM, DAMAGES OR OTHER LIABILITY, WHETHER IN AN ACTION OF CONTRACT, TORT OR OTHERWISE,
 * ARISING FROM, OUT OF OR IN CONNECTION WITH THE SOFTWARE OR THE USE OR OTHER DEALINGS IN THE SOFTWARE.
 */

<<<<<<< HEAD
module ns_egret{
    export class HTML5NetContext extends NetContext{
        public send (request:URLRequest){
            var xhr = this._getXMLHttpRequest();
            xhr.open(request.method, request.url);
            if(request.type != undefined)
            {
                this._setXMLHttpRequestHeader(xhr, request.type);
            }
            xhr.onreadystatechange = onLoadComplete;
            xhr.send(request.data);

            function onLoadComplete(){
                if (xhr.readyState == 4) {
                    if (xhr.status == 200) {
                        request.callback.apply(request.thisObj, [xhr]);
=======
/// <reference path="NetContext.ts"/>
/// <reference path="../../resource/ResourceLoader.ts"/>

module ns_egret {
    export class HTML5NetContext extends NetContext {
        public send(request:URLRequest) {


            function onLoadComplete() {
                if (xhr.readyState == 4) {
                    if (xhr.status == 200) {
                        _processXMLHttpResponse(xhr);
>>>>>>> ba2b6c44
                    } else {
                    }
                }
            }
<<<<<<< HEAD
=======

            function _processXMLHttpResponse(xhr) {
                var data = xhr.responseText;
                if (this.type == ResourceLoader.DATA_TYPE_BINARY) {
                    data = self._stringConvertToArray(data);
                }
                request.callback.call(request.thisObj, data);
            }


            if (request.type == ResourceLoader.DATA_TYPE_IMAGE) {
                this.loadImage(request);
                return;
            }
            var self = this;
            var xhr = this._getXMLHttpRequest();
            xhr.open(request.method, request.prefix + request.url);
            if(request.method != "GET")
            {
                xhr.setRequestHeader("Content-Type","application/x-www-form-urlencoded");
            }

            if (request.type != undefined) {
                this._setXMLHttpRequestHeader(xhr, request.type);
            }
            xhr.onreadystatechange = onLoadComplete;
            xhr.send(request.method != "GET" ? request.data : null);

        }

        private loadImage(request:ns_egret.URLRequest):void {
            var image = new Image();
            image.crossOrigin = "Anonymous";
            var fileUrl = request.prefix + request.url;

            function onLoadComplete() {
                image.removeEventListener('load', onLoadComplete);
                image.removeEventListener('error', onLoadComplete);
                var texture:Texture = Texture.create(request.url);
                texture.bitmapData = image;
                TextureCache.getInstance().addTexture(request.url, texture);
                request.callback.call(request.thisObj, texture);

            };
            function onLoadError() {
                image.removeEventListener('error', onLoadError);
            };
            image.addEventListener("load", onLoadComplete);
            image.addEventListener("error", onLoadError);
            image.src = fileUrl;
        }


        private _stringConvertToArray(strData) {
            if (!strData)
                return null;

            var arrData = new Uint8Array(strData.length);
            for (var i = 0; i < strData.length; i++) {
                arrData[i] = strData.charCodeAt(i) & 0xff;
            }
            return arrData;
>>>>>>> ba2b6c44
        }

        private _setXMLHttpRequestHeader(xhr, type) {
            if (/msie/i.test(navigator.userAgent) && !/opera/i.test(navigator.userAgent)) {
                // IE-specific logic here
                if (type == ResourceLoader.DATA_TYPE_BINARY) {
                    xhr.setRequestHeader("Accept-Charset", "x-user-defined");
                }
                else {
                    xhr.setRequestHeader("Accept-Charset", "utf-8");
                }

            }
            else {
                if (xhr.overrideMimeType) {
                    if (type == ResourceLoader.DATA_TYPE_BINARY) {
                        xhr.overrideMimeType("text\/plain; charset=x-user-defined");
                    }
                    else {
                        xhr.overrideMimeType("text\/plain; charset=utf-8");
                    }
                }
            }
        }

        private _getXMLHttpRequest() {
            if (window["XMLHttpRequest"]) {
                return new window["XMLHttpRequest"]();
            } else {
                return new ActiveXObject("MSXML2.XMLHTTP");
            }
        }
    }
}<|MERGE_RESOLUTION|>--- conflicted
+++ resolved
@@ -1,8 +1,3 @@
-<<<<<<< HEAD
-/// <reference path="NetContext.ts"/>
-/// <reference path="../../resource/ResourceLoader.ts"/>
-=======
->>>>>>> ba2b6c44
 /**
  * Copyright (c) Egret-Labs.org. Permission is hereby granted, free of charge,
  * to any person obtaining a copy of this software and associated documentation
@@ -21,24 +16,6 @@
  * ARISING FROM, OUT OF OR IN CONNECTION WITH THE SOFTWARE OR THE USE OR OTHER DEALINGS IN THE SOFTWARE.
  */
 
-<<<<<<< HEAD
-module ns_egret{
-    export class HTML5NetContext extends NetContext{
-        public send (request:URLRequest){
-            var xhr = this._getXMLHttpRequest();
-            xhr.open(request.method, request.url);
-            if(request.type != undefined)
-            {
-                this._setXMLHttpRequestHeader(xhr, request.type);
-            }
-            xhr.onreadystatechange = onLoadComplete;
-            xhr.send(request.data);
-
-            function onLoadComplete(){
-                if (xhr.readyState == 4) {
-                    if (xhr.status == 200) {
-                        request.callback.apply(request.thisObj, [xhr]);
-=======
 /// <reference path="NetContext.ts"/>
 /// <reference path="../../resource/ResourceLoader.ts"/>
 
@@ -51,13 +28,10 @@
                 if (xhr.readyState == 4) {
                     if (xhr.status == 200) {
                         _processXMLHttpResponse(xhr);
->>>>>>> ba2b6c44
                     } else {
                     }
                 }
             }
-<<<<<<< HEAD
-=======
 
             function _processXMLHttpResponse(xhr) {
                 var data = xhr.responseText;
@@ -120,7 +94,6 @@
                 arrData[i] = strData.charCodeAt(i) & 0xff;
             }
             return arrData;
->>>>>>> ba2b6c44
         }
 
         private _setXMLHttpRequestHeader(xhr, type) {
