--- conflicted
+++ resolved
@@ -15,13 +15,9 @@
  * FOR ANY CLAIM, DAMAGES OR OTHER LIABILITY, WHETHER IN AN ACTION OF CONTRACT, TORT OR OTHERWISE,
  * ARISING FROM, OUT OF OR IN CONNECTION WITH THE SOFTWARE OR THE USE OR OTHER DEALINGS IN THE SOFTWARE.
  */
-<<<<<<< HEAD
-/// <reference path="../../events/EventDispatcher.ts"/>
-=======
 
 /// <reference path="../../core/MainContext.ts"/>
 
->>>>>>> ba2b6c44
 module ns_egret {
     export class NetContext {
         public static STATE_COMPLETE:string = "XHRLoaderComplete";
@@ -39,12 +35,9 @@
     export class URLRequest {
         public type:string;
 
-<<<<<<< HEAD
-=======
 
         public prefix:string = "";
 
->>>>>>> ba2b6c44
         constructor(public url:string, public callback, public thisObj, public method:string = NetContext.GET, public data = undefined) {
 
         }
