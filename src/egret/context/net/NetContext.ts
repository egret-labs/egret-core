<<<<<<< HEAD
/**
 * Copyright (c) Egret-Labs.org. Permission is hereby granted, free of charge,
 * to any person obtaining a copy of this software and associated documentation
 * files (the "Software"), to deal in the Software without restriction, including
 * without limitation the rights to use, copy, modify, merge, publish, distribute,
 * sublicense, and/or sell copies of the Software, and to permit persons to whom
 * the Software is furnished to do so, subject to the following conditions:
 *
 * The above copyright notice and this permission notice shall be included
 * in all copies or substantial portions of the Software.
 *
 * THE SOFTWARE IS PROVIDED "AS IS", WITHOUT WARRANTY OF ANY KIND, EXPRESS OR IMPLIED,
 * INCLUDING BUT NOT LIMITED TO THE WARRANTIES OF MERCHANTABILITY, FITNESS FOR A PARTICULAR
 * PURPOSE AND NONINFRINGEMENT. IN NO EVENT SHALL THE AUTHORS OR COPYRIGHT HOLDERS BE LIABLE
 * FOR ANY CLAIM, DAMAGES OR OTHER LIABILITY, WHETHER IN AN ACTION OF CONTRACT, TORT OR OTHERWISE,
 * ARISING FROM, OUT OF OR IN CONNECTION WITH THE SOFTWARE OR THE USE OR OTHER DEALINGS IN THE SOFTWARE.
 */

/// <reference path="../../core/MainContext.ts"/>

module ns_egret {
    export class NetContext {
        public static STATE_COMPLETE:string = "XHRLoaderComplete";
        public static GET:string = "GET";
        public static POST:string = "POST";

        public static getInstance():ns_egret.NetContext {
            return ns_egret.MainContext.instance.netContext;
        }

        public send(request:URLRequest) {
        }
    }

    export class URLRequest {
        public type:string;

        constructor(public url:string, public callback, public thisObj, public method:string = NetContext.GET, public data = undefined) {

        }
    }
=======
/**
 * Copyright (c) Egret-Labs.org. Permission is hereby granted, free of charge,
 * to any person obtaining a copy of this software and associated documentation
 * files (the "Software"), to deal in the Software without restriction, including
 * without limitation the rights to use, copy, modify, merge, publish, distribute,
 * sublicense, and/or sell copies of the Software, and to permit persons to whom
 * the Software is furnished to do so, subject to the following conditions:
 *
 * The above copyright notice and this permission notice shall be included
 * in all copies or substantial portions of the Software.
 *
 * THE SOFTWARE IS PROVIDED "AS IS", WITHOUT WARRANTY OF ANY KIND, EXPRESS OR IMPLIED,
 * INCLUDING BUT NOT LIMITED TO THE WARRANTIES OF MERCHANTABILITY, FITNESS FOR A PARTICULAR
 * PURPOSE AND NONINFRINGEMENT. IN NO EVENT SHALL THE AUTHORS OR COPYRIGHT HOLDERS BE LIABLE
 * FOR ANY CLAIM, DAMAGES OR OTHER LIABILITY, WHETHER IN AN ACTION OF CONTRACT, TORT OR OTHERWISE,
 * ARISING FROM, OUT OF OR IN CONNECTION WITH THE SOFTWARE OR THE USE OR OTHER DEALINGS IN THE SOFTWARE.
 */

/// <reference path="../../core/MainContext.ts"/>

module ns_egret {
    export class NetContext {
        public static STATE_COMPLETE:string = "XHRLoaderComplete";
        public static GET:string = "GET";
        public static POST:string = "POST";

        public static getInstance():ns_egret.NetContext {
            return ns_egret.MainContext.instance.netContext;
        }

        public send(request:URLRequest) {
        }
    }

    export class URLRequest {
        public type:string;


        public prefix:string = "";

        constructor(public url:string, public callback, public thisObj, public method:string = NetContext.GET, public data = undefined) {

        }
    }
>>>>>>> d17a3093
}<|MERGE_RESOLUTION|>--- conflicted
+++ resolved
@@ -1,46 +1,3 @@
-<<<<<<< HEAD
-/**
- * Copyright (c) Egret-Labs.org. Permission is hereby granted, free of charge,
- * to any person obtaining a copy of this software and associated documentation
- * files (the "Software"), to deal in the Software without restriction, including
- * without limitation the rights to use, copy, modify, merge, publish, distribute,
- * sublicense, and/or sell copies of the Software, and to permit persons to whom
- * the Software is furnished to do so, subject to the following conditions:
- *
- * The above copyright notice and this permission notice shall be included
- * in all copies or substantial portions of the Software.
- *
- * THE SOFTWARE IS PROVIDED "AS IS", WITHOUT WARRANTY OF ANY KIND, EXPRESS OR IMPLIED,
- * INCLUDING BUT NOT LIMITED TO THE WARRANTIES OF MERCHANTABILITY, FITNESS FOR A PARTICULAR
- * PURPOSE AND NONINFRINGEMENT. IN NO EVENT SHALL THE AUTHORS OR COPYRIGHT HOLDERS BE LIABLE
- * FOR ANY CLAIM, DAMAGES OR OTHER LIABILITY, WHETHER IN AN ACTION OF CONTRACT, TORT OR OTHERWISE,
- * ARISING FROM, OUT OF OR IN CONNECTION WITH THE SOFTWARE OR THE USE OR OTHER DEALINGS IN THE SOFTWARE.
- */
-
-/// <reference path="../../core/MainContext.ts"/>
-
-module ns_egret {
-    export class NetContext {
-        public static STATE_COMPLETE:string = "XHRLoaderComplete";
-        public static GET:string = "GET";
-        public static POST:string = "POST";
-
-        public static getInstance():ns_egret.NetContext {
-            return ns_egret.MainContext.instance.netContext;
-        }
-
-        public send(request:URLRequest) {
-        }
-    }
-
-    export class URLRequest {
-        public type:string;
-
-        constructor(public url:string, public callback, public thisObj, public method:string = NetContext.GET, public data = undefined) {
-
-        }
-    }
-=======
 /**
  * Copyright (c) Egret-Labs.org. Permission is hereby granted, free of charge,
  * to any person obtaining a copy of this software and associated documentation
@@ -85,5 +42,4 @@
 
         }
     }
->>>>>>> d17a3093
 }