--- conflicted
+++ resolved
@@ -26,11 +26,7 @@
  */
 
 /// <reference path="NetContext.ts"/>
-<<<<<<< HEAD
-    /// <reference path="../../context/NativeContext.d.ts"/>
-=======
-/// <reference path="../../display/Texture.ts"/>
->>>>>>> db866868
+/// <reference path="../../context/NativeContext.d.ts"/>
 /// <reference path="../../events/Event.ts"/>
 /// <reference path="../../net/URLLoader.ts"/>
 /// <reference path="../../net/URLLoaderDataFormat.ts"/>
@@ -73,7 +69,7 @@
 
             function onLoadComplete() {
                 var request:URLRequest = loader._request;
-                var bitmapData = egret_native.Texture.addTexture(request.url);
+                var bitmapData = egret_native.Texture.create(request.url);
                 var texture = new Texture();
                 texture.bitmapData = bitmapData;
                 loader.data = texture;
