var temp = [
	"egret/core/HashObject.js",
    "egret/utils/Recycler.js",
    "egret/events/Event.js",
    "egret/events/TouchEvent.js",
    "egret/events/TimerEvent.js",
    "egret/events/EventPhase.js",
    "egret/events/EventDispatcher.js",
    "egret/core/MainContext.js",
    "egret/core/Profiler.js",
    "egret/core/Ticker.js",
    "egret/core/HorizontalAlign.js",
    "egret/core/VerticalAlign.js",
    "egret/utils/Timer.js",
    "egret/utils/getQualifiedClassName.js",
    "egret/utils/toColorString.js",
    "egret/geom/Matrix.js",
    "egret/geom/Point.js",
    "egret/geom/Rectangle.js",
    "egret/core/Logger.js",
    "egret/core/StageDelegate.js",
    "egret/core/RenderFilter.js",
    "egret/display/DisplayObject.js",
    "egret/display/DisplayObjectContainer.js",
    "egret/display/Stage.js",
    "egret/display/Bitmap.js",
    "egret/text/BitmapText.js",
    "egret/display/Shape.js",
    "egret/text/TextField.js",
    "egret/display/SpriteSheet.js",
    "egret/text/TextInput.js",
    "egret/display/MovieClip.js",
    "egret/context/display/StageText.js",
    "egret/context/renderer/RendererContext.js",
    "egret/context/renderer/HTML5CanvasRenderer.js",
	"egret/interactive/InteractionMode.js",
    "egret/interactive/TouchContext.js",
    "egret/resource/ResourceLoader.js",
    "egret/resource/LoadingController.js",
    "egret/texture/Texture.js",
    "egret/texture/TextureCache.js",
    "egret/context/net/NetContext.js",
    "egret/context/net/HTML5NetContext.js",
	"egret/display/ScaleBitmap.js",
    //utils start
    "jslib/ZipUtils.js",
    "jslib/base64.js",
    "jslib/gzip.js",
    "jslib/zlib.min.js",
    "egret/utils/SAXParser.js",
    "egret/utils/FrameworkUtils.js",
    "egret/utils/XML.js",
    //utils end
    //tween start
    "egret/tween/Tween.js",
    "egret/tween/Ease.js",
    //tween end
    "egret/context/sound/SoundContext.js",
    "egret/context/sound/HTML5SoundContext.js",

    //扩展
    //tileMap start
    "extension/tilemap/TMXTileMap.js",
    "extension/tilemap/TMXLayer.js",
    "extension/tilemap/TMXConst.js",
    "extension/tilemap/TMXMapInfo.js",
    //tileMap end
<<<<<<< HEAD


    //GUI start
    "extension/gui/collections/ArrayCollection.js",
    "extension/gui/managers/LayoutManager.js",
    "extension/gui/managers/layoutClass/DepthQueue.js",
    "extension/gui/core/UIGlobals.js",
    "extension/gui/core/UIComponent.js",
    "extension/gui/core/PopUpPosition.js",
    "extension/gui/core/NavigationUnit.js",
    "extension/gui/core/ScrollPolicy.js",
    "extension/gui/core/ClassFactory.js",
    "extension/gui/states/OverrideBase.js",
    "extension/gui/states/AddItems.js",
    "extension/gui/states/SetProperty.js",
    "extension/gui/states/State.js",
    "extension/gui/states/StateClientHelper.js",
    "extension/gui/components/UIAsset.js",
    "extension/gui/components/SkinnableComponent.js",
    "extension/gui/components/supportClasses/DefaultSkinAdapter.js",
    "extension/gui/components/supportClasses/SkinBasicLayout.js",
    "extension/gui/components/supportClasses/ButtonBase.js",
    "extension/gui/components/supportClasses/TextBase.js",
    "extension/gui/components/supportClasses/GroupBase.js",
    "extension/gui/components/supportClasses/ItemRenderer.js",
    "extension/gui/components/Label.js",
    "extension/gui/components/Button.js",
    "extension/gui/components/Group.js",
    "extension/gui/components/Skin.js",
    "extension/gui/components/DataGroup.js",
    "extension/gui/events/UIEvent.js",
    "extension/gui/events/PropertyChangeEvent.js",
    "extension/gui/events/PropertyChangeEventKind.js",
    "extension/gui/events/MoveEvent.js",
    "extension/gui/events/ResizeEvent.js",
    "extension/gui/events/SkinPartEvent.js",
    "extension/gui/events/CloseEvent.js",
    "extension/gui/events/CollectionEvent.js",
    "extension/gui/events/CollectionEventKind.js",
    "extension/gui/events/ElementExistenceEvent.js",
    "extension/gui/events/IndexChangeEvent.js",
    "extension/gui/events/ListEvent.js",
    "extension/gui/events/PopUpEvent.js",
    "extension/gui/events/RendererExistenceEvent.js",
    "extension/gui/events/StateChangeEvent.js",
    "extension/gui/events/TrackBaseEvent.js",
    "extension/gui/events/TreeEvent.js",
    "extension/gui/layouts/supportClasses/LayoutBase.js",
    "extension/gui/layouts/BasicLayout.js",
    "extension/gui/layouts/ColumnAlign.js",
    "extension/gui/layouts/HorizontalAlign.js",
    "extension/gui/layouts/RowAlign.js",
    "extension/gui/layouts/TileOrientation.js",
    "extension/gui/layouts/VerticalAlign.js",
    "extension/gui/layouts/VerticalLayout.js",
    "extension/gui/layouts/HorizontalLayout.js",
    "extension/gui/layouts/TileLayout.js",
    "extension/gui/managers/SystemContainer.js",
    "extension/gui/managers/SystemManager.js",
    "extension/gui/managers/impl/PopUpManagerImpl.js",
    "extension/gui/managers/PopUpManager.js",
    //GUI end
=======
    "extension/gui/component/Constant.js",
    "extension/gui/component/TabView.js",
    "extension/gui/component/SimpleButton.js",
    "extension/gui/component/ScrollView.js",
    "extension/gui/component/TableView.js",
    "extension/gui/component/ProgressBar.js",
>>>>>>> 19d7c604
    "extension/gui/component/DynamicBitmap.js",
    "extension/dragonbones/dragonBones.js",
    "extension/dragonbones/DragonBonesEgretBridge.js",
    "jslib/DEBUG.js",
    "jslib/box2d.js",
    "jslib/NumberUtils.js"
]




if (true) {//浏览器
    temp.push("egret/context/devices/HTML5DeviceContext.js");
    temp.push("egret/context/renderer/NativeRendererContext.js");
}
else {
    temp.push("egret/context/devices/NativeDeviceContext.js");
    temp.push("egret/context/renderer/NativeRendererContext.js");
}


jsFileList = temp;
egret_file_list = temp;




var __extends = this.__extends || function (d, b) {
    for (var p in b) if (b.hasOwnProperty(p)) d[p] = b[p];
    function __() { this.constructor = d; }
    if (!b){
        console.log(d.toString() + "extends Error");
    }
    __.prototype = b.prototype;
    d.prototype = new __();
};<|MERGE_RESOLUTION|>--- conflicted
+++ resolved
@@ -65,7 +65,6 @@
     "extension/tilemap/TMXConst.js",
     "extension/tilemap/TMXMapInfo.js",
     //tileMap end
-<<<<<<< HEAD
 
 
     //GUI start
@@ -128,14 +127,6 @@
     "extension/gui/managers/impl/PopUpManagerImpl.js",
     "extension/gui/managers/PopUpManager.js",
     //GUI end
-=======
-    "extension/gui/component/Constant.js",
-    "extension/gui/component/TabView.js",
-    "extension/gui/component/SimpleButton.js",
-    "extension/gui/component/ScrollView.js",
-    "extension/gui/component/TableView.js",
-    "extension/gui/component/ProgressBar.js",
->>>>>>> 19d7c604
     "extension/gui/component/DynamicBitmap.js",
     "extension/dragonbones/dragonBones.js",
     "extension/dragonbones/DragonBonesEgretBridge.js",
