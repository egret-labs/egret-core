--- conflicted
+++ resolved
@@ -43,13 +43,8 @@
     "egret/texture/Texture.js",
     "egret/texture/TextureCache.js",
     "egret/context/net/NetContext.js",
-<<<<<<< HEAD
-    "egret/context/net/HTML5NetContext.js",
-	"egret/display/ScaleBitmap.js",
-=======
     "egret/context/devices/DeviceContext.js",
     "egret/display/ScaleBitmap.js",
->>>>>>> bdb11cf2
     //utils start
     "jslib/ZipUtils.js",
     "jslib/base64.js",
@@ -73,8 +68,7 @@
     "extension/tilemap/TMXConst.js",
     "extension/tilemap/TMXMapInfo.js",
     //tileMap end
-
-
+	
     //GUI start
     "extension/gui/collections/ArrayCollection.js",
     "extension/gui/collections/ObjectCollection.js",
@@ -208,11 +202,7 @@
     for (var p in b) if (b.hasOwnProperty(p)) d[p] = b[p];
     function __() { this.constructor = d; }
     if (!b){
-<<<<<<< HEAD
-        console.log(d.toString() + "extends Error");
-=======
         console.log ("what?")
->>>>>>> bdb11cf2
     }
     __.prototype = b.prototype;
     d.prototype = new __();
