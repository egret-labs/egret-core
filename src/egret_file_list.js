--- conflicted
+++ resolved
@@ -64,9 +64,9 @@
     "extension/tilemap/TMXConst.js",
     "extension/tilemap/TMXMapInfo.js",
     //tileMap end
-<<<<<<< HEAD
 
-	 //GUI start
+
+    //GUI start
     "extension/gui/managers/LayoutManager.js",
     "extension/gui/managers/layoutClass/DepthQueue.js",
     "extension/gui/core/UIGlobals.js",
@@ -114,18 +114,8 @@
     "extension/gui/layouts/TileOrientation.js",
     "extension/gui/layouts/VerticalAlign.js",
     //GUI end
-
-    "extension/gameInput/VirtualJoystick.js",
-
-=======
-    "extension/gui/component/TabView.js",
-    "extension/gui/component/SimpleButton.js",
-    "extension/gui/component/ScrollView.js",
-    "extension/gui/component/TableView.js",
-    "extension/gui/component/ProgressBar.js",
     "extension/gui/component/ScaleBitmap.js",
     "extension/gui/component/DynamicBitmap.js",
->>>>>>> 3bdf9653
     "extension/dragonbones/dragonBones.js",
     "extension/dragonbones/DragonBonesEgretBridge.js",
     "jslib//DEBUG.js",
