--- conflicted
+++ resolved
@@ -1,223 +1,125 @@
-<<<<<<< HEAD
-
-var temp = [
-	"egret/core/HashObject.js",
-    "egret/events/Event.js",
-    "egret/events/TouchEvent.js",
-    "egret/events/TimerEvent.js",
-    "egret/events/EventPhase.js",
-    "egret/events/EventDispatcher.js",
-    "egret/core/MainContext.js",
-    "egret/core/Profiler.js",
-    "egret/core/Ticker.js",
-    "egret/utils/Timer.js",
-    "egret/utils/getQualifiedClassName.js",
-    "egret/utils/toColorString.js",
-    "egret/geom/Matrix.js",
-    "egret/geom/Point.js",
-    "egret/geom/Rectangle.js",
-    "egret/core/Logger.js",
-    "egret/core/Constant.js",
-    "egret/core/ComponentBase.js",
-    "egret/core/StageDelegate.js",
-    "egret/core/RenderFilter.js",
-    "egret/display/DisplayObject.js",
-    "egret/display/DisplayObjectContainer.js",
-    "egret/display/Stage.js",
-    "egret/display/Bitmap.js",
-    "egret/text/BitmapText.js",
-    "egret/display/Shape.js",
-    "egret/text/TextAlign.js",
-    "egret/text/VerticalAlign.js",
-    "egret/text/TextField.js",
-    "egret/display/SpriteSheet.js",
-    "egret/text/TextInput.js",
-    "egret/display/MovieClip.js",
-    "egret/context/display/StageText.js",
-    "egret/context/renderer/RendererContext.js",
-    "egret/context/renderer/HTML5CanvasRenderer.js",
-	"egret/interactive/InteractionMode.js",
-    "egret/interactive/TouchContext.js",
-    "egret/resource/ResourceLoader.js",
-    "egret/resource/LoadingController.js",
-    "egret/texture/Texture.js",
-    "egret/texture/TextureCache.js",
-    "egret/context/net/NetContext.js",
-    "egret/context/net/HTML5NetContext.js",
-    //utils start
-    "jslib/ZipUtils.js",
-    "jslib/base64.js",
-    "jslib/gzip.js",
-    "jslib/zlib.min.js",
-    "egret/utils/SAXParser.js",
-    "egret/utils/FrameworkUtils.js",
-    "egret/utils/XML.js",
-    //utils end
-    //tween start
-    "egret/tween/Tween.js",
-    "egret/tween/Ease.js",
-    //tween end
-    "egret/context/sound/SoundContext.js",
-    "egret/context/sound/HTML5SoundContext.js",
-
-    //扩展
-    //tileMap start
-    "extension/tilemap/TMXTileMap.js",
-    "extension/tilemap/TMXLayer.js",
-    "extension/tilemap/TMXConst.js",
-    "extension/tilemap/TMXMapInfo.js",
-    //tileMap end
-    //GUI start
-    "extension/gui/managers/LayoutManager.js",
-    "extension/gui/managers/layoutClass/DepthQueue.js",
-    "extension/gui/core/UIGlobals.js",
-    "extension/gui/core/UIComponent.js",
-    "extension/gui/core/PopUpPosition.js",
-    "extension/gui/components/supportClasses/DefaultSkinAdapter.js",
-    "extension/gui/components/supportClasses/TextBase.js",
-    "extension/gui/components/UIAsset.js",
-    "extension/gui/components/Label.js",
-    "extension/gui/events/UIEvent.js",
-    "extension/gui/events/PropertyChangeEvent.js",
-    "extension/gui/events/PropertyChangeEventKind.js",
-    "extension/gui/events/MoveEvent.js",
-    "extension/gui/events/ResizeEvent.js",
-    "extension/gui/events/SkinPartEvent.js",
-    //GUI end
-
-    "extension/gameInput/VirtualJoystick.js",
-    "extension/gui/component/TabView.js",
-    "extension/gui/component/SimpleButton.js",
-    "extension/gui/component/ScrollView.js",
-    "extension/gui/component/TableView.js",
-    "extension/gui/component/Button.js",
-    "extension/gui/component/ProgressBar.js",
-    "extension/gui/component/ScaleBitmap.js",
-    "extension/gui/component/DynamicBitmap.js",
-    "extension/dragonbones/dragonBones.js",
-    "extension/dragonbones/DragonBonesEgretBridge.js",
-    "egret/debug/DEBUG.js",
-    "jslib/box2d.js"
-]
-
-
-jsFileList = temp;
-egret_file_list = temp;
-
-
-
-
-var __extends = this.__extends || function (d, b) {
-    for (var p in b) if (b.hasOwnProperty(p)) d[p] = b[p];
-    function __() { this.constructor = d; }
-    __.prototype = b.prototype;
-    d.prototype = new __();
-=======
-var temp = [
-	"egret/core/HashObject.js",
-    "egret/events/Event.js",
-    "egret/events/TouchEvent.js",
-    "egret/events/TimerEvent.js",
-    "egret/events/EventPhase.js",
-    "egret/events/EventDispatcher.js",
-    "egret/core/MainContext.js",
-    "egret/core/Profiler.js",
-    "egret/core/Ticker.js",
-    "egret/utils/Timer.js",
-    "egret/utils/getQualifiedClassName.js",
-    "egret/utils/toColorString.js",
-    "egret/geom/Matrix.js",
-    "egret/geom/Point.js",
-    "egret/geom/Rectangle.js",
-    "egret/core/Logger.js",
-    "egret/core/Constant.js",
-    "egret/core/ComponentBase.js",
-    "egret/core/StageDelegate.js",
-    "egret/core/RenderFilter.js",
-    "egret/display/DisplayObject.js",
-    "egret/display/DisplayObjectContainer.js",
-    "egret/display/Stage.js",
-    "egret/display/Bitmap.js",
-    "egret/text/BitmapText.js",
-    "egret/display/Shape.js",
-	"egret/text/TextAlign.js",
-    "egret/text/VerticalAlign.js",
-    "egret/text/TextField.js",
-    "egret/display/SpriteSheet.js",
-    "egret/text/TextInput.js",
-    "egret/display/MovieClip.js",
-    "egret/context/display/StageText.js",
-    "egret/context/renderer/RendererContext.js",
-    "egret/context/renderer/HTML5CanvasRenderer.js",
-	"egret/interactive/InteractionMode.js",
-    "egret/interactive/TouchContext.js",
-    "egret/resource/ResourceLoader.js",
-    "egret/resource/LoadingController.js",
-    "egret/texture/Texture.js",
-    "egret/texture/TextureCache.js",
-    "egret/context/net/NetContext.js",
-    "egret/context/net/HTML5NetContext.js",
-    //utils start
-    "jslib/ZipUtils.js",
-    "jslib/base64.js",
-    "jslib/gzip.js",
-    "jslib/zlib.min.js",
-    "egret/utils/SAXParser.js",
-    "egret/utils/FrameworkUtils.js",
-    "egret/utils/XML.js",
-    //utils end
-    //tween start
-    "egret/tween/Tween.js",
-    "egret/tween/Ease.js",
-    //tween end
-    "egret/context/sound/SoundContext.js",
-    "egret/context/sound/HTML5SoundContext.js",
-
-    //扩展
-    //tileMap start
-    "extension/tilemap/TMXTileMap.js",
-    "extension/tilemap/TMXLayer.js",
-    "extension/tilemap/TMXConst.js",
-    "extension/tilemap/TMXMapInfo.js",
-    //tileMap end
-    "extension/gameInput/VirtualJoystick.js",
-    "extension/gui/component/TabView.js",
-    "extension/gui/component/SimpleButton.js",
-    "extension/gui/component/ScrollView.js",
-    "extension/gui/component/TableView.js",
-    "extension/gui/component/Button.js",
-    "extension/gui/component/ProgressBar.js",
-    "extension/gui/component/ScaleBitmap.js",
-    "extension/gui/component/DynamicBitmap.js",
-    "extension/dragonbones/dragonBones.js",
-    "extension/dragonbones/DragonBonesEgretBridge.js",
-    "egret/debug/DEBUG.js",
-    "jslib/box2d.js"
-]
-
-
-
-
-if (true) {//浏览器
-    temp.push("egret/context/devices/HTML5DeviceContext.js");
-    temp.push("egret/context/renderer/NativeRendererContext.js");
-}
-else {
-    temp.push("egret/context/devices/NativeDeviceContext.js");
-    temp.push("egret/context/renderer/NativeRendererContext.js");
-}
-
-
-jsFileList = temp;
-egret_file_list = temp;
-
-
-
-
-var __extends = this.__extends || function (d, b) {
-    for (var p in b) if (b.hasOwnProperty(p)) d[p] = b[p];
-    function __() { this.constructor = d; }
-    __.prototype = b.prototype;
-    d.prototype = new __();
->>>>>>> 0c15dcd6
+var temp = [
+	"egret/core/HashObject.js",
+    "egret/events/Event.js",
+    "egret/events/TouchEvent.js",
+    "egret/events/TimerEvent.js",
+    "egret/events/EventPhase.js",
+    "egret/events/EventDispatcher.js",
+    "egret/core/MainContext.js",
+    "egret/core/Profiler.js",
+    "egret/core/Ticker.js",
+    "egret/utils/Timer.js",
+    "egret/utils/getQualifiedClassName.js",
+    "egret/utils/toColorString.js",
+    "egret/geom/Matrix.js",
+    "egret/geom/Point.js",
+    "egret/geom/Rectangle.js",
+    "egret/core/Logger.js",
+    "egret/core/Constant.js",
+    "egret/core/ComponentBase.js",
+    "egret/core/StageDelegate.js",
+    "egret/core/RenderFilter.js",
+    "egret/display/DisplayObject.js",
+    "egret/display/DisplayObjectContainer.js",
+    "egret/display/Stage.js",
+    "egret/display/Bitmap.js",
+    "egret/text/BitmapText.js",
+    "egret/display/Shape.js",
+	"egret/text/TextAlign.js",
+    "egret/text/VerticalAlign.js",
+    "egret/text/TextField.js",
+    "egret/display/SpriteSheet.js",
+    "egret/text/TextInput.js",
+    "egret/display/MovieClip.js",
+    "egret/context/display/StageText.js",
+    "egret/context/renderer/RendererContext.js",
+    "egret/context/renderer/HTML5CanvasRenderer.js",
+	"egret/interactive/InteractionMode.js",
+    "egret/interactive/TouchContext.js",
+    "egret/resource/ResourceLoader.js",
+    "egret/resource/LoadingController.js",
+    "egret/texture/Texture.js",
+    "egret/texture/TextureCache.js",
+    "egret/context/net/NetContext.js",
+    "egret/context/net/HTML5NetContext.js",
+    //utils start
+    "jslib/ZipUtils.js",
+    "jslib/base64.js",
+    "jslib/gzip.js",
+    "jslib/zlib.min.js",
+    "egret/utils/SAXParser.js",
+    "egret/utils/FrameworkUtils.js",
+    "egret/utils/XML.js",
+    //utils end
+    //tween start
+    "egret/tween/Tween.js",
+    "egret/tween/Ease.js",
+    //tween end
+    "egret/context/sound/SoundContext.js",
+    "egret/context/sound/HTML5SoundContext.js",
+
+    //扩展
+    //tileMap start
+    "extension/tilemap/TMXTileMap.js",
+    "extension/tilemap/TMXLayer.js",
+    "extension/tilemap/TMXConst.js",
+    "extension/tilemap/TMXMapInfo.js",
+    //tileMap end
+	 //GUI start
+    "extension/gui/managers/LayoutManager.js",
+    "extension/gui/managers/layoutClass/DepthQueue.js",
+    "extension/gui/core/UIGlobals.js",
+    "extension/gui/core/UIComponent.js",
+    "extension/gui/core/PopUpPosition.js",
+    "extension/gui/components/supportClasses/DefaultSkinAdapter.js",
+    "extension/gui/components/supportClasses/TextBase.js",
+    "extension/gui/components/UIAsset.js",
+    "extension/gui/components/Label.js",
+    "extension/gui/events/UIEvent.js",
+    "extension/gui/events/PropertyChangeEvent.js",
+    "extension/gui/events/PropertyChangeEventKind.js",
+    "extension/gui/events/MoveEvent.js",
+    "extension/gui/events/ResizeEvent.js",
+    "extension/gui/events/SkinPartEvent.js",
+    //GUI end
+	
+    "extension/gameInput/VirtualJoystick.js",
+    "extension/gui/component/TabView.js",
+    "extension/gui/component/SimpleButton.js",
+    "extension/gui/component/ScrollView.js",
+    "extension/gui/component/TableView.js",
+    "extension/gui/component/Button.js",
+    "extension/gui/component/ProgressBar.js",
+    "extension/gui/component/ScaleBitmap.js",
+    "extension/gui/component/DynamicBitmap.js",
+    "extension/dragonbones/dragonBones.js",
+    "extension/dragonbones/DragonBonesEgretBridge.js",
+    "egret/debug/DEBUG.js",
+    "jslib/box2d.js"
+]
+
+
+
+
+if (true) {//浏览器
+    temp.push("egret/context/devices/HTML5DeviceContext.js");
+    temp.push("egret/context/renderer/NativeRendererContext.js");
+}
+else {
+    temp.push("egret/context/devices/NativeDeviceContext.js");
+    temp.push("egret/context/renderer/NativeRendererContext.js");
+}
+
+
+jsFileList = temp;
+egret_file_list = temp;
+
+
+
+
+var __extends = this.__extends || function (d, b) {
+    for (var p in b) if (b.hasOwnProperty(p)) d[p] = b[p];
+    function __() { this.constructor = d; }
+    __.prototype = b.prototype;
+    d.prototype = new __();
 };