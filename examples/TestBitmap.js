/**
 * Copyright (c) Egret-Labs.org. Permission is hereby granted, free of charge,
 * to any person obtaining a copy of this software and associated documentation
 * files (the "Software"), to deal in the Software without restriction, including
 * without limitation the rights to use, copy, modify, merge, publish, distribute,
 * sublicense, and/or sell copies of the Software, and to permit persons to whom
 * the Software is furnished to do so, subject to the following conditions:
 *
 * The above copyright notice and this permission notice shall be included
 * in all copies or substantial portions of the Software.
 *
 * THE SOFTWARE IS PROVIDED "AS IS", WITHOUT WARRANTY OF ANY KIND, EXPRESS OR IMPLIED,
 * INCLUDING BUT NOT LIMITED TO THE WARRANTIES OF MERCHANTABILITY, FITNESS FOR A PARTICULAR
 * PURPOSE AND NONINFRINGEMENT. IN NO EVENT SHALL THE AUTHORS OR COPYRIGHT HOLDERS BE LIABLE
 * FOR ANY CLAIM, DAMAGES OR OTHER LIABILITY, WHETHER IN AN ACTION OF CONTRACT, TORT OR OTHERWISE,
 * ARISING FROM, OUT OF OR IN CONNECTION WITH THE SOFTWARE OR THE USE OR OTHER DEALINGS IN THE SOFTWARE.
 */
function getResourceList(){
    return ["daisy.png"];
}

function getDescription(){
    return "这个项目展示了Bitmap的正常显示、位移、缩放、旋转、斜切";
}



function createExample(){

    var container = new ns_egret.DisplayObjectContainer();
    context.stage.addChild(container);
    var texture = ns_egret.TextureCache.getInstance().getTexture("daisy.png");

    var bitmap1 = ns_egret.Bitmap.initWithTexture(texture);
    container.addChild(bitmap1);
    bitmap1.x = bitmap1.y = 50;
    container.touchEnabled = true;
    bitmap1.touchEnabled = true;
<<<<<<< HEAD
    bitmap1.setContentSize(100,100)
=======
    bitmap1.width = bitmap1.height = 100;
>>>>>>> ba2b6c44

    var bitmap2 = ns_egret.Bitmap.initWithTexture(texture);
    container.addChild(bitmap2);
    bitmap2.x = 150;
    bitmap2.y = 50;
    bitmap2.scaleX = bitmap2.scaleY = 0.5;

    var bitmap3 = ns_egret.Bitmap.initWithTexture(texture);
    container.addChild(bitmap3);
    bitmap3.x = 50;
    bitmap3.y = 150;
    bitmap3.rotation = 45;

    var bitmap4 = ns_egret.Bitmap.initWithTexture(texture);
    container.addChild(bitmap4);
    bitmap4.x = 150;
    bitmap4.y = 150;
    bitmap4.skewX = 45;

    container.cacheAsBitmap(true);

}<|MERGE_RESOLUTION|>--- conflicted
+++ resolved
@@ -36,11 +36,7 @@
     bitmap1.x = bitmap1.y = 50;
     container.touchEnabled = true;
     bitmap1.touchEnabled = true;
-<<<<<<< HEAD
-    bitmap1.setContentSize(100,100)
-=======
     bitmap1.width = bitmap1.height = 100;
->>>>>>> ba2b6c44
 
     var bitmap2 = ns_egret.Bitmap.initWithTexture(texture);
     container.addChild(bitmap2);
