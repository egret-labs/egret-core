--- conflicted
+++ resolved
@@ -15,15 +15,15 @@
  * FOR ANY CLAIM, DAMAGES OR OTHER LIABILITY, WHETHER IN AN ACTION OF CONTRACT, TORT OR OTHERWISE,
  * ARISING FROM, OUT OF OR IN CONNECTION WITH THE SOFTWARE OR THE USE OR OTHER DEALINGS IN THE SOFTWARE.
  */
-function getResourceList(){
-    return ["b1.png","b5.png"];
+function getResourceList() {
+    return ["b1.png", "b5.png"];
 }
 
-function getDescription(){
+function getDescription() {
     return "这个项目展示了多个显示对象（包含复杂嵌套）的事件触发，事件机制参考Flash显示列表事件流";
 }
 
-function createExample(){
+function createExample() {
 
 
     var container = new ns_egret.DisplayObjectContainer();
@@ -34,41 +34,26 @@
     var left = ns_egret.Bitmap.initWithTexture(ns_egret.TextureCache.getInstance().getTexture("b1.png"));
     left.x = 100;
     container.addChild(left);
-<<<<<<< HEAD
-    left.addEventListener(ns_egret.TouchEvent.TOUCH_TAP,function (){
-=======
-    left.addEventListener(ns_egret.TouchEvent.TOUCH_TAP,function (event){
->>>>>>> ba2b6c44
+    left.addEventListener(ns_egret.TouchEvent.TOUCH_TAP, function (event) {
         console.log("点击左侧箭头");
-    },left);
+    }, left);
     left.touchEnabled = true;
 
     var right = ns_egret.Bitmap.initWithTexture(ns_egret.TextureCache.getInstance().getTexture("b5.png"));
     right.x = 150;
     container.addChild(right);
-<<<<<<< HEAD
-    right.addEventListener(ns_egret.TouchEvent.TOUCH_TAP,function (){
+
+    right.addEventListener(ns_egret.TouchEvent.TOUCH_TAP, function (event) {
         console.log("点击右侧箭头");
-    },right);
+    }, right);
 
-    container.addEventListener(ns_egret.TouchEvent.TOUCH_TAP,function(){
-=======
-    right.addEventListener(ns_egret.TouchEvent.TOUCH_TAP,function (event){
-        console.log("点击右侧箭头");
-    },right);
-
-    container.addEventListener(ns_egret.TouchEvent.TOUCH_TAP,function(event){
->>>>>>> ba2b6c44
-        console.log ("容器冒泡侦听");
-    },container);
+    container.addEventListener(ns_egret.TouchEvent.TOUCH_TAP, function (event) {
+        console.log("容器冒泡侦听");
+    }, container);
 
 
-<<<<<<< HEAD
-    container.addEventListener(ns_egret.TouchEvent.TOUCH_TAP,function(){
-=======
-    container.addEventListener(ns_egret.TouchEvent.TOUCH_TAP,function(event){
->>>>>>> ba2b6c44
-        console.log ("容器捕获侦听");
-    },container,true);
+    container.addEventListener(ns_egret.TouchEvent.TOUCH_TAP, function (event) {
+        console.log("容器捕获侦听");
+    }, container, true);
     right.touchEnabled = true;
 }