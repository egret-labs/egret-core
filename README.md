--- conflicted
+++ resolved
@@ -1,260 +1,163 @@
-<<<<<<< HEAD
-Egret Engine
-================================================
-Current Version: v4.0.3
-
-
-Developed by Egret Technology, Egret Engine 4.0 includes a newly built 3D engine and a 2D engine created based on HTML5. With its robust cross-platform operability and commitment to solving the performance and fragmentation problems of HTML5 APP and games, Egret Engine 4.0 will perfectly meet developers’ needs. We appreciate every suggestion and please send it to Egret team if you have any.
-
-Platforms:
---------------------
-#### PC
-* Chrome
-* Safari
-* FireFox
-* Edge
-* IE9+
-
-#### Mobile Browsers / WebView
-* iOS 7.0+
-* Android 4.0+
-* Windows Phone 8
-
-#### Mobile App
-* Android 4.0+
-* iOS 8.0+
-* Windows Phone 8
-
-3rd Party Library
--------------------------
-* Egret Team encapsulated some powerful 3rd party libraries,including Gesture,MD5,Particle,Physics. For more information,you can visit [here](https://github.com/egret-labs/egret-game-library)
-
-Tools
--------------------------
-* [Egret Wing](http://www.egret.com/products/wing.html) , Egret IDE.
-
-Document & API
--------------------------
-* Visit [here](http://edn.egret.com/en/index.php/article/index/id/485) to get tutorials. 
-* Visit [here](http://edn.egret.com/en/index.php/apidoc/egret/) to get API.
-* Visit [here](/docs/en/release-note/) to get release notes.
-
-简介
--------------------
-
-白鹭引擎包含了白鹭时代研发的遵循HTML5标准的游戏引擎。他包括 2D / 3D 渲染核心、GUI体系、音频管理、资源管理等游戏引擎的常用模块。
-
-通过使用白鹭引擎，开发者可以尽可能的不用关注浏览器的底层实现，解决HTML5游戏性能问题及碎片化问题，灵活地满足开发者开发2D或3D游戏的需求。
-
-支持平台
---------------------
-#### PC
-* Chrome
-* Safari
-* FireFox
-* Edge
-* IE9+
-
-#### Mobile Browsers / WebView
-* iOS 8.0+
-* Android 4.0+
-* Windows Phone 8
-
-#### Mobile App
-* iOS 8.0+
-* Android 4.0+
-* Windows Phone 8
-
-
-文档与教程
--------------------------
-* 访问 [这里](http://developer.egret.com/cn/apidoc/) 获取 API 文档
-* 访问 [这里](https://github.com/egret-team/egret-examples) 获取示例项目
-* 访问 [这里](/docs/cn/release-note/) 获取发布说明
-
-第三方库
--------------------------
-* Egret 团队针对引擎封装维护了一些功能强大的第三方库，MD5，手势，粒子系统，物理系统等。访问[这里](https://github.com/egret-labs/egret-game-library)
-
-工具
--------------------------
-* [Egret Wing](http://www.egret.com/products/wing.html) , Egret IDE
-* [Res Depot](http://www.egret.com/products/others.html#res-depot) ,RES资源模块配置文件管理工具
-* [Texture Merger](http://www.egret.com/products/others.html#egret-texture) ,SpriteSheet工具
-* [更多工具](http://www.egret.com/products)
-
-联系我们
--------------------
-* 开发者中心: http://developer.egret.com
-* 开发者论坛: http://bbs.egret.com
-* 开发者群:
-  * 1群：141578440 (2000 人 / 已满 )
-  * 2群：397297607 (1000 人 / 已满 )
-  * 3群：399919028 (1000 人 / 已满 )
-  * 4群：125237513 (1000 人 / 已满 )
-  * 5群：481169576 (1000 人 / 未满 )
-=======
-<p align="center">
-    <img src="./docs/img/egret_logo.jpg"
-         height="130">
-</p>
-<p align="center">
-    <a href="https://github.com/egret-labs/egret-core/network">
-        <img src="https://img.shields.io/github/forks/egret-labs/egret-core.svg"
-             alt="forks">
-    </a>
-    <a href="https://github.com/egret-labs/egret-core/stargazers">
-        <img src="https://img.shields.io/github/stars/egret-labs/egret-core.svg"
-             alt="stars">
-    </a>
-    <a href="https://github.com/egret-labs/egret-core">
-        <img src="https://img.shields.io/badge/version-4.0.2-green.svg"
-             alt="version">
-    </a>
-    <a href="./LICENSE.md">
-        <img src="https://img.shields.io/badge/license-New%20BSD-blue.svg"
-             alt="license">
-    </a>
-</p>
-
-[EN](README.md) / [CN](README_CN.md)
-
-# Egret Engine
-
-The Egret Engine includes a game engine that follows the HTML5 standard developed by the Egret. It includes a common module for game engines such as 2D / 3D rendering cores, EUI systems, audio management, and resource management.
-Through the use of Egrets engine, developers can do as much as possible not concerned about the bottom of the browser to achieve, to solve the HTML5 game performance problems and fragmentation issues, flexibility to meet the developer to develop 2D or 3D game needs.
-
-
-## Platform Coverage 
-
-### Mobile
-
-![](https://img.shields.io/badge/iOS-8.0%2B-lightgrey.svg)
-![](https://img.shields.io/badge/Android-4.0%2B-brightgreen.svg)
-![](https://img.shields.io/badge/Windows%20Phone-8-orange.svg)
-
-### PC
-
-![](https://img.shields.io/badge/Chrome--brightgreen.svg)
-![](https://img.shields.io/badge/Safari--yellow.svg)
-![](https://img.shields.io/badge/FireFox--orange.svg)
-![](https://img.shields.io/badge/Edge--red.svg)
-![](https://img.shields.io/badge/IE-9+-blue.svg)
-
-# Installation
-
-Install Egret Engine
-
-* [Download](https://egret.com/products/engine.html) the Egret Engine Manager first.
-
-* After download successful, follow the [installation and deployment](http://developer.egret.com/cn/github/egret-docs/Engine2D/projectConfig/installation/index.html) 
-
-After installation, we can easily manage the Egret engine and tools.
-
-# Getting Started
-
-#### TypeScript
-
-An Egret project should be developed by TypeScirpt language. TypeScript is a superset of JavaScript, the specific content can refer to the TyptScript language manual. Egret API and AS3 have a lot of similarities. It will be certainly easy to get started if you are familiar with it.
-
-#### Create a project by command line
-
-You can use following command to create a default item for the game
-
-    egret create HelloWorld
-
-If you have special needs you can add parameters - type empty | game | gui | eui to specify different projects. After creating a game you can see a folder named 'HelloWorld'.
-
-#### Write the first line of code
-
-The entry for the game project is src / Main.ts by default. Write the first line of code for our project below, find the createGameScene () function in the default code, add console.log ("Hello World");
-
-Become following:
-
-    private createGameScene():void {
-            // log
-            console.log("Hello World");
-            var sky:egret.Bitmap = this.createBitmapByName("bgImage");
-            this.addChild(sky);
-            var stageW:number = this.stage.stageWidth;
-            var stageH:number = this.stage.stageHeight;
-            sky.width = stageW;
-            sky.height = stageH;
-            //...
-        }
-
-Here we call a commonly used debugging command, console.log ("need to display the log content"). It will display our log in the browser's developer tool.
-
-    We recommend using Chrome to debug the Egret project.
-
-We use the following command to build the project:
-
-    egret build
-
-Then use the following command line to run the project:
-
-    egret startserver
-
-![](./docs/img/console.png)
-
-Done.
-
-For more information, please refer to the Learning Module to view the documentation.
-
-# Demo
-
-Tower Defence Demo
-![](./docs/img/3d_demo_1.png)
-Click [here](http://developer.egret.com/cn/article/index/id/1074) for online experience.<br/>
-
-Click [here](http://developer.egret.com/cn/list/example/id/190) for more 2D/3D demos.<br/>
-
-# Show Case
-
-Click here to see [Show Case](https://egret.com/case)<br/>
-
-# Learn
-
-* Access [Doc](http://developer.egret.com/cn/github/egret-docs/Engine2D/index.html?home=1) to get Engine document
-* Access [Example](http://developer.egret.com/cn/example/egret2d/index.html#010-disp-basic) to learn demo source code
-* Access [API](http://developer.egret.com/cn/apidoc/) to get API document
-* Access [Video](http://developer.egret.com/cn/list/video/) to get videos
-* Access [Community](http://bbs.egret.com/portal.php) to communicate with other developers
-
-# Tools
-
-* Access [Egret Engine](http://www.egret.com/products/engine.html) to get Egret Engine launcher
-* Access [Egret Wing](http://www.egret.com/products/wing.html) to get Egret IDE
-* Access [Dragonbones Pro](http://dragonbones.com/cn/index.html) to get DragonBones
-* Access [Moew Tools](http://www.egret.com/products)
-
-# Third Party Library
-
-* Use [base64texture](https://github.com/egret-labs/egret-game-library/tree/master/base64texture) to convert base64 String to egert Texture
-* Use [dcagent](https://github.com/egret-labs/egret-game-library/tree/master/dcagent) DataEye SDK for Egret
-* Use [ecs](https://github.com/egret-labs/egret-game-library/tree/master/ecs) component system
-* Use [euiextension](https://github.com/egret-labs/egret-game-library/tree/master/euiextension) EUI extension
-* Use [gesture](https://github.com/egret-labs/egret-game-library/tree/master/gesture) Gesture library
-* Use [keyboard](https://github.com/egret-labs/egret-game-library/tree/master/greensock) Keyboard event listener
-* Use [Greensock]() Greensock animation library
-* Use [jszip](https://github.com/egret-labs/egret-game-library/tree/master/jszip) jszip Compression library
-* Use [md5](https://github.com/egret-labs/egret-game-library/tree/master/keyboard) A simple MD5 Library
-* Use [mouse](https://github.com/egret-labs/egret-game-library/tree/master/mouse) PC mouse support library
-* Use [particle](https://github.com/egret-labs/egret-game-library/tree/master/particle) particle system
-* Use [physics](https://github.com/egret-labs/egret-game-library/tree/master/physics) p2Physics engine，current version 0.7.0
-* Use [socket](https://github.com/egret-labs/egret-game-library/tree/master/socket.io) socket.io
-* Use [tiled](https://github.com/egret-labs/egret-game-library/tree/master/tiled) tiledmap support library
-* Use [weixinapi](https://github.com/egret-labs/egret-game-library/tree/master/weixinapi) WeChat API
-* More third party libraries please visit [here](https://github.com/egret-labs/egret-game-library) 
-
-# Contributing
-
-Raising a good question is the first step to participate a open source community. You can report issues [here](https://github.com/egret-labs/egret-core/issues).
-Issue discussion in [official community](http://bbs.egret.com/portal.php) is recommended. It can help the latters solve problems more efficiently.
-
-# License
-
-This content is released under the (https://opensource.org/licenses/BSD-2-Clause) BSD License.
-
-![](https://img.shields.io/badge/license-New%20BSD-blue.svg)
->>>>>>> 11b20990
+<p align="center">
+    <img src="./docs/img/egret_logo.jpg"
+         height="130">
+</p>
+<p align="center">
+    <a href="https://github.com/egret-labs/egret-core/network">
+        <img src="https://img.shields.io/github/forks/egret-labs/egret-core.svg"
+             alt="forks">
+    </a>
+    <a href="https://github.com/egret-labs/egret-core/stargazers">
+        <img src="https://img.shields.io/github/stars/egret-labs/egret-core.svg"
+             alt="stars">
+    </a>
+    <a href="https://github.com/egret-labs/egret-core">
+        <img src="https://img.shields.io/badge/version-4.0.2-green.svg"
+             alt="version">
+    </a>
+    <a href="./LICENSE.md">
+        <img src="https://img.shields.io/badge/license-New%20BSD-blue.svg"
+             alt="license">
+    </a>
+</p>
+
+[EN](README.md) / [CN](README_CN.md)
+
+# Egret Engine
+
+The Egret Engine includes a game engine that follows the HTML5 standard developed by the Egret. It includes a common module for game engines such as 2D / 3D rendering cores, EUI systems, audio management, and resource management.
+Through the use of Egrets engine, developers can do as much as possible not concerned about the bottom of the browser to achieve, to solve the HTML5 game performance problems and fragmentation issues, flexibility to meet the developer to develop 2D or 3D game needs.
+
+
+## Platform Coverage 
+
+### Mobile
+
+![](https://img.shields.io/badge/iOS-8.0%2B-lightgrey.svg)
+![](https://img.shields.io/badge/Android-4.0%2B-brightgreen.svg)
+![](https://img.shields.io/badge/Windows%20Phone-8-orange.svg)
+
+### PC
+
+![](https://img.shields.io/badge/Chrome--brightgreen.svg)
+![](https://img.shields.io/badge/Safari--yellow.svg)
+![](https://img.shields.io/badge/FireFox--orange.svg)
+![](https://img.shields.io/badge/Edge--red.svg)
+![](https://img.shields.io/badge/IE-9+-blue.svg)
+
+# Installation
+
+Install Egret Engine
+
+* [Download](https://egret.com/products/engine.html) the Egret Engine Manager first.
+
+* After download successful, follow the [installation and deployment](http://developer.egret.com/cn/github/egret-docs/Engine2D/projectConfig/installation/index.html) 
+
+After installation, we can easily manage the Egret engine and tools.
+
+# Getting Started
+
+#### TypeScript
+
+An Egret project should be developed by TypeScirpt language. TypeScript is a superset of JavaScript, the specific content can refer to the TyptScript language manual. Egret API and AS3 have a lot of similarities. It will be certainly easy to get started if you are familiar with it.
+
+#### Create a project by command line
+
+You can use following command to create a default item for the game
+
+    egret create HelloWorld
+
+If you have special needs you can add parameters - type empty | game | gui | eui to specify different projects. After creating a game you can see a folder named 'HelloWorld'.
+
+#### Write the first line of code
+
+The entry for the game project is src / Main.ts by default. Write the first line of code for our project below, find the createGameScene () function in the default code, add console.log ("Hello World");
+
+Become following:
+
+    private createGameScene():void {
+            // log
+            console.log("Hello World");
+            var sky:egret.Bitmap = this.createBitmapByName("bgImage");
+            this.addChild(sky);
+            var stageW:number = this.stage.stageWidth;
+            var stageH:number = this.stage.stageHeight;
+            sky.width = stageW;
+            sky.height = stageH;
+            //...
+        }
+
+Here we call a commonly used debugging command, console.log ("need to display the log content"). It will display our log in the browser's developer tool.
+
+    We recommend using Chrome to debug the Egret project.
+
+We use the following command to build the project:
+
+    egret build
+
+Then use the following command line to run the project:
+
+    egret startserver
+
+![](./docs/img/console.png)
+
+Done.
+
+For more information, please refer to the Learning Module to view the documentation.
+
+# Demo
+
+Tower Defence Demo
+![](./docs/img/3d_demo_1.png)
+Click [here](http://developer.egret.com/cn/article/index/id/1074) for online experience.<br/>
+
+Click [here](http://developer.egret.com/cn/list/example/id/190) for more 2D/3D demos.<br/>
+
+# Show Case
+
+Click here to see [Show Case](https://egret.com/case)<br/>
+
+# Learn
+
+* Access [Doc](http://developer.egret.com/cn/github/egret-docs/Engine2D/index.html?home=1) to get Engine document
+* Access [Example](http://developer.egret.com/cn/example/egret2d/index.html#010-disp-basic) to learn demo source code
+* Access [API](http://developer.egret.com/cn/apidoc/) to get API document
+* Access [Video](http://developer.egret.com/cn/list/video/) to get videos
+* Access [Community](http://bbs.egret.com/portal.php) to communicate with other developers
+
+# Tools
+
+* Access [Egret Engine](http://www.egret.com/products/engine.html) to get Egret Engine launcher
+* Access [Egret Wing](http://www.egret.com/products/wing.html) to get Egret IDE
+* Access [Dragonbones Pro](http://dragonbones.com/cn/index.html) to get DragonBones
+* Access [Moew Tools](http://www.egret.com/products)
+
+# Third Party Library
+
+* Use [base64texture](https://github.com/egret-labs/egret-game-library/tree/master/base64texture) to convert base64 String to egert Texture
+* Use [dcagent](https://github.com/egret-labs/egret-game-library/tree/master/dcagent) DataEye SDK for Egret
+* Use [ecs](https://github.com/egret-labs/egret-game-library/tree/master/ecs) component system
+* Use [euiextension](https://github.com/egret-labs/egret-game-library/tree/master/euiextension) EUI extension
+* Use [gesture](https://github.com/egret-labs/egret-game-library/tree/master/gesture) Gesture library
+* Use [keyboard](https://github.com/egret-labs/egret-game-library/tree/master/greensock) Keyboard event listener
+* Use [Greensock]() Greensock animation library
+* Use [jszip](https://github.com/egret-labs/egret-game-library/tree/master/jszip) jszip Compression library
+* Use [md5](https://github.com/egret-labs/egret-game-library/tree/master/keyboard) A simple MD5 Library
+* Use [mouse](https://github.com/egret-labs/egret-game-library/tree/master/mouse) PC mouse support library
+* Use [particle](https://github.com/egret-labs/egret-game-library/tree/master/particle) particle system
+* Use [physics](https://github.com/egret-labs/egret-game-library/tree/master/physics) p2Physics engine，current version 0.7.0
+* Use [socket](https://github.com/egret-labs/egret-game-library/tree/master/socket.io) socket.io
+* Use [tiled](https://github.com/egret-labs/egret-game-library/tree/master/tiled) tiledmap support library
+* Use [weixinapi](https://github.com/egret-labs/egret-game-library/tree/master/weixinapi) WeChat API
+* More third party libraries please visit [here](https://github.com/egret-labs/egret-game-library) 
+
+# Contributing
+
+Raising a good question is the first step to participate a open source community. You can report issues [here](https://github.com/egret-labs/egret-core/issues).
+Issue discussion in [official community](http://bbs.egret.com/portal.php) is recommended. It can help the latters solve problems more efficiently.
+
+# License
+
+This content is released under the (https://opensource.org/licenses/BSD-2-Clause) BSD License.
+
+![](https://img.shields.io/badge/license-New%20BSD-blue.svg)