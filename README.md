--- conflicted
+++ resolved
@@ -1,165 +1,161 @@
-<p align="center">
-    <img src="./docs/img/egret_logo.jpg"
-         height="130">
-</p>
-<p align="center">
-    <a href="https://github.com/egret-labs/egret-core/network">
-        <img src="https://img.shields.io/github/forks/egret-labs/egret-core.svg"
-             alt="forks">
-    </a>
-    <a href="https://github.com/egret-labs/egret-core/stargazers">
-        <img src="https://img.shields.io/github/stars/egret-labs/egret-core.svg"
-             alt="stars">
-    </a>
-    <a href="https://github.com/egret-labs/egret-core">
-<<<<<<< HEAD
-        <img src="https://img.shields.io/badge/version-5.2.24-green.svg"
-=======
-        <img src="https://img.shields.io/badge/version-5.2.25-green.svg"
->>>>>>> 4d7eb792
-             alt="version">
-    </a>
-    <a href="./LICENSE.md">
-        <img src="https://img.shields.io/badge/license-New%20BSD-blue.svg"
-             alt="license">
-    </a>
-</p>
-
-[EN](README.md) / [CN](README_CN.md)
-
-# Egret Engine
-
-The Egret Engine is a HTML5 game engine. It provides modules to handle common game development tasks such as 2D and 3D rendering, GUI systems, and audio and resource management. The Egret engine is flexible and suitable for 2D or 3D projects. It allows developers to work without worrying about low-level browser impelementation, HTML5 performance, or fragmentation issues.
-
-## Platform Coverage 
-
-### Mobile
-
-![](https://img.shields.io/badge/iOS-8.0%2B-lightgrey.svg)
-![](https://img.shields.io/badge/Android-4.0%2B-brightgreen.svg)
-![](https://img.shields.io/badge/Windows%20Phone-8-orange.svg)
-
-### PC
-
-![](https://img.shields.io/badge/Chrome--brightgreen.svg)
-![](https://img.shields.io/badge/Safari--yellow.svg)
-![](https://img.shields.io/badge/FireFox--orange.svg)
-![](https://img.shields.io/badge/Edge--red.svg)
-![](https://img.shields.io/badge/IE-9+-blue.svg)
-
-# Installation
-
-To Install the Egret Engine:
-
-* [Download](https://egret.com/products/engine.html) the Egret Engine Manager.
-
-* Then, follow the [installation and deployment instructions](http://developer.egret.com/cn/github/egret-docs/Engine2D/projectConfig/installation/index.html) 
-
-Once installation is complete, Egret's engine and tools are easy to manage.
-
-# Getting Started
-
-#### TypeScript
-
-Egret projects are developed using TypeScript, which is a superset of JavaScript. Please refer to the TypeScript manual for more information. The Egret API and ActionScript3 (AS3) are very similar. It will be easy to get started with Egret if you are familiar with AS3.
-
-#### Create a project by command line
-
-Use following command to create a default game object:
-
-    egret create HelloWorld
-
-You may also add parameters if required: Use `empty` | `game` | `gui` | `eui` to specify different projects. 
-
-After running this command, you should now see a folder called 'HelloWorld'.
-
-#### Write your first line of code
-
-By default, the entry point for an Egret game projects is src / Main.ts. To make write the first line of code for your project, find the createGameScene () function, and add console.log ("Hello World");
-
-After making your changes, the code should now look like this:
-
-    private createGameScene():void {
-            // log
-            console.log("Hello World");
-            var sky:egret.Bitmap = this.createBitmapByName("bgImage");
-            this.addChild(sky);
-            var stageW:number = this.stage.stageWidth;
-            var stageH:number = this.stage.stageHeight;
-            sky.width = stageW;
-            sky.height = stageH;
-            //...
-        }
-
-Here, we've called `console.log("log content that we'd like to display")`. This will display our log message in the browser's developer tool.
-
-    We recommend using Chrome to debug the Egret project.
-
-Use the following command to build Egret projects:
-
-    egret build
-
-Use the following command to run Egret projects:
-
-    egret startserver
-
-![](./docs/img/console.png)
-
-For more information, please refer to the Learning Module documentation.
-
-# Demos
-
-Tower Defence Demo
-![](./docs/img/3d_demo_1.png)
-Click [here](http://developer.egret.com/cn/article/index/id/1074) for online experience.<br/>
-
-Click [here](http://developer.egret.com/cn/list/example/id/190) for more 2D/3D demos.<br/>
-
-# Show Case
-
-Click here to see [Show Case](https://egret.com/case)<br/>
-
-# Learn
-
-* Access [Doc](http://developer.egret.com/cn/github/egret-docs/Engine2D/index.html?home=1) to get Engine document
-* Access [Example](http://developer.egret.com/cn/example/egret2d/index.html#010-disp-basic) to learn demo source code
-* Access [API](http://developer.egret.com/cn/apidoc/) to get API document
-* Access [Video](http://developer.egret.com/cn/list/video/) to get videos
-* Access [Community](http://bbs.egret.com/portal.php) to communicate with other developers
-
-# Tools
-
-* Access [Egret Engine](http://www.egret.com/products/engine.html) to get Egret Engine launcher
-* Access [Egret Wing](http://www.egret.com/products/wing.html) to get Egret IDE
-* Access [Dragonbones Pro](http://dragonbones.com/cn/index.html) to get DragonBones
-* Access [Moew Tools](http://www.egret.com/products)
-
-# Third Party Library
-
-* Use [base64texture](https://github.com/egret-labs/egret-game-library/tree/master/base64texture) to convert base64 String to egert Texture
-* Use [dcagent](https://github.com/egret-labs/egret-game-library/tree/master/dcagent) DataEye SDK for Egret
-* Use [ecs](https://github.com/egret-labs/egret-game-library/tree/master/ecs) component system
-* Use [euiextension](https://github.com/egret-labs/egret-game-library/tree/master/euiextension) EUI extension
-* Use [gesture](https://github.com/egret-labs/egret-game-library/tree/master/gesture) Gesture library
-* Use [keyboard](https://github.com/egret-labs/egret-game-library/tree/master/keyboard) Keyboard event listener
-* Use [Greensock](https://github.com/egret-labs/egret-game-library/tree/master/greensock) Greensock animation library
-* Use [jszip](https://github.com/egret-labs/egret-game-library/tree/master/jszip) jszip Compression library
-* Use [md5](https://github.com/egret-labs/egret-game-library/tree/master/md5) A simple MD5 Library
-* Use [mouse](https://github.com/egret-labs/egret-game-library/tree/master/mouse) PC mouse support library
-* Use [particle](https://github.com/egret-labs/egret-game-library/tree/master/particle) particle system
-* Use [physics](https://github.com/egret-labs/egret-game-library/tree/master/physics) p2Physics engine，current version 0.7.0
-* Use [socket](https://github.com/egret-labs/egret-game-library/tree/master/socket.io) socket.io
-* Use [tiled](https://github.com/egret-labs/egret-game-library/tree/master/tiled) tiledmap support library
-* Use [weixinapi](https://github.com/egret-labs/egret-game-library/tree/master/weixinapi) WeChat API
-* More third party libraries please visit [here](https://github.com/egret-labs/egret-game-library) 
-
-# Contributing
-
-Asking a question is the first step to participating in an open-source community. You can report Egret issues [here](https://github.com/egret-labs/egret-core/issues).
-It is recommended that issues be discussed in the [official community portal](http://bbs.egret.com/portal.php), as it can help with solving problems efficiently.
-
-# License
-
-This content is released under the (https://opensource.org/licenses/BSD-2-Clause) BSD License.
-
-![](https://img.shields.io/badge/license-New%20BSD-blue.svg)
+<p align="center">
+    <img src="./docs/img/egret_logo.jpg"
+         height="130">
+</p>
+<p align="center">
+    <a href="https://github.com/egret-labs/egret-core/network">
+        <img src="https://img.shields.io/github/forks/egret-labs/egret-core.svg"
+             alt="forks">
+    </a>
+    <a href="https://github.com/egret-labs/egret-core/stargazers">
+        <img src="https://img.shields.io/github/stars/egret-labs/egret-core.svg"
+             alt="stars">
+    </a>
+    <a href="https://github.com/egret-labs/egret-core">
+        <img src="https://img.shields.io/badge/version-5.2.25-green.svg"
+             alt="version">
+    </a>
+    <a href="./LICENSE.md">
+        <img src="https://img.shields.io/badge/license-New%20BSD-blue.svg"
+             alt="license">
+    </a>
+</p>
+
+[EN](README.md) / [CN](README_CN.md)
+
+# Egret Engine
+
+The Egret Engine is a HTML5 game engine. It provides modules to handle common game development tasks such as 2D and 3D rendering, GUI systems, and audio and resource management. The Egret engine is flexible and suitable for 2D or 3D projects. It allows developers to work without worrying about low-level browser impelementation, HTML5 performance, or fragmentation issues.
+
+## Platform Coverage 
+
+### Mobile
+
+![](https://img.shields.io/badge/iOS-8.0%2B-lightgrey.svg)
+![](https://img.shields.io/badge/Android-4.0%2B-brightgreen.svg)
+![](https://img.shields.io/badge/Windows%20Phone-8-orange.svg)
+
+### PC
+
+![](https://img.shields.io/badge/Chrome--brightgreen.svg)
+![](https://img.shields.io/badge/Safari--yellow.svg)
+![](https://img.shields.io/badge/FireFox--orange.svg)
+![](https://img.shields.io/badge/Edge--red.svg)
+![](https://img.shields.io/badge/IE-9+-blue.svg)
+
+# Installation
+
+To Install the Egret Engine:
+
+* [Download](https://egret.com/products/engine.html) the Egret Engine Manager.
+
+* Then, follow the [installation and deployment instructions](http://developer.egret.com/cn/github/egret-docs/Engine2D/projectConfig/installation/index.html) 
+
+Once installation is complete, Egret's engine and tools are easy to manage.
+
+# Getting Started
+
+#### TypeScript
+
+Egret projects are developed using TypeScript, which is a superset of JavaScript. Please refer to the TypeScript manual for more information. The Egret API and ActionScript3 (AS3) are very similar. It will be easy to get started with Egret if you are familiar with AS3.
+
+#### Create a project by command line
+
+Use following command to create a default game object:
+
+    egret create HelloWorld
+
+You may also add parameters if required: Use `empty` | `game` | `gui` | `eui` to specify different projects. 
+
+After running this command, you should now see a folder called 'HelloWorld'.
+
+#### Write your first line of code
+
+By default, the entry point for an Egret game projects is src / Main.ts. To make write the first line of code for your project, find the createGameScene () function, and add console.log ("Hello World");
+
+After making your changes, the code should now look like this:
+
+    private createGameScene():void {
+            // log
+            console.log("Hello World");
+            var sky:egret.Bitmap = this.createBitmapByName("bgImage");
+            this.addChild(sky);
+            var stageW:number = this.stage.stageWidth;
+            var stageH:number = this.stage.stageHeight;
+            sky.width = stageW;
+            sky.height = stageH;
+            //...
+        }
+
+Here, we've called `console.log("log content that we'd like to display")`. This will display our log message in the browser's developer tool.
+
+    We recommend using Chrome to debug the Egret project.
+
+Use the following command to build Egret projects:
+
+    egret build
+
+Use the following command to run Egret projects:
+
+    egret startserver
+
+![](./docs/img/console.png)
+
+For more information, please refer to the Learning Module documentation.
+
+# Demos
+
+Tower Defence Demo
+![](./docs/img/3d_demo_1.png)
+Click [here](http://developer.egret.com/cn/article/index/id/1074) for online experience.<br/>
+
+Click [here](http://developer.egret.com/cn/list/example/id/190) for more 2D/3D demos.<br/>
+
+# Show Case
+
+Click here to see [Show Case](https://egret.com/case)<br/>
+
+# Learn
+
+* Access [Doc](http://developer.egret.com/cn/github/egret-docs/Engine2D/index.html?home=1) to get Engine document
+* Access [Example](http://developer.egret.com/cn/example/egret2d/index.html#010-disp-basic) to learn demo source code
+* Access [API](http://developer.egret.com/cn/apidoc/) to get API document
+* Access [Video](http://developer.egret.com/cn/list/video/) to get videos
+* Access [Community](http://bbs.egret.com/portal.php) to communicate with other developers
+
+# Tools
+
+* Access [Egret Engine](http://www.egret.com/products/engine.html) to get Egret Engine launcher
+* Access [Egret Wing](http://www.egret.com/products/wing.html) to get Egret IDE
+* Access [Dragonbones Pro](http://dragonbones.com/cn/index.html) to get DragonBones
+* Access [Moew Tools](http://www.egret.com/products)
+
+# Third Party Library
+
+* Use [base64texture](https://github.com/egret-labs/egret-game-library/tree/master/base64texture) to convert base64 String to egert Texture
+* Use [dcagent](https://github.com/egret-labs/egret-game-library/tree/master/dcagent) DataEye SDK for Egret
+* Use [ecs](https://github.com/egret-labs/egret-game-library/tree/master/ecs) component system
+* Use [euiextension](https://github.com/egret-labs/egret-game-library/tree/master/euiextension) EUI extension
+* Use [gesture](https://github.com/egret-labs/egret-game-library/tree/master/gesture) Gesture library
+* Use [keyboard](https://github.com/egret-labs/egret-game-library/tree/master/keyboard) Keyboard event listener
+* Use [Greensock](https://github.com/egret-labs/egret-game-library/tree/master/greensock) Greensock animation library
+* Use [jszip](https://github.com/egret-labs/egret-game-library/tree/master/jszip) jszip Compression library
+* Use [md5](https://github.com/egret-labs/egret-game-library/tree/master/md5) A simple MD5 Library
+* Use [mouse](https://github.com/egret-labs/egret-game-library/tree/master/mouse) PC mouse support library
+* Use [particle](https://github.com/egret-labs/egret-game-library/tree/master/particle) particle system
+* Use [physics](https://github.com/egret-labs/egret-game-library/tree/master/physics) p2Physics engine，current version 0.7.0
+* Use [socket](https://github.com/egret-labs/egret-game-library/tree/master/socket.io) socket.io
+* Use [tiled](https://github.com/egret-labs/egret-game-library/tree/master/tiled) tiledmap support library
+* Use [weixinapi](https://github.com/egret-labs/egret-game-library/tree/master/weixinapi) WeChat API
+* More third party libraries please visit [here](https://github.com/egret-labs/egret-game-library) 
+
+# Contributing
+
+Asking a question is the first step to participating in an open-source community. You can report Egret issues [here](https://github.com/egret-labs/egret-core/issues).
+It is recommended that issues be discussed in the [official community portal](http://bbs.egret.com/portal.php), as it can help with solving problems efficiently.
+
+# License
+
+This content is released under the (https://opensource.org/licenses/BSD-2-Clause) BSD License.
+
+![](https://img.shields.io/badge/license-New%20BSD-blue.svg)