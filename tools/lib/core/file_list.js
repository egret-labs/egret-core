exports.core = [
    "egret/core/HashObject.js",
    "egret/utils/Recycler.js",
    "egret/utils/getTimer.js",
    "egret/utils/callLater.js",
    "egret/events/Event.js",
    "egret/events/TouchEvent.js",
    "egret/events/TimerEvent.js",
    "egret/events/EventPhase.js",
    "egret/events/EventDispatcher.js",
    "egret/core/MainContext.js",
    "egret/core/Profiler.js",
    "egret/core/Ticker.js",
    "egret/core/HorizontalAlign.js",
    "egret/core/VerticalAlign.js",
    "egret/utils/Timer.js",
    "egret/utils/getQualifiedClassName.js",
    "egret/utils/getDefinitionByName.js",
    "egret/utils/hasDefinition.js",
    "egret/utils/toColorString.js",
    "egret/geom/Matrix.js",
    "egret/geom/Point.js",
    "egret/geom/Rectangle.js",
    "egret/core/Logger.js",
    "egret/core/StageDelegate.js",
    "egret/core/RenderFilter.js",
    "egret/core/Injector.js",
    "egret/display/DisplayObject.js",
    "egret/display/DisplayObjectContainer.js",
    "egret/display/Stage.js",
    "egret/display/Bitmap.js",
    "egret/text/BitmapText.js",
    "egret/display/Graphics.js",
    "egret/display/Shape.js",
    "egret/text/TextField.js",
    "egret/display/SpriteSheet.js",
    "egret/text/TextInput.js",
    "egret/display/MovieClip.js",
    "egret/context/display/StageText.js",
    "egret/context/renderer/RendererContext.js",

    "egret/interactive/InteractionMode.js",
    "egret/interactive/TouchContext.js",
    "egret/context/assets/AssetsContext.js",
<<<<<<< HEAD
//    "egret/resource/ResourceLoader.js",
=======
    "egret/net/URLLoader.js",
    "egret/resource/ResourceLoader.js",
>>>>>>> 1534701d
    "egret/resource/LoadingController.js",
    "egret/texture/Texture.js",
    "egret/texture/TextureCache.js",
    "egret/context/net/NetContext.js",
    "egret/context/devices/DeviceContext.js",
    "egret/display/ScaleBitmap.js",
    //utils start
    "jslib/ZipUtils.js",
    "jslib/base64.js",
    "jslib/gzip.js",
    "jslib/zlib.min.js",

    "egret/utils/Browser.js",
    "egret/utils/XML.js",
    //utils end
    //tween start
    "egret/tween/Tween.js",
    "egret/tween/Ease.js",
    //tween end
    "egret/context/sound/SoundContext.js",


    //扩展
    //tileMap start
    "extension/tilemap/TMXTileMap.js",
    "extension/tilemap/TMXLayer.js",
    "extension/tilemap/TMXConst.js",
    "extension/tilemap/TMXMapInfo.js",
    //tileMap end
     //GUI start
    "extension/gui/collections/ArrayCollection.js",
    "extension/gui/collections/ObjectCollection.js",
    "extension/gui/managers/LayoutManager.js",
    "extension/gui/managers/layoutClass/DepthQueue.js",
    "extension/gui/core/UIGlobals.js",
    "extension/gui/core/UIComponent.js",
    "extension/gui/core/PopUpPosition.js",
    "extension/gui/core/ScrollPolicy.js",
    "extension/gui/core/ClassFactory.js",
    "extension/gui/states/OverrideBase.js",
    "extension/gui/states/AddItems.js",
    "extension/gui/states/SetProperty.js",
    "extension/gui/states/State.js",
    "extension/gui/components/UIAsset.js",
    "extension/gui/components/SkinnableComponent.js",
    "extension/gui/components/supportClasses/DefaultSkinAdapter.js",
    "extension/gui/components/supportClasses/DefaultAssetAdapter.js",
    "extension/gui/components/supportClasses/SkinBasicLayout.js",
    "extension/gui/components/supportClasses/ButtonBase.js",
    "extension/gui/components/supportClasses/ToggleButtonBase.js",
    "extension/gui/components/supportClasses/TextBase.js",
    "extension/gui/components/supportClasses/GroupBase.js",
    "extension/gui/components/supportClasses/ItemRenderer.js",
    "extension/gui/components/supportClasses/TreeItemRenderer.js",
    "extension/gui/components/supportClasses/Animation.js",
    "extension/gui/components/supportClasses/Range.js",
    "extension/gui/components/supportClasses/TrackBase.js",
    "extension/gui/components/supportClasses/SliderBase.js",
    "extension/gui/components/Label.js",
    "extension/gui/components/Rect.js",
    "extension/gui/components/Button.js",
    "extension/gui/components/ToggleButton.js",
    "extension/gui/components/CheckBox.js",
    "extension/gui/components/RadioButtonGroup.js",
    "extension/gui/components/RadioButton.js",
    "extension/gui/components/Group.js",
    "extension/gui/components/ViewStack.js",
    "extension/gui/components/Skin.js",
    "extension/gui/components/DataGroup.js",
    "extension/gui/components/SkinnableContainer.js",
    "extension/gui/components/SkinnableDataContainer.js",
    "extension/gui/components/supportClasses/ListBase.js",
    "extension/gui/components/Panel.js",
    "extension/gui/components/TitleWindow.js",
    "extension/gui/components/Alert.js",
    "extension/gui/components/ProgressBar.js",
    "extension/gui/components/ProgressBarDirection.js",
    "extension/gui/components/HSlider.js",
    "extension/gui/components/VSlider.js",
    "extension/gui/components/List.js",
    "extension/gui/components/PopUpAnchor.js",
    "extension/gui/components/supportClasses/DropDownController.js",
    "extension/gui/components/supportClasses/DropDownListBase.js",
    "extension/gui/components/Tree.js",
    "extension/gui/components/DropDownList.js",
    "extension/gui/components/TabBarButton.js",
    "extension/gui/components/TabBar.js",
    "extension/gui/components/Scroller.js",
    "extension/gui/events/UIEvent.js",
    "extension/gui/events/PropertyChangeEvent.js",
    "extension/gui/events/PropertyChangeEventKind.js",
    "extension/gui/events/MoveEvent.js",
    "extension/gui/events/ResizeEvent.js",
    "extension/gui/events/SkinPartEvent.js",
    "extension/gui/events/CloseEvent.js",
    "extension/gui/events/CollectionEvent.js",
    "extension/gui/events/CollectionEventKind.js",
    "extension/gui/events/ElementExistenceEvent.js",
    "extension/gui/events/IndexChangeEvent.js",
    "extension/gui/events/ListEvent.js",
    "extension/gui/events/PopUpEvent.js",
    "extension/gui/events/RendererExistenceEvent.js",
    "extension/gui/events/StateChangeEvent.js",
    "extension/gui/events/TrackBaseEvent.js",
    "extension/gui/events/TreeEvent.js",
    "extension/gui/layouts/supportClasses/LayoutBase.js",
    "extension/gui/layouts/BasicLayout.js",
    "extension/gui/layouts/ColumnAlign.js",
    "extension/gui/layouts/RowAlign.js",
    "extension/gui/layouts/TileOrientation.js",
    "extension/gui/layouts/VerticalLayout.js",
    "extension/gui/layouts/HorizontalLayout.js",
    "extension/gui/layouts/TileLayout.js",
    "extension/gui/managers/SystemContainer.js",
    "extension/gui/managers/SystemManager.js",
    "extension/gui/managers/impl/PopUpManagerImpl.js",
    "extension/gui/managers/PopUpManager.js",
    //GUI end
    "extension/dragonbones/dragonBones.js",
    "extension/dragonbones/DragonBonesEgretBridge.js",
    "jslib/DEBUG.js",
//    "jslib/box2d.js",
    "jslib/NumberUtils.js"
]

exports.html5 = [
    "egret/context/devices/HTML5DeviceContext.js",
    "egret/context/renderer/HTML5CanvasRenderer.js",
    "egret/context/sound/HTML5SoundContext.js",
    "egret/context/net/HTML5NetContext.js",
    "egret/interactive/HTML5TouchContext.js",
    "egret/context/assets/HTML5AssetsContext.js",
    "egret/utils/SAXParser.js"
]

exports.native = [
    "egret/context/devices/NativeDeviceContext.js",
    "egret/context/renderer/NativeRendererContext.js",
    "egret/interactive/NativeTouchContext.js",
    "egret/context/net/NativeNetContext.js"

]<|MERGE_RESOLUTION|>--- conflicted
+++ resolved
@@ -42,12 +42,7 @@
     "egret/interactive/InteractionMode.js",
     "egret/interactive/TouchContext.js",
     "egret/context/assets/AssetsContext.js",
-<<<<<<< HEAD
-//    "egret/resource/ResourceLoader.js",
-=======
     "egret/net/URLLoader.js",
-    "egret/resource/ResourceLoader.js",
->>>>>>> 1534701d
     "egret/resource/LoadingController.js",
     "egret/texture/Texture.js",
     "egret/texture/TextureCache.js",
