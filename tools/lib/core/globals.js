var locale = require("./locale/local.js");
var param = require("../core/params_analyze.js");
var path = require("path");
var file = require("./file");

var _require = function (moduleName) {
    var module;
    try {
        module = require(path.join(param.getEgretPath(), moduleName));
    }
    catch (e) {
        var errorMessage = "加载模块 " + moduleName + " 失败\n请确认在" + param.getEgretPath() + "所在目录下已执行 npm install " + moduleName
        console.log(errorMessage);
        process.exit(1);
    }
    return module;
};

function checkVersion(projectPath) {
    var config = require("../core/projectConfig.js");
    config.init(projectPath);
    var version = config.data.egret_version;
    if (!version) {
        _exit(1701);
    }

    var egret_version = getPackageJsonConfig().version;

    var result = compressVersion(version, egret_version);
    if (result < 0) {
        _exit(1701);
    }
<<<<<<< HEAD
}

var packageJsonConfig;
function getPackageJsonConfig() {
    if(!packageJsonConfig) {
        var txt = file.read(param.getEgretPath() + "/package.json");
        packageJsonConfig = JSON.parse(txt);
    }
    return packageJsonConfig;
=======
}

var packageJsonConfig;
function getPackageJsonConfig() {
    if(!packageJsonConfig) {
        var txt = file.read(param.getEgretPath() + "/package.json");
        packageJsonConfig = JSON.parse(txt);
    }
    return packageJsonConfig;
}

function getLanguageInfo() {
    var i18n = getPackageJsonConfig().i18n;
    if(!i18n) {
        i18n = "cn";
    }
    return i18n;
>>>>>>> f72f9c0c
}

function compressVersion(v1, v2) {
    var version1Arr = v1.split(".");
    var version1_1 = version1Arr[0];
    var version1_2 = version1Arr[1];
    var version1_3 = version1Arr[2];

    var version1Arr = v2.split(".");
    var version2_1 = version1Arr[0];
    var version2_2 = version1Arr[1];
    var version2_3 = version1Arr[2];
    if (version1_1 > version2_1) {
        return 1
    }
    else if (version1_1 < version2_1) {
        return -1;
    }
    else if (version1_2 > version2_2) {
        return 1;
    }
    else if (version1_2 < version2_2) {
        return -1;
    }
    else if (version1_3 > version2_3) {
        return 1;
    }
    else if (version1_3 < version2_3) {
        return -1;
    }
    else {
        return 0;
    }
}

//第三方调用时，可能不支持颜色显示，可通过添加 -nocoloroutput 移除颜色信息
var ColorOutputReplacements = {
    "{color_green}": "\033[1;32;1m",
    "{color_red}": "\033[0;31m",
    "{color_normal}": "\033[0m",
    "{color_gray}": "\033[0;37m",
    "{color_underline}": "\033[4;36;1m"
};
var NoColorOutputReplacements = {
    "{color_green}": "",
    "{color_red}": "",
    "{color_normal}": "",
    "{color_gray}": "",
    "{color_underline}": "",
    "\n": "\\n",
    "\r": ""
};
function formatStdoutString(message) {
    var opt = param.getArgv().opts;
    var nocolor = opt.hasOwnProperty("-nocoloroutput");
    var replacements = nocolor ? NoColorOutputReplacements : ColorOutputReplacements;
    for (var raw in replacements) {
        message = message.split(raw).join(replacements[raw]);
    }
    return message;
}

var callBackList = [];

function addCallBackWhenExit(callBack) {
    callBackList.push(callBack)
}

function _exit(code) {
    var message = getString(code);
    if (!message) {
        _exit(9999, code);
    }
    var length = arguments.length;
    for (var i = 1; i < length; i++) {
        message = message.replace("{" + (i - 1) + "}", arguments[i]);
    }
    console.log(message);
    var opt = param.getArgv().opts;
    var vebose = opt.hasOwnProperty("-printError");
    if (vebose) {
        var url = path.join(process.cwd(), "error.txt")
        file.save(url, message);
    }
    var list = callBackList.concat();
    length = list.length;
    for (i = 0; i < length; i++) {
        var callBack = list[i];
        callBack();
    }
    process.exit(code);
}

function _log() {
    var opt = param.getArgv().opts;
    var vebose = opt.hasOwnProperty("-v");
    if (vebose) {
        var message = getString.apply(null, arguments);
        console.log(message);
    }
}

function _log2() {
    var message = getString.apply(null, arguments);
    console.log(message);
}

function _warn(code) {
    var message = getString(code);
    if (!message) {
        _exit(9999, code);
    }
    var length = arguments.length;
    for (var i = 1; i < length; i++) {
        message = message.replace("{" + (i - 1) + "}", arguments[i]);
    }
    console.log(message);
}

function _joinEgretDir(dir, projectName,ignoreCheck) {
    var currDir = dir;
    if (projectName) {
        currDir = path.resolve(projectName);
    }

    if (ignoreCheck){
        return currDir;
    }
    var stat2 = file.exists(path.join(currDir, "src"));
    var stat3 = file.exists(path.join(currDir, "launcher"));
    if (!stat2 || !stat3) {//存在egret项目缺少的文件目录
        _exit(8002);
    }

    return currDir;
}

function getConfig(filepath) {
    var exists = file.exists(filepath);
    if (!exists) {
        _exit(8003, filepath)
    }
    var content = file.read(filepath);
    var obj = JSON.parse(content);
    return obj;
}

var egretConfig;

function getDocumentClass(currDir) {
    if (!egretConfig) {
        var configPath = path.join(currDir, "egretProperties.json");
        if (file.exists(configPath)) {
            var content = file.read(configPath);
            try {
                egretConfig = JSON.parse(content);
            }
            catch (e) {
            }
        }
    }
    if (egretConfig) {
        return egretConfig["document_class"];
    }
    return "";
}

function addQuotes(str) {
    return "\"" + str + "\"";
}


var CodeUtil = require("../core/code_util.js");
/**
 * 这个文件是否只含有接口
 */
function isInterface(path) {
    var text = file.read(path);
    text = CodeUtil.removeComment(text, path);
    text = removeInterface(text);

    if (!CodeUtil.containsVariable("class", text) && !CodeUtil.containsVariable("var", text) && !CodeUtil.containsVariable("function", text)) {
        return true;
    }
    return false;
}

/**
 * 移除代码中的接口定义
 */
function removeInterface(text) {
    var tsText = "";
    while (text.length > 0) {
        var index = CodeUtil.getFirstVariableIndex("interface", text);
        if (index == -1) {
            tsText += text;
            break;
        }
        tsText += text.substring(0, index);
        text = text.substring(index);
        index = CodeUtil.getBracketEndIndex(text);
        text = text.substring(index + 1);
    }
    return tsText;
}

var isShow;
function setShowDebugLog() {
    isShow = param.getArgv()["opts"]["-debugLog"] != null
            || param.getArgv()["opts"]["-debuglog"] != null
            || param.getArgv()["opts"]["-log"] != null;
}

function debugLog(logStr) {
    if (isShow) {
        _log2.apply(null, arguments);
    }
}

function getGlobalJava() {
    var JAVA_EXT = process.platform == 'win32' ? '.exe' : '';

    var java = path.join(process.execPath,"../jre/bin","java" + JAVA_EXT);
    if(!file.exists(java)){
        java = null;
        if (process.env["JAVA_HOME"]) {
            java = path.join(process.env["JAVA_HOME"], "bin", "java" + JAVA_EXT);
            if (!file.exists(java)) {
                java = null;
            }
        }
    }
    if (!java) {
        java = "java";
    }
    else {
        java = '"' + java + '"';
    }
    return java;
}

function getString(id) {
    var args = [];
    for (var _i = 1; _i < arguments.length; _i++) {
        args[_i - 1] = arguments[_i];
    }
    var message = locale.error_code[id];
    if (message) {
        var length = args.length;
        for (var i = 0; i < length; i++) {
            message = message.replace("{" + i + "}", args[i]);
        }
        message = formatStdoutString(message);
    }
    return message;
}

exports.getGlobalJava = getGlobalJava;

exports.setShowDebugLog = setShowDebugLog;
exports.debugLog = debugLog;


exports.isInterface = isInterface;
exports.require = _require;
exports.exit = _exit;
exports.warn = _warn;
exports.log = _log;
exports.log2 = _log2;
exports.joinEgretDir = _joinEgretDir;
exports.getConfig = getConfig;
exports.addCallBackWhenExit = addCallBackWhenExit;
exports.getDocumentClass = getDocumentClass;
exports.checkVersion = checkVersion;
exports.compressVersion = compressVersion;
exports.addQuotes = addQuotes;
<<<<<<< HEAD
exports.getPackageJsonConfig = getPackageJsonConfig;
=======
exports.getPackageJsonConfig = getPackageJsonConfig;
exports.getLanguageInfo = getLanguageInfo;
>>>>>>> f72f9c0c
<|MERGE_RESOLUTION|>--- conflicted
+++ resolved
@@ -1,343 +1,327 @@
-var locale = require("./locale/local.js");
-var param = require("../core/params_analyze.js");
-var path = require("path");
-var file = require("./file");
-
-var _require = function (moduleName) {
-    var module;
-    try {
-        module = require(path.join(param.getEgretPath(), moduleName));
-    }
-    catch (e) {
-        var errorMessage = "加载模块 " + moduleName + " 失败\n请确认在" + param.getEgretPath() + "所在目录下已执行 npm install " + moduleName
-        console.log(errorMessage);
-        process.exit(1);
-    }
-    return module;
-};
-
-function checkVersion(projectPath) {
-    var config = require("../core/projectConfig.js");
-    config.init(projectPath);
-    var version = config.data.egret_version;
-    if (!version) {
-        _exit(1701);
-    }
-
-    var egret_version = getPackageJsonConfig().version;
-
-    var result = compressVersion(version, egret_version);
-    if (result < 0) {
-        _exit(1701);
-    }
-<<<<<<< HEAD
-}
-
-var packageJsonConfig;
-function getPackageJsonConfig() {
-    if(!packageJsonConfig) {
-        var txt = file.read(param.getEgretPath() + "/package.json");
-        packageJsonConfig = JSON.parse(txt);
-    }
-    return packageJsonConfig;
-=======
-}
-
-var packageJsonConfig;
-function getPackageJsonConfig() {
-    if(!packageJsonConfig) {
-        var txt = file.read(param.getEgretPath() + "/package.json");
-        packageJsonConfig = JSON.parse(txt);
-    }
-    return packageJsonConfig;
-}
-
-function getLanguageInfo() {
-    var i18n = getPackageJsonConfig().i18n;
-    if(!i18n) {
-        i18n = "cn";
-    }
-    return i18n;
->>>>>>> f72f9c0c
-}
-
-function compressVersion(v1, v2) {
-    var version1Arr = v1.split(".");
-    var version1_1 = version1Arr[0];
-    var version1_2 = version1Arr[1];
-    var version1_3 = version1Arr[2];
-
-    var version1Arr = v2.split(".");
-    var version2_1 = version1Arr[0];
-    var version2_2 = version1Arr[1];
-    var version2_3 = version1Arr[2];
-    if (version1_1 > version2_1) {
-        return 1
-    }
-    else if (version1_1 < version2_1) {
-        return -1;
-    }
-    else if (version1_2 > version2_2) {
-        return 1;
-    }
-    else if (version1_2 < version2_2) {
-        return -1;
-    }
-    else if (version1_3 > version2_3) {
-        return 1;
-    }
-    else if (version1_3 < version2_3) {
-        return -1;
-    }
-    else {
-        return 0;
-    }
-}
-
-//第三方调用时，可能不支持颜色显示，可通过添加 -nocoloroutput 移除颜色信息
-var ColorOutputReplacements = {
-    "{color_green}": "\033[1;32;1m",
-    "{color_red}": "\033[0;31m",
-    "{color_normal}": "\033[0m",
-    "{color_gray}": "\033[0;37m",
-    "{color_underline}": "\033[4;36;1m"
-};
-var NoColorOutputReplacements = {
-    "{color_green}": "",
-    "{color_red}": "",
-    "{color_normal}": "",
-    "{color_gray}": "",
-    "{color_underline}": "",
-    "\n": "\\n",
-    "\r": ""
-};
-function formatStdoutString(message) {
-    var opt = param.getArgv().opts;
-    var nocolor = opt.hasOwnProperty("-nocoloroutput");
-    var replacements = nocolor ? NoColorOutputReplacements : ColorOutputReplacements;
-    for (var raw in replacements) {
-        message = message.split(raw).join(replacements[raw]);
-    }
-    return message;
-}
-
-var callBackList = [];
-
-function addCallBackWhenExit(callBack) {
-    callBackList.push(callBack)
-}
-
-function _exit(code) {
-    var message = getString(code);
-    if (!message) {
-        _exit(9999, code);
-    }
-    var length = arguments.length;
-    for (var i = 1; i < length; i++) {
-        message = message.replace("{" + (i - 1) + "}", arguments[i]);
-    }
-    console.log(message);
-    var opt = param.getArgv().opts;
-    var vebose = opt.hasOwnProperty("-printError");
-    if (vebose) {
-        var url = path.join(process.cwd(), "error.txt")
-        file.save(url, message);
-    }
-    var list = callBackList.concat();
-    length = list.length;
-    for (i = 0; i < length; i++) {
-        var callBack = list[i];
-        callBack();
-    }
-    process.exit(code);
-}
-
-function _log() {
-    var opt = param.getArgv().opts;
-    var vebose = opt.hasOwnProperty("-v");
-    if (vebose) {
-        var message = getString.apply(null, arguments);
-        console.log(message);
-    }
-}
-
-function _log2() {
-    var message = getString.apply(null, arguments);
-    console.log(message);
-}
-
-function _warn(code) {
-    var message = getString(code);
-    if (!message) {
-        _exit(9999, code);
-    }
-    var length = arguments.length;
-    for (var i = 1; i < length; i++) {
-        message = message.replace("{" + (i - 1) + "}", arguments[i]);
-    }
-    console.log(message);
-}
-
-function _joinEgretDir(dir, projectName,ignoreCheck) {
-    var currDir = dir;
-    if (projectName) {
-        currDir = path.resolve(projectName);
-    }
-
-    if (ignoreCheck){
-        return currDir;
-    }
-    var stat2 = file.exists(path.join(currDir, "src"));
-    var stat3 = file.exists(path.join(currDir, "launcher"));
-    if (!stat2 || !stat3) {//存在egret项目缺少的文件目录
-        _exit(8002);
-    }
-
-    return currDir;
-}
-
-function getConfig(filepath) {
-    var exists = file.exists(filepath);
-    if (!exists) {
-        _exit(8003, filepath)
-    }
-    var content = file.read(filepath);
-    var obj = JSON.parse(content);
-    return obj;
-}
-
-var egretConfig;
-
-function getDocumentClass(currDir) {
-    if (!egretConfig) {
-        var configPath = path.join(currDir, "egretProperties.json");
-        if (file.exists(configPath)) {
-            var content = file.read(configPath);
-            try {
-                egretConfig = JSON.parse(content);
-            }
-            catch (e) {
-            }
-        }
-    }
-    if (egretConfig) {
-        return egretConfig["document_class"];
-    }
-    return "";
-}
-
-function addQuotes(str) {
-    return "\"" + str + "\"";
-}
-
-
-var CodeUtil = require("../core/code_util.js");
-/**
- * 这个文件是否只含有接口
- */
-function isInterface(path) {
-    var text = file.read(path);
-    text = CodeUtil.removeComment(text, path);
-    text = removeInterface(text);
-
-    if (!CodeUtil.containsVariable("class", text) && !CodeUtil.containsVariable("var", text) && !CodeUtil.containsVariable("function", text)) {
-        return true;
-    }
-    return false;
-}
-
-/**
- * 移除代码中的接口定义
- */
-function removeInterface(text) {
-    var tsText = "";
-    while (text.length > 0) {
-        var index = CodeUtil.getFirstVariableIndex("interface", text);
-        if (index == -1) {
-            tsText += text;
-            break;
-        }
-        tsText += text.substring(0, index);
-        text = text.substring(index);
-        index = CodeUtil.getBracketEndIndex(text);
-        text = text.substring(index + 1);
-    }
-    return tsText;
-}
-
-var isShow;
-function setShowDebugLog() {
-    isShow = param.getArgv()["opts"]["-debugLog"] != null
-            || param.getArgv()["opts"]["-debuglog"] != null
-            || param.getArgv()["opts"]["-log"] != null;
-}
-
-function debugLog(logStr) {
-    if (isShow) {
-        _log2.apply(null, arguments);
-    }
-}
-
-function getGlobalJava() {
-    var JAVA_EXT = process.platform == 'win32' ? '.exe' : '';
-
-    var java = path.join(process.execPath,"../jre/bin","java" + JAVA_EXT);
-    if(!file.exists(java)){
-        java = null;
-        if (process.env["JAVA_HOME"]) {
-            java = path.join(process.env["JAVA_HOME"], "bin", "java" + JAVA_EXT);
-            if (!file.exists(java)) {
-                java = null;
-            }
-        }
-    }
-    if (!java) {
-        java = "java";
-    }
-    else {
-        java = '"' + java + '"';
-    }
-    return java;
-}
-
-function getString(id) {
-    var args = [];
-    for (var _i = 1; _i < arguments.length; _i++) {
-        args[_i - 1] = arguments[_i];
-    }
-    var message = locale.error_code[id];
-    if (message) {
-        var length = args.length;
-        for (var i = 0; i < length; i++) {
-            message = message.replace("{" + i + "}", args[i]);
-        }
-        message = formatStdoutString(message);
-    }
-    return message;
-}
-
-exports.getGlobalJava = getGlobalJava;
-
-exports.setShowDebugLog = setShowDebugLog;
-exports.debugLog = debugLog;
-
-
-exports.isInterface = isInterface;
-exports.require = _require;
-exports.exit = _exit;
-exports.warn = _warn;
-exports.log = _log;
-exports.log2 = _log2;
-exports.joinEgretDir = _joinEgretDir;
-exports.getConfig = getConfig;
-exports.addCallBackWhenExit = addCallBackWhenExit;
-exports.getDocumentClass = getDocumentClass;
-exports.checkVersion = checkVersion;
-exports.compressVersion = compressVersion;
-exports.addQuotes = addQuotes;
-<<<<<<< HEAD
-exports.getPackageJsonConfig = getPackageJsonConfig;
-=======
-exports.getPackageJsonConfig = getPackageJsonConfig;
-exports.getLanguageInfo = getLanguageInfo;
->>>>>>> f72f9c0c
+var locale = require("./locale/local.js");
+var param = require("../core/params_analyze.js");
+var path = require("path");
+var file = require("./file");
+
+var _require = function (moduleName) {
+    var module;
+    try {
+        module = require(path.join(param.getEgretPath(), moduleName));
+    }
+    catch (e) {
+        var errorMessage = "加载模块 " + moduleName + " 失败\n请确认在" + param.getEgretPath() + "所在目录下已执行 npm install " + moduleName
+        console.log(errorMessage);
+        process.exit(1);
+    }
+    return module;
+};
+
+function checkVersion(projectPath) {
+    var config = require("../core/projectConfig.js");
+    config.init(projectPath);
+    var version = config.data.egret_version;
+    if (!version) {
+        _exit(1701);
+    }
+
+    var egret_version = getPackageJsonConfig().version;
+
+    var result = compressVersion(version, egret_version);
+    if (result < 0) {
+        _exit(1701);
+    }
+}
+
+var packageJsonConfig;
+function getPackageJsonConfig() {
+    if(!packageJsonConfig) {
+        var txt = file.read(param.getEgretPath() + "/package.json");
+        packageJsonConfig = JSON.parse(txt);
+    }
+    return packageJsonConfig;
+}
+
+function getLanguageInfo() {
+    var i18n = getPackageJsonConfig().i18n;
+    if(!i18n) {
+        i18n = "cn";
+    }
+    return i18n;
+}
+
+function compressVersion(v1, v2) {
+    var version1Arr = v1.split(".");
+    var version1_1 = version1Arr[0];
+    var version1_2 = version1Arr[1];
+    var version1_3 = version1Arr[2];
+
+    var version1Arr = v2.split(".");
+    var version2_1 = version1Arr[0];
+    var version2_2 = version1Arr[1];
+    var version2_3 = version1Arr[2];
+    if (version1_1 > version2_1) {
+        return 1
+    }
+    else if (version1_1 < version2_1) {
+        return -1;
+    }
+    else if (version1_2 > version2_2) {
+        return 1;
+    }
+    else if (version1_2 < version2_2) {
+        return -1;
+    }
+    else if (version1_3 > version2_3) {
+        return 1;
+    }
+    else if (version1_3 < version2_3) {
+        return -1;
+    }
+    else {
+        return 0;
+    }
+}
+
+//第三方调用时，可能不支持颜色显示，可通过添加 -nocoloroutput 移除颜色信息
+var ColorOutputReplacements = {
+    "{color_green}": "\033[1;32;1m",
+    "{color_red}": "\033[0;31m",
+    "{color_normal}": "\033[0m",
+    "{color_gray}": "\033[0;37m",
+    "{color_underline}": "\033[4;36;1m"
+};
+var NoColorOutputReplacements = {
+    "{color_green}": "",
+    "{color_red}": "",
+    "{color_normal}": "",
+    "{color_gray}": "",
+    "{color_underline}": "",
+    "\n": "\\n",
+    "\r": ""
+};
+function formatStdoutString(message) {
+    var opt = param.getArgv().opts;
+    var nocolor = opt.hasOwnProperty("-nocoloroutput");
+    var replacements = nocolor ? NoColorOutputReplacements : ColorOutputReplacements;
+    for (var raw in replacements) {
+        message = message.split(raw).join(replacements[raw]);
+    }
+    return message;
+}
+
+var callBackList = [];
+
+function addCallBackWhenExit(callBack) {
+    callBackList.push(callBack)
+}
+
+function _exit(code) {
+    var message = getString(code);
+    if (!message) {
+        _exit(9999, code);
+    }
+    var length = arguments.length;
+    for (var i = 1; i < length; i++) {
+        message = message.replace("{" + (i - 1) + "}", arguments[i]);
+    }
+    console.log(message);
+    var opt = param.getArgv().opts;
+    var vebose = opt.hasOwnProperty("-printError");
+    if (vebose) {
+        var url = path.join(process.cwd(), "error.txt")
+        file.save(url, message);
+    }
+    var list = callBackList.concat();
+    length = list.length;
+    for (i = 0; i < length; i++) {
+        var callBack = list[i];
+        callBack();
+    }
+    process.exit(code);
+}
+
+function _log() {
+    var opt = param.getArgv().opts;
+    var vebose = opt.hasOwnProperty("-v");
+    if (vebose) {
+        var message = getString.apply(null, arguments);
+        console.log(message);
+    }
+}
+
+function _log2() {
+    var message = getString.apply(null, arguments);
+    console.log(message);
+}
+
+function _warn(code) {
+    var message = getString(code);
+    if (!message) {
+        _exit(9999, code);
+    }
+    var length = arguments.length;
+    for (var i = 1; i < length; i++) {
+        message = message.replace("{" + (i - 1) + "}", arguments[i]);
+    }
+    console.log(message);
+}
+
+function _joinEgretDir(dir, projectName,ignoreCheck) {
+    var currDir = dir;
+    if (projectName) {
+        currDir = path.resolve(projectName);
+    }
+
+    if (ignoreCheck){
+        return currDir;
+    }
+    var stat2 = file.exists(path.join(currDir, "src"));
+    var stat3 = file.exists(path.join(currDir, "launcher"));
+    if (!stat2 || !stat3) {//存在egret项目缺少的文件目录
+        _exit(8002);
+    }
+
+    return currDir;
+}
+
+function getConfig(filepath) {
+    var exists = file.exists(filepath);
+    if (!exists) {
+        _exit(8003, filepath)
+    }
+    var content = file.read(filepath);
+    var obj = JSON.parse(content);
+    return obj;
+}
+
+var egretConfig;
+
+function getDocumentClass(currDir) {
+    if (!egretConfig) {
+        var configPath = path.join(currDir, "egretProperties.json");
+        if (file.exists(configPath)) {
+            var content = file.read(configPath);
+            try {
+                egretConfig = JSON.parse(content);
+            }
+            catch (e) {
+            }
+        }
+    }
+    if (egretConfig) {
+        return egretConfig["document_class"];
+    }
+    return "";
+}
+
+function addQuotes(str) {
+    return "\"" + str + "\"";
+}
+
+
+var CodeUtil = require("../core/code_util.js");
+/**
+ * 这个文件是否只含有接口
+ */
+function isInterface(path) {
+    var text = file.read(path);
+    text = CodeUtil.removeComment(text, path);
+    text = removeInterface(text);
+
+    if (!CodeUtil.containsVariable("class", text) && !CodeUtil.containsVariable("var", text) && !CodeUtil.containsVariable("function", text)) {
+        return true;
+    }
+    return false;
+}
+
+/**
+ * 移除代码中的接口定义
+ */
+function removeInterface(text) {
+    var tsText = "";
+    while (text.length > 0) {
+        var index = CodeUtil.getFirstVariableIndex("interface", text);
+        if (index == -1) {
+            tsText += text;
+            break;
+        }
+        tsText += text.substring(0, index);
+        text = text.substring(index);
+        index = CodeUtil.getBracketEndIndex(text);
+        text = text.substring(index + 1);
+    }
+    return tsText;
+}
+
+var isShow;
+function setShowDebugLog() {
+    isShow = param.getArgv()["opts"]["-debugLog"] != null
+            || param.getArgv()["opts"]["-debuglog"] != null
+            || param.getArgv()["opts"]["-log"] != null;
+}
+
+function debugLog(logStr) {
+    if (isShow) {
+        _log2.apply(null, arguments);
+    }
+}
+
+function getGlobalJava() {
+    var JAVA_EXT = process.platform == 'win32' ? '.exe' : '';
+
+    var java = path.join(process.execPath,"../jre/bin","java" + JAVA_EXT);
+    if(!file.exists(java)){
+        java = null;
+        if (process.env["JAVA_HOME"]) {
+            java = path.join(process.env["JAVA_HOME"], "bin", "java" + JAVA_EXT);
+            if (!file.exists(java)) {
+                java = null;
+            }
+        }
+    }
+    if (!java) {
+        java = "java";
+    }
+    else {
+        java = '"' + java + '"';
+    }
+    return java;
+}
+
+function getString(id) {
+    var args = [];
+    for (var _i = 1; _i < arguments.length; _i++) {
+        args[_i - 1] = arguments[_i];
+    }
+    var message = locale.error_code[id];
+    if (message) {
+        var length = args.length;
+        for (var i = 0; i < length; i++) {
+            message = message.replace("{" + i + "}", args[i]);
+        }
+        message = formatStdoutString(message);
+    }
+    return message;
+}
+
+exports.getGlobalJava = getGlobalJava;
+
+exports.setShowDebugLog = setShowDebugLog;
+exports.debugLog = debugLog;
+
+
+exports.isInterface = isInterface;
+exports.require = _require;
+exports.exit = _exit;
+exports.warn = _warn;
+exports.log = _log;
+exports.log2 = _log2;
+exports.joinEgretDir = _joinEgretDir;
+exports.getConfig = getConfig;
+exports.addCallBackWhenExit = addCallBackWhenExit;
+exports.getDocumentClass = getDocumentClass;
+exports.checkVersion = checkVersion;
+exports.compressVersion = compressVersion;
+exports.addQuotes = addQuotes;
+exports.getPackageJsonConfig = getPackageJsonConfig;
+exports.getLanguageInfo = getLanguageInfo;