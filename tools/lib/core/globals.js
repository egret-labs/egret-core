var locale = require("./locale/zh-CN.js");
var param = require("../core/params_analyze.js");
var path = require("path");
var file = require("./file");

var _require = function (moduleName) {

    var module;
    try {
        module = require(path.join(param.getEgretPath(), moduleName));
    }
    catch (e) {
        var errorMessage = "加载模块 " + moduleName + " 失败\n请确认在" + param.getEgretPath() + "所在目录下已执行 npm install " + moduleName
        console.log(errorMessage);
        process.exit(1);
    }
    return module;

}

function checkVersion(projectPath) {
    var config = require("../core/projectConfig.js");
    config.init(projectPath);
    var version = config.data.egret_version;
    if (!version) {
        _exit(1701);
    }


    var txt = file.read(param.getEgretPath() + "/package.json");
    var config = JSON.parse(txt);
    var egret_version = config.version;

    var result = compressVersion(version, egret_version);
    if (result < 0) {
        _exit(1701);
    }


}


function compressVersion(v1, v2) {
    var version1Arr = v1.split(".");
    var version1_1 = version1Arr[0];
    var version1_2 = version1Arr[1];
    var version1_3 = version1Arr[2];

    var version1Arr = v2.split(".");
    var version2_1 = version1Arr[0];
    var version2_2 = version1Arr[1];
    var version2_3 = version1Arr[2];
    if (version1_1 > version2_1) {
        return 1
    }
    else if (version1_1 < version2_1) {
        return -1;
    }
    else if (version1_2 > version2_2) {
        return 1;
    }
    else if (version1_2 < version2_2) {
        return -1;
    }
    else if (version1_3 > version2_3) {
        return 1;
    }
    else if (version1_3 < version2_3) {
        return -1;
    }
    else {
        return 0;
    }
}


function formatStdoutString(message) {
    return message.split("{color_green}").join("\033[1;32;1m")
        .split("{color_red}").join("\033[0;31m")
        .split("{color_normal}").join("\033[0m")
        .split("{color_gray}").join("\033[0;37m")
        .split("{color_underline}").join("\033[4;36;1m");
}

var callBackList = [];

function addCallBackWhenExit(callBack) {
    callBackList.push(callBack)
}

function _exit(code) {
    var message = locale.error_code[code];
    if (!message) {
        _exit(9999, code);
    }
    message = formatStdoutString(message);
    var length = arguments.length;
    for (var i = 1; i < length; i++) {
        message = message.replace("{" + (i - 1) + "}", arguments[i]);
    }
    console.log(message);
    var opt = param.getArgv().opts;
    var vebose = opt.hasOwnProperty("-printError");
    if (vebose) {
        var url = path.join(process.cwd(), "error.txt")
        file.save(url, message);
    }
    var list = callBackList.concat();
    length = list.length;
    for (i = 0; i < length; i++) {
        var callBack = list[i];
        callBack();
    }
    process.exit(code);
}

function _log() {
    var opt = param.getArgv().opts;
    var vebose = opt.hasOwnProperty("-v");
    if (vebose) {
        console.log.apply(console, arguments);
    }


}

function _warn(code) {
    var message = locale.error_code[code];
    if (!message) {
        _exit(9999, code);
    }
    message = formatStdoutString(message);
    var length = arguments.length;
    for (var i = 1; i < length; i++) {
        message = message.replace("{" + (i - 1) + "}", arguments[i]);
    }
    console.log(message);
}

function _joinEgretDir(dir, projectName,ignoreCheck) {
    var currDir = dir;
    if (projectName) {
        currDir = path.resolve(projectName);
    }

    if (ignoreCheck){
        return currDir;
    }
    var stat2 = file.exists(path.join(currDir, "src"));
    var stat3 = file.exists(path.join(currDir, "launcher"));
    if (!stat2 || !stat3) {//存在egret项目缺少的文件目录
        _exit(8002);
    }

    return currDir;
}

function getConfig(filepath) {
    var exists = file.exists(filepath);
    if (!exists) {
        _exit(8003, filepath)
    }
    var content = file.read(filepath);
    var obj = JSON.parse(content);
    return obj;
}

var egretConfig;

function getDocumentClass(currDir) {
    if (!egretConfig) {
        var configPath = path.join(currDir, "egretProperties.json");
        if (file.exists(configPath)) {
            var content = file.read(configPath);
            try {
                egretConfig = JSON.parse(content);
            }
            catch (e) {
            }
        }
    }
    if (egretConfig) {
        return egretConfig["document_class"];
    }
    return "";
}

<<<<<<< HEAD
function addQuotes(str) {
    return "\"" + str + "\"";
}


var CodeUtil = require("../core/code_util.js");
/**
 * 这个文件是否只含有接口
 */
function isInterface(path) {
    var text = file.read(path);
    text = CodeUtil.removeComment(text, path);
    text = removeInterface(text);

    if (!CodeUtil.containsVariable("class", text) && !CodeUtil.containsVariable("var", text) && !CodeUtil.containsVariable("function", text)) {
        return true;
    }
    return false;
}

/**
 * 移除代码中的接口定义
 */
function removeInterface(text) {
    var tsText = "";
    while (text.length > 0) {
        var index = CodeUtil.getFirstVariableIndex("interface", text);
        if (index == -1) {
            tsText += text;
            break;
        }
        tsText += text.substring(0, index);
        text = text.substring(index);
        index = CodeUtil.getBracketEndIndex(text);
        text = text.substring(index + 1);
    }
    return tsText;
}

var isShow;
function setShowDebugLog() {
    isShow = param.getArgv()["opts"]["-debugLog"] != null
            || param.getArgv()["opts"]["-debuglog"] != null
            || param.getArgv()["opts"]["-log"] != null;
}

function debugLog(logStr) {
    if (isShow) {
        console.log.apply(console, arguments);
    }
}

exports.setShowDebugLog = setShowDebugLog;
exports.debugLog = debugLog;


exports.isInterface = isInterface;
=======
function getGlobalJava () {
    var JAVA_EXT = process.platform == 'win32' ? '.exe' : '';

    var java = path.join(process.execPath,"../jre/bin","java" + JAVA_EXT);
    if(!file.exists(java)){
        java = null;
        if (process.env["JAVA_HOME"]) {
            java = path.join(process.env["JAVA_HOME"], "bin", "java" + JAVA_EXT);
            if (!file.exists(java)) {
                java = null;
            }
        }
    }
    if (!java) {
        java = "java";
    }
    return java;
}

exports.getGlobalJava = getGlobalJava;
>>>>>>> 3d1ac83b
exports.require = _require;
exports.exit = _exit;
exports.warn = _warn;
exports.log = _log;
exports.joinEgretDir = _joinEgretDir;
exports.getConfig = getConfig;
exports.addCallBackWhenExit = addCallBackWhenExit;
exports.getDocumentClass = getDocumentClass;
exports.checkVersion = checkVersion;
exports.compressVersion = compressVersion;
exports.addQuotes = addQuotes;<|MERGE_RESOLUTION|>--- conflicted
+++ resolved
@@ -185,7 +185,6 @@
     return "";
 }
 
-<<<<<<< HEAD
 function addQuotes(str) {
     return "\"" + str + "\"";
 }
@@ -238,13 +237,7 @@
     }
 }
 
-exports.setShowDebugLog = setShowDebugLog;
-exports.debugLog = debugLog;
-
-
-exports.isInterface = isInterface;
-=======
-function getGlobalJava () {
+function getGlobalJava() {
     var JAVA_EXT = process.platform == 'win32' ? '.exe' : '';
 
     var java = path.join(process.execPath,"../jre/bin","java" + JAVA_EXT);
@@ -262,9 +255,13 @@
     }
     return java;
 }
-
 exports.getGlobalJava = getGlobalJava;
->>>>>>> 3d1ac83b
+
+exports.setShowDebugLog = setShowDebugLog;
+exports.debugLog = debugLog;
+
+
+exports.isInterface = isInterface;
 exports.require = _require;
 exports.exit = _exit;
 exports.warn = _warn;
