/**
 * Created by apple on 14-8-5.
 */


var file = require("../core/file.js");
var param = require("../core/params_analyze.js");
var code_util = require("../core/code_util.js");
var path = require("path");
var globals = require("../core/globals.js");
var projectConfig = require("../core/projectConfig.js");

var upgradeConfigArr = [
    //todo
    {"v" : "1.0.3", "func":upgradeTo_1_0_3},
    {"v" : "1.0.4", "func":upgradeTo_1_0_4},
    {"v" : "1.0.5", "func":upgradeTo_1_0_5},
    {"v" : "1.0.6", "func":upgradeTo_1_0_6},
    {"v" : "1.1.0", "func":upgradeTo_1_1_0},
    {"v" : "1.1.1", "func":upgradeTo_1_1_1},
    {"v" : "1.1.2", "func":upgradeTo_1_1_2},
    {"v" : "1.1.3", "func":upgradeTo_1_1_3},
    {"v" : "1.1.4", "func":upgradeTo_1_1_4},
    {"v" : "1.5.0", "func":upgradeTo_1_5_0},
    {"v" : "1.5.1", "func":upgradeTo_1_5_1},
    {"v" : "1.5.2", "func":upgradeTo_1_5_2},
    {"v" : "1.5.3", "func":upgradeTo_1_5_3},
    {"v" : "1.5.4", "func":upgradeTo_1_5_4},
    {"v" : "1.5.5", "func":upgradeTo_1_5_5},
    {"v" : "1.6.0", "func":upgradeTo_1_6_0},
<<<<<<< HEAD
	{"v" : "1.6.1", "func":upgradeTo_1_6_1}
=======
    {"v" : "1.6.1", "func":upgradeTo_1_6_1}
>>>>>>> 9f879dd2
];

var currDir;
var args;
function run(dir, a, opts) {
    currDir = globals.joinEgretDir(dir, a[0]);
    args = a;

    var config = require("../core/projectConfig.js");
    config.init(currDir);
    var version = config.data.egret_version;
    if (!version) {
        version = "1.0.0";
    }

    for (var i = 0; i < upgradeConfigArr.length; i++) {
        var info = upgradeConfigArr[i];
        var key = info["v"];
        var func = info["func"];

        var result = globals.compressVersion(version, key);
        if (result < 0) {
            func();
        }
    }

    globals.exit(1702);
}

function upgradeTo_1_0_3() {
    globals.log(1704, "1.0.3");
    var extensionDir = path.join(currDir, "src");
    var list = file.search(extensionDir, "ts");
    list.forEach(fixSingleTypeScriptFile);
}

function upgradeTo_1_0_4() {
    globals.log(1704, "1.0.4");
    //新的publish改之后，需要把base给删掉
    var releasePath = currDir + "/launcher/release.html";
    var txt = file.read(releasePath);
    txt = txt.replace("<base href=\"../\"/>", "");
    file.save(releasePath, txt);
    file.remove(path.join(currDir, "libs/egret.d.ts"));
    var releasePath = currDir + "/launcher/index.html";
    var txt = file.read(releasePath);
    txt = txt.replace("\"bin-debug/lib/\"", "\"libs/core/\"");
    file.save(releasePath, txt);
    projectConfig.init(currDir);
    projectConfig.data.modules = [
        {
            "name": "core"
        },
        {
            "name": "gui"
        },
        {
            "name": "dragonbones"
        }
    ];
    projectConfig.data.egret_version = "1.0.4";
    projectConfig.data.native.path_ignore = [];
    projectConfig.save();
}


function upgradeTo_1_0_5() {
    globals.log(1704, "1.0.5");
    var releasePath = currDir + "/launcher/index.html";
    var txt = file.read(releasePath);
    txt = txt.replace("\"libs/core/\"", "\"libs/\"");
    file.save(releasePath, txt);


    var releasePath = currDir + "/launcher/native_loader.js";
    var txt = file.read(releasePath);
    txt = txt.replace("\"libs/core", "\"libs");
    file.save(releasePath, txt);


    var releasePath = currDir + "/launcher/egret_loader.js";
    var txt = file.read(releasePath);
    txt = txt.replace("egret.StageScaleMode.SHOW_ALL", "egret.StageScaleMode.NO_BORDER");
    file.save(releasePath, txt);

    projectConfig.init(currDir);
    projectConfig.data.egret_version = "1.0.5";
    projectConfig.data.native.path_ignore = [];
    projectConfig.save();
}

function upgradeTo_1_0_6(){
    projectConfig.init(currDir);
    projectConfig.data.egret_version = "1.0.6";
    projectConfig.save();
}

function upgradeTo_1_1_0() {
    globals.log(1704, "1.1.0");

    //替换 全部 html
    var projectDir = currDir;

    var reg1 = /<div(.|\n|\r)+\"gameDiv\"(.|\n|\r)*<canvas(.|\n|\r)+<\/canvas>[^<]*<\/div>/;
    var newDiv = '<div style="position:relative;" id="gameDiv">';

    var fileList = file.getDirectoryListing(path.join(projectDir, "launcher"), true);
    for (var key in fileList) {
        var fileName = fileList[key];
        var filePath = path.join(projectDir, "launcher", fileName);
        if (file.isDirectory(filePath)) {
        }
        else if (filePath.indexOf(".html") >= 0) {
            var fileContent = file.read(filePath);
            //替换Div
            var matchObj = fileContent.match(/<div[^<]*gameDiv/);
            if (matchObj == null || matchObj.index < 0) {
                continue;
            }

            //保存副本
            file.save(path.join(projectDir, "launcher", "copy_" + fileName), fileContent);

            var firstIndex = matchObj.index;
            var endIndex = firstIndex + 1;
            var lastIndex = fileContent.indexOf('</div>', endIndex);

            while (lastIndex >= 0) {
                if (fileContent.indexOf("<div", endIndex) < lastIndex) {
                    endIndex = lastIndex;
                    lastIndex = fileContent.indexOf('</div>', endIndex + 1);
                }
                else {
                    endIndex = lastIndex;
                    lastIndex = -1;
                }
            }

            fileContent = fileContent.substring(0, firstIndex) + newDiv + fileContent.substring(endIndex, fileContent.length);

            //是否存在egret_require.js
            if (fileContent.indexOf("launcher/egret_require.js") < 0) {//不存在
                fileContent = fileContent.replace('<script src="launcher/egret_loader.js"', '<script src="launcher/egret_require.js"></script>\n<script src="launcher/egret_loader.js"');
            }

            file.save(filePath, fileContent);
        }
    }

    var loaderPath = path.join(projectDir, "launcher", "egret_loader.js");
    var loaderContent = file.read(loaderPath);
    //保存副本
    file.save(path.join(projectDir, "launcher", "copy_egret_loader.js"), loaderContent);

    //生成egret_loader.js样板
    var fileContent = file.read(path.join(param.getEgretPath(), "tools", "templates", "empty", "launcher", "egret_loader.js"));
    file.save(path.join(projectDir, "launcher", "egret_loader.js"), fileContent);

    if (!file.exists(path.join(projectDir, "launcher", "egret_require.js"))) {
        //生成require。js文件夹
        var reqContent = file.read(path.join(param.getEgretPath(), "tools", "templates", "empty", "launcher", "egret_require.js"));
        file.save(path.join(projectDir, "launcher", "egret_require.js"), reqContent);
    }

    projectConfig.init(currDir);
    projectConfig.data.egret_version = "1.1.0";
    projectConfig.save();

    var open = require("../core/open");
    open("https://github.com/egret-labs/egret-core/wiki/Egret_Upgrade/upgrade/index.html");

    globals.warn(1703);
}

function upgradeTo_1_1_1(){
    globals.log(1704, "1.1.1");
    projectConfig.init(currDir);
    projectConfig.data.egret_version = "1.1.1";
    projectConfig.save();
}

function upgradeTo_1_1_2(){
    globals.log(1704, "1.1.2");
    projectConfig.init(currDir);
    projectConfig.data.egret_version = "1.1.2";
    projectConfig.save();
}

function upgradeTo_1_1_3(){
    globals.log(1704, "1.1.3");
    projectConfig.init(currDir);
    projectConfig.data.egret_version = "1.1.3";
    projectConfig.save();
}

function upgradeTo_1_1_4(){
    globals.log(1704, "1.1.4");
    projectConfig.init(currDir);
    projectConfig.data.egret_version = "1.1.4";
    projectConfig.save();
}

function upgradeTo_1_5_0(){
    globals.log(1704, "1.5.0");

    var projectDir = currDir;

    //更新egretProperties.json
    try {
        var properties = JSON.parse(file.read(path.join(projectDir, "egretProperties.json")));
        if (properties.native && properties.native.support_path && properties.native.support_path.length > 0) {
            for (var i = 0; i < properties.native.support_path.length; i++) {
                var supP = properties.native.support_path[i];
                if (supP.indexOf("proj.android") >= 0) {
                    properties.native.android_path = supP.substring(0, supP.indexOf("proj.android") - 1);
                }
                else if (supP.indexOf("proj.ios") >= 0) {
                    properties.native.ios_path = supP.substring(0, supP.indexOf("proj.ios") - 1);
                }
            }

            delete properties.native.support_path;
            file.save(path.join(projectDir, "egretProperties.json"), JSON.stringify(properties, null, "\t"));
        }
    }
    catch (e) {

    }

    //替换 native_loader.js
    var loaderPath = path.join(projectDir, "launcher", "native_loader.js");
    var loaderContent = file.read(loaderPath);
    //保存副本
    file.save(path.join(projectDir, "launcher", "copy_native_loader.js"), loaderContent);


    //生成egret_loader.js样板
    var fileContent = file.read(path.join(param.getEgretPath(), "tools", "templates", "empty", "launcher", "runtime_loader.js"));
    file.save(path.join(projectDir, "launcher", "runtime_loader.js"), fileContent);
    var fileContent = file.read(path.join(param.getEgretPath(), "tools", "templates", "empty", "launcher", "native_loader.js"));
    file.save(path.join(projectDir, "launcher", "native_loader.js"), fileContent);
    var fileContent = file.read(path.join(param.getEgretPath(), "tools", "templates", "empty", "launcher", "native_require.js"));
    file.save(path.join(projectDir, "launcher", "native_require.js"), fileContent);

    projectConfig.init(currDir);
    projectConfig.data.egret_version = "1.5.0";
    projectConfig.save();

    var open = require("../core/open");
    open("https://github.com/egret-labs/egret-core/blob/master/docs/1.5.0_ReleaseNotes.md");
}

function upgradeTo_1_5_1(){
    globals.log(1704, "1.5.1");

    var extensionDir = path.join(currDir, "src");
    var list = file.search(extensionDir, "ts");
    list.forEach(fixSingleTypeScriptFile151);

    projectConfig.init(currDir);
    projectConfig.data.egret_version = "1.5.1";
    projectConfig.save();
}

function upgradeTo_1_5_2(){
    globals.log(1704, "1.5.2");

    var native_require_path = path.join(currDir, "launcher", "native_require.js");
    if(file.exists(native_require_path)){
        var fileContent = file.read(native_require_path);
        fileContent = fileContent.replace("ctr.removeEventListener(egret.Event.COMPLETE, loadComplete, this);","ctr.removeEventListener(egret.Event.COMPLETE, loadComplete, this);\n\n        console.log(\"版本控制文件加载失败，请检查\");\n        completeCall();");
        file.save(native_require_path, fileContent);
    }

    projectConfig.init(currDir);
    projectConfig.data.egret_version = "1.5.2";
    projectConfig.save();
}

function upgradeTo_1_5_3(){
    globals.log(1704, "1.5.3");

    projectConfig.init(currDir);
    projectConfig.data.egret_version = "1.5.3";
    projectConfig.save();
}

function upgradeTo_1_5_4(){
    globals.log(1704, "1.5.4");

    projectConfig.init(currDir);
    projectConfig.data.egret_version = "1.5.4";
    projectConfig.save();
}

function upgradeTo_1_5_5(){
    globals.log(1704, "1.5.5");

    var projectDir = currDir;
    //更新egretProperties.json， 将res变成一个单独的模块
    try {
        var properties = JSON.parse(file.read(path.join(projectDir, "egretProperties.json")));

        var hasRes = false;
        for (var key in properties.modules) {
            var module = properties.modules[key];
            if (module.name == "res") {
                hasRes = true;
                break;
            }
        }
        if (!hasRes) {
            properties.modules.splice(1, 0, {"name" : "res"});
        }
        file.save(path.join(projectDir, "egretProperties.json"), JSON.stringify(properties, null, "\t"));
    }
    catch (e) {

    }

    projectConfig.init(currDir);
    projectConfig.data.egret_version = "1.5.5";
    projectConfig.save();
}

function upgradeTo_1_6_0(){
    globals.log(1704, "1.6.0");

    projectConfig.init(currDir);
    projectConfig.data.egret_version = "1.6.0";
    projectConfig.save();
}

function upgradeTo_1_6_1(){
    globals.log(1704, "1.6.1");

    projectConfig.init(currDir);
    projectConfig.data.egret_version = "1.6.1";
    projectConfig.save();
}

function getClassList(item) {
    var basename = path.basename(item);
    return basename.substring(0, basename.indexOf("."))
}


function fixSingleTypeScriptFile(item) {
    var content = file.read(item);
    for (var key in gui_refactor_1_0_3) {

        var value = gui_refactor_1_0_3[key];

        while (content) {
            var index = code_util.getFirstVariableIndex(key, content);
            if (index == -1) {
                break;
            }
            content = content.substring(0, index) + value + content.substring(index + key.length);
        }
    }
    file.save(item, content);
}


function fixSingleTypeScriptFile151(item) {
    var content = file.read(item);
    for (var key in dragonbones_refactor_1_5_1) {

        var value = dragonbones_refactor_1_5_1[key];

        while (content) {
            var index = code_util.getFirstVariableIndex(key, content);
            if (index == -1) {
                break;
            }
            content = content.substring(0, index) + value + content.substring(index + key.length);
        }
    }
    file.save(item, content);
}

exports.run = run;


var gui_refactor_1_0_3 = { 'egret.ArrayCollection': 'egret.gui.ArrayCollection',
    'egret.ICollection': 'egret.gui.ICollection',
    'egret.ITreeCollection': 'egret.gui.ITreeCollection',
    'egret.ObjectCollection': 'egret.gui.ObjectCollection',
    'egret.Alert': 'egret.gui.Alert',
    'egret.Button': 'egret.gui.Button',
    'egret.CheckBox': 'egret.gui.CheckBox',
    'egret.DataGroup': 'egret.gui.DataGroup',
    'egret.DropDownList': 'egret.gui.DropDownList',
    'egret.Group': 'egret.gui.Group',
    'egret.HSlider': 'egret.gui.HSlider',
    'egret.IItemRenderer': 'egret.gui.IItemRenderer',
    'egret.IItemRendererOwner': 'egret.gui.IItemRendererOwner',
    'egret.ITreeItemRenderer': 'egret.gui.ITreeItemRenderer',
    'egret.Label': 'egret.gui.Label',
    'egret.List': 'egret.gui.List',
    'egret.Panel': 'egret.gui.Panel',
    'egret.PopUpAnchor': 'egret.gui.PopUpAnchor',
    'egret.ProgressBar': 'egret.gui.ProgressBar',
    'egret.ProgressBarDirection': 'egret.gui.ProgressBarDirection',
    'egret.RadioButton': 'egret.gui.RadioButton',
    'egret.RadioButtonGroup': 'egret.gui.RadioButtonGroup',
    'egret.Rect': 'egret.gui.Rect',
    'egret.Scroller': 'egret.gui.Scroller',
    'egret.Skin': 'egret.gui.Skin',
    'egret.SkinnableComponent': 'egret.gui.SkinnableComponent',
    'egret.SkinnableContainer': 'egret.gui.SkinnableContainer',
    'egret.SkinnableDataContainer': 'egret.gui.SkinnableDataContainer',
    'egret.Spacer': 'egret.gui.Spacer',
    'egret.TabBar': 'egret.gui.TabBar',
    'egret.TabBarButton': 'egret.gui.TabBarButton',
    'egret.TitleWindow': 'egret.gui.TitleWindow',
    'egret.ToggleButton': 'egret.gui.ToggleButton',
    'egret.Tree': 'egret.gui.Tree',
    'egret.UIAsset': 'egret.gui.UIAsset',
    'egret.VSlider': 'egret.gui.VSlider',
    'egret.ViewStack': 'egret.gui.ViewStack',
    'egret.Animation': 'egret.gui.Animation',
    'egret.ButtonBase': 'egret.gui.ButtonBase',
    'egret.DefaultAssetAdapter': 'egret.gui.DefaultAssetAdapter',
    'egret.DefaultSkinAdapter': 'egret.gui.DefaultSkinAdapter',
    'egret.DropDownController': 'egret.gui.DropDownController',
    'egret.DropDownListBase': 'egret.gui.DropDownListBase',
    'egret.GroupBase': 'egret.gui.GroupBase',
    'egret.ItemRenderer': 'egret.gui.ItemRenderer',
    'egret.ListBase': 'egret.gui.ListBase',
    'egret.Range': 'egret.gui.Range',
    'egret.SkinBasicLayout': 'egret.gui.SkinBasicLayout',
    'egret.SliderBase': 'egret.gui.SliderBase',
    'egret.TextBase': 'egret.gui.TextBase',
    'egret.ToggleButtonBase': 'egret.gui.ToggleButtonBase',
    'egret.TrackBase': 'egret.gui.TrackBase',
    'egret.TreeItemRenderer': 'egret.gui.TreeItemRenderer',
    'egret.ClassFactory': 'egret.gui.ClassFactory',
    'egret.IAssetAdapter': 'egret.gui.IAssetAdapter',
    'egret.IContainer': 'egret.gui.IContainer',
    'egret.IDisplayText': 'egret.gui.IDisplayText',
    'egret.IEditableText': 'egret.gui.IEditableText',
    'egret.IFactory': 'egret.gui.IFactory',
    'egret.IInvalidateDisplay': 'egret.gui.IInvalidateDisplay',
    'egret.IInvalidating': 'egret.gui.IInvalidating',
    'egret.ILayoutElement': 'egret.gui.ILayoutElement',
    'egret.ISkin': 'egret.gui.ISkin',
    'egret.ISkinAdapter': 'egret.gui.ISkinAdapter',
    'egret.ISkinnableClient': 'egret.gui.ISkinnableClient',
    'egret.IStateClient': 'egret.gui.IStateClient',
    'egret.IUIComponent': 'egret.gui.IUIComponent',
    'egret.IUIStage': 'egret.gui.IUIStage',
    'egret.IViewStack': 'egret.gui.IViewStack',
    'egret.IViewport': 'egret.gui.IViewport',
    'egret.IVisualElement': 'egret.gui.IVisualElement',
    'egret.IVisualElementContainer': 'egret.gui.IVisualElementContainer',
    'egret.PopUpPosition': 'egret.gui.PopUpPosition',
    'egret.ScrollPolicy': 'egret.gui.ScrollPolicy',
    'egret.UIComponent': 'egret.gui.UIComponent',
    'egret.UIGlobals': 'egret.gui.UIGlobals',
    'egret.UILayer': 'egret.gui.UILayer',
    'egret.UIStage': 'egret.gui.UIStage',
    'egret.CloseEvent': 'egret.gui.CloseEvent',
    'egret.CollectionEvent': 'egret.gui.CollectionEvent',
    'egret.CollectionEventKind': 'egret.gui.CollectionEventKind',
    'egret.ElementExistenceEvent': 'egret.gui.ElementExistenceEvent',
    'egret.IndexChangeEvent': 'egret.gui.IndexChangeEvent',
    'egret.ListEvent': 'egret.gui.ListEvent',
    'egret.MoveEvent': 'egret.gui.MoveEvent',
    'egret.PopUpEvent': 'egret.gui.PopUpEvent',
    'egret.PropertyChangeEvent': 'egret.gui.PropertyChangeEvent',
    'egret.PropertyChangeEventKind': 'egret.gui.PropertyChangeEventKind',
    'egret.RendererExistenceEvent': 'egret.gui.RendererExistenceEvent',
    'egret.ResizeEvent': 'egret.gui.ResizeEvent',
    'egret.SkinPartEvent': 'egret.gui.SkinPartEvent',
    'egret.StateChangeEvent': 'egret.gui.StateChangeEvent',
    'egret.TrackBaseEvent': 'egret.gui.TrackBaseEvent',
    'egret.TreeEvent': 'egret.gui.TreeEvent',
    'egret.UIEvent': 'egret.gui.UIEvent',
    'egret.BasicLayout': 'egret.gui.BasicLayout',
    'egret.ColumnAlign': 'egret.gui.ColumnAlign',
    'egret.HorizontalLayout': 'egret.gui.HorizontalLayout',
    'egret.RowAlign': 'egret.gui.RowAlign',
    'egret.TileLayout': 'egret.gui.TileLayout',
    'egret.TileOrientation': 'egret.gui.TileOrientation',
    'egret.VerticalLayout': 'egret.gui.VerticalLayout',
    'egret.LayoutBase': 'egret.gui.LayoutBase',
    'egret.ILayoutManagerClient': 'egret.gui.ILayoutManagerClient',
    'egret.IPopUpManager': 'egret.gui.IPopUpManager',
    'egret.LayoutManager': 'egret.gui.LayoutManager',
    'egret.PopUpManager': 'egret.gui.PopUpManager',
    'egret.PopUpManagerImpl': 'egret.gui.PopUpManagerImpl',
    'egret.DepthQueue': 'egret.gui.DepthQueue',
    'egret.AddItems': 'egret.gui.AddItems',
    'egret.IOverride': 'egret.gui.IOverride',
    'egret.OverrideBase': 'egret.gui.OverrideBase',
    'egret.SetProperty': 'egret.gui.SetProperty',
    'egret.State': 'egret.gui.State',
    'egret.LayoutUtil': 'egret.gui.LayoutUtil',
    'egret.getScale9Grid': 'egret.gui.getScale9Grid' }

var dragonbones_refactor_1_5_1 = { 'dragonBones.geom': 'dragonBones',
    'dragonBones.events': 'dragonBones',
    'dragonBones.animation': 'dragonBones',
    'dragonBones.objects': 'dragonBones',
    'dragonBones.display': 'dragonBones',
    'dragonBones.textures': 'dragonBones',
    'dragonBones.factorys': 'dragonBones',
    'dragonBones.utils': 'dragonBones',
    'DataParser.parseSkeletonData':'DataParser.parseDragonBonesData'}<|MERGE_RESOLUTION|>--- conflicted
+++ resolved
@@ -28,11 +28,7 @@
     {"v" : "1.5.4", "func":upgradeTo_1_5_4},
     {"v" : "1.5.5", "func":upgradeTo_1_5_5},
     {"v" : "1.6.0", "func":upgradeTo_1_6_0},
-<<<<<<< HEAD
-	{"v" : "1.6.1", "func":upgradeTo_1_6_1}
-=======
     {"v" : "1.6.1", "func":upgradeTo_1_6_1}
->>>>>>> 9f879dd2
 ];
 
 var currDir;
