--- conflicted
+++ resolved
@@ -124,11 +124,7 @@
     };
     TextureMergerPlugin.prototype.onFinish = function (pluginContext) {
         return __awaiter(this, void 0, void 0, function () {
-<<<<<<< HEAD
-            var options, texture_merger_path, projectRoot, tempDir, _i, _a, tmprojectFilePath, imageList, tmprojectDir, filename, jsonPath, pngPath, result, jsonBuffer, pngBuffer, e_1;
-=======
             var texture_merger_path, tempDir, _i, _a, tmprojectFilePath, imageList, tmprojectDir, filename, jsonPath, pngPath, jsonBuffer, pngBuffer, e_1;
->>>>>>> 395451dc
             return __generator(this, function (_b) {
                 switch (_b.label) {
                     case 0: return [4 /*yield*/, getTextureMergerPath()];
@@ -139,13 +135,6 @@
                         _i = 0, _a = this.tmprojects;
                         _b.label = 2;
                     case 2:
-<<<<<<< HEAD
-                        if (!(_i < _a.length)) return [3 /*break*/, 9];
-                        tmprojectFilePath = _a[_i];
-                        imageList = this.configs[tmprojectFilePath];
-                        tmprojectDir = path.dirname(tmprojectFilePath);
-                        tmprojectDir = tmprojectDir.replace(projectRoot, "");
-=======
                         if (!(_i < _a.length)) return [3 /*break*/, 10];
                         tmprojectFilePath = _a[_i];
                         imageList = this.configs[tmprojectFilePath];
@@ -153,7 +142,6 @@
                     case 3:
                         _b.sent();
                         tmprojectDir = path.dirname(tmprojectFilePath);
->>>>>>> 395451dc
                         filename = path.basename(tmprojectFilePath, ".tmproject");
                         jsonPath = path.join(tempDir, filename + ".json");
                         pngPath = path.join(tempDir, filename + ".png");
@@ -167,14 +155,6 @@
                     case 6:
                         jsonBuffer = _b.sent();
                         return [4 /*yield*/, FileUtil.readFileAsync(pngPath, null)];
-<<<<<<< HEAD
-                    case 6:
-                        pngBuffer = _b.sent();
-                        pluginContext.createFile(path.join(pluginContext.outputDir, tmprojectDir, filename + ".json"), jsonBuffer, { type: "sheet", subkeys: imageList });
-                        pluginContext.createFile(path.join(pluginContext.outputDir, tmprojectDir, filename + ".png"), pngBuffer);
-                        return [3 /*break*/, 8];
-=======
->>>>>>> 395451dc
                     case 7:
                         pngBuffer = _b.sent();
                         pluginContext.createFile(path.join(tmprojectDir.split(egret.args.projectDir)[1], filename + ".json"), jsonBuffer, { type: "sheet", subkeys: imageList });
@@ -183,14 +163,8 @@
                     case 8:
                         e_1 = _b.sent();
                         if (e_1.code) {
-<<<<<<< HEAD
-                            console.error("TextureMerger \u6267\u884C\u9519\u8BEF\uFF0C\u9519\u8BEF\u7801\uFF1A" + e_1.code);
-                            console.log("" + e_1.message);
-                            // console.error(`执行命令:${e.path} ${e.args.join(" ")}`)
-=======
                             console.error(utils.tr(1423, e_1.code));
                             console.error(utils.tr(1424, e_1.path, e_1.args.join(" ")));
->>>>>>> 395451dc
                         }
                         else {
                             console.error(e_1);
