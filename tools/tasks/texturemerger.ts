import { Plugin, PluginContext, File } from "./index";
import * as path from 'path';
import { shell } from "../lib/utils";
import { launcher } from "../project/index";
import { tmpdir } from "os";
import utils = require('../lib/utils');
import * as FileUtil from '../lib/FileUtil';

type TextureMergerOptions = {
<<<<<<< HEAD
    textureMergerRoot: string[];
=======

    textureMergerRoot: string[];
}

type TextureMergerProjectConfig = {

    textureMergerRoot: string[];

>>>>>>> 395451dc
}

export class TextureMergerPlugin implements Plugin {

    private tmprojects: string[] = [];

    private removedList: {} = {};

    private configs: { [tmprojectFilename: string]: string[] } = {};
    /** 要打包的文件夹 */
    private resourceDirs: { [filename: string]: boolean } = {};
    constructor(private options: TextureMergerOptions) {
        for (let res of this.options.textureMergerRoot) {
            if (res.indexOf(egret.args.projectDir) > -1) {
                this.resourceDirs[path.normalize(res)] = true;
            } else {
                this.resourceDirs[path.join(egret.args.projectDir, res)] = true;
            }
        }
    }
    onStart(pluginContext: PluginContext) {
        let projectDir = pluginContext.projectRoot;
        this.tmprojects = []
        let tmprojectDirs = FileUtil.search(projectDir, 'tmproject');
        for (let tmpUrl of tmprojectDirs) {
            for (let resourceDir in this.resourceDirs) {
                if (path.normalize(tmpUrl).indexOf(resourceDir) > -1) {
                    this.tmprojects.push(tmpUrl);
                }
            }
        }
        for (let temprojectUrl of this.tmprojects) {
            let temProject = FileUtil.readJSONSync(temprojectUrl);
            const tmprojectDir = path.dirname(temprojectUrl);
            const imageFiles = temProject.files.map(f => {
                const globalPath = path.resolve(pluginContext.projectRoot, tmprojectDir, f);
                let pa = path.relative(pluginContext.projectRoot, globalPath).split("\\").join("/");
                this.removedList[pa] = true;
                return pa;
            })
            this.configs[temprojectUrl] = imageFiles;
        }
    }
    async onFile(file: File): Promise<File | null> {
        let isRes = false;
        for (let root in this.resourceDirs) {
            let fileOrigin = path.normalize(file.origin);
            //绝对路径
            if (fileOrigin.indexOf(path.join(egret.args.projectDir)) >= 0) {
                if (fileOrigin.indexOf(path.join(egret.args.projectDir, root)) >= 0) {
                    isRes = true;
                }
            }
            //相对路径
            else {
                if (fileOrigin.indexOf(path.normalize(root)) >= 0) {
                    isRes = true;
                }
            }
        }
        if (!isRes) {
            return file;
        }
        const extname = file.extname;
        if (this.removedList[file.origin] || extname == ".tmproject") {
            return null;
        }
        else {
            return file;
        }
    }

    async onFinish(pluginContext: PluginContext): Promise<void> {
<<<<<<< HEAD
        const options = this.options;
        let texture_merger_path = await getTextureMergerPath()
        let projectRoot = egret.args.projectDir;
=======
        let texture_merger_path = await getTextureMergerPath()
>>>>>>> 395451dc
        const tempDir = path.join(tmpdir(), 'egret/texturemerger', Math.random().toString());
        FileUtil.createDirectory(tempDir);
        for (let tmprojectFilePath of this.tmprojects) {
            const imageList = this.configs[tmprojectFilePath];
<<<<<<< HEAD
            let tmprojectDir = path.dirname(tmprojectFilePath);
            tmprojectDir = tmprojectDir.replace(projectRoot, "");
=======
            await this.checkTmproject(tmprojectFilePath);
            const tmprojectDir = path.dirname(tmprojectFilePath);
>>>>>>> 395451dc
            const filename = path.basename(tmprojectFilePath, ".tmproject");
            const jsonPath = path.join(tempDir, filename + ".json");
            const pngPath = path.join(tempDir, filename + ".png");
            try {
<<<<<<< HEAD
                const result = await shell(texture_merger_path, ["-cp", tmprojectFilePath, "-o", tempDir]);
                const jsonBuffer = await FileUtil.readFileAsync(jsonPath, null) as any as NodeBuffer;
                const pngBuffer = await FileUtil.readFileAsync(pngPath, null) as any as NodeBuffer;
                pluginContext.createFile(path.join(pluginContext.outputDir, tmprojectDir, filename + ".json"), jsonBuffer, { type: "sheet", subkeys: imageList });
                pluginContext.createFile(path.join(pluginContext.outputDir, tmprojectDir, filename + ".png"), pngBuffer);
            }
            catch (e) {
                if (e.code) {
                    console.error(`TextureMerger 执行错误，错误码：${e.code}`);
                    console.log(`${e.message}`)
                    // console.error(`执行命令:${e.path} ${e.args.join(" ")}`)
=======
                await shell(texture_merger_path, ["-cp", tmprojectFilePath, "-o", tempDir]);
                const jsonBuffer = await FileUtil.readFileAsync(jsonPath, null) as any as NodeBuffer;
                const pngBuffer = await FileUtil.readFileAsync(pngPath, null) as any as NodeBuffer;
                pluginContext.createFile(path.join(tmprojectDir.split(egret.args.projectDir)[1], filename + ".json"), jsonBuffer, { type: "sheet", subkeys: imageList });
                pluginContext.createFile(path.join(tmprojectDir.split(egret.args.projectDir)[1], filename + ".png"), pngBuffer);
            }
            catch (e) {
                if (e.code) {
                    console.error(utils.tr(1423, e.code));
                    console.error(utils.tr(1424, e.path, e.args.join(" ")));
>>>>>>> 395451dc
                }
                else {
                    console.error(e);
                }
            }
        }
        FileUtil.remove(tempDir);
    }

    private async checkTmproject(url: string) {
        const data = FileUtil.readFileSync(url, 'utf-8');
        let tmp = JSON.parse(data);
        if (tmp["options"]["useExtension"] == 1) {
            return;
        }
        else {
            tmp["options"]["useExtension"] = 1;
            console.log(utils.tr(1425, url));
        }
        await FileUtil.writeFileAsync(url, JSON.stringify(tmp), 'utf-8')
    }
}



function getTextureMergerPath() {

    const toolsList = launcher.getLauncherLibrary().getInstalledTools();
    const tm = toolsList.filter(m => {
        return m.name == "Texture Merger";
    })[0];
    if (!tm) {
        throw utils.tr(1426);
    }
    const isUpperVersion = globals.compressVersion(tm.version, "1.7.0");
    if (isUpperVersion < 0) {
        throw utils.tr(1427);
    }
    switch (process.platform) {
        case 'darwin':
            return tm.path + "/Contents/MacOS/TextureMerger";
            break;
        case 'win32':
            return tm.path + "/TextureMerger.exe";
            break;
    }
    throw utils.tr(1428);
}<|MERGE_RESOLUTION|>--- conflicted
+++ resolved
@@ -7,9 +7,6 @@
 import * as FileUtil from '../lib/FileUtil';
 
 type TextureMergerOptions = {
-<<<<<<< HEAD
-    textureMergerRoot: string[];
-=======
 
     textureMergerRoot: string[];
 }
@@ -18,7 +15,6 @@
 
     textureMergerRoot: string[];
 
->>>>>>> 395451dc
 }
 
 export class TextureMergerPlugin implements Plugin {
@@ -92,41 +88,17 @@
     }
 
     async onFinish(pluginContext: PluginContext): Promise<void> {
-<<<<<<< HEAD
-        const options = this.options;
         let texture_merger_path = await getTextureMergerPath()
-        let projectRoot = egret.args.projectDir;
-=======
-        let texture_merger_path = await getTextureMergerPath()
->>>>>>> 395451dc
         const tempDir = path.join(tmpdir(), 'egret/texturemerger', Math.random().toString());
         FileUtil.createDirectory(tempDir);
         for (let tmprojectFilePath of this.tmprojects) {
             const imageList = this.configs[tmprojectFilePath];
-<<<<<<< HEAD
-            let tmprojectDir = path.dirname(tmprojectFilePath);
-            tmprojectDir = tmprojectDir.replace(projectRoot, "");
-=======
             await this.checkTmproject(tmprojectFilePath);
             const tmprojectDir = path.dirname(tmprojectFilePath);
->>>>>>> 395451dc
             const filename = path.basename(tmprojectFilePath, ".tmproject");
             const jsonPath = path.join(tempDir, filename + ".json");
             const pngPath = path.join(tempDir, filename + ".png");
             try {
-<<<<<<< HEAD
-                const result = await shell(texture_merger_path, ["-cp", tmprojectFilePath, "-o", tempDir]);
-                const jsonBuffer = await FileUtil.readFileAsync(jsonPath, null) as any as NodeBuffer;
-                const pngBuffer = await FileUtil.readFileAsync(pngPath, null) as any as NodeBuffer;
-                pluginContext.createFile(path.join(pluginContext.outputDir, tmprojectDir, filename + ".json"), jsonBuffer, { type: "sheet", subkeys: imageList });
-                pluginContext.createFile(path.join(pluginContext.outputDir, tmprojectDir, filename + ".png"), pngBuffer);
-            }
-            catch (e) {
-                if (e.code) {
-                    console.error(`TextureMerger 执行错误，错误码：${e.code}`);
-                    console.log(`${e.message}`)
-                    // console.error(`执行命令:${e.path} ${e.args.join(" ")}`)
-=======
                 await shell(texture_merger_path, ["-cp", tmprojectFilePath, "-o", tempDir]);
                 const jsonBuffer = await FileUtil.readFileAsync(jsonPath, null) as any as NodeBuffer;
                 const pngBuffer = await FileUtil.readFileAsync(pngPath, null) as any as NodeBuffer;
@@ -137,7 +109,6 @@
                 if (e.code) {
                     console.error(utils.tr(1423, e.code));
                     console.error(utils.tr(1424, e.path, e.args.join(" ")));
->>>>>>> 395451dc
                 }
                 else {
                     console.error(e);
