--- conflicted
+++ resolved
@@ -173,10 +173,6 @@
         this.resourceConfig = {};
         /** 要打包的文件夹 */
         this.resourceDirs = {};
-<<<<<<< HEAD
-        this.resourceConfigFiles = this.options.resourceConfigFiles.map(function (item) {
-            var resourceConfigFile = path.posix.join(item.root, item.filename);
-=======
         /**
          * 检查是否一个json插入到不同的res.json中
          * @param url
@@ -184,7 +180,6 @@
         this.verboseHash = {};
         this.resourceConfigFiles = this.options.resourceConfigFiles.map(function (item) {
             var resourceConfigFile = path.posix.join(item.filename);
->>>>>>> 395451dc
             _this.sheetRoot[resourceConfigFile] = item.root;
             _this.resourceDirs[item.root] = true;
             return resourceConfigFile;
@@ -211,11 +206,7 @@
                     }
                 }
                 if (!isRes) {
-<<<<<<< HEAD
-                    return [2 /*return*/];
-=======
                     return [2 /*return*/, file];
->>>>>>> 395451dc
                 }
                 if (file.options) {
                     subkeys = file.options.subkeys;
@@ -274,10 +265,6 @@
     };
     TextureMergerResConfigPlugin.prototype.parseTestureMerger = function (pluginContext) {
         return __awaiter(this, void 0, void 0, function () {
-<<<<<<< HEAD
-            var sheetFileName, subkeysFile, subkeyHash, _i, _a, subkeyItem;
-            return __generator(this, function (_b) {
-=======
             var hasConfig, i, sheetFileName, subkeysFile, subkeyHash, _i, _a, subkeyItem;
             return __generator(this, function (_b) {
                 hasConfig = false;
@@ -288,7 +275,6 @@
                     console.log(utils.tr(1430));
                     global.globals.exit();
                 }
->>>>>>> 395451dc
                 for (sheetFileName in this.sheetFiles) {
                     subkeysFile = this.sheetFiles[sheetFileName];
                     subkeyHash = {};
@@ -309,20 +295,6 @@
             this.deleteFragmentReference(subkeyHash, resourceConfig_1, root);
             //增加最后的图集和json配置
             //先直接抹去前方的路径，如果没有任何变化，说明资源在res.json的文件上级
-<<<<<<< HEAD
-            var relativeJson = this.getSpliceRoot(subkeysFile.url, pluginContext.outputDir + "/" + root);
-            if (relativeJson == subkeysFile.url) {
-                console.log(utils.tr(1422, filename, subkeysFile.name));
-                global.globals.exit();
-            }
-            //json
-            var json = {
-                name: subkeysFile.name,
-                type: subkeysFile.type,
-                subkeys: this.sheetToRes(subkeysFile.subkeys),
-                url: relativeJson
-            };
-=======
             //可能在文件工程中，所以下面在删除一回root
             var relativeJson = this.getSpliceRoot(subkeysFile.url, pluginContext.outputDir);
             if (relativeJson == subkeysFile.url && relativeJson.indexOf(pluginContext.outputDir) > -1) {
@@ -344,34 +316,21 @@
                 url: this.getSpliceRoot(relativeJson, root)
             };
             this.checkVerbose(json.url, filename);
->>>>>>> 395451dc
             this.deleteReferenceByName(subkeysFile.name, resourceConfig_1, root);
             resourceConfig_1.resources.push(json);
             //png
             var imageUrl = subkeysFile.url.replace("json", "png");
             var imgName = subkeysFile.name.replace("json", "png");
-<<<<<<< HEAD
-            var relativeImage = this.getSpliceRoot(imageUrl, pluginContext.outputDir + "/" + root);
-            var image = {
-                name: imgName,
-                type: "image",
-                url: relativeImage
-=======
             var relativeImage = this.getSpliceRoot(imageUrl, pluginContext.outputDir);
             var image = {
                 name: imgName,
                 type: "image",
                 url: this.getSpliceRoot(relativeImage, root)
->>>>>>> 395451dc
             };
             this.deleteReferenceByName(imgName, resourceConfig_1, root);
             resourceConfig_1.resources.push(image);
             var buffer = new Buffer(JSON.stringify(resourceConfig_1));
-<<<<<<< HEAD
-            pluginContext.createFile(path.join(pluginContext.outputDir, filename), buffer);
-=======
             pluginContext.createFile(filename, buffer);
->>>>>>> 395451dc
         }
     };
     /**
@@ -405,8 +364,6 @@
             }
         }
     };
-<<<<<<< HEAD
-=======
     TextureMergerResConfigPlugin.prototype.checkVerbose = function (tmjson, resjson) {
         if (!this.options.TM_Verbose)
             return;
@@ -419,7 +376,6 @@
         // console.log(this.verboseHash[tmjson].join(",    "));
         console.log(utils.tr(1429, this.verboseHash[tmjson].join(",    ")));
     };
->>>>>>> 395451dc
     return TextureMergerResConfigPlugin;
 }());
 var ConvertResConfigFilePlugin = /** @class */ (function () {
