--- conflicted
+++ resolved
@@ -70,11 +70,7 @@
             FileUtil.exists(options.templateDir) == false) {
             utils.exit(10015, options.projectDir);
         }
-<<<<<<< HEAD
         if (!FileUtil.exists(FileUtil.joinPath(options.projectDir, 'libs/modules/egret/'))) {
-=======
-        if (!FileUtil.exists(FileUtil.joinPath(options.projectDir, 'libs/modules/egret'))) {
->>>>>>> 7551563f
             CopyFiles.copyToLibs();
         }
         service.execCommand({
