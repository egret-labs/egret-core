var __awaiter = (this && this.__awaiter) || function (thisArg, _arguments, P, generator) {
    return new (P || (P = Promise))(function (resolve, reject) {
        function fulfilled(value) { try { step(generator.next(value)); } catch (e) { reject(e); } }
        function rejected(value) { try { step(generator["throw"](value)); } catch (e) { reject(e); } }
        function step(result) { result.done ? resolve(result.value) : new P(function (resolve) { resolve(result.value); }).then(fulfilled, rejected); }
        step((generator = generator.apply(thisArg, _arguments || [])).next());
    });
};
var __generator = (this && this.__generator) || function (thisArg, body) {
    var _ = { label: 0, sent: function() { if (t[0] & 1) throw t[1]; return t[1]; }, trys: [], ops: [] }, f, y, t, g;
    return g = { next: verb(0), "throw": verb(1), "return": verb(2) }, typeof Symbol === "function" && (g[Symbol.iterator] = function() { return this; }), g;
    function verb(n) { return function (v) { return step([n, v]); }; }
    function step(op) {
        if (f) throw new TypeError("Generator is already executing.");
        while (_) try {
            if (f = 1, y && (t = y[op[0] & 2 ? "return" : op[0] ? "throw" : "next"]) && !(t = t.call(y, op[1])).done) return t;
            if (y = 0, t) op = [0, t.value];
            switch (op[0]) {
                case 0: case 1: t = op; break;
                case 4: _.label++; return { value: op[1], done: false };
                case 5: _.label++; y = op[1]; op = [0]; continue;
                case 7: op = _.ops.pop(); _.trys.pop(); continue;
                default:
                    if (!(t = _.trys, t = t.length > 0 && t[t.length - 1]) && (op[0] === 6 || op[0] === 2)) { _ = 0; continue; }
                    if (op[0] === 3 && (!t || (op[1] > t[0] && op[1] < t[3]))) { _.label = op[1]; break; }
                    if (op[0] === 6 && _.label < t[1]) { _.label = t[1]; t = op; break; }
                    if (t && _.label < t[2]) { _.label = t[2]; _.ops.push(op); break; }
                    if (t[2]) _.ops.pop();
                    _.trys.pop(); continue;
            }
            op = body.call(thisArg, _);
        } catch (e) { op = [6, e]; y = 0; } finally { f = t = 0; }
        if (op[0] & 5) throw op[1]; return { value: op[0] ? op[1] : void 0, done: true };
    }
};
var file = require("../lib/FileUtil");
var service = require("../service/index");
var Project = require("../project");
var path = require("path");
var utils = require("../lib/utils");
var modify = require("./upgrade/ModifyProperties");
var UpgradeCommand = (function () {
    function UpgradeCommand() {
    }
    UpgradeCommand.prototype.execute = function () {
        utils.checkEgret();
        //5.1.0版本不允许升级
        if (true) {
            globals.exit(1719);
        }
        this.run();
        return DontExitCode;
    };
    UpgradeCommand.prototype.run = function () {
        return __awaiter(this, void 0, void 0, function () {
            var version, upgradeConfigArr, e_1;
            return __generator(this, function (_a) {
                switch (_a.label) {
                    case 0:
                        version = Project.data.getVersion();
                        if (!version) {
                            version = "1.0.0";
                        }
                        upgradeConfigArr = [
                            { "v": "4.0.1", command: Upgrade_4_0_1 },
                            { "v": "4.0.3" },
                            { "v": "4.1.0", command: Upgrade_4_1_0 },
                            { "v": "5.0.0" },
                            { "v": "5.0.1", command: Upgrade_5_0_1 },
                            { "v": "5.0.8", command: Upgrade_5_0_8 },
<<<<<<< HEAD
                            { "v": "5.1.0" }
=======
                            { "v": "5.0.13" }
>>>>>>> d382bf67
                        ];
                        _a.label = 1;
                    case 1:
                        _a.trys.push([1, 4, , 5]);
                        modify.initProperties();
                        return [4 /*yield*/, series(upgrade, upgradeConfigArr.concat())];
                    case 2:
                        _a.sent();
                        modify.save(upgradeConfigArr.pop().v);
                        globals.log(1702);
                        return [4 /*yield*/, service.client.closeServer(Project.data.getProjectRoot())];
                    case 3:
                        _a.sent();
                        globals.exit(0);
                        return [3 /*break*/, 5];
                    case 4:
                        e_1 = _a.sent();
                        globals.log(1717);
                        console.log(e_1);
                        globals.exit(1705);
                        return [3 /*break*/, 5];
                    case 5: return [2 /*return*/];
                }
            });
        });
    };
    return UpgradeCommand;
}());
var series = function (cb, arr) {
    var parallel = 1;
    // allow default parallel count of 1 if array
    // passed as second param (this a good idea?)
    if (Array.isArray(parallel)) {
        arr = parallel;
        parallel = 1;
    }
    var results = [];
    var promises = [];
    for (var i = 0; i < parallel; i++)
        promises.push(Promise.resolve());
    arr.forEach(function (item, ix) {
        var position = ix % parallel;
        var promise = promises[position];
        promises[position] = promise.then(function () {
            return Promise.resolve(cb(item, ix, results))
                .then(function (res) { return results.push(res); });
        });
    });
    return Promise.all(promises)
        .then(function () { return results; });
};
function upgrade(info) {
    var version = Project.data.getVersion();
    var v = info.v;
    var command;
    if (info.command) {
        command = new info.command();
    }
    var result = globals.compressVersion(version, v);
    if (result < 0) {
        globals.log(1704, v);
        if (!command) {
            return Promise.resolve(0);
        }
        else {
            var commandPromise = command.execute();
            if (typeof commandPromise == 'number') {
                console.error('internal error !!!');
            }
            else {
                return commandPromise;
            }
        }
    }
    else {
        return Promise.resolve(0);
    }
}
var Upgrade_4_0_1 = (function () {
    function Upgrade_4_0_1() {
    }
    Upgrade_4_0_1.prototype.execute = function () {
        return __awaiter(this, void 0, void 0, function () {
            var tsconfigPath, source, target, tsconfigContent, tsconfig, needLibs;
            return __generator(this, function (_a) {
                tsconfigPath = Project.data.getFilePath('tsconfig.json');
                if (!file.exists(tsconfigPath)) {
                    source = file.joinPath(egret.root, "tools/templates/empty/tsconfig.json");
                    target = Project.data.getFilePath("tsconfig.json");
                    file.copy(source, target);
                }
                tsconfigContent = file.read(tsconfigPath);
                tsconfig = JSON.parse(tsconfigContent);
                needLibs = [
                    "es5", "dom", "es2015.promise"
                ];
                if (!tsconfig.compilerOptions.lib) {
                    tsconfig.compilerOptions.lib = [];
                }
                needLibs.forEach(function (lib) {
                    if (tsconfig.compilerOptions.lib.indexOf(lib) == -1) {
                        tsconfig.compilerOptions.lib.push(lib);
                    }
                });
                tsconfigContent = JSON.stringify(tsconfig, null, "\t");
                file.save(tsconfigPath, tsconfigContent);
                file.copy(path.join(egret.root, 'tools/templates/empty/promise'), Project.data.getFilePath('polyfill'));
                globals.log(1703, "https://github.com/egret-labs/egret-core/tree/master/docs/cn/release-note/4.0.1");
                return [2 /*return*/, 0];
            });
        });
    };
    return Upgrade_4_0_1;
}());
var Upgrade_4_1_0 = (function () {
    function Upgrade_4_1_0() {
    }
    /**
     * 将用户的系统内置模块添加 path 字段，并指向老版本的模块，而非新版本模块
     */
    Upgrade_4_1_0.prototype.execute = function () {
        return __awaiter(this, void 0, void 0, function () {
            return __generator(this, function (_a) {
                modify.upgradeModulePath();
                globals.log(1703, "https://github.com/egret-labs/egret-core/tree/master/docs/cn/release-note/4.1.0");
                return [2 /*return*/, 0];
            });
        });
    };
    return Upgrade_4_1_0;
}());
var Upgrade_5_0_1 = (function () {
    function Upgrade_5_0_1() {
    }
    Upgrade_5_0_1.prototype.execute = function () {
        return __awaiter(this, void 0, void 0, function () {
            var options, jsonPath, json, modules;
            return __generator(this, function (_a) {
                options = egret.args;
                if (file.exists(file.joinPath(options.projectDir, "polyfill"))) {
                    file.rename(file.joinPath(options.projectDir, "polyfill"), file.joinPath(options.projectDir, "promise"));
                    jsonPath = file.joinPath(options.projectDir, "egretProperties.json");
                    json = JSON.parse(file.read(jsonPath));
                    modules = json.modules;
                    modules.push({ name: "promise", path: "./promise" });
                    file.save(jsonPath, JSON.stringify(json, undefined, "\t"));
                    modify.initProperties();
                }
                return [2 /*return*/, 0];
            });
        });
    };
    return Upgrade_5_0_1;
}());
var Upgrade_5_0_8 = (function () {
    function Upgrade_5_0_8() {
    }
    Upgrade_5_0_8.prototype.execute = function () {
        return __awaiter(this, void 0, void 0, function () {
            var options;
            return __generator(this, function (_a) {
                options = egret.args;
                if (file.exists(file.joinPath(options.projectDir, "template", "debug"))) {
                    globals.log(1718);
                    file.remove(file.joinPath(options.projectDir, "template", "debug"));
                }
                return [2 /*return*/, 0];
            });
        });
    };
    return Upgrade_5_0_8;
}());
module.exports = UpgradeCommand;<|MERGE_RESOLUTION|>--- conflicted
+++ resolved
@@ -68,11 +68,7 @@
                             { "v": "5.0.0" },
                             { "v": "5.0.1", command: Upgrade_5_0_1 },
                             { "v": "5.0.8", command: Upgrade_5_0_8 },
-<<<<<<< HEAD
-                            { "v": "5.1.0" }
-=======
                             { "v": "5.0.13" }
->>>>>>> d382bf67
                         ];
                         _a.label = 1;
                     case 1:
