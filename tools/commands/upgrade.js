--- conflicted
+++ resolved
@@ -76,11 +76,7 @@
                             { "v": "5.2.23", command: Upgrade_5_2_23 },
                             { "v": "5.2.25", command: Upgrade_5_2_25 },
                             { "v": "5.2.28", command: Upgrade_5_2_28 },
-<<<<<<< HEAD
-                            { "v": "5.2.30" }
-=======
-                            { "v": "5.2.30", command: Upgrade_5_2_30}
->>>>>>> 1b60136a
+                            { "v": "5.2.31", command: Upgrade_5_2_31 }
                         ];
                         _a.label = 1;
                     case 1:
@@ -285,10 +281,10 @@
     };
     return Upgrade_5_2_28;
 }());
-var Upgrade_5_2_30 = /** @class */ (function () {
-    function Upgrade_5_2_30() {
-    }
-    Upgrade_5_2_30.prototype.execute = function () {
+var Upgrade_5_2_31 = /** @class */ (function () {
+    function Upgrade_5_2_31() {
+    }
+    Upgrade_5_2_31.prototype.execute = function () {
         return __awaiter(this, void 0, void 0, function () {
             return __generator(this, function (_a) {
                 file.copyAsync(path.join(egret.root, "tools", "templates", "empty", "scripts", "wxgame"), path.join(egret.args.projectDir, "scripts", "wxgame"));
@@ -298,6 +294,6 @@
             });
         });
     };
-    return Upgrade_5_2_30;
+    return Upgrade_5_2_31;
 }());
 module.exports = UpgradeCommand;