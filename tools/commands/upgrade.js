--- conflicted
+++ resolved
@@ -75,11 +75,7 @@
                             { "v": "5.2.22", command: Upgrade_5_2_22 },
                             { "v": "5.2.23", command: Upgrade_5_2_23 },
                             { "v": "5.2.25", command: Upgrade_5_2_25 },
-<<<<<<< HEAD
-                            { "v": "5.2.26" }
-=======
                             { "v": "5.2.27"}
->>>>>>> 94227317
                         ];
                         _a.label = 1;
                     case 1:
