--- conflicted
+++ resolved
@@ -74,11 +74,7 @@
                             { "v": "5.2.19", command: Upgrade_5_2_19 },
                             { "v": "5.2.22", command: Upgrade_5_2_22 },
                             { "v": "5.2.23", command: Upgrade_5_2_23 },
-<<<<<<< HEAD
-                            { "v": "5.2.24", command: Upgrade_5_2_24 }
-=======
-                            { "v": "5.2.24" }
->>>>>>> c20a1c20
+                            { "v": "5.2.30", command: Upgrade_5_2_30 }
                         ];
                         _a.label = 1;
                     case 1:
@@ -255,10 +251,10 @@
     };
     return Upgrade_5_2_23;
 }());
-var Upgrade_5_2_24 = /** @class */ (function () {
-    function Upgrade_5_2_24() {
-    }
-    Upgrade_5_2_24.prototype.execute = function () {
+var Upgrade_5_2_30 = /** @class */ (function () {
+    function Upgrade_5_2_30() {
+    }
+    Upgrade_5_2_30.prototype.execute = function () {
         return __awaiter(this, void 0, void 0, function () {
             return __generator(this, function (_a) {
                 file.copyAsync(path.join(egret.root, "tools", "templates", "empty", "scripts", "wxgame"), path.join(egret.args.projectDir, "scripts", "wxgame"));
@@ -268,6 +264,6 @@
             });
         });
     };
-    return Upgrade_5_2_24;
+    return Upgrade_5_2_30;
 }());
 module.exports = UpgradeCommand;