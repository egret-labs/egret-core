var __awaiter = (this && this.__awaiter) || function (thisArg, _arguments, P, generator) {
    return new (P || (P = Promise))(function (resolve, reject) {
        function fulfilled(value) { try { step(generator.next(value)); } catch (e) { reject(e); } }
        function rejected(value) { try { step(generator["throw"](value)); } catch (e) { reject(e); } }
        function step(result) { result.done ? resolve(result.value) : new P(function (resolve) { resolve(result.value); }).then(fulfilled, rejected); }
        step((generator = generator.apply(thisArg, _arguments || [])).next());
    });
};
var __generator = (this && this.__generator) || function (thisArg, body) {
    var _ = { label: 0, sent: function() { if (t[0] & 1) throw t[1]; return t[1]; }, trys: [], ops: [] }, f, y, t, g;
    return g = { next: verb(0), "throw": verb(1), "return": verb(2) }, typeof Symbol === "function" && (g[Symbol.iterator] = function() { return this; }), g;
    function verb(n) { return function (v) { return step([n, v]); }; }
    function step(op) {
        if (f) throw new TypeError("Generator is already executing.");
        while (_) try {
            if (f = 1, y && (t = op[0] & 2 ? y["return"] : op[0] ? y["throw"] || ((t = y["return"]) && t.call(y), 0) : y.next) && !(t = t.call(y, op[1])).done) return t;
            if (y = 0, t) op = [op[0] & 2, t.value];
            switch (op[0]) {
                case 0: case 1: t = op; break;
                case 4: _.label++; return { value: op[1], done: false };
                case 5: _.label++; y = op[1]; op = [0]; continue;
                case 7: op = _.ops.pop(); _.trys.pop(); continue;
                default:
                    if (!(t = _.trys, t = t.length > 0 && t[t.length - 1]) && (op[0] === 6 || op[0] === 2)) { _ = 0; continue; }
                    if (op[0] === 3 && (!t || (op[1] > t[0] && op[1] < t[3]))) { _.label = op[1]; break; }
                    if (op[0] === 6 && _.label < t[1]) { _.label = t[1]; t = op; break; }
                    if (t && _.label < t[2]) { _.label = t[2]; _.ops.push(op); break; }
                    if (t[2]) _.ops.pop();
                    _.trys.pop(); continue;
            }
            op = body.call(thisArg, _);
        } catch (e) { op = [6, e]; y = 0; } finally { f = t = 0; }
        if (op[0] & 5) throw op[1]; return { value: op[0] ? op[1] : void 0, done: true };
    }
};
var file = require("../lib/FileUtil");
var service = require("../service/index");
var Project = require("../project");
var path = require("path");
var utils = require("../lib/utils");
var Clean = require("./clean");
var UpgradeCommand = /** @class */ (function () {
    function UpgradeCommand() {
    }
    UpgradeCommand.prototype.execute = function () {
        utils.checkEgret();
        var version = Project.projectData.getVersion();
        var versionArr = version.split(".");
        var majorVersion = parseInt(versionArr[0]);
        var middleVersion = parseInt(versionArr[1]);
        if (majorVersion == 5 && middleVersion != 0) {
            this.run();
        }
        else {
            globals.exit(1719);
        }
        return DontExitCode;
    };
    UpgradeCommand.prototype.run = function () {
        return __awaiter(this, void 0, void 0, function () {
            var version, upgradeConfigArr, source, target, e_1;
            return __generator(this, function (_a) {
                switch (_a.label) {
                    case 0:
                        version = Project.projectData.getVersion();
                        if (!version) {
                            version = "5.1.0";
                        }
                        upgradeConfigArr = [
                            { "v": "5.1.1", command: Upgrade_5_1_1 },
                            { "v": "5.1.2", command: Upgrade_5_1_2 },
                            { "v": "5.2.13", command: Upgrade_5_2_13 },
                            { "v": "5.2.17", command: Upgrade_5_2_17 },
                            { "v": "5.2.19", command: Upgrade_5_2_19 },
                            { "v": "5.2.22", command: Upgrade_5_2_22 },
                            { "v": "5.2.23", command: Upgrade_5_2_23 },
<<<<<<< HEAD
                            { "v": "5.2.30", command: Upgrade_5_2_30 }
=======
                            { "v": "5.2.25", command: Upgrade_5_2_25 },
>>>>>>> 4d7eb792
                        ];
                        _a.label = 1;
                    case 1:
                        _a.trys.push([1, 4, , 5]);
                        return [4 /*yield*/, series(upgrade, upgradeConfigArr.concat())];
                    case 2:
                        _a.sent();
                        Project.projectData.save(upgradeConfigArr.pop().v);
                        globals.log(1702);
                        service.client.closeServer(Project.projectData.getProjectRoot());
                        return [4 /*yield*/, new Clean().execute()];
                    case 3:
                        _a.sent();
                        source = path.join(egret.root, "tools/templates/empty/scripts/api.d.ts");
                        target = path.join(egret.args.projectDir, "scripts/api.d.ts");
                        file.copy(source, target);
                        globals.exit(0);
                        return [3 /*break*/, 5];
                    case 4:
                        e_1 = _a.sent();
                        globals.log(1717);
                        console.log(e_1);
                        globals.exit(1705);
                        return [3 /*break*/, 5];
                    case 5: return [2 /*return*/];
                }
            });
        });
    };
    return UpgradeCommand;
}());
var series = function (cb, arr) {
    var parallel = 1;
    // allow default parallel count of 1 if array
    // passed as second param (this a good idea?)
    if (Array.isArray(parallel)) {
        arr = parallel;
        parallel = 1;
    }
    var results = [];
    var promises = [];
    for (var i = 0; i < parallel; i++)
        promises.push(Promise.resolve());
    arr.forEach(function (item, ix) {
        var position = ix % parallel;
        var promise = promises[position];
        promises[position] = promise.then(function () {
            return Promise.resolve(cb(item, ix, results))
                .then(function (res) { return results.push(res); });
        });
    });
    return Promise.all(promises)
        .then(function () { return results; });
};
function upgrade(info) {
    var version = Project.projectData.getVersion();
    var v = info.v;
    var command;
    if (info.command) {
        command = new info.command();
    }
    var result = globals.compressVersion(version, v);
    if (result < 0) {
        globals.log(1704, v);
        if (!command) {
            return Promise.resolve(0);
        }
        else {
            var commandPromise = command.execute();
            if (typeof commandPromise == 'number') {
                console.error('internal error !!!');
            }
            else {
                return commandPromise;
            }
        }
    }
    else {
        return Promise.resolve(0);
    }
}
var Upgrade_5_1_1 = /** @class */ (function () {
    function Upgrade_5_1_1() {
    }
    Upgrade_5_1_1.prototype.execute = function () {
        return __awaiter(this, void 0, void 0, function () {
            return __generator(this, function (_a) {
                return [2 /*return*/, 0];
            });
        });
    };
    return Upgrade_5_1_1;
}());
var Upgrade_5_1_2 = /** @class */ (function () {
    function Upgrade_5_1_2() {
    }
    Upgrade_5_1_2.prototype.execute = function () {
        return __awaiter(this, void 0, void 0, function () {
            return __generator(this, function (_a) {
                console.log("【警告】: 如果您尝试发布到微信小游戏，建议您创建一个新项目，而不是使用 egret upgrade 命令");
                return [2 /*return*/, 0];
            });
        });
    };
    return Upgrade_5_1_2;
}());
var Upgrade_5_2_13 = /** @class */ (function () {
    function Upgrade_5_2_13() {
    }
    Upgrade_5_2_13.prototype.execute = function () {
        return __awaiter(this, void 0, void 0, function () {
            return __generator(this, function (_a) {
                file.copyAsync(path.join(egret.root, "tools", "templates", "empty", "scripts", "baidugame"), path.join(egret.args.projectDir, "scripts", "baidugame"));
                file.copyAsync(path.join(egret.root, "tools", "templates", "empty", "scripts", "config.baidugame.ts"), path.join(egret.args.projectDir, "scripts", "config.baidugame.ts"));
                return [2 /*return*/, 0];
            });
        });
    };
    return Upgrade_5_2_13;
}());
var Upgrade_5_2_17 = /** @class */ (function () {
    function Upgrade_5_2_17() {
    }
    Upgrade_5_2_17.prototype.execute = function () {
        return __awaiter(this, void 0, void 0, function () {
            return __generator(this, function (_a) {
                file.copyAsync(path.join(egret.root, "tools", "templates", "empty", "scripts", "qgame"), path.join(egret.args.projectDir, "scripts", "qgame"));
                file.copyAsync(path.join(egret.root, "tools", "templates", "empty", "scripts", "config.qgame.ts"), path.join(egret.args.projectDir, "scripts", "config.qgame.ts"));
                return [2 /*return*/, 0];
            });
        });
    };
    return Upgrade_5_2_17;
}());
var Upgrade_5_2_19 = /** @class */ (function () {
    function Upgrade_5_2_19() {
    }
    Upgrade_5_2_19.prototype.execute = function () {
        return __awaiter(this, void 0, void 0, function () {
            return __generator(this, function (_a) {
                file.copyAsync(path.join(egret.root, "tools", "templates", "empty", "scripts", "oppogame"), path.join(egret.args.projectDir, "scripts", "oppogame"));
                file.copyAsync(path.join(egret.root, "tools", "templates", "empty", "scripts", "config.oppogame.ts"), path.join(egret.args.projectDir, "scripts", "config.oppogame.ts"));
                return [2 /*return*/, 0];
            });
        });
    };
    return Upgrade_5_2_19;
}());
var Upgrade_5_2_22 = /** @class */ (function () {
    function Upgrade_5_2_22() {
    }
    Upgrade_5_2_22.prototype.execute = function () {
        return __awaiter(this, void 0, void 0, function () {
            return __generator(this, function (_a) {
                file.copyAsync(path.join(egret.root, "tools", "templates", "empty", "scripts", "vivogame"), path.join(egret.args.projectDir, "scripts", "vivogame"));
                file.copyAsync(path.join(egret.root, "tools", "templates", "empty", "scripts", "config.vivogame.ts"), path.join(egret.args.projectDir, "scripts", "config.vivogame.ts"));
                file.copyAsync(path.join(egret.root, "tools", "templates", "empty", "api.d.ts"), path.join(egret.args.projectDir, "scripts", "api.d.ts"));
                return [2 /*return*/, 0];
            });
        });
    };
    return Upgrade_5_2_22;
}());
var Upgrade_5_2_23 = /** @class */ (function () {
    function Upgrade_5_2_23() {
    }
    Upgrade_5_2_23.prototype.execute = function () {
        return __awaiter(this, void 0, void 0, function () {
            return __generator(this, function (_a) {
                file.copyAsync(path.join(egret.root, "tools", "templates", "empty", "scripts", "vivogame"), path.join(egret.args.projectDir, "scripts", "vivogame"));
                return [2 /*return*/, 0];
            });
        });
    };
    return Upgrade_5_2_23;
}());
<<<<<<< HEAD
var Upgrade_5_2_30 = /** @class */ (function () {
    function Upgrade_5_2_30() {
    }
    Upgrade_5_2_30.prototype.execute = function () {
        return __awaiter(this, void 0, void 0, function () {
            return __generator(this, function (_a) {
                file.copyAsync(path.join(egret.root, "tools", "templates", "empty", "scripts", "wxgame"), path.join(egret.args.projectDir, "scripts", "wxgame"));
                file.copyAsync(path.join(egret.root, "tools", "templates", "empty", "scripts", "config.wxgame.ts"), path.join(egret.args.projectDir, "scripts", "config.wxgame.ts"));
                file.copyAsync(path.join(egret.root, "tools", "templates", "empty", "api.d.ts"), path.join(egret.args.projectDir, "scripts", "api.d.ts"));
=======
var Upgrade_5_2_25 = /** @class */ (function () {
    function Upgrade_5_2_25() {
    }
    Upgrade_5_2_25.prototype.execute = function () {
        return __awaiter(this, void 0, void 0, function () {
            return __generator(this, function (_a) {
                file.copyAsync(path.join(egret.root, "tools", "templates", "empty", "scripts", "qqgame"), path.join(egret.args.projectDir, "scripts", "qqgame"));
                file.copyAsync(path.join(egret.root, "tools", "templates", "empty", "scripts", "config.qqgame.ts"), path.join(egret.args.projectDir, "scripts", "config.qqgame.ts"));
>>>>>>> 4d7eb792
                return [2 /*return*/, 0];
            });
        });
    };
<<<<<<< HEAD
    return Upgrade_5_2_30;
=======
    return Upgrade_5_2_25;
>>>>>>> 4d7eb792
}());
module.exports = UpgradeCommand;<|MERGE_RESOLUTION|>--- conflicted
+++ resolved
@@ -74,11 +74,7 @@
                             { "v": "5.2.19", command: Upgrade_5_2_19 },
                             { "v": "5.2.22", command: Upgrade_5_2_22 },
                             { "v": "5.2.23", command: Upgrade_5_2_23 },
-<<<<<<< HEAD
-                            { "v": "5.2.30", command: Upgrade_5_2_30 }
-=======
-                            { "v": "5.2.25", command: Upgrade_5_2_25 },
->>>>>>> 4d7eb792
+                            { "v": "5.2.25", command: Upgrade_5_2_25 }
                         ];
                         _a.label = 1;
                     case 1:
@@ -255,34 +251,19 @@
     };
     return Upgrade_5_2_23;
 }());
-<<<<<<< HEAD
-var Upgrade_5_2_30 = /** @class */ (function () {
-    function Upgrade_5_2_30() {
-    }
-    Upgrade_5_2_30.prototype.execute = function () {
+var Upgrade_5_2_25 = /** @class */ (function () {
+    function Upgrade_5_2_25() {
+    }
+    Upgrade_5_2_25.prototype.execute = function () {
         return __awaiter(this, void 0, void 0, function () {
             return __generator(this, function (_a) {
                 file.copyAsync(path.join(egret.root, "tools", "templates", "empty", "scripts", "wxgame"), path.join(egret.args.projectDir, "scripts", "wxgame"));
                 file.copyAsync(path.join(egret.root, "tools", "templates", "empty", "scripts", "config.wxgame.ts"), path.join(egret.args.projectDir, "scripts", "config.wxgame.ts"));
                 file.copyAsync(path.join(egret.root, "tools", "templates", "empty", "api.d.ts"), path.join(egret.args.projectDir, "scripts", "api.d.ts"));
-=======
-var Upgrade_5_2_25 = /** @class */ (function () {
-    function Upgrade_5_2_25() {
-    }
-    Upgrade_5_2_25.prototype.execute = function () {
-        return __awaiter(this, void 0, void 0, function () {
-            return __generator(this, function (_a) {
-                file.copyAsync(path.join(egret.root, "tools", "templates", "empty", "scripts", "qqgame"), path.join(egret.args.projectDir, "scripts", "qqgame"));
-                file.copyAsync(path.join(egret.root, "tools", "templates", "empty", "scripts", "config.qqgame.ts"), path.join(egret.args.projectDir, "scripts", "config.qqgame.ts"));
->>>>>>> 4d7eb792
-                return [2 /*return*/, 0];
-            });
-        });
-    };
-<<<<<<< HEAD
-    return Upgrade_5_2_30;
-=======
+                return [2 /*return*/, 0];
+            });
+        });
+    };
     return Upgrade_5_2_25;
->>>>>>> 4d7eb792
 }());
 module.exports = UpgradeCommand;