--- conflicted
+++ resolved
@@ -293,11 +293,8 @@
         //step 3.2 将旧版配置文件的 document_class 属性 配置到template目录下的index.html文件
         var enter_class_name = null;
         if ((enter_class_name = oldProperties['document_class']) && enter_class_name != 'Main') {
-<<<<<<< HEAD
-            globals.log2(1713);
-=======
+            globals.log2(1714);
             //globals.log2(1710);
->>>>>>> 1286faf7
             rplc_parram.push('data-entry-class=\"Main\"');
             rplc_parram.push('data-entry-class=\"' + enter_class_name + '\"');
         }
@@ -410,14 +407,9 @@
                         globals.exit(1702);
                     }
                     else {
-<<<<<<< HEAD
                         //globals.log2(1706,AutoLogger._total);
                         globals.exit(1711, projectPath);
-=======
-                        globals.log2(1706, AutoLogger._total);
-                        globals.log2(1711, projectPath);
                         globals.exit(1713);
->>>>>>> 1286faf7
                     }
                     _this.asyncCallback();
                 }, 200);
