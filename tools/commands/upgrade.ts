--- conflicted
+++ resolved
@@ -51,11 +51,8 @@
             { "v": "5.2.17", command: Upgrade_5_2_17 },
             { "v": "5.2.19", command: Upgrade_5_2_19 },
             { "v": "5.2.22", command: Upgrade_5_2_22 },
-<<<<<<< HEAD
+            { "v": "5.2.23", command: Upgrade_5_2_23 },
             { "v": "5.2.24", command: Upgrade_5_2_24 }
-=======
-            { "v": "5.2.23", command: Upgrade_5_2_23 }
->>>>>>> f87c8983
         ];
 
         try {
@@ -185,18 +182,19 @@
         return 0;
     }
 }
-<<<<<<< HEAD
+
+class Upgrade_5_2_23 {
+    async execute() {
+        file.copyAsync(path.join(egret.root, "tools", "templates", "empty", "scripts", "vivogame"), path.join(egret.args.projectDir, "scripts", "vivogame"));
+        return 0;
+    }
+}
 
 class Upgrade_5_2_24 {
     async execute() {
         file.copyAsync(path.join(egret.root, "tools", "templates", "empty", "scripts", "wxgame"), path.join(egret.args.projectDir, "scripts", "wxgame"));
         file.copyAsync(path.join(egret.root, "tools", "templates", "empty", "scripts", "config.wxgame.ts"), path.join(egret.args.projectDir, "scripts", "config.wxgame.ts"));
         file.copyAsync(path.join(egret.root, "tools", "templates", "empty", "api.d.ts"), path.join(egret.args.projectDir, "scripts", "api.d.ts"));
-=======
-class Upgrade_5_2_23 {
-    async execute() {
-        file.copyAsync(path.join(egret.root, "tools", "templates", "empty", "scripts", "vivogame"), path.join(egret.args.projectDir, "scripts", "vivogame"));
->>>>>>> f87c8983
         return 0;
     }
 }
