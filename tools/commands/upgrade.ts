import file = require('../lib/FileUtil');
import service = require('../service/index');
import Project = require('../project');
import path = require('path');
import utils = require('../lib/utils')
import doT = require('../lib/doT');
import projectAction = require('../actions/Project');
import modify = require('./upgrade/ModifyProperties');
import Clean = require('./clean');
type VersionInfo = {

    v: string,
    command?: { new(): egret.Command }
}

class UpgradeCommand implements egret.Command {

    constructor() {
    }

    execute(): number {

        utils.checkEgret();


        var version = Project.projectData.getVersion();
        const versionArr = version.split(".");
        let majorVersion = parseInt(versionArr[0]);
        let middleVersion = parseInt(versionArr[1]);
        if (majorVersion == 5 && middleVersion == 1) {
            this.run();
        }
        else {
            globals.exit(1719);
        }


        return DontExitCode
    }

    private async run() {
        var version = Project.projectData.getVersion();
        if (!version) {
            version = "5.1.0";
        }


        let upgradeConfigArr: VersionInfo[] = [
<<<<<<< HEAD
            { "v": "5.1.1", command: Upgrade_5_1_1 },
            { "v": "5.1.2", command: Upgrade_5_1_2 },
            { "v": "5.1.5" }
=======
            { "v": "4.0.1", command: Upgrade_4_0_1 },
            { "v": "4.0.3" },
            { "v": "4.1.0", command: Upgrade_4_1_0 },
            { "v": "5.0.0" },
            { "v": "5.0.1", command: Upgrade_5_0_1 },
            { "v": "5.0.8", command: Upgrade_5_0_8 },
            { "v": "5.0.15" }
>>>>>>> 98282519
        ];

        try {
            modify.initProperties();
            await series(upgrade, upgradeConfigArr.concat())
            modify.save(upgradeConfigArr.pop().v);
            globals.log(1702);
<<<<<<< HEAD
            await service.client.closeServer(Project.projectData.getProjectRoot())
            await new Clean().execute();
=======
            service.client.closeServer(Project.data.getProjectRoot())
>>>>>>> 98282519
            globals.exit(0);
        }
        catch (e) {
            globals.log(1717);
            console.log(e)
            globals.exit(1705);
        }
    }
}



let series = <T>(cb: (data: T, index?: number, result?: any) => PromiseLike<number>, arr: T[]) => {

    let parallel = 1;

    // allow default parallel count of 1 if array
    // passed as second param (this a good idea?)
    if (Array.isArray(parallel)) {
        arr = parallel;
        parallel = 1;
    }

    const results = [];
    const promises = [];

    for (var i = 0; i < parallel; i++)
        promises.push(Promise.resolve());

    arr.forEach((item, ix) => {

        const position = ix % parallel;
        const promise = promises[position];

        promises[position] = promise.then(() => {
            return Promise.resolve(cb(item, ix, results))
                .then(res => results.push(res));
        });
    });

    return Promise.all(promises)
        .then(() => results);
}

function upgrade(info: VersionInfo) {
    var version = Project.projectData.getVersion();
    var v = info.v;
    var command: egret.Command;
    if (info.command) {
        command = new info.command();
    }
    var result = globals.compressVersion(version, v);
    if (result < 0) {
        globals.log(1704, v);
        if (!command) {
            return Promise.resolve(0);
        } else {
            var commandPromise = command.execute();
            if (typeof commandPromise == 'number') {
                console.error('internal error !!!')
            }
            else {
                return commandPromise;
            }

        }

    } else {
        return Promise.resolve(0)
    }
}


class Upgrade_5_1_1 {


    async execute() {
        return 0;
    }
}

class Upgrade_5_1_2 {

    async execute() {
        console.log("【警告】: 如果您尝试发布到微信小游戏，建议您创建一个新项目，而不是使用 egret upgrade 命令")
        return 0;
    }
}
export = UpgradeCommand;<|MERGE_RESOLUTION|>--- conflicted
+++ resolved
@@ -46,19 +46,9 @@
 
 
         let upgradeConfigArr: VersionInfo[] = [
-<<<<<<< HEAD
             { "v": "5.1.1", command: Upgrade_5_1_1 },
             { "v": "5.1.2", command: Upgrade_5_1_2 },
             { "v": "5.1.5" }
-=======
-            { "v": "4.0.1", command: Upgrade_4_0_1 },
-            { "v": "4.0.3" },
-            { "v": "4.1.0", command: Upgrade_4_1_0 },
-            { "v": "5.0.0" },
-            { "v": "5.0.1", command: Upgrade_5_0_1 },
-            { "v": "5.0.8", command: Upgrade_5_0_8 },
-            { "v": "5.0.15" }
->>>>>>> 98282519
         ];
 
         try {
@@ -66,12 +56,8 @@
             await series(upgrade, upgradeConfigArr.concat())
             modify.save(upgradeConfigArr.pop().v);
             globals.log(1702);
-<<<<<<< HEAD
-            await service.client.closeServer(Project.projectData.getProjectRoot())
+            service.client.closeServer(Project.projectData.getProjectRoot())
             await new Clean().execute();
-=======
-            service.client.closeServer(Project.data.getProjectRoot())
->>>>>>> 98282519
             globals.exit(0);
         }
         catch (e) {
