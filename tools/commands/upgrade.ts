import file = require('../lib/FileUtil');
import service = require('../service/index');
import Project = require('../project');
import path = require('path');
import utils = require('../lib/utils')
import doT = require('../lib/doT');
import projectAction = require('../actions/Project');
import Clean = require('./clean');
type VersionInfo = {

    v: string,
    command?: { new(): egret.Command }
}

class UpgradeCommand implements egret.Command {

    constructor() {
    }

    execute(): number {

        utils.checkEgret();


        var version = Project.projectData.getVersion();
        const versionArr = version.split(".");
        let majorVersion = parseInt(versionArr[0]);
        let middleVersion = parseInt(versionArr[1]);
        if (majorVersion == 5 && middleVersion != 0) {
            this.run();
        }
        else {
            globals.exit(1719);
        }


        return DontExitCode
    }

    private async run() {
        var version = Project.projectData.getVersion();
        if (!version) {
            version = "5.1.0";
        }


        let upgradeConfigArr: VersionInfo[] = [
            { "v": "5.1.1", command: Upgrade_5_1_1 },
            { "v": "5.1.2", command: Upgrade_5_1_2 },
            { "v": "5.2.13", command: Upgrade_5_2_13 },
<<<<<<< HEAD
            { "v": "5.2.14", command: Upgrade_5_2_14 },
=======
            { "v": "5.2.16" }
>>>>>>> dd0ab788
        ];

        try {
            await series(upgrade, upgradeConfigArr.concat())
            Project.projectData.save(upgradeConfigArr.pop().v);
            globals.log(1702);
            service.client.closeServer(Project.projectData.getProjectRoot())
            await new Clean().execute();
            let source = path.join(egret.root, "tools/templates/empty/scripts/api.d.ts");
            let target = path.join(egret.args.projectDir, "scripts/api.d.ts");
            file.copy(source, target);
            globals.exit(0);
        }
        catch (e) {
            globals.log(1717);
            console.log(e)
            globals.exit(1705);
        }
    }
}



let series = <T>(cb: (data: T, index?: number, result?: any) => PromiseLike<number>, arr: T[]) => {

    let parallel = 1;

    // allow default parallel count of 1 if array
    // passed as second param (this a good idea?)
    if (Array.isArray(parallel)) {
        arr = parallel;
        parallel = 1;
    }

    const results = [];
    const promises = [];

    for (var i = 0; i < parallel; i++)
        promises.push(Promise.resolve());

    arr.forEach((item, ix) => {

        const position = ix % parallel;
        const promise = promises[position];

        promises[position] = promise.then(() => {
            return Promise.resolve(cb(item, ix, results))
                .then(res => results.push(res));
        });
    });

    return Promise.all(promises)
        .then(() => results);
}

function upgrade(info: VersionInfo) {
    var version = Project.projectData.getVersion();
    var v = info.v;
    var command: egret.Command;
    if (info.command) {
        command = new info.command();
    }
    var result = globals.compressVersion(version, v);
    if (result < 0) {
        globals.log(1704, v);
        if (!command) {
            return Promise.resolve(0);
        } else {
            var commandPromise = command.execute();
            if (typeof commandPromise == 'number') {
                console.error('internal error !!!')
            }
            else {
                return commandPromise;
            }

        }

    } else {
        return Promise.resolve(0)
    }
}


class Upgrade_5_1_1 {


    async execute() {
        return 0;
    }
}

class Upgrade_5_1_2 {

    async execute() {
        console.log("【警告】: 如果您尝试发布到微信小游戏，建议您创建一个新项目，而不是使用 egret upgrade 命令")
        return 0;
    }
}

class Upgrade_5_2_13 {

    async execute() {
        file.copyAsync(path.join(egret.root, "tools", "templates", "empty", "scripts", "baidugame"), path.join(egret.args.projectDir, "scripts", "baidugame"));
        file.copyAsync(path.join(egret.root, "tools", "templates", "empty", "scripts", "config.baidugame.ts"), path.join(egret.args.projectDir, "scripts", "config.baidugame.ts"));
        return 0;
    }
}

class Upgrade_5_2_14 {

    async execute() {
        file.copyAsync(path.join(egret.root, "tools", "templates", "empty", "scripts", "qgame"), path.join(egret.args.projectDir, "scripts", "qgame"));
        file.copyAsync(path.join(egret.root, "tools", "templates", "empty", "scripts", "config.qgame.ts"), path.join(egret.args.projectDir, "scripts", "config.qgame.ts"));
        return 0;
    }
}
export = UpgradeCommand;<|MERGE_RESOLUTION|>--- conflicted
+++ resolved
@@ -48,11 +48,7 @@
             { "v": "5.1.1", command: Upgrade_5_1_1 },
             { "v": "5.1.2", command: Upgrade_5_1_2 },
             { "v": "5.2.13", command: Upgrade_5_2_13 },
-<<<<<<< HEAD
-            { "v": "5.2.14", command: Upgrade_5_2_14 },
-=======
-            { "v": "5.2.16" }
->>>>>>> dd0ab788
+            { "v": "5.2.16", command: Upgrade_5_2_16 },
         ];
 
         try {
@@ -162,7 +158,7 @@
     }
 }
 
-class Upgrade_5_2_14 {
+class Upgrade_5_2_16 {
 
     async execute() {
         file.copyAsync(path.join(egret.root, "tools", "templates", "empty", "scripts", "qgame"), path.join(egret.args.projectDir, "scripts", "qgame"));
