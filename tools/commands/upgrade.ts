import file = require('../lib/FileUtil');
import service = require('../service/index');
import Project = require('../project');
import path = require('path');
import utils = require('../lib/utils')
import doT = require('../lib/doT');
import projectAction = require('../actions/Project');
import Clean = require('./clean');
type VersionInfo = {

    v: string,
    command?: { new(): egret.Command }
}

class UpgradeCommand implements egret.Command {

    constructor() {
    }

    execute(): number {

        utils.checkEgret();


        var version = Project.projectData.getVersion();
        const versionArr = version.split(".");
        let majorVersion = parseInt(versionArr[0]);
        let middleVersion = parseInt(versionArr[1]);
        if (majorVersion == 5 && middleVersion != 0) {
            this.run();
        }
        else {
            globals.exit(1719);
        }


        return DontExitCode
    }

    private async run() {
        var version = Project.projectData.getVersion();
        if (!version) {
            version = "5.1.0";
        }


        let upgradeConfigArr: VersionInfo[] = [
            { "v": "5.1.1", command: Upgrade_5_1_1 },
            { "v": "5.1.2", command: Upgrade_5_1_2 },
<<<<<<< HEAD
            { "v": "5.3.0" }
=======
            { "v": "5.2.2" }
>>>>>>> af0e54c5
        ];

        try {
            await series(upgrade, upgradeConfigArr.concat())
            Project.projectData.save(upgradeConfigArr.pop().v);
            globals.log(1702);
            service.client.closeServer(Project.projectData.getProjectRoot())
            await new Clean().execute();
            let source = path.join(egret.root, "tools/templates/empty/scripts/api.d.ts");
            let target = path.join(egret.args.projectDir, "scripts/api.d.ts");
            file.copy(source, target);
            globals.exit(0);
        }
        catch (e) {
            globals.log(1717);
            console.log(e)
            globals.exit(1705);
        }
    }
}



let series = <T>(cb: (data: T, index?: number, result?: any) => PromiseLike<number>, arr: T[]) => {

    let parallel = 1;

    // allow default parallel count of 1 if array
    // passed as second param (this a good idea?)
    if (Array.isArray(parallel)) {
        arr = parallel;
        parallel = 1;
    }

    const results = [];
    const promises = [];

    for (var i = 0; i < parallel; i++)
        promises.push(Promise.resolve());

    arr.forEach((item, ix) => {

        const position = ix % parallel;
        const promise = promises[position];

        promises[position] = promise.then(() => {
            return Promise.resolve(cb(item, ix, results))
                .then(res => results.push(res));
        });
    });

    return Promise.all(promises)
        .then(() => results);
}

function upgrade(info: VersionInfo) {
    var version = Project.projectData.getVersion();
    var v = info.v;
    var command: egret.Command;
    if (info.command) {
        command = new info.command();
    }
    var result = globals.compressVersion(version, v);
    if (result < 0) {
        globals.log(1704, v);
        if (!command) {
            return Promise.resolve(0);
        } else {
            var commandPromise = command.execute();
            if (typeof commandPromise == 'number') {
                console.error('internal error !!!')
            }
            else {
                return commandPromise;
            }

        }

    } else {
        return Promise.resolve(0)
    }
}


class Upgrade_5_1_1 {


    async execute() {
        return 0;
    }
}

class Upgrade_5_1_2 {

    async execute() {
        console.log("【警告】: 如果您尝试发布到微信小游戏，建议您创建一个新项目，而不是使用 egret upgrade 命令")
        return 0;
    }
}

export = UpgradeCommand;<|MERGE_RESOLUTION|>--- conflicted
+++ resolved
@@ -47,11 +47,7 @@
         let upgradeConfigArr: VersionInfo[] = [
             { "v": "5.1.1", command: Upgrade_5_1_1 },
             { "v": "5.1.2", command: Upgrade_5_1_2 },
-<<<<<<< HEAD
             { "v": "5.3.0" }
-=======
-            { "v": "5.2.2" }
->>>>>>> af0e54c5
         ];
 
         try {
