import file = require('../lib/FileUtil');
import service = require('../service/index');
import Project = require('../project');
import path = require('path');
import utils = require('../lib/utils')
import doT = require('../lib/doT');
import projectAction = require('../actions/Project');
import Clean = require('./clean');
type VersionInfo = {

    v: string,
    command?: { new(): egret.Command }
}

class UpgradeCommand implements egret.Command {

    constructor() {
    }

    execute(): number {

        utils.checkEgret();


        var version = Project.projectData.getVersion();
        const versionArr = version.split(".");
        let majorVersion = parseInt(versionArr[0]);
        let middleVersion = parseInt(versionArr[1]);
        if (majorVersion == 5 && middleVersion != 0) {
            this.run();
        }
        else {
            globals.exit(1719);
        }


        return DontExitCode
    }

    private async run() {
        var version = Project.projectData.getVersion();
        if (!version) {
            version = "5.1.0";
        }


        let upgradeConfigArr: VersionInfo[] = [
            { "v": "5.1.1", command: Upgrade_5_1_1 },
            { "v": "5.1.2", command: Upgrade_5_1_2 },
            { "v": "5.2.13", command: Upgrade_5_2_13 },
            { "v": "5.2.17", command: Upgrade_5_2_17 },
            { "v": "5.2.19", command: Upgrade_5_2_19 },
            { "v": "5.2.22", command: Upgrade_5_2_22 },
            { "v": "5.2.23", command: Upgrade_5_2_23 },
            { "v": "5.2.25", command: Upgrade_5_2_25 },
            { "v": "5.2.28", command: Upgrade_5_2_28 },
            { "v": "5.2.31", command: Upgrade_5_2_31 },
            { "v": "5.2.32", command: Upgrade_5_2_32 },
            { "v": "5.2.33", command: Upgrade_5_2_33 },
            { "v": "5.3.5", command: Upgrade_5_3_5 },
            { "v": "5.3.6", command: Upgrade_5_3_6 },
            { "v": "5.3.8", command: Upgrade_5_3_8 },
            { "v": "5.3.9", command: Upgrade_5_3_9 },
            { "v": "5.3.10", command: Upgrade_5_3_10 },
<<<<<<< HEAD
            { "v": "5.4.0", command: Upgrade_5_4_0 },
=======
            { "v": "5.3.11", command: Upgrade_5_3_11 }
>>>>>>> 341719f5
        ];

        try {
            await series(upgrade, upgradeConfigArr.concat())
            Project.projectData.save(upgradeConfigArr.pop().v);
            globals.log(1702);
            service.client.closeServer(Project.projectData.getProjectRoot())
            await new Clean().execute();
            let source = path.join(egret.root, "tools/templates/empty/scripts/api.d.ts");
            let target = path.join(egret.args.projectDir, "scripts/api.d.ts");
            file.copy(source, target);
            globals.exit(0);
        }
        catch (e) {
            globals.log(1717);
            console.log(e)
            globals.exit(1705);
        }
    }
}



let series = <T>(cb: (data: T, index?: number, result?: any) => PromiseLike<number>, arr: T[]) => {

    let parallel = 1;

    // allow default parallel count of 1 if array
    // passed as second param (this a good idea?)
    if (Array.isArray(parallel)) {
        arr = parallel;
        parallel = 1;
    }

    const results = [];
    const promises = [];

    for (var i = 0; i < parallel; i++)
        promises.push(Promise.resolve());

    arr.forEach((item, ix) => {

        const position = ix % parallel;
        const promise = promises[position];

        promises[position] = promise.then(() => {
            return Promise.resolve(cb(item, ix, results))
                .then(res => results.push(res));
        });
    });

    return Promise.all(promises)
        .then(() => results);
}

function upgrade(info: VersionInfo) {
    var version = Project.projectData.getVersion();
    var v = info.v;
    var command: egret.Command;
    if (info.command) {
        command = new info.command();
    }
    var result = globals.compressVersion(version, v);
    if (result < 0) {
        globals.log(1704, v);
        if (!command) {
            return Promise.resolve(0);
        } else {
            var commandPromise = command.execute();
            if (typeof commandPromise == 'number') {
                console.error('internal error !!!')
            }
            else {
                return commandPromise;
            }

        }

    } else {
        return Promise.resolve(0)
    }
}


class Upgrade_5_1_1 {
    async execute() {
        return 0;
    }
}

class Upgrade_5_1_2 {
    async execute() {
        console.log("【警告】: 如果您尝试发布到微信小游戏，建议您创建一个新项目，而不是使用 egret upgrade 命令")
        return 0;
    }
}

class Upgrade_5_2_13 {
    async execute() {
        file.copyAsync(path.join(egret.root, "tools", "templates", "empty", "scripts", "baidugame"), path.join(egret.args.projectDir, "scripts", "baidugame"));
        file.copyAsync(path.join(egret.root, "tools", "templates", "empty", "scripts", "config.baidugame.ts"), path.join(egret.args.projectDir, "scripts", "config.baidugame.ts"));
        return 0;
    }
}

class Upgrade_5_2_17 {
    async execute() {
        file.copyAsync(path.join(egret.root, "tools", "templates", "empty", "scripts", "qgame"), path.join(egret.args.projectDir, "scripts", "qgame"));
        file.copyAsync(path.join(egret.root, "tools", "templates", "empty", "scripts", "config.qgame.ts"), path.join(egret.args.projectDir, "scripts", "config.qgame.ts"));
        return 0;
    }
}

class Upgrade_5_2_19 {
    async execute() {
        file.copyAsync(path.join(egret.root, "tools", "templates", "empty", "scripts", "oppogame"), path.join(egret.args.projectDir, "scripts", "oppogame"));
        file.copyAsync(path.join(egret.root, "tools", "templates", "empty", "scripts", "config.oppogame.ts"), path.join(egret.args.projectDir, "scripts", "config.oppogame.ts"));
        return 0;
    }
}

class Upgrade_5_2_22 {
    async execute() {
        file.copyAsync(path.join(egret.root, "tools", "templates", "empty", "scripts", "vivogame"), path.join(egret.args.projectDir, "scripts", "vivogame"));
        file.copyAsync(path.join(egret.root, "tools", "templates", "empty", "scripts", "config.vivogame.ts"), path.join(egret.args.projectDir, "scripts", "config.vivogame.ts"));
        file.copyAsync(path.join(egret.root, "tools", "templates", "empty", "api.d.ts"), path.join(egret.args.projectDir, "scripts", "api.d.ts"));
        return 0;
    }
}

class Upgrade_5_2_23 {
    async execute() {
        file.copyAsync(path.join(egret.root, "tools", "templates", "empty", "scripts", "vivogame"), path.join(egret.args.projectDir, "scripts", "vivogame"));
        return 0;
    }
}

class Upgrade_5_2_25 {
    async execute() {
        file.copyAsync(path.join(egret.root, "tools", "templates", "empty", "scripts", "qqgame"), path.join(egret.args.projectDir, "scripts", "qqgame"));
        file.copyAsync(path.join(egret.root, "tools", "templates", "empty", "scripts", "config.qqgame.ts"), path.join(egret.args.projectDir, "scripts", "config.qqgame.ts"));

        file.copyAsync(path.join(egret.root, "tools", "templates", "empty", "scripts", "mygame"), path.join(egret.args.projectDir, "scripts", "mygame"));
        file.copyAsync(path.join(egret.root, "tools", "templates", "empty", "scripts", "config.mygame.ts"), path.join(egret.args.projectDir, "scripts", "config.mygame.ts"));
        return 0;
    }
}

class Upgrade_5_2_28 {
    async execute() {
        file.copyAsync(path.join(egret.root, "tools", "templates", "empty", "scripts", "vivogame"), path.join(egret.args.projectDir, "scripts", "vivogame"));
        file.copyAsync(path.join(egret.root, "tools", "templates", "empty", "scripts", "config.vivogame.ts"), path.join(egret.args.projectDir, "scripts", "config.vivogame.ts"));
        return 0;
    }
}
class Upgrade_5_2_31 {
    async execute() {
        file.copyAsync(path.join(egret.root, "tools", "templates", "empty", "scripts", "wxgame"), path.join(egret.args.projectDir, "scripts", "wxgame"));
        file.copyAsync(path.join(egret.root, "tools", "templates", "empty", "scripts", "config.wxgame.ts"), path.join(egret.args.projectDir, "scripts", "config.wxgame.ts"));
        file.copyAsync(path.join(egret.root, "tools", "templates", "empty", "api.d.ts"), path.join(egret.args.projectDir, "scripts", "api.d.ts"));
        return 0;
    }
}
class Upgrade_5_2_32 {
    async execute() {
        file.copyAsync(path.join(egret.root, "tools", "templates", "empty", "scripts", "qqgame"), path.join(egret.args.projectDir, "scripts", "qqgame"));
        file.copyAsync(path.join(egret.root, "tools", "templates", "empty", "scripts", "config.qqgame.ts"), path.join(egret.args.projectDir, "scripts", "config.qqgame.ts"));
        file.copyAsync(path.join(egret.root, "tools", "templates", "empty", "api.d.ts"), path.join(egret.args.projectDir, "scripts", "api.d.ts"));
        return 0;
    }
}
class Upgrade_5_2_33 {
    async execute() {
        file.copyAsync(path.join(egret.root, "tools", "templates", "empty", "scripts", "mygame"), path.join(egret.args.projectDir, "scripts", "mygame"));
        file.copyAsync(path.join(egret.root, "tools", "templates", "empty", "scripts", "config.mygame.ts"), path.join(egret.args.projectDir, "scripts", "config.mygame.ts"));
        return 0;
    }
}
class Upgrade_5_3_5 {
    async execute() {
        file.copyAsync(path.join(egret.root, "tools", "templates", "empty", "scripts", "qhgame"), path.join(egret.args.projectDir, "scripts", "qhgame"));
        file.copyAsync(path.join(egret.root, "tools", "templates", "empty", "scripts", "config.qhgame.ts"), path.join(egret.args.projectDir, "scripts", "config.qhgame.ts"));
        return 0;
    }
}

class Upgrade_5_3_6 {
    async execute() {
        file.copyAsync(path.join(egret.root, "tools", "templates", "empty", "scripts", "config.vivogame.ts"), path.join(egret.args.projectDir, "scripts", "config.vivogame.ts"));
        file.copyAsync(path.join(egret.root, "tools", "templates", "empty", "scripts", "wxgame"), path.join(egret.args.projectDir, "scripts", "wxgame"));
        return 0;
    }
}
class Upgrade_5_3_8 {
    async execute() {
        file.copyAsync(path.join(egret.root, "tools", "templates", "empty", "scripts", "ttgame"), path.join(egret.args.projectDir, "scripts", "ttgame"));
        file.copyAsync(path.join(egret.root, "tools", "templates", "empty", "scripts", "config.ttgame.ts"), path.join(egret.args.projectDir, "scripts", "config.ttgame.ts"));
        return 0;
    }
}
class Upgrade_5_3_9 {
    async execute() {
        file.copyAsync(path.join(egret.root, "tools", "templates", "empty", "scripts", "fastgame"), path.join(egret.args.projectDir, "scripts", "fastgame"));
        file.copyAsync(path.join(egret.root, "tools", "templates", "empty", "scripts", "config.fastgame.ts"), path.join(egret.args.projectDir, "scripts", "config.fastgame.ts"));
        return 0;
    }
}
class Upgrade_5_3_10 {
    async execute() {
        file.copyAsync(path.join(egret.root, "tools", "templates", "empty", "scripts", "tbcreativeapp"), path.join(egret.args.projectDir, "scripts", "tbcreativeapp"));
        file.copyAsync(path.join(egret.root, "tools", "templates", "empty", "scripts", "config.tbcreativeapp.ts"), path.join(egret.args.projectDir, "scripts", "config.tbcreativeapp.ts"));
        return 0;
    }
}
<<<<<<< HEAD
class Upgrade_5_4_0 {
    async execute() {
        file.copyAsync(path.join(egret.root, "tools", "templates", "empty", "scripts", "config.ts"), path.join(egret.args.projectDir, "scripts", "config.ts"));
        file.copyAsync(path.join(egret.root, "tools", "templates", "empty", "scripts", "config.wxgame.ts"), path.join(egret.args.projectDir, "scripts", "config.wxgame.ts"));
        file.copyAsync(path.join(egret.root, "tools", "templates", "empty", "scripts", "api.d.ts"), path.join(egret.args.projectDir, "scripts", "api.d.ts"));
        file.copyAsync(path.join(egret.root, "tools", "templates", "empty", "scripts", "plugins", "iconv-lite"), path.join(egret.args.projectDir, "scripts", "plugins", "iconv-lite"));
        file.copyAsync(path.join(egret.root, "tools", "templates", "empty", "scripts", "plugins", "wxgameIDEPlugin.ts"), path.join(egret.args.projectDir, "scripts", "plugins", "wxgameIDEPlugin.ts"));
        file.copyAsync(path.join(egret.root, "tools", "templates", "empty", "scripts", "config.tbcreativewidget"), path.join(egret.args.projectDir, "scripts", "config.tbcreativewidget"));
        file.copyAsync(path.join(egret.root, "tools", "templates", "empty", "scripts", "tbcreativewidget"), path.join(egret.args.projectDir, "scripts", "tbcreativewidget"));
=======
class Upgrade_5_3_11 {
    async execute() {
        file.copyAsync(path.join(egret.root, "tools", "templates", "empty", "scripts", "config.oppogame.ts"), path.join(egret.args.projectDir, "scripts", "config.oppogame.ts"));
>>>>>>> 341719f5
        return 0;
    }
}
export = UpgradeCommand;<|MERGE_RESOLUTION|>--- conflicted
+++ resolved
@@ -62,11 +62,8 @@
             { "v": "5.3.8", command: Upgrade_5_3_8 },
             { "v": "5.3.9", command: Upgrade_5_3_9 },
             { "v": "5.3.10", command: Upgrade_5_3_10 },
-<<<<<<< HEAD
             { "v": "5.4.0", command: Upgrade_5_4_0 },
-=======
-            { "v": "5.3.11", command: Upgrade_5_3_11 }
->>>>>>> 341719f5
+            { "v": "5.4.1", command: Upgrade_5_4_1 },
         ];
 
         try {
@@ -281,7 +278,6 @@
         return 0;
     }
 }
-<<<<<<< HEAD
 class Upgrade_5_4_0 {
     async execute() {
         file.copyAsync(path.join(egret.root, "tools", "templates", "empty", "scripts", "config.ts"), path.join(egret.args.projectDir, "scripts", "config.ts"));
@@ -291,11 +287,12 @@
         file.copyAsync(path.join(egret.root, "tools", "templates", "empty", "scripts", "plugins", "wxgameIDEPlugin.ts"), path.join(egret.args.projectDir, "scripts", "plugins", "wxgameIDEPlugin.ts"));
         file.copyAsync(path.join(egret.root, "tools", "templates", "empty", "scripts", "config.tbcreativewidget"), path.join(egret.args.projectDir, "scripts", "config.tbcreativewidget"));
         file.copyAsync(path.join(egret.root, "tools", "templates", "empty", "scripts", "tbcreativewidget"), path.join(egret.args.projectDir, "scripts", "tbcreativewidget"));
-=======
-class Upgrade_5_3_11 {
+        return 0;
+    }
+}
+class Upgrade_5_4_1 {
     async execute() {
         file.copyAsync(path.join(egret.root, "tools", "templates", "empty", "scripts", "config.oppogame.ts"), path.join(egret.args.projectDir, "scripts", "config.oppogame.ts"));
->>>>>>> 341719f5
         return 0;
     }
 }
