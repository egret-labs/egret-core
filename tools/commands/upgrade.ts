import file = require('../lib/FileUtil');
import service = require('../service/index');
import Project = require('../project');
import path = require('path');
import utils = require('../lib/utils')
import doT = require('../lib/doT');
import projectAction = require('../actions/Project');
import Clean = require('./clean');
type VersionInfo = {

    v: string,
    command?: { new(): egret.Command }
}

class UpgradeCommand implements egret.Command {

    constructor() {
    }

    execute(): number {

        utils.checkEgret();


        var version = Project.projectData.getVersion();
        const versionArr = version.split(".");
        let majorVersion = parseInt(versionArr[0]);
        let middleVersion = parseInt(versionArr[1]);
        if (majorVersion == 5 && middleVersion != 0) {
            this.run();
        }
        else {
            globals.exit(1719);
        }


        return DontExitCode
    }

    private async run() {
        var version = Project.projectData.getVersion();
        if (!version) {
            version = "5.1.0";
        }


        let upgradeConfigArr: VersionInfo[] = [
            { "v": "5.1.1", command: Upgrade_5_1_1 },
            { "v": "5.1.2", command: Upgrade_5_1_2 },
            { "v": "5.2.13", command: Upgrade_5_2_13 },
            { "v": "5.2.17", command: Upgrade_5_2_17 },
            { "v": "5.2.19", command: Upgrade_5_2_19 },
            { "v": "5.2.22", command: Upgrade_5_2_22 },
            { "v": "5.2.23", command: Upgrade_5_2_23 },
<<<<<<< HEAD
            { "v": "5.2.30", command: Upgrade_5_2_30 }
=======
            { "v": "5.2.25", command: Upgrade_5_2_25 }
>>>>>>> 4d7eb792
        ];

        try {
            await series(upgrade, upgradeConfigArr.concat())
            Project.projectData.save(upgradeConfigArr.pop().v);
            globals.log(1702);
            service.client.closeServer(Project.projectData.getProjectRoot())
            await new Clean().execute();
            let source = path.join(egret.root, "tools/templates/empty/scripts/api.d.ts");
            let target = path.join(egret.args.projectDir, "scripts/api.d.ts");
            file.copy(source, target);
            globals.exit(0);
        }
        catch (e) {
            globals.log(1717);
            console.log(e)
            globals.exit(1705);
        }
    }
}



let series = <T>(cb: (data: T, index?: number, result?: any) => PromiseLike<number>, arr: T[]) => {

    let parallel = 1;

    // allow default parallel count of 1 if array
    // passed as second param (this a good idea?)
    if (Array.isArray(parallel)) {
        arr = parallel;
        parallel = 1;
    }

    const results = [];
    const promises = [];

    for (var i = 0; i < parallel; i++)
        promises.push(Promise.resolve());

    arr.forEach((item, ix) => {

        const position = ix % parallel;
        const promise = promises[position];

        promises[position] = promise.then(() => {
            return Promise.resolve(cb(item, ix, results))
                .then(res => results.push(res));
        });
    });

    return Promise.all(promises)
        .then(() => results);
}

function upgrade(info: VersionInfo) {
    var version = Project.projectData.getVersion();
    var v = info.v;
    var command: egret.Command;
    if (info.command) {
        command = new info.command();
    }
    var result = globals.compressVersion(version, v);
    if (result < 0) {
        globals.log(1704, v);
        if (!command) {
            return Promise.resolve(0);
        } else {
            var commandPromise = command.execute();
            if (typeof commandPromise == 'number') {
                console.error('internal error !!!')
            }
            else {
                return commandPromise;
            }

        }

    } else {
        return Promise.resolve(0)
    }
}


class Upgrade_5_1_1 {
    async execute() {
        return 0;
    }
}

class Upgrade_5_1_2 {
    async execute() {
        console.log("【警告】: 如果您尝试发布到微信小游戏，建议您创建一个新项目，而不是使用 egret upgrade 命令")
        return 0;
    }
}

class Upgrade_5_2_13 {
    async execute() {
        file.copyAsync(path.join(egret.root, "tools", "templates", "empty", "scripts", "baidugame"), path.join(egret.args.projectDir, "scripts", "baidugame"));
        file.copyAsync(path.join(egret.root, "tools", "templates", "empty", "scripts", "config.baidugame.ts"), path.join(egret.args.projectDir, "scripts", "config.baidugame.ts"));
        return 0;
    }
}

class Upgrade_5_2_17 {
    async execute() {
        file.copyAsync(path.join(egret.root, "tools", "templates", "empty", "scripts", "qgame"), path.join(egret.args.projectDir, "scripts", "qgame"));
        file.copyAsync(path.join(egret.root, "tools", "templates", "empty", "scripts", "config.qgame.ts"), path.join(egret.args.projectDir, "scripts", "config.qgame.ts"));
        return 0;
    }
}

class Upgrade_5_2_19 {
    async execute() {
        file.copyAsync(path.join(egret.root, "tools", "templates", "empty", "scripts", "oppogame"), path.join(egret.args.projectDir, "scripts", "oppogame"));
        file.copyAsync(path.join(egret.root, "tools", "templates", "empty", "scripts", "config.oppogame.ts"), path.join(egret.args.projectDir, "scripts", "config.oppogame.ts"));
        return 0;
    }
}

class Upgrade_5_2_22 {
    async execute() {
        file.copyAsync(path.join(egret.root, "tools", "templates", "empty", "scripts", "vivogame"), path.join(egret.args.projectDir, "scripts", "vivogame"));
        file.copyAsync(path.join(egret.root, "tools", "templates", "empty", "scripts", "config.vivogame.ts"), path.join(egret.args.projectDir, "scripts", "config.vivogame.ts"));
        file.copyAsync(path.join(egret.root, "tools", "templates", "empty", "api.d.ts"), path.join(egret.args.projectDir, "scripts", "api.d.ts"));
        return 0;
    }
}

class Upgrade_5_2_23 {
    async execute() {
        file.copyAsync(path.join(egret.root, "tools", "templates", "empty", "scripts", "vivogame"), path.join(egret.args.projectDir, "scripts", "vivogame"));
        return 0;
    }
}
<<<<<<< HEAD

class Upgrade_5_2_30 {
    async execute() {
        file.copyAsync(path.join(egret.root, "tools", "templates", "empty", "scripts", "wxgame"), path.join(egret.args.projectDir, "scripts", "wxgame"));
        file.copyAsync(path.join(egret.root, "tools", "templates", "empty", "scripts", "config.wxgame.ts"), path.join(egret.args.projectDir, "scripts", "config.wxgame.ts"));
        file.copyAsync(path.join(egret.root, "tools", "templates", "empty", "api.d.ts"), path.join(egret.args.projectDir, "scripts", "api.d.ts"));
=======
class Upgrade_5_2_25 {
    async execute() {
        file.copyAsync(path.join(egret.root, "tools", "templates", "empty", "scripts", "qqgame"), path.join(egret.args.projectDir, "scripts", "qqgame"));
        file.copyAsync(path.join(egret.root, "tools", "templates", "empty", "scripts", "config.qqgame.ts"), path.join(egret.args.projectDir, "scripts", "config.qqgame.ts"));
>>>>>>> 4d7eb792
        return 0;
    }
}
export = UpgradeCommand;<|MERGE_RESOLUTION|>--- conflicted
+++ resolved
@@ -52,11 +52,7 @@
             { "v": "5.2.19", command: Upgrade_5_2_19 },
             { "v": "5.2.22", command: Upgrade_5_2_22 },
             { "v": "5.2.23", command: Upgrade_5_2_23 },
-<<<<<<< HEAD
-            { "v": "5.2.30", command: Upgrade_5_2_30 }
-=======
             { "v": "5.2.25", command: Upgrade_5_2_25 }
->>>>>>> 4d7eb792
         ];
 
         try {
@@ -193,19 +189,12 @@
         return 0;
     }
 }
-<<<<<<< HEAD
-
-class Upgrade_5_2_30 {
+
+class Upgrade_5_2_25 {
     async execute() {
         file.copyAsync(path.join(egret.root, "tools", "templates", "empty", "scripts", "wxgame"), path.join(egret.args.projectDir, "scripts", "wxgame"));
         file.copyAsync(path.join(egret.root, "tools", "templates", "empty", "scripts", "config.wxgame.ts"), path.join(egret.args.projectDir, "scripts", "config.wxgame.ts"));
         file.copyAsync(path.join(egret.root, "tools", "templates", "empty", "api.d.ts"), path.join(egret.args.projectDir, "scripts", "api.d.ts"));
-=======
-class Upgrade_5_2_25 {
-    async execute() {
-        file.copyAsync(path.join(egret.root, "tools", "templates", "empty", "scripts", "qqgame"), path.join(egret.args.projectDir, "scripts", "qqgame"));
-        file.copyAsync(path.join(egret.root, "tools", "templates", "empty", "scripts", "config.qqgame.ts"), path.join(egret.args.projectDir, "scripts", "config.qqgame.ts"));
->>>>>>> 4d7eb792
         return 0;
     }
 }
