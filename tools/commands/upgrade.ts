import file = require('../lib/FileUtil');
import service = require('../service/index');
import Project = require('../project');
import path = require('path');
import utils = require('../lib/utils')
import doT = require('../lib/doT');
import projectAction = require('../actions/Project');
import Clean = require('./clean');
type VersionInfo = {

    v: string,
    command?: { new(): egret.Command }
}

class UpgradeCommand implements egret.Command {

    constructor() {
    }

    execute(): number {

        utils.checkEgret();


        var version = Project.projectData.getVersion();
        const versionArr = version.split(".");
        let majorVersion = parseInt(versionArr[0]);
        let middleVersion = parseInt(versionArr[1]);
        if (majorVersion == 5 && middleVersion != 0) {
            this.run();
        }
        else {
            globals.exit(1719);
        }


        return DontExitCode
    }

    private async run() {
        var version = Project.projectData.getVersion();
        if (!version) {
            version = "5.1.0";
        }


        let upgradeConfigArr: VersionInfo[] = [
            { "v": "5.1.1", command: Upgrade_5_1_1 },
            { "v": "5.1.2", command: Upgrade_5_1_2 },
            { "v": "5.2.13", command: Upgrade_5_2_13 },
            { "v": "5.2.17", command: Upgrade_5_2_17 },
            { "v": "5.2.19", command: Upgrade_5_2_19 },
<<<<<<< HEAD
            { "v": "5.2.20", command: Upgrade_5_2_20 }
=======
            { "v": "5.2.21" }
>>>>>>> 09b15526
        ];

        try {
            await series(upgrade, upgradeConfigArr.concat())
            Project.projectData.save(upgradeConfigArr.pop().v);
            globals.log(1702);
            service.client.closeServer(Project.projectData.getProjectRoot())
            await new Clean().execute();
            let source = path.join(egret.root, "tools/templates/empty/scripts/api.d.ts");
            let target = path.join(egret.args.projectDir, "scripts/api.d.ts");
            file.copy(source, target);
            globals.exit(0);
        }
        catch (e) {
            globals.log(1717);
            console.log(e)
            globals.exit(1705);
        }
    }
}



let series = <T>(cb: (data: T, index?: number, result?: any) => PromiseLike<number>, arr: T[]) => {

    let parallel = 1;

    // allow default parallel count of 1 if array
    // passed as second param (this a good idea?)
    if (Array.isArray(parallel)) {
        arr = parallel;
        parallel = 1;
    }

    const results = [];
    const promises = [];

    for (var i = 0; i < parallel; i++)
        promises.push(Promise.resolve());

    arr.forEach((item, ix) => {

        const position = ix % parallel;
        const promise = promises[position];

        promises[position] = promise.then(() => {
            return Promise.resolve(cb(item, ix, results))
                .then(res => results.push(res));
        });
    });

    return Promise.all(promises)
        .then(() => results);
}

function upgrade(info: VersionInfo) {
    var version = Project.projectData.getVersion();
    var v = info.v;
    var command: egret.Command;
    if (info.command) {
        command = new info.command();
    }
    var result = globals.compressVersion(version, v);
    if (result < 0) {
        globals.log(1704, v);
        if (!command) {
            return Promise.resolve(0);
        } else {
            var commandPromise = command.execute();
            if (typeof commandPromise == 'number') {
                console.error('internal error !!!')
            }
            else {
                return commandPromise;
            }

        }

    } else {
        return Promise.resolve(0)
    }
}


class Upgrade_5_1_1 {
    async execute() {
        return 0;
    }
}

class Upgrade_5_1_2 {
    async execute() {
        console.log("【警告】: 如果您尝试发布到微信小游戏，建议您创建一个新项目，而不是使用 egret upgrade 命令")
        return 0;
    }
}

class Upgrade_5_2_13 {
    async execute() {
        file.copyAsync(path.join(egret.root, "tools", "templates", "empty", "scripts", "baidugame"), path.join(egret.args.projectDir, "scripts", "baidugame"));
        file.copyAsync(path.join(egret.root, "tools", "templates", "empty", "scripts", "config.baidugame.ts"), path.join(egret.args.projectDir, "scripts", "config.baidugame.ts"));
        return 0;
    }
}

class Upgrade_5_2_17 {
    async execute() {
        file.copyAsync(path.join(egret.root, "tools", "templates", "empty", "scripts", "qgame"), path.join(egret.args.projectDir, "scripts", "qgame"));
        file.copyAsync(path.join(egret.root, "tools", "templates", "empty", "scripts", "config.qgame.ts"), path.join(egret.args.projectDir, "scripts", "config.qgame.ts"));
        return 0;
    }
}

class Upgrade_5_2_19 {
    async execute() {
        file.copyAsync(path.join(egret.root, "tools", "templates", "empty", "scripts", "oppogame"), path.join(egret.args.projectDir, "scripts", "oppogame"));
        file.copyAsync(path.join(egret.root, "tools", "templates", "empty", "scripts", "config.oppogame.ts"), path.join(egret.args.projectDir, "scripts", "config.oppogame.ts"));
        return 0;
    }
}

class Upgrade_5_2_20 {
    async execute() {
        file.copyAsync(path.join(egret.root, "tools", "templates", "empty", "scripts", "vivogame"), path.join(egret.args.projectDir, "scripts", "vivogame"));
        file.copyAsync(path.join(egret.root, "tools", "templates", "empty", "scripts", "config.vivogame.ts"), path.join(egret.args.projectDir, "scripts", "config.vivogame.ts"));
        return 0;
    }
}
export = UpgradeCommand;<|MERGE_RESOLUTION|>--- conflicted
+++ resolved
@@ -50,11 +50,7 @@
             { "v": "5.2.13", command: Upgrade_5_2_13 },
             { "v": "5.2.17", command: Upgrade_5_2_17 },
             { "v": "5.2.19", command: Upgrade_5_2_19 },
-<<<<<<< HEAD
-            { "v": "5.2.20", command: Upgrade_5_2_20 }
-=======
-            { "v": "5.2.21" }
->>>>>>> 09b15526
+            { "v": "5.2.21", command: Upgrade_5_2_21 }
         ];
 
         try {
@@ -176,7 +172,7 @@
     }
 }
 
-class Upgrade_5_2_20 {
+class Upgrade_5_2_21 {
     async execute() {
         file.copyAsync(path.join(egret.root, "tools", "templates", "empty", "scripts", "vivogame"), path.join(egret.args.projectDir, "scripts", "vivogame"));
         file.copyAsync(path.join(egret.root, "tools", "templates", "empty", "scripts", "config.vivogame.ts"), path.join(egret.args.projectDir, "scripts", "config.vivogame.ts"));
