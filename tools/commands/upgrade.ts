--- conflicted
+++ resolved
@@ -50,11 +50,7 @@
             { "v": "5.2.13", command: Upgrade_5_2_13 },
             { "v": "5.2.17", command: Upgrade_5_2_17 },
             { "v": "5.2.19", command: Upgrade_5_2_19 },
-<<<<<<< HEAD
-            { "v": "5.2.22" }
-=======
             { "v": "5.2.22", command: Upgrade_5_2_22 }
->>>>>>> 3877ebda
         ];
 
         try {
@@ -180,7 +176,7 @@
     async execute() {
         file.copyAsync(path.join(egret.root, "tools", "templates", "empty", "scripts", "vivogame"), path.join(egret.args.projectDir, "scripts", "vivogame"));
         file.copyAsync(path.join(egret.root, "tools", "templates", "empty", "scripts", "config.vivogame.ts"), path.join(egret.args.projectDir, "scripts", "config.vivogame.ts"));
-        file.copyAsync(path.join(egret.root, "tools", "templates", "empty", "api.d.ts"), path.join(egret.args.projectDir, "scripts", "config.vivogame.ts"));
+        file.copyAsync(path.join(egret.root, "tools", "templates", "empty", "api.d.ts"), path.join(egret.args.projectDir, "scripts", "api.d.ts"));
         return 0;
     }
 }
