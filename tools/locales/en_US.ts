--- conflicted
+++ resolved
@@ -108,8 +108,6 @@
 locale_strings[1420] = "Zip package failed, there may be special characters in the path";
 locale_strings[1421] = "Playing zip package exception!";
 locale_strings[1422] = "After the TextureMerger Plugin runs, there is a reference to superior {1} in {0}!";
-<<<<<<< HEAD
-=======
 locale_strings[1423] = "TextureMerger execution error, error code: {0}";
 locale_strings[1424] = "Execute command: {0}{1}";
 locale_strings[1425] = "The textureMerger item corresponding to {0} does not have a suffix name set, it has been added automatically, please check the code";
@@ -118,7 +116,6 @@
 locale_strings[1428] = "Unsupported platforms";
 locale_strings[1429] = "{0} Introduced an identical TextureMerger result, please check";
 locale_strings[1430] = "The configured fileName does not have a resource";
->>>>>>> 395451dc
 //startserver
 locale_strings[1501] = "Unable to start the server, please check the authority or whether the port is occupied";
 //create_app
