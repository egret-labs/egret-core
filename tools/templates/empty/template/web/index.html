﻿<!DOCTYPE HTML>
<html>

<head>
    <meta charset="utf-8">
    <title>Egret</title>
    <meta name="viewport" content="width=device-width,initial-scale=1, minimum-scale=1, maximum-scale=1, user-scalable=no" />
    <meta name="apple-mobile-web-app-capable" content="yes" />
    <meta name="full-screen" content="true" />
    <meta name="screen-orientation" content="portrait" />
    <meta name="x5-fullscreen" content="true" />
    <meta name="360-fullscreen" content="true" />
    <style>
        html,
        body {
            -ms-touch-action: none;
            background: {
                    {
                    =it.background
                }
            }
            ;
            padding: 0;
            border: 0;
            margin: 0;
            height: 100%;
        }
    </style>
</head>

<body>
    <div style="margin: auto;width: 100%;height: 100%;" class="egret-player" data-entry-class="Main" data-orientation="{{=it.orientationMode}}"
        data-scale-mode="{{=it.scaleMode}}" data-frame-rate="{{=it.frameRate}}" data-content-width="{{=it.contentWidth}}" data-content-height="{{=it.contentHeight}}"
        data-show-paint-rect="false" data-multi-fingered="2" data-show-fps="false" data-show-log="false" data-show-fps-style="x:0,y:0,size:12,textColor:0xffffff,bgAlpha:0.9">
    </div>
    <script>
        var loadScript = function (list, callback) {
            var loaded = 0;
            var loadNext = function () {
                loadSingleScript(list[loaded], function () {
                    loaded++;
                    if (loaded >= list.length) {
                        callback();
                    }
                    else {
                        loadNext();
                    }
                })
            };
            loadNext();
        };

        var loadSingleScript = function (src, callback) {
            var s = document.createElement('script');
            s.async = false;
            s.src = src;
            s.addEventListener('load', function () {
                s.parentNode.removeChild(s);
                s.removeEventListener('load', arguments.callee, false);
                callback();
            }, false);
            document.body.appendChild(s);
        };

<<<<<<< HEAD
        var xhr = new XMLHttpRequest();
        xhr.open('GET', './manifest.json?v=' + Math.random(), true);
        xhr.addEventListener("load", function () {
            var manifest = JSON.parse(xhr.response);
            loadScript(manifest.initial, function () {
                RES.setConfigURL(manifest.configURL);
                /**
                * {
                * "renderMode":, //Engine rendering mode, "canvas" or "webgl"
                * "audioType": 0 //Use the audio type, 0: default, 2: web audio, 3: audio
                * "antialias": //Whether the anti-aliasing is enabled in WebGL mode, true: on, false: off, defaults to false
                * "retina": //Whether the canvas is based on the devicePixelRatio
                * }
                **/
                egret.runEgret({ renderMode: "webgl", audioType: 0 });
            });
=======
    var xhr = new XMLHttpRequest();
    xhr.open('GET', './manifest.json?v=' + Math.random(), true);
    xhr.addEventListener("load", function () {
        var manifest = JSON.parse(xhr.response);
        var list = manifest.initial.concat(manifest.game);
        loadScript(list, function () {
            /**
             * {
             * "renderMode":, //Engine rendering mode, "canvas" or "webgl"
             * "audioType": 0 //Use the audio type, 0: default, 2: web audio, 3: audio
             * "antialias": //Whether the anti-aliasing is enabled in WebGL mode, true: on, false: off, defaults to false
             * "calculateCanvasScaleFactor": //a function return canvas scale factor
             * }
             **/
            egret.runEgret({ renderMode: "webgl", audioType: 0, calculateCanvasScaleFactor:function(context) {
                var backingStore = context.backingStorePixelRatio ||
                    context.webkitBackingStorePixelRatio ||
                    context.mozBackingStorePixelRatio ||
                    context.msBackingStorePixelRatio ||
                    context.oBackingStorePixelRatio ||
                    context.backingStorePixelRatio || 1;
                return (window.devicePixelRatio || 1) / backingStore;
            }});
>>>>>>> 15a7b1d8
        });
        xhr.send(null);
    </script>
</body>

</html><|MERGE_RESOLUTION|>--- conflicted
+++ resolved
@@ -62,50 +62,33 @@
             document.body.appendChild(s);
         };
 
-<<<<<<< HEAD
         var xhr = new XMLHttpRequest();
         xhr.open('GET', './manifest.json?v=' + Math.random(), true);
         xhr.addEventListener("load", function () {
             var manifest = JSON.parse(xhr.response);
-            loadScript(manifest.initial, function () {
-                RES.setConfigURL(manifest.configURL);
+            var list = manifest.initial.concat(manifest.game);
+            loadScript(list, function () {
                 /**
-                * {
-                * "renderMode":, //Engine rendering mode, "canvas" or "webgl"
-                * "audioType": 0 //Use the audio type, 0: default, 2: web audio, 3: audio
-                * "antialias": //Whether the anti-aliasing is enabled in WebGL mode, true: on, false: off, defaults to false
-                * "retina": //Whether the canvas is based on the devicePixelRatio
-                * }
-                **/
-                egret.runEgret({ renderMode: "webgl", audioType: 0 });
+                 * {
+                 * "renderMode":, //Engine rendering mode, "canvas" or "webgl"
+                 * "audioType": 0 //Use the audio type, 0: default, 2: web audio, 3: audio
+                 * "antialias": //Whether the anti-aliasing is enabled in WebGL mode, true: on, false: off, defaults to false
+                 * "calculateCanvasScaleFactor": //a function return canvas scale factor
+                 * }
+                 **/
+                egret.runEgret({
+                    renderMode: "webgl", audioType: 0, calculateCanvasScaleFactor: function (context) {
+                        var backingStore = context.backingStorePixelRatio ||
+                            context.webkitBackingStorePixelRatio ||
+                            context.mozBackingStorePixelRatio ||
+                            context.msBackingStorePixelRatio ||
+                            context.oBackingStorePixelRatio ||
+                            context.backingStorePixelRatio || 1;
+                        return (window.devicePixelRatio || 1) / backingStore;
+                    }
+                });
             });
-=======
-    var xhr = new XMLHttpRequest();
-    xhr.open('GET', './manifest.json?v=' + Math.random(), true);
-    xhr.addEventListener("load", function () {
-        var manifest = JSON.parse(xhr.response);
-        var list = manifest.initial.concat(manifest.game);
-        loadScript(list, function () {
-            /**
-             * {
-             * "renderMode":, //Engine rendering mode, "canvas" or "webgl"
-             * "audioType": 0 //Use the audio type, 0: default, 2: web audio, 3: audio
-             * "antialias": //Whether the anti-aliasing is enabled in WebGL mode, true: on, false: off, defaults to false
-             * "calculateCanvasScaleFactor": //a function return canvas scale factor
-             * }
-             **/
-            egret.runEgret({ renderMode: "webgl", audioType: 0, calculateCanvasScaleFactor:function(context) {
-                var backingStore = context.backingStorePixelRatio ||
-                    context.webkitBackingStorePixelRatio ||
-                    context.mozBackingStorePixelRatio ||
-                    context.msBackingStorePixelRatio ||
-                    context.oBackingStorePixelRatio ||
-                    context.backingStorePixelRatio || 1;
-                return (window.devicePixelRatio || 1) / backingStore;
-            }});
->>>>>>> 15a7b1d8
-        });
-        xhr.send(null);
+            xhr.send(null);
     </script>
 </body>
 
