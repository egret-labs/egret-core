--- conflicted
+++ resolved
@@ -21,13 +21,8 @@
                 outputDir,
                 commands: [
                     new CleanPlugin({ matchers: ["js", "resource", "egret-library"] }),
-<<<<<<< HEAD
                     // new CompilePlugin({ libraryType: "debug", defines: { DEBUG: true, RELEASE: false } }),
                     new WebpackBundlePlugin({ libraryType: "debug", defines: { DEBUG: true, RELEASE: false } }),//新的 Webpack 编译器
-=======
-                    new CompilePlugin({ libraryType: "debug", defines: { DEBUG: true, RELEASE: false } }),
-                    // new WebpackBundlePlugin({ libraryType: "debug", defines: { DEBUG: true, RELEASE: false } }),//新的 Webpack 编译器
->>>>>>> 65a83b67
                     new ExmlPlugin('commonjs'), // 非 EUI 项目关闭此设置
                     // new EuiCompilerPlugin(),//新的 eui 编译器
                     new WxgamePlugin(useWxPlugin),
@@ -40,13 +35,8 @@
                 outputDir,
                 commands: [
                     new CleanPlugin({ matchers: ["js", "resource", "egret-library"] }),
-<<<<<<< HEAD
                     // new CompilePlugin({ libraryType: "release", defines: { DEBUG: false, RELEASE: true } }),
-                    new WebpackBundlePlugin({ libraryType: "debug", defines: { DEBUG: false, RELEASE: true } }),//新的 Webpack 编译器
-=======
-                    new CompilePlugin({ libraryType: "release", defines: { DEBUG: false, RELEASE: true } }),
-                    // new WebpackBundlePlugin({ libraryType: "release", defines: { DEBUG: false, RELEASE: true } }),//新的 Webpack 编译器
->>>>>>> 65a83b67
+                    new WebpackBundlePlugin({ libraryType: "release", defines: { DEBUG: false, RELEASE: true } }),//新的 Webpack 编译器
                     new ExmlPlugin('commonjs'), // 非 EUI 项目关闭此设置
                     // new EuiCompilerPlugin(),//新的 eui 编译器
                     new WxgamePlugin(useWxPlugin),
