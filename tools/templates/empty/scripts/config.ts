--- conflicted
+++ resolved
@@ -28,15 +28,14 @@
                     //     groupSelector: p => "preload"
                     // }),
                     new ExmlPlugin('debug'), // 非 EUI 项目关闭此设置
-<<<<<<< HEAD
-=======
-                    // new EuiCompilerPlugin(),//新的 eui 编译器
->>>>>>> 65a83b67
                     // new IncrementCompilePlugin(),
                     new WebpackDevServerPlugin({ //新的 Webpack 编译器
                         libraryType: "debug",
                         defines: { DEBUG: true, RELEASE: false },
-                        typescript: { mode: 'legacy', minify: { mode: 'debug' } },
+                        typescript: { mode: 'legacy'},
+                        html:{
+                            templateFilePath:"template/web/index.html"
+                        },
                         open: true
                     }),
                 ]
@@ -52,7 +51,10 @@
                     new WebpackBundlePlugin({ //新的 Webpack 编译器
                         libraryType: "release",
                         defines: { DEBUG: false, RELEASE: true },
-                        typescript: { mode: 'legacy', minify: { mode: 'release' } }
+                        typescript: { mode: 'legacy'},
+                        html:{
+                            templateFilePath:"template/web/index.html"
+                        },
                     }),
                     new ExmlPlugin('commonjs'), // 非 EUI 项目关闭此设置
                     // new EuiCompilerPlugin(),//新的 eui 编译器
