--- conflicted
+++ resolved
@@ -21,13 +21,8 @@
       "name": "tween"
     },
     {
-<<<<<<< HEAD
-      "name": "fbinstant",
-      "path": "./fbinstant"
-=======
       "name":"egretfb",
       "path":"./egretfb"
->>>>>>> 99c2a260
     }
   ]
 }